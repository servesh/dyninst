--- conflicted
+++ resolved
@@ -48,11 +48,8 @@
 //#include "Command.h"
 
 class BPatch_addressSpace;
-<<<<<<< HEAD
 class Dyninst::PatchAPI::Point;
-=======
-class instPoint;
->>>>>>> 23f52d8b
+
 
 namespace Dyninst {
 namespace PatchAPI { 
