--- conflicted
+++ resolved
@@ -49,10 +49,7 @@
 LDFLAGS     += -L../../symtabAPI/$(PLATFORM) 
 LDFLAGS     += -L../../instructionAPI/$(PLATFORM)
 LDFLAGS     += -L../../parseAPI/$(PLATFORM)
-<<<<<<< HEAD
-=======
 LDFLAGS     += -L../../proccontrol/$(PLATFORM)
->>>>>>> d616de0e
 LDFLAGS     += -L../../stackwalk/$(PLATFORM)
 
 ifndef USES_NATIVE_CC
