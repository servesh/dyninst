--- conflicted
+++ resolved
@@ -121,11 +121,7 @@
                 ../src/inst.C \
                 ../src/instPoint.C \
                 ../src/baseTramp.C \
-<<<<<<< HEAD
-                ../src/miniTramp.C \
-=======
                 ../src/dyn_thread.C \
->>>>>>> de7a59d8
                 ../src/addressSpace.C \
                 ../src/binaryEdit.C \
                 ../src/infHeap.C \
