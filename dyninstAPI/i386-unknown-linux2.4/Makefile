--- conflicted
+++ resolved
@@ -38,16 +38,9 @@
 		../src/IAPI_to_AST.C \
 		../src/BPatch_memoryAccessAdapter.C \
 		../src/RegisterConversion-x86.C \
-<<<<<<< HEAD
 		../src/pcProcess-x86.C \
 		../src/parse-x86.C \
-		../src/Relocation/Atoms/CFAtom-x86.C
-=======
 		../src/Relocation/Widgets/CFWidget-x86.C
-#		../src/addLibraryLinux.C \
-#		../src/writeBackElf.C \
-#		../src/saveSharedLibrary.C \
->>>>>>> 7500ea59
 
 #MYFLAGS	+= -DNO_MDL_PRINT
 #MYFLAGS	+= -DLD_DEBUG
