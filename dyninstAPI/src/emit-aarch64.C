/*
 * See the dyninst/COPYRIGHT file for copyright information.
 * 
 * We provide the Paradyn Tools (below described as "Paradyn")
 * on an AS IS basis, and do not warrant its validity or performance.
 * We reserve the right to update, modify, or discontinue this
 * software at any time.  We shall have no obligation to supply such
 * updates or modifications or any other form of support to you.
 * 
 * By your use of Paradyn, you understand and agree that we (or any
 * other person or entity with proprietary rights in Paradyn) are
 * under no obligation to provide either maintenance services,
 * update services, notices of latent defects, or correction of
 * defects for Paradyn.
 * 
 * This library is free software; you can redistribute it and/or
 * modify it under the terms of the GNU Lesser General Public
 * License as published by the Free Software Foundation; either
 * version 2.1 of the License, or (at your option) any later version.
 * 
 * This library is distributed in the hope that it will be useful,
 * but WITHOUT ANY WARRANTY; without even the implied warranty of
 * MERCHANTABILITY or FITNESS FOR A PARTICULAR PURPOSE.  See the GNU
 * Lesser General Public License for more details.
 * 
 * You should have received a copy of the GNU Lesser General Public
 * License along with this library; if not, write to the Free Software
 * Foundation, Inc., 51 Franklin Street, Fifth Floor, Boston, MA 02110-1301 USA
 */

/*
 * emit-aarch64.C - ARMv8 code generators (emitters)
 */

/*
#include <assert.h>
#include <stdio.h>
#include "common/src/Types.h"
#include "dyninstAPI/src/codegen.h"
#include "dyninstAPI/src/function.h"
#include "dyninstAPI/src/inst-x86.h"
#include "dyninstAPI/src/debug.h"
#include "dyninstAPI/src/ast.h"
#include "dyninstAPI/h/BPatch.h"
#include "dyninstAPI/h/BPatch_memoryAccess_NP.h"

#include "dyninstAPI/src/dynProcess.h"

#include "dyninstAPI/src/binaryEdit.h"
#include "dyninstAPI/src/image.h"
// get_index...
#include "dyninstAPI/src/dynThread.h"
#include "ABI.h"
#include "liveness.h"
#include "RegisterConversion.h"
*/

#include "dyninstAPI/src/inst-aarch64.h"
#include "dyninstAPI/src/emit-aarch64.h"
#include "dyninstAPI/src/registerSpace.h"

codeBufIndex_t EmitterAARCH64::emitIf(
        Register expr_reg, Register target, RegControl /*rc*/, codeGen &gen)
{
    instruction insn;
    insn.clear();

    // compare to 0 and branch
    // register number, its value is compared to 0.
    INSN_SET(insn, 0, 4, expr_reg);
    INSN_SET(insn, 5, 23, (target+4)/4);
    INSN_SET(insn, 25, 30, 0x1a); // CBZ
    INSN_SET(insn, 31, 31, 1);

    insnCodeGen::generate(gen,insn);

    // Retval: where the jump is in this sequence
    codeBufIndex_t retval = gen.getIndex();
    return retval;
}

void EmitterAARCH64::emitLoadConst(Register dest, Address imm, codeGen &gen)
{
    insnCodeGen::loadImmIntoReg<Address>(gen, dest, imm);
}


void EmitterAARCH64::emitLoad(Register dest, Address addr, int size, codeGen &gen)
{
    Register scratch = gen.rs()->getScratchRegister(gen);

    insnCodeGen::loadImmIntoReg<Address>(gen, scratch, addr);
    insnCodeGen::generateMemAccess(gen, insnCodeGen::Load, dest,
            scratch, 0, size, insnCodeGen::Post);

    gen.rs()->freeRegister(scratch);
    gen.markRegDefined(dest);
}


void EmitterAARCH64::emitStore(Address addr, Register src, int size, codeGen &gen)
{
    Register scratch = gen.rs()->getScratchRegister(gen);

    insnCodeGen::loadImmIntoReg<Address>(gen, scratch, addr);
    insnCodeGen::generateMemAccess(gen, insnCodeGen::Store, src,
            scratch, 0, size, insnCodeGen::Pre);

    gen.rs()->freeRegister(scratch);
    gen.markRegDefined(src);
}


void EmitterAARCH64::emitOp(
        unsigned opcode, Register dest, Register src1, Register src2, codeGen &gen)
{
    // dest = src1 + src2
    if( opcode == plusOp )
        insnCodeGen::generateAddSubShifted(gen, insnCodeGen::Add, 0, 0, src1, src2, dest, true);

    // dest = src1 - src2
    else if( opcode == minusOp )
        insnCodeGen::generateAddSubShifted(gen, insnCodeGen::Sub, 0, 0, src2, src1, dest, true);
    
<<<<<<< HEAD
    // dest = src1 / src2
    else if( opcode == divOp )
        insnCodeGen::generateDiv(gen, src2, src1, dest, true);

=======
>>>>>>> 1967bf40
    // dest = src1 * src2
    else if( opcode == timesOp )
        insnCodeGen::generateMul(gen, src1, src2, dest, true);

    // dest = src1 & src2
    else if( opcode == andOp )
        insnCodeGen::generateBitwiseOpShifted(gen, insnCodeGen::And, 0, src1, 0, src2, dest, true);  

    // dest = src1 | src2
    else if( opcode == orOp )
        insnCodeGen::generateBitwiseOpShifted(gen, insnCodeGen::Or, 0, src1, 0, src2, dest, true);  

    // dest = src1 ^ src2
    else if( opcode == xorOp )
        insnCodeGen::generateBitwiseOpShifted(gen, insnCodeGen::Eor, 0, src1, 0, src2, dest, true);

    else assert(0);
}


void EmitterAARCH64::emitRelOp(
        unsigned opcode, Register dest, Register src1, Register src2, codeGen &gen, bool s)
{
    // CMP is an alias to SUBS;
    // dest here has src1-src2, which it's not important because the flags are
    // used for the comparison, not the subtration value.
    // Besides that dest must contain 1 for true or 0 for false, and the content
    // of dest is gonna be changed as follow.
    insnCodeGen::generateAddSubShifted(gen, insnCodeGen::Sub, 0, 0, src2, src1, dest, true);

    // make dest = 1, meaning true
    insnCodeGen::loadImmIntoReg<Address>(gen, dest, 0x1);

    // insert conditional jump to skip dest=0 in case the comparison resulted true
    // therefore keeping dest=1
    insnCodeGen::generateConditionalBranch(gen, 8, opcode, s);

    // make dest = 0, in case it fails the branch
    insnCodeGen::loadImmIntoReg<Address>(gen, dest, 0x0);
}


//#sasha Fix parameters number
void EmitterAARCH64::emitGetParam(
        Register dest, Register param_num,
        instPoint::Type pt_type, opCode op,
        bool addr_of, codeGen &gen)
{
    registerSlot *regSlot = NULL;
    switch (op) {
        case getParamOp:
            if(param_num <= 3) {
                // param_num is 0..8 - it's a parameter number, not a register
                regSlot = (*(gen.rs()))[registerSpace::r0 + param_num];
                break;

            } else {
                assert(0);
            }
            break;
        default:
            assert(0);
            break;
    } // end of swich(op)

    assert(regSlot);
    Register reg = regSlot->number;

    //return reg;
}


void EmitterAARCH64::emitRelOpImm(
        unsigned opcode, Register dest, Register src1, RegValue src2imm, codeGen &gen, bool s)
{
    //Register src2 = gen.rs()->allocateRegister(gen, true);
    Register src2 = gen.rs()->getScratchRegister(gen);
    emitLoadConst(src2, src2imm, gen);

    // CMP is an alias to SUBS;
    // dest here has src1-src2, which it's not important because the flags are
    // used for the comparison, not the subtration value.
    // Besides that dest must contain 1 for true or 0 for false, and the content
    // of dest is gonna be changed as follow.
    insnCodeGen::generateAddSubShifted(gen, insnCodeGen::Sub, 0, 0, src2, src1, dest, true);

    // make dest = 1, meaning true
    insnCodeGen::loadImmIntoReg<Address>(gen, dest, 0x1);

    // insert conditional jump to skip dest=0 in case the comparison resulted true
    // therefore keeping dest=1
    insnCodeGen::generateConditionalBranch(gen, 8, opcode, s);

    // make dest = 0, in case it fails the branch
    insnCodeGen::loadImmIntoReg<Address>(gen, dest, 0x0);

    gen.rs()->freeRegister(src2);
    gen.markRegDefined(dest);
}


void EmitterAARCH64::emitLoadIndir(Register dest, Register addr_src, int size, codeGen &gen)
{
    insnCodeGen::generateMemAccess(gen, insnCodeGen::Load, dest,
            addr_src, 0, size, insnCodeGen::Post);

    gen.markRegDefined(dest);
}
void EmitterAARCH64::emitStoreIndir(Register addr_reg, Register src, int size, codeGen &gen)
{
    insnCodeGen::generateMemAccess(gen, insnCodeGen::Store, src,
            addr_reg, 0, size, insnCodeGen::Pre);

    gen.markRegDefined(addr_reg);
}

void EmitterAARCH64::emitLoadOrigRegRelative(
        Register dest, Address offset, Register base, codeGen &gen, bool deref)
{

    gen.markRegDefined(dest);

    // either load the address or the contents at that address
    if(deref)
    {
        Register scratch = gen.rs()->getScratchRegister(gen);
        assert(scratch);
        gen.markRegDefined(scratch);
        // load the stored register 'base' into scratch
        insnCodeGen::generateMove(gen, scratch, base, true);
        // move offset(%scratch), %dest
        insnCodeGen::generateMemAccess(gen, insnCodeGen::Load, dest,
            scratch, offset, /*size==8?true:false*/4, insnCodeGen::Offset);
    }
    else
    {
        // load the stored register 'base' into dest
        insnCodeGen::generateMove(gen, dest, base, true);
        // add $offset, %dest
        emitImm(plusOp, dest, offset, dest, gen, false);
    }
}


void EmitterAARCH64::emitLoadOrigRegister(Address register_num, Register destination, codeGen &gen)
{
    int offset = TRAMP_GPR_OFFSET(gen.width());
    // its on the stack so load it.
    // #sasha could it not be on the stack?
    insnCodeGen::restoreRegister(gen, destination, offset + (register_num * gen.width()),
            insnCodeGen::Offset);
}

<|MERGE_RESOLUTION|>--- conflicted
+++ resolved
@@ -122,13 +122,6 @@
     else if( opcode == minusOp )
         insnCodeGen::generateAddSubShifted(gen, insnCodeGen::Sub, 0, 0, src2, src1, dest, true);
     
-<<<<<<< HEAD
-    // dest = src1 / src2
-    else if( opcode == divOp )
-        insnCodeGen::generateDiv(gen, src2, src1, dest, true);
-
-=======
->>>>>>> 1967bf40
     // dest = src1 * src2
     else if( opcode == timesOp )
         insnCodeGen::generateMul(gen, src1, src2, dest, true);
