/*
 * See the dyninst/COPYRIGHT file for copyright information.
 * 
 * We provide the Paradyn Tools (below described as "Paradyn")
 * on an AS IS basis, and do not warrant its validity or performance.
 * We reserve the right to update, modify, or discontinue this
 * software at any time.  We shall have no obligation to supply such
 * updates or modifications or any other form of support to you.
 * 
 * By your use of Paradyn, you understand and agree that we (or any
 * other person or entity with proprietary rights in Paradyn) are
 * under no obligation to provide either maintenance services,
 * update services, notices of latent defects, or correction of
 * defects for Paradyn.
 * 
 * This library is free software; you can redistribute it and/or
 * modify it under the terms of the GNU Lesser General Public
 * License as published by the Free Software Foundation; either
 * version 2.1 of the License, or (at your option) any later version.
 * 
 * This library is distributed in the hope that it will be useful,
 * but WITHOUT ANY WARRANTY; without even the implied warranty of
 * MERCHANTABILITY or FITNESS FOR A PARTICULAR PURPOSE.  See the GNU
 * Lesser General Public License for more details.
 * 
 * You should have received a copy of the GNU Lesser General Public
 * License along with this library; if not, write to the Free Software
 * Foundation, Inc., 51 Franklin Street, Fifth Floor, Boston, MA 02110-1301 USA
 */

/*
 * emit-aarch64.C - ARMv8 code generators (emitters)
 */

/*
#include <assert.h>
#include <stdio.h>
#include "common/src/Types.h"
#include "dyninstAPI/src/codegen.h"
#include "dyninstAPI/src/function.h"
#include "dyninstAPI/src/inst-x86.h"
#include "dyninstAPI/src/debug.h"
#include "dyninstAPI/src/ast.h"
#include "dyninstAPI/h/BPatch.h"
#include "dyninstAPI/h/BPatch_memoryAccess_NP.h"

#include "dyninstAPI/src/dynProcess.h"

#include "dyninstAPI/src/binaryEdit.h"
#include "dyninstAPI/src/image.h"
// get_index...
#include "dyninstAPI/src/dynThread.h"
#include "ABI.h"
#include "liveness.h"
#include "RegisterConversion.h"
*/

#include "dyninstAPI/src/inst-aarch64.h"
#include "dyninstAPI/src/emit-aarch64.h"
#include "dyninstAPI/src/registerSpace.h"

codeBufIndex_t EmitterAARCH64::emitIf(
        Register expr_reg, Register target, RegControl /*rc*/, codeGen &gen)
{
    instruction insn;
    insn.clear();

    // compare to 0 and branch
    // register number, its value is compared to 0.
    INSN_SET(insn, 0, 4, expr_reg);
    INSN_SET(insn, 5, 23, (target+4)/4);
    INSN_SET(insn, 25, 30, 0x1a); // CBZ
    INSN_SET(insn, 31, 31, 1);

    insnCodeGen::generate(gen,insn);

    // Retval: where the jump is in this sequence
    codeBufIndex_t retval = gen.getIndex();
    return retval;
}

void EmitterAARCH64::emitLoadConst(Register dest, Address imm, codeGen &gen)
{
    insnCodeGen::loadImmIntoReg<Address>(gen, dest, imm);
}


void EmitterAARCH64::emitLoad(Register dest, Address addr, int size, codeGen &gen)
{
    Register scratch = gen.rs()->getScratchRegister(gen);

    insnCodeGen::loadImmIntoReg<Address>(gen, scratch, addr);
    insnCodeGen::generateMemAccess(gen, insnCodeGen::Load, dest,
            scratch, 0, size, insnCodeGen::Post);

    gen.rs()->freeRegister(scratch);
    gen.markRegDefined(dest);
}


void EmitterAARCH64::emitStore(Address addr, Register src, int size, codeGen &gen)
{
    Register scratch = gen.rs()->getScratchRegister(gen);

    insnCodeGen::loadImmIntoReg<Address>(gen, scratch, addr);
    insnCodeGen::generateMemAccess(gen, insnCodeGen::Store, src,
            scratch, 0, size, insnCodeGen::Pre);

    gen.rs()->freeRegister(scratch);
    gen.markRegDefined(src);
}


void EmitterAARCH64::emitOp(
        unsigned opcode, Register dest, Register src1, Register src2, codeGen &gen)
{
    // dest = src1 + src2
    if( opcode == plusOp )
        insnCodeGen::generateAddSubShifted(gen, insnCodeGen::Add, 0, 0, src1, src2, dest, true);

    // dest = src1 - src2
    else if( opcode == minusOp )
        insnCodeGen::generateAddSubShifted(gen, insnCodeGen::Sub, 0, 0, src2, src1, dest, true);
    
    // dest = src1 * src2
    else if( opcode == timesOp )
        insnCodeGen::generateMul(gen, src1, src2, dest, true);

    // dest = src1 & src2
    else if( opcode == andOp )
        insnCodeGen::generateBitwiseOpShifted(gen, insnCodeGen::And, 0, src1, 0, src2, dest, true);  

    // dest = src1 | src2
    else if( opcode == orOp )
        insnCodeGen::generateBitwiseOpShifted(gen, insnCodeGen::Or, 0, src1, 0, src2, dest, true);  

    // dest = src1 ^ src2
    else if( opcode == xorOp )
        insnCodeGen::generateBitwiseOpShifted(gen, insnCodeGen::Eor, 0, src1, 0, src2, dest, true);

    else assert(0);
}


void EmitterAARCH64::emitRelOp(
        unsigned opcode, Register dest, Register src1, Register src2, codeGen &gen, bool s)
{
    // CMP is an alias to SUBS;
    // dest here has src1-src2, which it's not important because the flags are
    // used for the comparison, not the subtration value.
    // Besides that dest must contain 1 for true or 0 for false, and the content
    // of dest is gonna be changed as follow.
    insnCodeGen::generateAddSubShifted(gen, insnCodeGen::Sub, 0, 0, src2, src1, dest, true);

    // make dest = 1, meaning true
    insnCodeGen::loadImmIntoReg<Address>(gen, dest, 0x1);

    // insert conditional jump to skip dest=0 in case the comparison resulted true
    // therefore keeping dest=1
    insnCodeGen::generateConditionalBranch(gen, 8, opcode, s);

    // make dest = 0, in case it fails the branch
    insnCodeGen::loadImmIntoReg<Address>(gen, dest, 0x0);
}


//#sasha Fix parameters number
void EmitterAARCH64::emitGetParam(
        Register dest, Register param_num,
        instPoint::Type pt_type, opCode op,
        bool addr_of, codeGen &gen)
{
    registerSlot *regSlot = NULL;
    switch (op) {
        case getParamOp:
            if(param_num <= 3) {
                // param_num is 0..8 - it's a parameter number, not a register
                regSlot = (*(gen.rs()))[registerSpace::r0 + param_num];
                break;

            } else {
                assert(0);
            }
            break;
        default:
            assert(0);
            break;
    } // end of swich(op)

    assert(regSlot);
    Register reg = regSlot->number;

    //return reg;
}


void EmitterAARCH64::emitRelOpImm(
        unsigned opcode, Register dest, Register src1, RegValue src2imm, codeGen &gen, bool s)
{
    //Register src2 = gen.rs()->allocateRegister(gen, true);
    Register src2 = gen.rs()->getScratchRegister(gen);
    emitLoadConst(src2, src2imm, gen);

    // CMP is an alias to SUBS;
    // dest here has src1-src2, which it's not important because the flags are
    // used for the comparison, not the subtration value.
    // Besides that dest must contain 1 for true or 0 for false, and the content
    // of dest is gonna be changed as follow.
    insnCodeGen::generateAddSubShifted(gen, insnCodeGen::Sub, 0, 0, src2, src1, dest, true);

    // make dest = 1, meaning true
    insnCodeGen::loadImmIntoReg<Address>(gen, dest, 0x1);

    // insert conditional jump to skip dest=0 in case the comparison resulted true
    // therefore keeping dest=1
    insnCodeGen::generateConditionalBranch(gen, 8, opcode, s);

    // make dest = 0, in case it fails the branch
    insnCodeGen::loadImmIntoReg<Address>(gen, dest, 0x0);

    gen.rs()->freeRegister(src2);
    gen.markRegDefined(dest);
}


void EmitterAARCH64::emitLoadIndir(Register dest, Register addr_src, int size, codeGen &gen)
{
    insnCodeGen::generateMemAccess(gen, insnCodeGen::Load, dest,
            addr_src, 0, size, insnCodeGen::Post);

    gen.markRegDefined(dest);
}
void EmitterAARCH64::emitStoreIndir(Register addr_reg, Register src, int size, codeGen &gen)
{
    insnCodeGen::generateMemAccess(gen, insnCodeGen::Store, src,
            addr_reg, 0, size, insnCodeGen::Pre);

    gen.markRegDefined(addr_reg);
}

void EmitterAARCH64::emitLoadOrigRegRelative(
        Register dest, Address offset, Register base, codeGen &gen, bool deref)
{

    gen.markRegDefined(dest);
    Register scratch = gen.rs()->getScratchRegister(gen);
    assert(scratch);
    gen.markRegDefined(scratch);

    // either load the address or the contents at that address
    if(deref)
    {
        // load the stored register 'base' into scratch
        emitLoadOrigRegister(base, scratch, gen);
        // move offset(%scratch), %dest
        insnCodeGen::generateMemAccess(gen, insnCodeGen::Load, dest,
            scratch, offset, /*size==8?true:false*/4, insnCodeGen::Offset);
    }
    else
    {
        // load the stored register 'base' into dest
	emitLoadOrigRegister(base, scratch, gen);
	insnCodeGen::loadImmIntoReg<long int>(gen, dest, offset);
	insnCodeGen::generateAddSubShifted(gen, insnCodeGen::Add, 0, 0, dest, scratch, dest, true);
    }
}


void EmitterAARCH64::emitLoadOrigRegister(Address register_num, Register destination, codeGen &gen)
{

   registerSlot *src = (*gen.rs())[register_num];
   assert(src);
   registerSlot *dest = (*gen.rs())[destination];
   assert(dest);

<<<<<<< HEAD
=======
   if (src->name == "sp") {
      insnCodeGen::generateAddSubImmediate(gen, insnCodeGen::Add, 0,
             TRAMP_FRAME_SIZE_64, REG_SP, destination, true);

      return;
   }

>>>>>>> 20673aae
   if (src->spilledState == registerSlot::unspilled)
   {
      // not on the stack. Directly move the value
      insnCodeGen::generateMove(gen, destination, (Register) register_num, true);
      return;
   }


    int offset = TRAMP_GPR_OFFSET(gen.width());
    // its on the stack so load it.
    insnCodeGen::restoreRegister(gen, destination, offset + (src->encoding() * gen.width()),
            insnCodeGen::Offset);
}


bool EmitterAARCH64::emitMoveRegToReg(Register src, Register dest, codeGen &gen)
{
    insnCodeGen::generateMove(gen, dest, src);
    return true;
}
<|MERGE_RESOLUTION|>--- conflicted
+++ resolved
@@ -274,16 +274,6 @@
    registerSlot *dest = (*gen.rs())[destination];
    assert(dest);
 
-<<<<<<< HEAD
-=======
-   if (src->name == "sp") {
-      insnCodeGen::generateAddSubImmediate(gen, insnCodeGen::Add, 0,
-             TRAMP_FRAME_SIZE_64, REG_SP, destination, true);
-
-      return;
-   }
-
->>>>>>> 20673aae
    if (src->spilledState == registerSlot::unspilled)
    {
       // not on the stack. Directly move the value
