/*
 * Copyright (c) 1996-2011 Barton P. Miller
 * 
 * We provide the Paradyn Parallel Performance Tools (below
 * described as "Paradyn") on an AS IS basis, and do not warrant its
 * validity or performance.  We reserve the right to update, modify,
 * or discontinue this software at any time.  We shall have no
 * obligation to supply such updates or modifications or any other
 * form of support to you.
 * 
 * By your use of Paradyn, you understand and agree that we (or any
 * other person or entity with proprietary rights in Paradyn) are
 * under no obligation to provide either maintenance services,
 * update services, notices of latent defects, or correction of
 * defects for Paradyn.
 * 
 * This library is free software; you can redistribute it and/or
 * modify it under the terms of the GNU Lesser General Public
 * License as published by the Free Software Foundation; either
 * version 2.1 of the License, or (at your option) any later version.
 * 
 * This library is distributed in the hope that it will be useful,
 * but WITHOUT ANY WARRANTY; without even the implied warranty of
 * MERCHANTABILITY or FITNESS FOR A PARTICULAR PURPOSE.  See the GNU
 * Lesser General Public License for more details.
 * 
 * You should have received a copy of the GNU Lesser General Public
 * License along with this library; if not, write to the Free Software
 * Foundation, Inc., 51 Franklin Street, Fifth Floor, Boston, MA 02110-1301 USA
 */

// $Id: unix.C,v 1.243 2008/06/30 17:33:31 legendre Exp $

<<<<<<< HEAD
#include "os.h"
#include "debug.h"
#include "mapped_object.h"
#include "mapped_module.h"
#include "dynProcess.h"
#include "dynThread.h"
#include "function.h"
=======
#include <string>
#include "common/h/headers.h"
#include "common/h/Vector.h"
#include "dyninstAPI/src/debug.h"
#include "dyninstAPI/src/os.h"
#include "dyninstAPI/src/unix.h"
#include "dyninstAPI/src/util.h"
#include "dyninstAPI/src/debuggerinterface.h"
#include "dyninstAPI/src/mapped_object.h"
#include "dyninstAPI/src/callbacks.h"
#include "dyninstAPI/src/dynamiclinking.h"
#include "dyninstAPI_RT/h/dyninstAPI_RT.h"  // for DYNINST_BREAKPOINT_SIGNUM

// the following are needed for handleSigChild
#include "dyninstAPI/src/signalhandler.h"
#include "dyninstAPI/src/signalgenerator.h"
#include "dyninstAPI/src/process.h"
#include "dyninstAPI/src/dyn_lwp.h"
#include "dyninstAPI/src/dyn_thread.h"
#include "dyninstAPI/src/instP.h"
#include "common/h/stats.h"

// Forwarding a signal sets BPatch-level shtuff
#include "BPatch.h"
#include "BPatch_process.h"

// BREAK_POINT_INSN
#if defined(os_aix)
#include "common/h/arch-power.h"
using namespace NS_power;
#endif

#include <sys/poll.h>

#include "boost/tuple/tuple.hpp"

/////////////////////////////////////////////////////////////////////////////
/// Massive amounts of signal handling code
/////////////////////////////////////////////////////////////////////////////


// Turn the return result of waitpid into something we can use
bool decodeWaitPidStatus(procWaitpidStatus_t status,
                        EventRecord &ev) 
{
    // Big if-then-else tree
    if (WIFEXITED(status)) {
        signal_printf("%s[%d]: process exited normally\n", FILE__, __LINE__);
        ev.type = evtProcessExit;
        ev.status = statusNormal;
        ev.what = (eventWhat_t) (WEXITSTATUS(status));
        return true;
    } 
    else if (WIFSIGNALED(status)) {
        ev.type = evtProcessExit;
        ev.status = statusSignalled;
        ev.what = (eventWhat_t) (WTERMSIG(status));
        signal_printf("%s[%d]: process exited via signal %d\n", FILE__, __LINE__, ev.what);
        return true;
    }
    else if (WIFSTOPPED(status)) {
        signal_printf("%s[%d]: process stopped\n", FILE__, __LINE__);
        ev.type = evtSignalled;
        ev.status = statusSignalled;
        ev.what = (eventWhat_t) (WSTOPSIG(status));
        return true;
    }
    else {
        fprintf(stderr, "%s[%d]:  unable to decode waitpid results\n", FILE__, __LINE__);
        ev.type = evtUndefined;
        ev.what = 0;
        return false;
    }
    return false;
}


bool SignalGenerator::decodeSigIll(EventRecord &ev) 
{
  ev.type = evtCritical;
  return true;
}


 //////////////////////////////////////////////////////////////////
 // Syscall handling
 //////////////////////////////////////////////////////////////////
 // On AIX I've seen a long string of calls to exec, basically
 // doing a (for i in $path; do exec $i/<progname>
 // This means that the entry will be called multiple times
 // until the exec call gets the path right.
bool SignalHandler::handleExecEntry(EventRecord &ev, bool &continueHint) 
{
  bool retval = ev.proc->handleExecEntry((char *)ev.info);
  continueHint = true;
  return retval;
}
>>>>>>> 41da13ce

#include "common/h/pathName.h"

#include <sstream>

extern char **environ;

using namespace Dyninst::ProcControlAPI;

// Functions for all Unices //

bool PCProcess::hideDebugger()
{
    return false;
}

bool OS::executableExists(const std::string &file) 
{
   struct stat file_stat;
   int stat_result;

   const char *fn = file.c_str();
   stat_result = stat(fn, &file_stat);
   return (stat_result != -1);
}

std::string PCProcess::createExecPath(const std::string &file, const std::string &dir) {
    std::string ret = file;
    if (dir.length() > 0) {
        if (!(file[0] == ('/'))) {
            // file does not start  with a '/', so it is a relative pathname
            // we modify it to prepend the given directory
            if (dir[dir.length()-1 ] == ('/') ) {
                // the dir already has a trailing '/', so we can
                // just concatenate them to get an absolute path
                ret =  dir + file;
            } else {
                // the dir does not have a trailing '/', so we must
                // add a '/' to get the absolute path
                ret =  dir + "/" + file;
            }
        } else {
            // file starts with a '/', so it is an absolute pathname
            // DO NOT prepend the directory, regardless of what the
            // directory variable holds.
            // nothing to do in this case
        }

    }
    return ret;
}

// If true is passed for ignore_if_mt_not_set, then an error won't be
// initiated if we're unable to determine if the program is multi-threaded.
// We are unable to determine this if the daemon hasn't yet figured out what
// libraries are linked against the application.  Currently, we identify an
// application as being multi-threaded if it is linked against a thread
// library (eg. libpthreads.a on AIX).  There are cases where we are querying
// whether the app is multi-threaded, but it can't be determined yet but it
// also isn't necessary to know.
bool PCProcess::multithread_capable(bool ignoreIfMtNotSet) {
#if !defined(cap_threads)
    return false;
#endif

    if( mt_cache_result_ != not_cached ) {
        if( mt_cache_result_ == cached_mt_true) return true;
        else return false;
    }

    if( mapped_objects.size() <= 1 ) {
        assert( ignoreIfMtNotSet && "Can't query MT state" );
        return false;
    }

    if(    findObject("libthread.so*", true) // Solaris
        || findObject("libpthreads.*", true) // AIX
        || findObject("libpthread.so*", true) // Linux
        || findObject("libpthread-*.so", true) // Linux
        || findObject("libthr.*", true) ) // FreeBSD
    {
        mt_cache_result_ = cached_mt_true;
        return true;
    }

    mt_cache_result_ = cached_mt_false;
    return false;
}

/**
 * Searches for function in order, with preference given first
 * to libpthread, then to libc, then to the process.
 **/
static void findThreadFuncs(PCProcess *p, std::string func,
                            pdvector<func_instance *> &result) {
    bool found = false;
    mapped_module *lpthread = p->findModule("libpthread*", true);
    if (lpthread)
        found = lpthread->findFuncVectorByPretty(func, result);
    if (found)
        return;

    mapped_module *lc = p->findModule("libc.so*", true);
    if (lc)
        found = lc->findFuncVectorByPretty(func, result);
    if (found)
        return;

    p->findFuncsByPretty(func, result);
}

bool PCProcess::instrumentMTFuncs() {
    bool res;

#if !defined(cap_threads)
    return true;
#endif

    /**
     * Have dyn_pthread_self call the actual pthread_self
     **/
    //Find dyn_pthread_self
    pdvector<int_variable *> ptself_syms;
    res = findVarsByAll("DYNINST_pthread_self", ptself_syms);
    if (!res) {
        fprintf(stderr, "[%s:%d] - Couldn't find any dyn_pthread_self, expected 1\n",
                __FILE__, __LINE__);
    }
    assert(ptself_syms.size() == 1);
    Address dyn_pthread_self = ptself_syms[0]->getAddress();
    //Find pthread_self
    pdvector<func_instance *> pthread_self_funcs;
    findThreadFuncs(this, "pthread_self", pthread_self_funcs);
    if (pthread_self_funcs.size() != 1) {
        fprintf(stderr, "[%s:%d] - Found %ld pthread_self functions, expected 1\n",
                __FILE__, __LINE__, (long) pthread_self_funcs.size());
        for (unsigned j=0; j<pthread_self_funcs.size(); j++) {
            func_instance *ps = pthread_self_funcs[j];
            fprintf(stderr, "[%s:%u] - %s in module %s at %lx\n", __FILE__, __LINE__,
                    ps->prettyName().c_str(), ps->mod()->fullName().c_str(),
                    ps->addr());
        }
        return false;
    }
    //Replace
    res = writeFunctionPtr(this, dyn_pthread_self, pthread_self_funcs[0]);
    if (!res) {
        fprintf(stderr, "[%s:%d] - Couldn't update dyn_pthread_self\n",
                __FILE__, __LINE__);
        return false;
    }

    return true;
}

bool PCEventHandler::shouldStopForSignal(int signal) {
    if( signal == SIGSTOP || signal == SIGINT ) return true;
    return false;
}

bool PCEventHandler::isCrashSignal(int signal) {
    switch(signal) {
        case SIGBUS:
        case SIGSEGV:
        case SIGABRT:
        case SIGILL:
        case SIGFPE:
        case SIGTRAP:
            return true;
        default:
            return false;
    }
}

bool PCEventHandler::isKillSignal(int signal) {
    switch(signal) {
        case SIGKILL:
        case SIGTERM:
            return true;
        default:
            return false;
    }
}

bool PCEventHandler::isValidRTSignal(int signal, RTBreakpointVal breakpointVal, 
        Address arg1, int status)
{
    /* Okay... we use both DYNINST_BREAKPOINT_SIGNUM and sigstop,
     * depending on what we're trying to stop. So we have to check the
     *flags against the signal
     */
    if( signal == SIGSTOP ) {
        if( breakpointVal == SoftRTBreakpoint ) {
            if( status == DSE_forkExit ) {
                if( arg1 == 0 ) return true;

                proccontrol_printf("%s[%d]: parent process received SIGSTOP\n",
                        FILE__, __LINE__);
            }else{
                proccontrol_printf("%s[%d]: SIGSTOP wasn't due to fork exit\n",
                        FILE__, __LINE__);
            }
        }else{
            proccontrol_printf("%s[%d]: mismatch in signal for breakpoint type\n",
                    FILE__, __LINE__);
        }
    }else if( signal == DYNINST_BREAKPOINT_SIGNUM ) {
        if( breakpointVal == NormalRTBreakpoint ) {
            if( (status != DSE_forkExit) || (arg1 != 0) ) return true;

            proccontrol_printf("%s[%d]: child received signal %d\n",
                    FILE__, __LINE__, DYNINST_BREAKPOINT_SIGNUM);
        }else{
            proccontrol_printf("%s[%d]: mismatch in signal for breakpoint type\n",
                    FILE__, __LINE__);
        }
    }else{
        proccontrol_printf("%s[%d]: signal wasn't sent by RT library\n",
                FILE__, __LINE__);
    }

    return false;
}

mapped_object *PCProcess::createObjectNoFile(Address) {
    assert(0); // not implemented on UNIX
    return NULL;
}

bool PCProcess::setMemoryAccessRights(Address start, Address size, int rights) {
    mal_printf("setMemoryAccessRights to %d [%lx %lx]\n", rights, start, start+size);
    assert(!"Not implemented yet");
    return false;
}

bool PCProcess::getMemoryAccessRights(Address start, Address size, int rights) {
    mal_printf("getMemoryAccessRights to %d [%lx %lx]\n", rights, start, start+size);
    assert(!"Not implemented yet");
    return false;
}

void PCProcess::redirectFds(int stdin_fd, int stdout_fd, int stderr_fd,
        std::map<int, int> &fds)
{
    if( stdin_fd != 0 ) fds.insert(std::make_pair(stdin_fd, 0));
    if( stdout_fd != 1 ) fds.insert(std::make_pair(stdout_fd, 1));
    if( stderr_fd != 2 ) fds.insert(std::make_pair(stderr_fd, 2));
}

bool PCProcess::setEnvPreload(std::vector<std::string> &envp, std::string fileName) {
    const unsigned int ERROR_CODE = 101;
    bool use_abi_rt = false;

#if defined(arch_64bit)
    SymtabAPI::Symtab *symt_obj;
    bool result = SymtabAPI::Symtab::openFile(symt_obj, fileName);
    if( !result ) return false;

    use_abi_rt = (symt_obj->getAddressWidth() == 4);
#endif

    const char *rt_lib_name = getenv("DYNINSTAPI_RT_LIB");
    if( rt_lib_name == NULL ) {
        showErrorCallback(ERROR_CODE, std::string("setEnvPreload: DYNINSTAPI_RT_LIB is undefined"));
        proccontrol_printf("%s[%d]: DYNINSTAPI_RT_LIB is undefined\n");
        return false;
    }

    std::string full_name;
    if (use_abi_rt) {
        const char *slash = P_strrchr(rt_lib_name, '/');
        if (!slash)
            slash = P_strrchr(rt_lib_name, '\\');
        if (!slash)
            return false;
        const char *dot = P_strchr(slash, '.');
        if (!dot)
            return false;
        full_name = std::string(rt_lib_name, dot - rt_lib_name) +
                    std::string("_m32") +
                    std::string(dot);
        rt_lib_name = full_name.c_str();
    }

    // Check to see if the library given exists.
    if (access(rt_lib_name, R_OK)) {
        std::string msg = std::string("Runtime library ") + std::string(rt_lib_name) +
                          std::string(" does not exist or cannot be accessed!");
        showErrorCallback(ERROR_CODE, msg);
        return false;
    }

    const char *var_name = "LD_PRELOAD";
    if (envp.size()) {
        // Check if some LD_PRELOAD is already part of the environment.
        std::vector<std::string>::iterator ldPreloadVal =  envp.end();
        for(std::vector<std::string>::iterator i = envp.begin();
                i != envp.end(); ++i)
        {
            if( (*i) == var_name ) {
                ldPreloadVal = i;
                break;
            }
        }

        if (ldPreloadVal == envp.end()) {
            // Not found, append an entry
            std::string ld_preload = std::string(var_name) + std::string("=") +
                                     std::string(rt_lib_name);
            startup_printf("LD_PRELOAD=%s\n", ld_preload.c_str());
            envp.push_back(ld_preload);
        } else {
            // Found, modify envs in-place
            std::string ld_preload = *ldPreloadVal + std::string(":") +
                                     std::string(rt_lib_name);
            startup_printf("LD_PRELOAD=%s\n", ld_preload.c_str());
            *ldPreloadVal = ld_preload;
        }
    } else {
        // Environment inherited from this process, copy the current
        // environment to envp, modifying/adding LD_PRELOAD
        char *ld_preload_orig = NULL;
        int i = 0;
        while( environ[i] != NULL ) {
            std::string envVar(environ[i]);
            if( envVar.find("LD_PRELOAD=") == 0 ) {
                ld_preload_orig = environ[i];
            }else{
                envp.push_back(envVar);
            }
            i++;
        }

        std::string ld_preload;
        if (ld_preload_orig) {
            // Append to existing var
            ld_preload = std::string(var_name) + std::string("=") +
                         std::string(ld_preload_orig) + std::string(":") +
                         std::string(rt_lib_name);
        } else {
            // Define a new var
            ld_preload = std::string(var_name) + std::string("=") +
                         std::string(rt_lib_name);
        }
        envp.push_back(ld_preload);
    }

    return true;
}

bool PCProcess::getExecFileDescriptor(string filename,
        bool, fileDescriptor &desc)
{
    desc = fileDescriptor(filename.c_str(),
            0, // code
            0, // data
            false); // a.out
    return true;
}

/**
 * Strategy:  The program entry point is in /lib/ld-2.x.x at the 
 * _start function.  Get the current PC, parse /lib/ld-2.x.x, and 
 * compare the two points.
 **/
bool PCProcess::hasPassedMain() 
{
   using namespace SymtabAPI;
   Symtab *ld_file = NULL;
   Address entry_addr, ldso_start_addr = 0;

   //Get current PC
   Frame active_frame = initialThread_->getActiveFrame();
   Address current_pc = active_frame.getPC();

   // Get the interpreter name from SymtabAPI
   const char *path = getAOut()->parse_img()->getObject()->getInterpreterName();

   if (!path) {
      //Strange... This shouldn't happen on a normal linux system
      startup_printf("[%s:%u] - Couldn't find /lib/ld-x.x.x in hasPassedMain\n",
                     FILE__, __LINE__);
      return true;
   }

   std::string derefPath = resolve_file_path(path);

   // Search for the dynamic linker in the loaded libraries
   const LibraryPool &libraries = pcProc_->libraries();
   bool foundDynLinker = false;
   for(LibraryPool::const_iterator i = libraries.begin(); i != libraries.end();
           ++i)
   {
       if( (*i)->getName() == derefPath ) {
           foundDynLinker = true;
           ldso_start_addr = (*i)->getLoadAddress();
       }
   }

   if( !foundDynLinker ) {
       // This means that libraries haven't been loaded yet which implies
       // that main hasn't been reached yet
       return false;
   }

   //Open /lib/ld-x.x.x and find the entry point
   if (!Symtab::openFile(ld_file, derefPath)) {
      startup_printf("[%s:%u] - Unable to open %s in hasPassedMain\n", 
                     FILE__, __LINE__, path);
      return true;
   }

   entry_addr = ld_file->getEntryOffset();
   if (!entry_addr) {
      startup_printf("[%s:%u] - No entry addr for %s\n", 
                     FILE__, __LINE__, path);
      return true;
   }

   entry_addr += ldso_start_addr;

   if( !getOPDFunctionAddr(entry_addr) ) {
       startup_printf("[%s:%u] - failed to read entry addr function pointer\n",
               FILE__, __LINE__);
       return false;
   }
<<<<<<< HEAD
=======
   return (result != -1);
}

void OS::get_sigaction_names(std::vector<std::string> &names)
{
   names.push_back(string("sigaction"));
   names.push_back(string("signal"));
}


#ifndef CASE_RETURN_STR
#define CASE_RETURN_STR(x) case x: return #x
#endif
const char *dbiEventType2str(DBIEventType t)
{
  switch(t) {
  CASE_RETURN_STR(dbiUndefined);
  CASE_RETURN_STR(dbiForkNewProcess);
  CASE_RETURN_STR(dbiPtrace);
  CASE_RETURN_STR(dbiWriteDataSpace);
  CASE_RETURN_STR(dbiReadDataSpace);
  CASE_RETURN_STR(dbiWaitPid);
  CASE_RETURN_STR(dbiGetFrameRegister);
  CASE_RETURN_STR(dbiSetFrameRegister);
  CASE_RETURN_STR(dbiCreateUnwindAddressSpace);
  CASE_RETURN_STR(dbiDestroyUnwindAddressSpace);
  CASE_RETURN_STR(dbiUPTCreate);
  CASE_RETURN_STR(dbiUPTDestroy);
  CASE_RETURN_STR(dbiInitFrame);
  CASE_RETURN_STR(dbiStepFrame);
  CASE_RETURN_STR(dbiIsSignalFrame);
  CASE_RETURN_STR(dbiWaitpid);
  CASE_RETURN_STR(dbiLastEvent);/* placeholder for the end of the list */
  };
  return "invalid";
}

#include <sys/types.h>
#include <dirent.h>


/// Experiment: wait for the process we're attaching to to be created
// before we return. 

SignalGenerator::SignalGenerator(char *idstr, std::string file, int pid)
    : SignalGeneratorCommon(idstr),
      waiting_for_stop(false)
{

    char buffer[128];
    sprintf(buffer, "/proc/%d", pid);

    setupAttached(file, pid);

    // We wait until the entry has shown up in /proc. I believe this
    // is sufficient; unsure though.

    // Not there after three seconds, give up.
    int timeout = 3;
    int counter = 0;
>>>>>>> 41da13ce

   if( entry_addr < ldso_start_addr ) {
       entry_addr += ldso_start_addr;
   }
   
   bool result = (entry_addr != current_pc);
   startup_printf("[%s:%u] - hasPassedMain returning %d (%lx %lx)\n",
                  FILE__, __LINE__, (int) result, entry_addr, current_pc);

   return result;
}

bool PCProcess::startDebugger() {
    std::stringstream pidStr;
    pidStr << getPid();

    const char *args[4];
    args[0] = dyn_debug_crash_debugger;
    args[1] = file_.c_str();
    args[2] = pidStr.str().c_str();
    args[3] = NULL;

    proccontrol_printf("%s[%d]: Launching %s %s %s\n", FILE__, __LINE__,
            args[0], args[1], args[2]);
    if( execv(args[0], const_cast<char **>(args)) == -1 ) {
        perror("execv");
        return false;
    }

<<<<<<< HEAD
=======
bool SignalHandler::handleCodeOverwrite(EventRecord &)
{
    assert(0);//not implemented for unix 
    return false;
}

bool SignalHandler::handleEmulatePOPAD(EventRecord &)
{
    assert(0);//not implemented for unix 
    return false;
}

mapped_object *process::createObjectNoFile(Address)
{
    assert(0); //not implemented for unix
    return NULL;
}

bool SignalGeneratorCommon::postSignalHandler() 
{
>>>>>>> 41da13ce
    return true;
}

// The following functions are only implemented on some Unices //

#if defined(os_linux) || defined(os_freebsd)

#include "dyninstAPI/src/binaryEdit.h"
#include "symtabAPI/h/Archive.h"

using namespace Dyninst::SymtabAPI;


mapped_object *BinaryEdit::openResolvedLibraryName(std::string filename,
                                                   std::map<std::string, BinaryEdit*> &retMap) {
    std::vector<std::string> paths;
    std::vector<std::string>::iterator pathIter;

    // First, find the specified library file
    bool resolved = getResolvedLibraryPath(filename, paths);

    // Second, create a set of BinaryEdits for the found library
    if ( resolved ) {
        startup_printf("[%s:%u] - Opening dependent file %s\n",
                       FILE__, __LINE__, filename.c_str());

        Symtab *origSymtab = getMappedObject()->parse_img()->getObject();
	assert(mgr());
        // Dynamic case
        if ( !origSymtab->isStaticBinary() ) {
            for(pathIter = paths.begin(); pathIter != paths.end(); ++pathIter) {
	      BinaryEdit *temp = BinaryEdit::openFile(*pathIter, mgr());

                if (temp && temp->getAddressWidth() == getAddressWidth()) {
                    retMap.insert(std::make_pair(*pathIter, temp));
                    return temp->getMappedObject();
                }
                delete temp;
            }
        } else {
            // Static executable case

            /* 
             * Alright, this is a kludge, but even though the Archive is opened
             * twice (once here and once by the image class later on), it is
             * only parsed once because the Archive class keeps track of all
             * open Archives.
             *
             * This is partly due to the fact that Archives are collections of
             * Symtab objects and their is one Symtab for each BinaryEdit. In
             * some sense, an Archive is a collection of BinaryEdits.
             */
            for(pathIter = paths.begin(); pathIter != paths.end(); ++pathIter) {
                Archive *library;
                Symtab *singleObject;
                if (Archive::openArchive(library, *pathIter)) {
                    std::vector<Symtab *> members;
                    if (library->getAllMembers(members)) {
                        std::vector <Symtab *>::iterator member_it;
                        for (member_it = members.begin(); member_it != members.end();
                             ++member_it) 
                        {
                           BinaryEdit *temp = BinaryEdit::openFile(*pathIter, mgr(), (*member_it)->memberName());
                           
                           if (temp && temp->getAddressWidth() == getAddressWidth()) {
                              std::string mapName = *pathIter + string(":") +
                                 (*member_it)->memberName();
                              retMap.insert(std::make_pair(mapName, temp));
                           }else{
                              if(temp) delete temp;
                              retMap.clear();
                              break;
                           }
                        }

                        if (retMap.size() > 0) {
                            origSymtab->addLinkingResource(library);
                            // So we tried loading "libc.a", and got back a swarm of individual members. 
                            // Lovely. 
                            // Just return the first thing...
                            return retMap.begin()->second->getMappedObject();
                        }
                        //if( library ) delete library;
                    }
                } else if (Symtab::openFile(singleObject, *pathIter)) {
		  BinaryEdit *temp = BinaryEdit::openFile(*pathIter, mgr());


                    if (temp && temp->getAddressWidth() == getAddressWidth()) {
                        if( singleObject->getObjectType() == obj_SharedLib ||
                            singleObject->getObjectType() == obj_Executable ) 
                        {
                          startup_printf("%s[%d]: cannot load dynamic object(%s) when rewriting a static binary\n", 
                                  FILE__, __LINE__, pathIter->c_str());
                          std::string msg = std::string("Cannot load a dynamic object when rewriting a static binary");
                          showErrorCallback(71, msg.c_str());

                          delete singleObject;
                        }else{
                            retMap.insert(std::make_pair(*pathIter, temp));
                            return temp->getMappedObject();
                        }
                    }
                    if(temp) delete temp;
                }
            }
        }
    }

    startup_printf("[%s:%u] - Creation error opening %s\n",
                   FILE__, __LINE__, filename.c_str());
    return NULL;
}

#endif

<<<<<<< HEAD
=======
bool process::hideDebugger()
{
    return false;
}


>>>>>>> 41da13ce
#if defined(os_linux) || defined(os_freebsd)

#include "dyninstAPI/src/instPoint.h"
#include "dyninstAPI/src/parse-cfg.h"
#include "dyninstAPI/src/function.h"
#include "dyninstAPI/src/addressSpace.h"
#include "symtabAPI/h/Symtab.h"
#include "dyninstAPI/src/mapped_object.h"
#include "dyninstAPI/src/binaryEdit.h"
#include "dyninstAPI/src/debug.h"
#include "boost/tuple/tuple.hpp"
#include <elf.h>

#if defined(os_linux)
#include "dyninstAPI/src/linux.h"
#else
#include "dyninstAPI/src/freebsd.h"
#endif

// The following functions were factored from linux.C to be used
// on both Linux and FreeBSD

// findCallee: finds the function called by the instruction corresponding
// to the instPoint "instr". If the function call has been bound to an
// address, then the callee function is returned in "target" and the 
// instPoint "callee" data member is set to pt to callee's func_instance.  
// If the function has not yet been bound, then "target" is set to the 
// func_instance associated with the name of the target function (this is 
// obtained by the PLT and relocation entries in the image), and the instPoint
// callee is not set.  If the callee function cannot be found, (ex. function
// pointers, or other indirect calls), it returns false.
// Returns false on error (ex. process doesn't contain this instPoint).
//
// HACK: made an func_instance method to remove from instPoint class...
// FURTHER HACK: made a block_instance method so we can share blocks
func_instance *block_instance::callee() {
   // Check 1: pre-computed callee via PLT
   func_instance *ret = obj()->getCallee(this);
   if (ret) return ret;

   // See if we've already done this
   edge_instance *tEdge = getTarget();
   if (!tEdge) {
      return NULL;
   }

   if (!tEdge->sinkEdge()) {
      func_instance *tmp = obj()->findFuncByEntry(tEdge->trg());
      if (tmp && !(tmp->ifunc()->isPLTFunction())) {
         return tmp;
      }
   }

   

   // Do this the hard way - an inter-module jump
   // get the target address of this function
   Address target_addr; bool success;
   boost::tie(success, target_addr) = llb()->callTarget();
   if(!success) {
      // this is either not a call instruction or an indirect call instr
      // that we can't get the target address
      //fprintf(stderr, "%s[%d]:  returning NULL\n", FILE__, __LINE__);
      return NULL;
   }
   
   // get the relocation information for this image
   Symtab *sym = obj()->parse_img()->getObject();
   pdvector<relocationEntry> fbt;
   vector <relocationEntry> fbtvector;
   if (!sym->getFuncBindingTable(fbtvector)) {
      //fprintf(stderr, "%s[%d]:  returning NULL\n", FILE__, __LINE__);
      return NULL;
   }


   /**
    * Object files and static binaries will not have a function binding table
    * because the function binding table holds relocations used by the dynamic
    * linker
    */
   if (!fbtvector.size() && !sym->isStaticBinary() && 
           sym->getObjectType() != obj_RelocatableFile ) 
   {
      fprintf(stderr, "%s[%d]:  WARN:  zero func bindings\n", FILE__, __LINE__);
   }

   for (unsigned index=0; index< fbtvector.size();index++)
      fbt.push_back(fbtvector[index]);
   
   Address base_addr = obj()->codeBase();
   
   std::map<Address, std::string> pltFuncs;
   obj()->parse_img()->getPltFuncs(pltFuncs);

   // find the target address in the list of relocationEntries
   if (pltFuncs.find(target_addr) != pltFuncs.end()) {
      for (u_int i=0; i < fbt.size(); i++) {
         if (fbt[i].target_addr() == target_addr) 
         {
            // check to see if this function has been bound yet...if the
            // PLT entry for this function has been modified by the runtime
            // linker
            func_instance *target_pdf = 0;
            if (proc()->hasBeenBound(fbt[i], target_pdf, base_addr)) {
               updateCallTarget(target_pdf);
               obj()->setCalleeName(this, target_pdf->symTabName());
               obj()->setCallee(this, target_pdf);
               return target_pdf;
            }
         }
      }
<<<<<<< HEAD

      const char *target_name = (*pltFuncs)[target_addr].c_str();
      PCProcess *dproc = dynamic_cast<PCProcess *>(proc());
=======
      const char *target_name = pltFuncs[target_addr].c_str();
      process *dproc = dynamic_cast<process *>(proc());
>>>>>>> 41da13ce
      BinaryEdit *bedit = dynamic_cast<BinaryEdit *>(proc());
      obj()->setCalleeName(this, std::string(target_name));
      pdvector<func_instance *> pdfv;

      // See if we can name lookup
      if (dproc) {
         if (proc()->findFuncsByMangled(target_name, pdfv)) {
            obj()->setCallee(this, pdfv[0]);
            updateCallTarget(pdfv[0]);
            return pdfv[0];
         }
      }
      else if (bedit) {
         std::vector<BinaryEdit *>::iterator i;
         for (i = bedit->getSiblings().begin(); i != bedit->getSiblings().end(); i++)
         {
            if ((*i)->findFuncsByMangled(target_name, pdfv)) {
               obj()->setCallee(this, pdfv[0]);
               updateCallTarget(pdfv[0]);
               return pdfv[0];
            }
         }
      }
      else 
         assert(0);
   }
   
   //fprintf(stderr, "%s[%d]:  returning NULL: target addr = %p\n", FILE__, __LINE__, (void *)target_addr);
   return NULL;
}

void BinaryEdit::makeInitAndFiniIfNeeded()
{
    using namespace Dyninst::SymtabAPI;

    Symtab* linkedFile = getAOut()->parse_img()->getObject();

    // Disable this for .o's and static binaries
    if( linkedFile->isStaticBinary() || 
        linkedFile->getObjectType() == obj_RelocatableFile ) 
    {
        return;
    }

    bool foundInit = false;
    bool foundFini = false;
    vector <Function *> funcs;
    if (linkedFile->findFunctionsByName(funcs, "_init")) {
        foundInit = true;
    }
    if (linkedFile->findFunctionsByName(funcs, "_fini")) {
        foundFini = true;
    }
    if( !foundInit )
    {
        Offset initOffset = linkedFile->getInitOffset();
        Region *initsec = linkedFile->findEnclosingRegion(initOffset);
        if(!initOffset || !initsec)
        {
            unsigned char* emptyFunction = NULL;
            int emptyFuncSize = 0;
#if defined(arch_x86) || defined(arch_x86_64)
            static unsigned char empty_32[] = { 0x55, 0x89, 0xe5, 0xc9, 0xc3 };
            static unsigned char empty_64[] = { 0x55, 0x48, 0x89, 0xe5, 0xc9, 0xc3 };
            if(linkedFile->getAddressWidth() == 8)
            {
                emptyFunction = empty_64;
                emptyFuncSize = 6;
            }
            else
            {
                emptyFunction = empty_32;
                emptyFuncSize = 5;
            }
#elif defined (arch_power)
            static unsigned char empty[] = { 0x4e, 0x80, 0x00, 0x20};
             emptyFunction = empty;
             emptyFuncSize = 4;
#endif //defined(arch_x86) || defined(arch_x86_64)
            linkedFile->addRegion(highWaterMark_, (void*)(emptyFunction), emptyFuncSize, ".init.dyninst",
                                  Dyninst::SymtabAPI::Region::RT_TEXT, true);
            highWaterMark_ += emptyFuncSize;
            lowWaterMark_ += emptyFuncSize;
            linkedFile->findRegion(initsec, ".init.dyninst");
            assert(initsec);
            linkedFile->addSysVDynamic(DT_INIT, initsec->getRegionAddr());
            startup_printf("%s[%d]: creating .init.dyninst region, region addr 0x%lx\n",
                           FILE__, __LINE__, initsec->getRegionAddr());
        }
        startup_printf("%s[%d]: ADDING _init at 0x%lx\n", FILE__, __LINE__, initsec->getRegionAddr());
        Symbol *initSym = new Symbol( "_init",
                                      Symbol::ST_FUNCTION,
                                      Symbol::SL_GLOBAL,
                                      Symbol::SV_DEFAULT,
                                      initsec->getRegionAddr(),
                                      linkedFile->getDefaultModule(),
                                      initsec,
                                      UINT_MAX );
        linkedFile->addSymbol(initSym);
    }
    if( !foundFini )
    {
        Offset finiOffset = linkedFile->getFiniOffset();
        Region *finisec = linkedFile->findEnclosingRegion(finiOffset);
        if(!finiOffset || !finisec)
        {
            unsigned char* emptyFunction = NULL;
            int emptyFuncSize = 0;
#if defined(arch_x86) || defined(arch_x86_64)
            static unsigned char empty_32[] = { 0x55, 0x89, 0xe5, 0xc9, 0xc3 };
            static unsigned char empty_64[] = { 0x55, 0x48, 0x89, 0xe5, 0xc9, 0xc3 };
            if(linkedFile->getAddressWidth() == 8)
            {
                emptyFunction = empty_64;
                emptyFuncSize = 6;
            }
            else
            {
                emptyFunction = empty_32;
                emptyFuncSize = 5;
            }

#elif defined (arch_power)
            static unsigned char empty[] = { 0x4e, 0x80, 0x00, 0x20};
             emptyFunction = empty;
             emptyFuncSize = 4;
#endif //defined(arch_x86) || defined(arch_x86_64)
            linkedFile->addRegion(highWaterMark_, (void*)(emptyFunction), emptyFuncSize, ".fini.dyninst",
                                  Dyninst::SymtabAPI::Region::RT_TEXT, true);
            highWaterMark_ += emptyFuncSize;
            lowWaterMark_ += emptyFuncSize;
            linkedFile->findRegion(finisec, ".fini.dyninst");
            assert(finisec);
            linkedFile->addSysVDynamic(DT_FINI, finisec->getRegionAddr());
            startup_printf("%s[%d]: creating .fini.dyninst region, region addr 0x%lx\n",
                           FILE__, __LINE__, finisec->getRegionAddr());

        }
        startup_printf("%s[%d]: ADDING _fini at 0x%lx\n", FILE__, __LINE__, finisec->getRegionAddr());
        Symbol *finiSym = new Symbol( "_fini",
                                      Symbol::ST_FUNCTION,
                                      Symbol::SL_GLOBAL,
                                      Symbol::SV_DEFAULT,
                                      finisec->getRegionAddr(),
                                      linkedFile->getDefaultModule(),
                                      finisec,
                                      UINT_MAX );
        linkedFile->addSymbol(finiSym);
    }
}

<<<<<<< HEAD
Address PCProcess::setAOutLoadAddress(fileDescriptor &desc) {
   //The load address of the a.out isn't correct.  We can't read a
   // correct one out of ld-x.x.x.so because it may not be initialized yet,
   // and it won't be initialized until we reach main.  But we need the load
   // address to find main.  Darn.
   //
   //Instead we'll read the entry out of /proc/pid/maps, and try to make a good
   // effort to correctly match the fileDescriptor to an entry.  Unfortunately,
   // symlinks can complicate this, so we'll stat the files and compare inodes

   struct stat aout, maps_entry;
   map_entries *maps = NULL;
   unsigned maps_size = 0, i;
   char proc_path[128];
   int result;

   //Get the inode for the a.out
   startup_printf("[%s:%u] - a.out is a shared library, computing load addr\n",
                  FILE__, __LINE__);
   memset(&aout, 0, sizeof(aout));
   result = stat(pcProc_->libraries().getExecutable()->getName().c_str(), &aout);
   if (result == -1) {
      startup_printf("[%s:%u] - setAOutLoadAddress couldn't stat %s: %s\n",
                     FILE__, __LINE__, proc_path, strerror(errno));
      goto done;
   }
                    
   //Get the maps
   maps = getVMMaps(getPid(), maps_size);
   if (!maps) {
      startup_printf("[%s:%u] - setAOutLoadAddress, getVMMaps return NULL\n",
                     FILE__, __LINE__);
      goto done;
   }
   
   //Compare the inode of each map entry to the a.out's
   for (i=0; i<maps_size; i++) {
      memset(&maps_entry, 0, sizeof(maps_entry));
      result = stat(maps[i].path, &maps_entry);
      if (result == -1) {
         startup_printf("[%s:%u] - setAOutLoadAddress couldn't stat %s: %s\n",
                        FILE__, __LINE__, maps[i].path, strerror(errno));
         continue;
      }
      if (maps_entry.st_dev == aout.st_dev && maps_entry.st_ino == aout.st_ino)
      {
         //We have a match
         desc.setLoadAddr(maps[i].start);
         goto done;
      }
   }
        
 done:
   if (maps)
      free(maps);

   return desc.loadAddr();
}

#endif
=======
#endif
>>>>>>> 41da13ce
<|MERGE_RESOLUTION|>--- conflicted
+++ resolved
@@ -31,7 +31,6 @@
 
 // $Id: unix.C,v 1.243 2008/06/30 17:33:31 legendre Exp $
 
-<<<<<<< HEAD
 #include "os.h"
 #include "debug.h"
 #include "mapped_object.h"
@@ -39,105 +38,6 @@
 #include "dynProcess.h"
 #include "dynThread.h"
 #include "function.h"
-=======
-#include <string>
-#include "common/h/headers.h"
-#include "common/h/Vector.h"
-#include "dyninstAPI/src/debug.h"
-#include "dyninstAPI/src/os.h"
-#include "dyninstAPI/src/unix.h"
-#include "dyninstAPI/src/util.h"
-#include "dyninstAPI/src/debuggerinterface.h"
-#include "dyninstAPI/src/mapped_object.h"
-#include "dyninstAPI/src/callbacks.h"
-#include "dyninstAPI/src/dynamiclinking.h"
-#include "dyninstAPI_RT/h/dyninstAPI_RT.h"  // for DYNINST_BREAKPOINT_SIGNUM
-
-// the following are needed for handleSigChild
-#include "dyninstAPI/src/signalhandler.h"
-#include "dyninstAPI/src/signalgenerator.h"
-#include "dyninstAPI/src/process.h"
-#include "dyninstAPI/src/dyn_lwp.h"
-#include "dyninstAPI/src/dyn_thread.h"
-#include "dyninstAPI/src/instP.h"
-#include "common/h/stats.h"
-
-// Forwarding a signal sets BPatch-level shtuff
-#include "BPatch.h"
-#include "BPatch_process.h"
-
-// BREAK_POINT_INSN
-#if defined(os_aix)
-#include "common/h/arch-power.h"
-using namespace NS_power;
-#endif
-
-#include <sys/poll.h>
-
-#include "boost/tuple/tuple.hpp"
-
-/////////////////////////////////////////////////////////////////////////////
-/// Massive amounts of signal handling code
-/////////////////////////////////////////////////////////////////////////////
-
-
-// Turn the return result of waitpid into something we can use
-bool decodeWaitPidStatus(procWaitpidStatus_t status,
-                        EventRecord &ev) 
-{
-    // Big if-then-else tree
-    if (WIFEXITED(status)) {
-        signal_printf("%s[%d]: process exited normally\n", FILE__, __LINE__);
-        ev.type = evtProcessExit;
-        ev.status = statusNormal;
-        ev.what = (eventWhat_t) (WEXITSTATUS(status));
-        return true;
-    } 
-    else if (WIFSIGNALED(status)) {
-        ev.type = evtProcessExit;
-        ev.status = statusSignalled;
-        ev.what = (eventWhat_t) (WTERMSIG(status));
-        signal_printf("%s[%d]: process exited via signal %d\n", FILE__, __LINE__, ev.what);
-        return true;
-    }
-    else if (WIFSTOPPED(status)) {
-        signal_printf("%s[%d]: process stopped\n", FILE__, __LINE__);
-        ev.type = evtSignalled;
-        ev.status = statusSignalled;
-        ev.what = (eventWhat_t) (WSTOPSIG(status));
-        return true;
-    }
-    else {
-        fprintf(stderr, "%s[%d]:  unable to decode waitpid results\n", FILE__, __LINE__);
-        ev.type = evtUndefined;
-        ev.what = 0;
-        return false;
-    }
-    return false;
-}
-
-
-bool SignalGenerator::decodeSigIll(EventRecord &ev) 
-{
-  ev.type = evtCritical;
-  return true;
-}
-
-
- //////////////////////////////////////////////////////////////////
- // Syscall handling
- //////////////////////////////////////////////////////////////////
- // On AIX I've seen a long string of calls to exec, basically
- // doing a (for i in $path; do exec $i/<progname>
- // This means that the entry will be called multiple times
- // until the exec call gets the path right.
-bool SignalHandler::handleExecEntry(EventRecord &ev, bool &continueHint) 
-{
-  bool retval = ev.proc->handleExecEntry((char *)ev.info);
-  continueHint = true;
-  return retval;
-}
->>>>>>> 41da13ce
 
 #include "common/h/pathName.h"
 
@@ -564,69 +464,6 @@
                FILE__, __LINE__);
        return false;
    }
-<<<<<<< HEAD
-=======
-   return (result != -1);
-}
-
-void OS::get_sigaction_names(std::vector<std::string> &names)
-{
-   names.push_back(string("sigaction"));
-   names.push_back(string("signal"));
-}
-
-
-#ifndef CASE_RETURN_STR
-#define CASE_RETURN_STR(x) case x: return #x
-#endif
-const char *dbiEventType2str(DBIEventType t)
-{
-  switch(t) {
-  CASE_RETURN_STR(dbiUndefined);
-  CASE_RETURN_STR(dbiForkNewProcess);
-  CASE_RETURN_STR(dbiPtrace);
-  CASE_RETURN_STR(dbiWriteDataSpace);
-  CASE_RETURN_STR(dbiReadDataSpace);
-  CASE_RETURN_STR(dbiWaitPid);
-  CASE_RETURN_STR(dbiGetFrameRegister);
-  CASE_RETURN_STR(dbiSetFrameRegister);
-  CASE_RETURN_STR(dbiCreateUnwindAddressSpace);
-  CASE_RETURN_STR(dbiDestroyUnwindAddressSpace);
-  CASE_RETURN_STR(dbiUPTCreate);
-  CASE_RETURN_STR(dbiUPTDestroy);
-  CASE_RETURN_STR(dbiInitFrame);
-  CASE_RETURN_STR(dbiStepFrame);
-  CASE_RETURN_STR(dbiIsSignalFrame);
-  CASE_RETURN_STR(dbiWaitpid);
-  CASE_RETURN_STR(dbiLastEvent);/* placeholder for the end of the list */
-  };
-  return "invalid";
-}
-
-#include <sys/types.h>
-#include <dirent.h>
-
-
-/// Experiment: wait for the process we're attaching to to be created
-// before we return. 
-
-SignalGenerator::SignalGenerator(char *idstr, std::string file, int pid)
-    : SignalGeneratorCommon(idstr),
-      waiting_for_stop(false)
-{
-
-    char buffer[128];
-    sprintf(buffer, "/proc/%d", pid);
-
-    setupAttached(file, pid);
-
-    // We wait until the entry has shown up in /proc. I believe this
-    // is sufficient; unsure though.
-
-    // Not there after three seconds, give up.
-    int timeout = 3;
-    int counter = 0;
->>>>>>> 41da13ce
 
    if( entry_addr < ldso_start_addr ) {
        entry_addr += ldso_start_addr;
@@ -656,29 +493,6 @@
         return false;
     }
 
-<<<<<<< HEAD
-=======
-bool SignalHandler::handleCodeOverwrite(EventRecord &)
-{
-    assert(0);//not implemented for unix 
-    return false;
-}
-
-bool SignalHandler::handleEmulatePOPAD(EventRecord &)
-{
-    assert(0);//not implemented for unix 
-    return false;
-}
-
-mapped_object *process::createObjectNoFile(Address)
-{
-    assert(0); //not implemented for unix
-    return NULL;
-}
-
-bool SignalGeneratorCommon::postSignalHandler() 
-{
->>>>>>> 41da13ce
     return true;
 }
 
@@ -795,15 +609,6 @@
 
 #endif
 
-<<<<<<< HEAD
-=======
-bool process::hideDebugger()
-{
-    return false;
-}
-
-
->>>>>>> 41da13ce
 #if defined(os_linux) || defined(os_freebsd)
 
 #include "dyninstAPI/src/instPoint.h"
@@ -916,14 +721,9 @@
             }
          }
       }
-<<<<<<< HEAD
-
       const char *target_name = (*pltFuncs)[target_addr].c_str();
       PCProcess *dproc = dynamic_cast<PCProcess *>(proc());
-=======
-      const char *target_name = pltFuncs[target_addr].c_str();
-      process *dproc = dynamic_cast<process *>(proc());
->>>>>>> 41da13ce
+
       BinaryEdit *bedit = dynamic_cast<BinaryEdit *>(proc());
       obj()->setCalleeName(this, std::string(target_name));
       pdvector<func_instance *> pdfv;
@@ -1075,7 +875,6 @@
     }
 }
 
-<<<<<<< HEAD
 Address PCProcess::setAOutLoadAddress(fileDescriptor &desc) {
    //The load address of the a.out isn't correct.  We can't read a
    // correct one out of ld-x.x.x.so because it may not be initialized yet,
@@ -1136,6 +935,3 @@
 }
 
 #endif
-=======
-#endif
->>>>>>> 41da13ce
