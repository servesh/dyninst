/*
 * Copyright (c) 1996-2011 Barton P. Miller
 * 
 * We provide the Paradyn Parallel Performance Tools (below
 * described as "Paradyn") on an AS IS basis, and do not warrant its
 * validity or performance.  We reserve the right to update, modify,
 * or discontinue this software at any time.  We shall have no
 * obligation to supply such updates or modifications or any other
 * form of support to you.
 * 
 * By your use of Paradyn, you understand and agree that we (or any
 * other person or entity with proprietary rights in Paradyn) are
 * under no obligation to provide either maintenance services,
 * update services, notices of latent defects, or correction of
 * defects for Paradyn.
 * 
 * This library is free software; you can redistribute it and/or
 * modify it under the terms of the GNU Lesser General Public
 * License as published by the Free Software Foundation; either
 * version 2.1 of the License, or (at your option) any later version.
 * 
 * This library is distributed in the hope that it will be useful,
 * but WITHOUT ANY WARRANTY; without even the implied warranty of
 * MERCHANTABILITY or FITNESS FOR A PARTICULAR PURPOSE.  See the GNU
 * Lesser General Public License for more details.
 * 
 * You should have received a copy of the GNU Lesser General Public
 * License along with this library; if not, write to the Free Software
 * Foundation, Inc., 51 Franklin Street, Fifth Floor, Boston, MA 02110-1301 USA
 */

// $Id: inst-winnt.C,v 1.31 2008/06/19 22:13:42 jaw Exp $

#include "dyninstAPI/src/os.h"
#include "dyninstAPI/src/dyninst.h"
#include "dyninstAPI/src/symtab.h"
#include "dyninstAPI/src/pcProcess.h"
#include "dyninstAPI/src/inst.h"
#include "dyninstAPI/src/instP.h"
#include "dyninstAPI/src/ast.h"
#include "dyninstAPI/src/util.h"
#include "common/h/stats.h"
#include "dyninstAPI/src/instPoint.h"

#include "dyninstAPI/src/function.h"
<<<<<<< HEAD
#include "parseAPI/src/debug_parse.h"
=======
#include "dyninstAPI/src/mapped_object.h"
>>>>>>> 8cd0966a

#include "Instruction.h"
#include "InstructionDecoder.h"
#include <boost/tuple/tuple.hpp>

using namespace Dyninst::InstructionAPI;

#ifndef mips_unknown_ce2_11 //ccw 27 july 2000 : 29 mar 2001
//defined in inst-mips.C

//
// All costs are based on Measurements on a SPARC station 10/40.
//
void initPrimitiveCost()
{
    /* Need to add code here to collect values for other machines */

    // this doesn't really take any time
    primitiveCosts["DYNINSTbreakPoint"] = 1;

    // this happens before we start keeping time.
    primitiveCosts["DYNINSTinit"] = 1;

    primitiveCosts["DYNINSTprintCost"] = 1;

    //
    // I can't find DYNINSTincrementCounter or DYNINSTdecrementCounter
    // I think they are not being used anywhere - naim
    //
    // isthmus acutal numbers from 7/3/94 -- jkh
    // 240 ns
    primitiveCosts["DYNINSTincrementCounter"] = 16;
    // 240 ns
    primitiveCosts["DYNINSTdecrementCounter"] = 16;

    // Updated calculation of the cost for the following procedures.
    // cost in cycles
    // Values (in cycles) benchmarked on a Pentium II 450MHz
    // Level 1 - Hardware Level
    primitiveCosts["DYNINSTstartWallTimer"] = 151;
    primitiveCosts["DYNINSTstopWallTimer"] = 165;

    // Implementation still needs to be added to handle start/stop
    // timer costs for multiple levels
    /* Level 2 - Software Level
    primitiveCosts["DYNINSTstartWallTimer"] = 797;
    primitiveCosts["DYNINSTstopWallTimer"] = 807;
    */
    primitiveCosts["DYNINSTstartProcessTimer"] = 990;
    primitiveCosts["DYNINSTstopProcessTimer"] = 1017;

    // These happen async of the rest of the system.
    primitiveCosts["DYNINSTalarmExpire"] = 3724;
    primitiveCosts["DYNINSTsampleValues"] = 13;
    primitiveCosts["DYNINSTreportTimer"] = 1380;
    primitiveCosts["DYNINSTreportCounter"] = 1270;
    primitiveCosts["DYNINSTreportCost"] = 1350;
    primitiveCosts["DYNINSTreportNewTags"] = 837;
}
#endif

 

// hasBeenBound: returns false
// dynamic linking not implemented on this platform
bool PCProcess::hasBeenBound(const SymtabAPI::relocationEntry &,func_instance *&, Address ) {
    return false;
}

<<<<<<< HEAD
using namespace Dyninst::ParseAPI;
=======
bool thunkILT(edge_instance *edge, AddressSpace *proc, func_instance *&ret) {
	assert(!edge->sinkEdge());
	// We have a direct call but don't yet know the callee.
	// This may be because we didn't see a symbol for a
	// thunk in the ILT.
	// (I.e., the call is 'call @ILT+<smallconstant>'
    // and at @ILT+<smallconstant> there is a 'jmp <realfuncaddr>'
    // instruction.
    //
    // We consider the callee to be the real function that
    // is eventually called.
	// In CFG terms, this is:
	// We're calling a function that satisfies the following:
	//  1) 1 block long
	//  2) 1 instruction long
	//  3) Has a direct (?) edge to another function entry point.

    // get the target address of the call

    func_instance *cFunc = proc->findFuncByEntry(edge->trg());
	if (cFunc == NULL) return false;

	// 1)
	if (cFunc->blocks().size() > 1) return false;

	// 2)
	block_instance *cBlock = cFunc->entryBlock();
	block_instance::Insns cInsns;
	cBlock->getInsns(cInsns);
	if (cInsns.size() > 1) return false;

	// 3) 
	edge_instance *cEdge = cBlock->getTarget();
	if (!cEdge) return false;
	if (cEdge->sinkEdge()) return false;

	block_instance *block = cEdge->trg();
	if (!block) return false;
	func_instance *func = proc->findFuncByEntry(block);
	if (!func) return false;

	ret = func;
	return true;
}

>>>>>>> 8cd0966a
// findCallee: returns false unless callee is already set in instPoint
// dynamic linking not implemented on this platform
func_instance *block_instance::callee() 
{
	/* Unlike Linux, we do some interpretation here. Windows uses a common idiom of the following.
	 * Source:
	 *   void foo() { bar(); }
	 *   void bar() { ... }
	 * Which turns into
	 * foo:
	 *   call stub
	 * bar:
	 *   ...
	 * stub:
	 *   jmp bar
	 *
	 * Since we're interpreting callees, we want to track this down
	 * and represent the callee as bar, not stub.
	 */

	edge_instance *tEdge = getTarget();
	if (!tEdge) return NULL;

    // Otherwise use the target function...
	if (!tEdge->sinkEdge()) {
	    func_instance *ret;
		// If we're calling a 1-instruction function that branches to a known entry point,
		// elide that...
		if (thunkILT(tEdge, proc(), ret)) {
			return ret;
		}
		return obj()->findFuncByEntry(tEdge->trg());
    }

	  // An call that uses an indirect call instruction could be one
	  // of three things:
	  //
	  // 1. A call to a function within the same executable or DLL.  In 
	  //    this case, it could be a call through a function pointer in
	  //    memory or a register, or some other type of call.
	  //   
	  // 2. A call to a function in an implicitly-loaded DLL.  These are
	  //    indirect calls through an entry in the object's Import Address 
	  //    Table (IAT). An IAT entry is set to the address of the target 
	  //    when the DLL is loaded at process creation.
	  //
	  // 3. A call to a function in a delay-loaded DLL.  Like calls to 
	  //    implicitly-loaded DLLs, these are calls through an entry in the 
	  //    IAT.  However, for delay-loaded DLLs the IAT entry initially 
	  //    holds the address of a short code sequence that loads the DLL,
	  //    looks up the target function, patches the IAT entry with the 
	  //    address of the target function, and finally executes the target 
	  //    function.  After the first call, the IAT entry has been patched
	  //    and subsequent calls look the same as calls into an
	  //    implicitly-loaded DLL.
	  //
	  // Figure out what type of indirect call instruction this is
	  //
	   InstructionAPI::Instruction::Ptr insn = getInsn(last());
	  if(insn && (insn->getCategory() == c_CallInsn))
	  {
		  Expression::Ptr cft = insn->getControlFlowTarget();
		  static Expression* theIP = new RegisterAST(x86::eip);
		  cft->bind(theIP, Result(u64, last()));
		  Result r = cft->eval();
		  if(r.defined)
		  {
			  Address funcPtrAddress = r.convert<Address>();
			  assert( funcPtrAddress != ADDR_NULL );
	              
				// obtain the target address from memory if it is available
			  Address targetAddr = ADDR_NULL;
			  proc()->readDataSpace( (const void*)funcPtrAddress, sizeof(Address),
			  &targetAddr, true );
			  if( targetAddr != ADDR_NULL )
			  {
	        
			// see whether we already know anything about the target
			// this may be the case with implicitly-loaded and delay-loaded
			// DLLs, and it is possible with other types of indirect calls
			func_instance *target = proc()->findFuncByEntry( targetAddr );
			updateCallTarget(target);
			return target;
			  }
		  }
	  }
  return NULL;
}<|MERGE_RESOLUTION|>--- conflicted
+++ resolved
@@ -43,11 +43,7 @@
 #include "dyninstAPI/src/instPoint.h"
 
 #include "dyninstAPI/src/function.h"
-<<<<<<< HEAD
-#include "parseAPI/src/debug_parse.h"
-=======
 #include "dyninstAPI/src/mapped_object.h"
->>>>>>> 8cd0966a
 
 #include "Instruction.h"
 #include "InstructionDecoder.h"
@@ -117,9 +113,6 @@
     return false;
 }
 
-<<<<<<< HEAD
-using namespace Dyninst::ParseAPI;
-=======
 bool thunkILT(edge_instance *edge, AddressSpace *proc, func_instance *&ret) {
 	assert(!edge->sinkEdge());
 	// We have a direct call but don't yet know the callee.
@@ -165,7 +158,6 @@
 	return true;
 }
 
->>>>>>> 8cd0966a
 // findCallee: returns false unless callee is already set in instPoint
 // dynamic linking not implemented on this platform
 func_instance *block_instance::callee() 
