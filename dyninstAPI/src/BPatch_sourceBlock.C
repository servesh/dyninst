/*
 * See the dyninst/COPYRIGHT file for copyright information.
 * 
 * We provide the Paradyn Tools (below described as "Paradyn")
 * on an AS IS basis, and do not warrant its validity or performance.
 * We reserve the right to update, modify, or discontinue this
 * software at any time.  We shall have no obligation to supply such
 * updates or modifications or any other form of support to you.
 * 
 * By your use of Paradyn, you understand and agree that we (or any
 * other person or entity with proprietary rights in Paradyn) are
 * under no obligation to provide either maintenance services,
 * update services, notices of latent defects, or correction of
 * defects for Paradyn.
 * 
 * This library is free software; you can redistribute it and/or
 * modify it under the terms of the GNU Lesser General Public
 * License as published by the Free Software Foundation; either
 * version 2.1 of the License, or (at your option) any later version.
 * 
 * This library is distributed in the hope that it will be useful,
 * but WITHOUT ANY WARRANTY; without even the implied warranty of
 * MERCHANTABILITY or FITNESS FOR A PARTICULAR PURPOSE.  See the GNU
 * Lesser General Public License for more details.
 * 
 * You should have received a copy of the GNU Lesser General Public
 * License along with this library; if not, write to the Free Software
 * Foundation, Inc., 51 Franklin Street, Fifth Floor, Boston, MA 02110-1301 USA
 */

#define BPATCH_FILE

#include <stdio.h>
#include "common/h/std_namesp.h"
#include "BPatch_sourceBlock.h"

//constructor
BPatch_sourceBlock::BPatch_sourceBlock()
	: sourceFile(NULL)
{
}

//constructor
BPatch_sourceBlock::BPatch_sourceBlock( const char *filePtr,
                                        std::set<unsigned short>& lines)
{
	sourceFile = filePtr;
}

const char*
BPatch_sourceBlock::getSourceFile(){
	return sourceFile;
}

void
<<<<<<< HEAD
BPatch_sourceBlock::getSourceLinesInt(BPatch_Vector<unsigned short>& lines){
   if (sourceLines.empty()) return;
=======
BPatch_sourceBlock::getSourceLines(BPatch_Vector<unsigned short>& lines){
>>>>>>> bee0dcf0

   std::copy(sourceLines.begin(), sourceLines.end(),
             std::back_inserter(lines));
}

#ifdef IBM_BPATCH_COMPAT
bool BPatch_sourceBlock::getAddressRange(void*& _startAddress, void*& _endAddress)
{
  return false;
}

bool BPatch_sourceBlock::getLineNumbers(unsigned int &_startLine,
                                        unsigned int  &_endLine)
{
   if (sourceLines.empty()) return false;
   _startLine = (unsigned int) *(sourceLines->begin());
   _endLine = (unsigned int) *(sourceLines->rbegin());

  return true;
}
#endif

#ifdef DEBUG 
//print method 
ostream& operator<<(ostream& os,BPatch_sourceBlock& sb){

	os << "{";

	if(sb.sourceFile)
		os << sb.sourceFile << " (";
	else
		os << "<NO_FILE_NAME>" << " (";

        if (sb.sourceLines.empty()) {
           os << "<NO_LINE_NUMBERS>";
        }
        else {
           for (std::set<unsigned short>::iterator iter = sb.sourceLines.begin();
                iter != sb.sourceLines.end(); ++iter) {
              os << " " << *iter;
           }
        }
	os << ")}" << endl;
	return os;
}
#endif

#ifdef IBM_BPATCH_COMPAT
void BPatch_sourceBlock::getIncPoints(BPatch_Vector<BPatch_point *> &vect)
{
//  nothing here for now...  might need to implement, might not.
}

void BPatch_sourceBlock::getExcPoints(BPatch_Vector<BPatch_point *> &vect)
{
 //  for now, they are the same
 getIncPoints(vect);
}

char *BPatch_sourceBlock::getName(char *buf, int buflen)
{
  if (buflen > strlen("sourceBlock")) {
    strcpy(buf, "sourceBlock")[strlen("sourceBlock")]='\0';
    return buf;
  }
  return NULL;
}

#endif<|MERGE_RESOLUTION|>--- conflicted
+++ resolved
@@ -53,12 +53,7 @@
 }
 
 void
-<<<<<<< HEAD
-BPatch_sourceBlock::getSourceLinesInt(BPatch_Vector<unsigned short>& lines){
-   if (sourceLines.empty()) return;
-=======
 BPatch_sourceBlock::getSourceLines(BPatch_Vector<unsigned short>& lines){
->>>>>>> bee0dcf0
 
    std::copy(sourceLines.begin(), sourceLines.end(),
              std::back_inserter(lines));
