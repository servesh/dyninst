--- conflicted
+++ resolved
@@ -1797,24 +1797,16 @@
       Address base = baseAddr;
       InstructionDecoder deco
         (cm->ptr(),cm->size(),getArch());
-<<<<<<< HEAD
       Instruction insn = deco.decode();
       while(insn.isValid()) {
-         cerr << "\t" << hex << base << ": " << insn.format(base) << dec << endl;
-        base += insn.size();
-        insn = deco.decode();
-=======
-      Instruction::Ptr insn = deco.decode();
-      while(insn) {
           std::stringstream rawInsn;
-          unsigned idx = insn->size();
-          while(idx--) rawInsn << hex << setfill('0') << setw(2) << (unsigned int) insn->rawByte(idx);
+          unsigned idx = insn.size();
+          while(idx--) rawInsn << hex << ((unsigned int) insn.rawByte(idx)) / 16 << ((unsigned int) insn.rawByte(idx)) % 16 ;
 
           cerr << "\t" << hex << base << ":   " << rawInsn.str() << "   "
-              << insn->format(base) << dec << endl;
-          base += insn->size();
+              << insn.format(base) << dec << endl;
+          base += insn.size();
           insn = deco.decode();
->>>>>>> 1d7826ae
       }
       cerr << dec;
       cerr << endl;
