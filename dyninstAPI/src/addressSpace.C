/*
 * Copyright (c) 1996-2011 Barton P. Miller
 * 
 * We provide the Paradyn Parallel Performance Tools (below
 * described as "Paradyn") on an AS IS basis, and do not warrant its
 * validity or performance.  We reserve the right to update, modify,
 * or discontinue this software at any time.  We shall have no
 * obligation to supply such updates or modifications or any other
 * form of support to you.
 * 
 * By your use of Paradyn, you understand and agree that we (or any
 * other person or entity with proprietary rights in Paradyn) are
 * under no obligation to provide either maintenance services,
 * update services, notices of latent defects, or correction of
 * defects for Paradyn.
 * 
 * This library is free software; you can redistribute it and/or
 * modify it under the terms of the GNU Lesser General Public
 * License as published by the Free Software Foundation; either
 * version 2.1 of the License, or (at your option) any later version.
 * 
 * This library is distributed in the hope that it will be useful,
 * but WITHOUT ANY WARRANTY; without even the implied warranty of
 * MERCHANTABILITY or FITNESS FOR A PARTICULAR PURPOSE.  See the GNU
 * Lesser General Public License for more details.
 * 
 * You should have received a copy of the GNU Lesser General Public
 * License along with this library; if not, write to the Free Software
 * Foundation, Inc., 51 Franklin Street, Fifth Floor, Boston, MA 02110-1301 USA
 */

#include "addressSpace.h"
#include "codeRange.h"
#include "dynProcess.h"
#include "function.h"
#include "binaryEdit.h"
#include "miniTramp.h"
#include "baseTramp.h"

#include "instPoint.h"
#include "debug.h"

// Two-level codeRange structure
#include "mapped_object.h"
#include "mapped_module.h"
#include "InstructionDecoder.h"
#include "Instruction.h"

#include "dynutil/h/DynAST.h"
#include "Relocation/CodeMover.h"
#include "Relocation/Springboard.h"
#include "Relocation/Transformers/Include.h"
#include "Relocation/CodeTracker.h"

#include "MemoryEmulator/memEmulator.h"
#include "parseAPI/h/CodeObject.h"
#include <boost/tuple/tuple.hpp>

#include "PatchMgr.h"
#include "Patching.h"
#include "Relocation/DynAddrSpace.h"
#include "Relocation/DynPointMaker.h"
#include "Relocation/DynObject.h"
#include "Relocation/DynInstrumenter.h"

// Implementations of non-virtual functions in the address space
// class.

using namespace Dyninst;
using PatchAPI::DynObject;
using PatchAPI::DynAddrSpace;
using PatchAPI::PatchMgr;
using PatchAPI::Patcher;
using PatchAPI::DynInstrumenter;

AddressSpace::AddressSpace () :
    trapMapping(this),
    useTraps_(true),
    trampGuardBase_(NULL),
    up_ptr_(NULL),
    costAddr_(0),
    memEmulator_(NULL),
    emulateMem_(false),
    emulatePC_(false),
    delayRelocation_(false)
{
   if ( getenv("DYNINST_EMULATE_MEMORY") ) {
       printf("emulating memory & pc\n");
       memEmulator_ = new MemoryEmulator(this);
       emulateMem_ = true;
       emulatePC_ = true;
   }
}

AddressSpace::~AddressSpace() {
    if (memEmulator_)
      delete memEmulator_;
    static_cast<DynAddrSpace*>(mgr_->as())->removeAddrSpace(this);
}

PCProcess *AddressSpace::proc() {
    return dynamic_cast<PCProcess *>(this);
}

BinaryEdit *AddressSpace::edit() {
    return dynamic_cast<BinaryEdit *>(this);
}

Address AddressSpace::getTOCoffsetInfo(mapped_object *mobj) {
#if !defined(cap_toc_32)
  if (getAddressWidth() == 4)
    return 0;
#endif
#if !defined(cap_toc_64)
  if (getAddressWidth() == 8)
    return 0;
#endif
  assert(mobj);
  Address TOCOffset = mobj->parse_img()->getObject()->getTOCoffset();
  if (!TOCOffset)
    return 0;
  return TOCOffset + mobj->dataBase();
}

Address AddressSpace ::getTOCoffsetInfo(Address dest)
{
   // Linux-power-32 bit: return 0 here, as it doesn't use the TOC.
   // Linux-power-64 does. Lovely. 

  // We have an address, and want to find the module the addr is
  // contained in. Given the probabilities, we (probably) want
  // the module dyninst_rt is contained in.
  // I think this is the right func to use
  
  // Find out which object we're in (by addr).
  mapped_object *mobj = findObject(dest);
  // Very odd case if this is not defined.
  
  return getTOCoffsetInfo(mobj);
}

Address AddressSpace::getTOCoffsetInfo(func_instance *func) {
  return getTOCoffsetInfo(func->obj());
}

// Fork constructor - and so we can assume a parent "process"
// rather than "address space"
<<<<<<< HEAD
//
// Actually, for the sake of abstraction, use an AddressSpace instead of process
void AddressSpace::copyAddressSpace(AddressSpace *parent) {
    deleteAddressSpace();
=======
void AddressSpace::copyAddressSpace(process *parent) {
   deleteAddressSpace();
>>>>>>> 41da13ce

    // This is only defined for process->process copy
    // until someone can give a good reason for copying
    // anything else...

    assert(proc());

    mapped_object *par_aout = parent->getAOut();
    mapped_object *child_aout = new mapped_object(par_aout, proc());
    initPatchAPI(child_aout);
    addMappedObject(child_aout);

    // Mapped objects first
    for (unsigned i = 0; i < parent->mapped_objects.size(); i++) {
        mapped_object *par_obj = parent->mapped_objects[i];
        if (parent->getAOut() != par_obj) {
          mapped_object *child_obj = new mapped_object(par_obj, proc());
          assert(child_obj);
          addMappedObject(child_obj);
        }
        // This clones funcs, which then clone instPoints, which then 
        // clone baseTramps, which then clones miniTramps.
    }


    // Clone the tramp guard base
    trampGuardBase_ = new int_variable(parent->trampGuardBase_, getAOut()->getDefaultModule());

    /////////////////////////
    // Inferior heap
    /////////////////////////

    heap_ = inferiorHeap(parent->heap_);
    heapInitialized_ = parent->heapInitialized_;

    /////////////////////////
    // Trap mappings
    /////////////////////////
    trapMapping.copyTrapMappings(& (parent->trapMapping));

    /////////////////////////
    // Overly complex code tracking system
    /////////////////////////
    for (CodeTrackers::iterator iter = parent->relocatedCode_.begin();
         iter != parent->relocatedCode_.end(); ++iter) {
       // Efficiency; this avoids a spurious copy of the entire
       // CodeTracker. 

       relocatedCode_.push_back(Relocation::CodeTracker::fork(*iter, this));
    }
    
    // Let's assume we're not forking _in the middle of instrumentation_
    // (good Lord), and so leave modifiedFunctions_ alone.
    /*
    for (CallModMap::iterator iter = parent->callModifications_.begin(); 
         iter != parent->callModifications_.end(); ++iter) {
       // Need to forward map the lot
       block_instance *newB = findBlock(iter->first->llb());
       for (std::map<func_instance *, func_instance *>::iterator iter2 = iter->second.begin();
            iter2 != iter->second.end(); ++iter2) {
          func_instance *context = (iter2->first == NULL) ? NULL : findFunction(iter2->first->ifunc());
          func_instance *target = (iter2->second == NULL) ? NULL : findFunction(iter2->second->ifunc());
          callModifications_[newB][context] = target;
       }
    }
    */

    assert(parent->mgr());
    PatchAPI::CallModMap& cmm = parent->mgr()->instrumenter()->callModMap();
    for (PatchAPI::CallModMap::iterator iter = cmm.begin(); iter != cmm.end(); ++iter) {
       // Need to forward map the lot
      block_instance *newB = findBlock(SCAST_BI(iter->first)->llb());
      for (std::map<PatchFunction*, PatchFunction*>::iterator iter2 = iter->second.begin();
            iter2 != iter->second.end(); ++iter2) {
        func_instance *context = (SCAST_FI(iter2->first) == NULL) ? NULL : findFunction(SCAST_FI(iter2->first)->ifunc());
        func_instance *target = (SCAST_FI(iter2->second) == NULL) ? NULL : findFunction(SCAST_FI(iter2->second)->ifunc());
        cmm[newB][context] = target;
       }
    }

    PatchAPI::FuncModMap& frm = parent->mgr()->instrumenter()->funcRepMap();
    for (PatchAPI::FuncModMap::iterator iter = frm.begin(); iter != frm.end(); ++iter) {
      func_instance *from = findFunction(SCAST_FI(iter->first)->ifunc());
      func_instance *to = findFunction(SCAST_FI(iter->second)->ifunc());
      frm[from] = to;
    }

    PatchAPI::FuncWrapMap& fwm = parent->mgr()->instrumenter()->funcWrapMap();
    for (PatchAPI::FuncWrapMap::iterator iter = fwm.begin(); iter != fwm.end(); ++iter) {
      func_instance *from = findFunction(SCAST_FI(iter->first)->ifunc());
      func_instance *to = findFunction(SCAST_FI(iter->second.first)->ifunc());
      fwm[from] = std::make_pair(to, iter->second.second);
    }

    if (memEmulator_) assert(0 && "FIXME!");
    emulateMem_ = parent->emulateMem_;
    emulatePC_ = parent->emulatePC_;
}

void AddressSpace::deleteAddressSpace() {
   // Methodically clear everything we have - it all went away
   // We have the following member variables:

   // bool heapInitialized_
   // inferiorHeap heap_

   heapInitialized_ = false;
   heap_.clear();
   for (unsigned i = 0; i < mapped_objects.size(); i++) 
      delete mapped_objects[i];

   mapped_objects.clear();

   runtime_lib.clear();

   trampGuardBase_ = NULL;
   trampGuardAST_ = AstNodePtr();

   // up_ptr_ is untouched
   costAddr_ = 0;
   for (CodeTrackers::iterator iter = relocatedCode_.begin(); 
        iter != relocatedCode_.end(); ++iter) {
      delete *iter;
   }
   relocatedCode_.clear();
   modifiedFunctions_.clear();
   forwardDefensiveMap_.clear();
   reverseDefensiveMap_.clear();
   instrumentationInstances_.clear();

   if (memEmulator_) delete memEmulator_;
   memEmulator_ = NULL;
}



// Returns the named symbol from the image or a shared object
bool AddressSpace::getSymbolInfo( const std::string &name, int_symbol &ret ) 
{
   for (unsigned i = 0; i < mapped_objects.size(); i++) {
      if (mapped_objects[i]->getSymbolInfo( name, ret ))
         return true;
   }
   return false;
}

bool heapItemLessByAddr(const heapItem *a, const heapItem *b)
{
   if (a->addr < b->addr) {
      return true;
   }
   return false;
}

//////////////////////////////////////////////////////////////////////////////
// Memory allocation routines
//////////////////////////////////////////////////////////////////////////////


void AddressSpace::inferiorFreeCompact() {
   pdvector<heapItem *> &freeList = heap_.heapFree;
   unsigned i, nbuf = freeList.size();

   /* sort buffers by address */
#if defined (cap_use_pdvector)
    std::sort(freeList.begin(), freeList.end(), ptr_fun(heapItemCmpByAddr));
#else
    std::sort(freeList.begin(), freeList.end(), ptr_fun(heapItemLessByAddr));
#endif


   /* combine adjacent buffers */
   bool needToCompact = false;
   for (i = 1; i < freeList.size(); i++) {
      heapItem *h1 = freeList[i-1];
      heapItem *h2 = freeList[i];
      assert(h1->length != 0);
      if (h1->addr + h1->length > h2->addr) {
         fprintf(stderr, "Error: heap 1 (%p) (0x%p to 0x%p) overlaps heap 2 (%p) (0x%p to 0x%p)\n",
                 h1,
                 (void *)h1->addr, (void *)(h1->addr + h1->length),
                 h2,
                 (void *)h2->addr, (void *)(h2->addr + h2->length));
      }
      assert(h1->addr + h1->length <= h2->addr);
      if (h1->addr + h1->length == h2->addr
          && h1->type == h2->type) {
         h2->addr = h1->addr;
         h2->length = h1->length + h2->length;
         h1->length = 0;
         nbuf--;
         needToCompact = true;
      }
   }

   /* remove any absorbed (empty) buffers */ 
   if (needToCompact) {
      pdvector<heapItem *> cleanList;
      unsigned end = freeList.size();
      for (i = 0; i < end; i++) {
         heapItem *h1 = freeList[i];
         if (h1->length != 0) {
            cleanList.push_back(h1);
         } else {
            delete h1;
         }
      }
      assert(cleanList.size() == nbuf);
      for (i = 0; i < nbuf; i++) {
         freeList[i] = cleanList[i];
      }
      freeList.resize(nbuf);
      assert(freeList.size() == nbuf);
   }
}
    
int AddressSpace::findFreeIndex(unsigned size, int type, Address lo, Address hi) {
   // type is a bitmask: match on any bit in the mask
   pdvector<heapItem *> &freeList = heap_.heapFree;
    
   int best = -1;
   for (unsigned i = 0; i < freeList.size(); i++) {
      heapItem *h = freeList[i];
      // check if free block matches allocation constraints
      // Split out to facilitate debugging
      infmalloc_printf("%s[%d]: comparing heap %d: 0x%lx-0x%lx/%d to desired %d bytes in 0x%lx-0x%lx/%d\n",
                       FILE__, __LINE__, 
                       i,
                       h->addr, 
                       h->addr + h->length,
                       h->type,
                       size,
                       lo, 
                       hi,
                       type);
      if (h->addr >= lo &&
          (h->addr + size - 1) <= hi &&
          h->length >= size &&
          h->type & type) {
         if (best == -1)
            best = i;
         // check for better match
         if (h->length < freeList[best]->length) best = i;
      }
   }
   infmalloc_printf("%s[%d]: returning match %d\n", FILE__, __LINE__, best);
   return best;
}

void AddressSpace::addHeap(heapItem *h) {
   heap_.bufferPool.push_back(h);
   heapItem *h2 = new heapItem(h);
   h2->status = HEAPfree;
   heap_.heapFree.push_back(h2);
    
   /* When we add an item to heapFree, make sure it remains in sorted order */
   std::sort(heap_.heapFree.begin(), heap_.heapFree.end(), ptr_fun(heapItemLessByAddr));

   heap_.totalFreeMemAvailable += h2->length;

   if (h->dynamic) {
      addAllocatedRegion(h->addr, h->length);
   }
}

void AddressSpace::initializeHeap() {
   // (re)initialize everything 
   heap_.heapActive.clear();
   heap_.heapFree.resize(0);
   heap_.disabledList.resize(0);
   heap_.disabledListTotalMem = 0;
   heap_.freed = 0;
   heap_.totalFreeMemAvailable = 0;

   heapInitialized_ = true;
}

/* returns true if memory was allocated for a variable starting at address
   "block", otherwise returns false
*/
bool AddressSpace::isInferiorAllocated(Address block) {
   heapItem *h = NULL;  
   return heap_.heapActive.find(block, h);
}

Address AddressSpace::inferiorMallocInternal(unsigned size,
                                             Address lo,
                                             Address hi,
                                             inferiorHeapType type) {
   infmalloc_printf("%s[%d]: inferiorMallocInternal, %d bytes, type %d, between 0x%lx - 0x%lx\n",
                    FILE__, __LINE__, size, type, lo, hi);
   int freeIndex = findFreeIndex(size, type, lo, hi);
   if (freeIndex == -1) return 0; // Failure is often an option


   // adjust active and free lists
   assert(freeIndex != -1);
   heapItem *h = heap_.heapFree[freeIndex];
   assert(h);
    
   // remove allocated buffer from free list
   if (h->length != size) {
      // size mismatch: put remainder of block on free list
      heapItem *rem = new heapItem(h);
      rem->addr += size;
      rem->length -= size;
      heap_.heapFree[freeIndex] = rem;
   } else {
      // size match: remove entire block from free list
      unsigned last = heap_.heapFree.size();
      heap_.heapFree[freeIndex] = heap_.heapFree[last-1];
      heap_.heapFree.resize(last-1);
   }

   /* When we update an item in heapFree, make sure it remains in sorted order */
   std::sort(heap_.heapFree.begin(), heap_.heapFree.end(), ptr_fun(heapItemLessByAddr));

   // add allocated block to active list
   h->length = size;
   h->status = HEAPallocated;
   heap_.heapActive[h->addr] = h;
   // bookkeeping
   heap_.totalFreeMemAvailable -= size;
   assert(h->addr);
    
   return(h->addr);
}

void AddressSpace::inferiorFreeInternal(Address block) {
   // find block on active list
   infmalloc_printf("%s[%d]: inferiorFree for block at 0x%lx\n", FILE__, __LINE__, block);
   heapItem *h = NULL;  
   if (!heap_.heapActive.find(block, h)) {
      // We can do this if we're at process teardown.
      return;
   }
   assert(h);
    
   // Remove from the active list
   heap_.heapActive.undef(block);
    
   // Add to the free list
   h->status = HEAPfree;
   heap_.heapFree.push_back(h);

   /* When we add an item to heapFree, make sure it remains in sorted order */
   std::sort(heap_.heapFree.begin(), heap_.heapFree.end(), ptr_fun(heapItemLessByAddr));

   heap_.totalFreeMemAvailable += h->length;
   heap_.freed += h->length;
   infmalloc_printf("%s[%d]: Freed block from 0x%lx - 0x%lx, %d bytes, type %d\n",
                    FILE__, __LINE__,
                    h->addr,
                    h->addr + h->length,
                    h->length,
                    h->type);
}

void AddressSpace::inferiorMallocAlign(unsigned &size) {
   // Align to the process word
   unsigned alignment = (getAddressWidth() - 1);
   size = (size + alignment) & ~alignment;
}
    
bool AddressSpace::inferiorReallocInternal(Address block, unsigned newSize) {
#if defined (cap_dynamic_heap)
   // This is why it's not a reference...
   inferiorMallocAlign(newSize);
#endif
    
   infmalloc_printf("%s[%d]: inferiorRealloc for block 0x%lx, new size %d\n",
                    FILE__, __LINE__, block, newSize);

   // find block on active list
   heapItem *h = NULL;  
   if (!heap_.heapActive.find(block, h)) {
      // We can do this if we're at process teardown.
      infmalloc_printf("%s[%d]: inferiorRealloc unable to find block, returning\n", FILE__, __LINE__);
      return false;
   }
   assert(h);
   infmalloc_printf("%s[%d]: inferiorRealloc found block with addr 0x%lx, length %d\n",
                    FILE__, __LINE__, h->addr, h->length);

   if (h->length == newSize)
      return true;
   else if (h->length > newSize) {
      // Shrink the block
      return inferiorShrinkBlock(h, block, newSize);
   }
   else {
      // See if we can grow this block
      return inferiorExpandBlock(h, block, newSize);
   }
}

bool AddressSpace::inferiorShrinkBlock(heapItem *h, 
				       Address block, 
				       unsigned newSize) {

   // We make a new "free" block that is the end of this one.
   Address freeStart = block + newSize;
   Address succAddr = h->addr + h->length;
   int shrink = h->length - newSize;
    
   assert(shrink > 0);
    
   h->length = newSize;
    
   // New speedy way. Find the block that is the successor of the
   // active block; if it exists, simply enlarge it "downwards". Otherwise,
   // make a new block. 
   heapItem *succ = NULL;
   for (unsigned i = 0; i < heap_.heapFree.size(); i++) {
      heapItem *tmp = heap_.heapFree[i];
      assert(tmp);
      if (tmp->addr == succAddr) {
         succ = tmp;
         break;
      }
   }
   if (succ != NULL) {
      infmalloc_printf("%s[%d]: enlarging existing block; old 0x%lx - 0x%lx (%d), new 0x%lx - 0x%lx (%d)\n",
                       FILE__, __LINE__,
                       succ->addr,
                       succ->addr + succ->length,
                       succ->addr,
                       succ->addr - shrink,
                       succ->addr + succ->length,
                       succ->length + shrink);


      succ->addr -= shrink;
      succ->length += shrink;
   }
   else {
      // Must make a new block to represent the free memory
      infmalloc_printf("%s[%d]: inferiorRealloc: creating new block 0x%lx to 0x%lx (%d), type %d\n",
                       FILE__, __LINE__, 
                       freeStart, 
                       freeStart + shrink,
                       shrink,
                       h->type);

      heapItem *freeEnd = new heapItem(freeStart,
                                       shrink,
                                       h->type,
                                       h->dynamic,
                                       HEAPfree);
      heap_.heapFree.push_back(freeEnd);

      /* When we add an item to heapFree, make sure it remains sorted */
      std::sort(heap_.heapFree.begin(), heap_.heapFree.end(), ptr_fun(heapItemLessByAddr));
   }

   heap_.totalFreeMemAvailable += shrink;
   heap_.freed += shrink;

   return true;
}    

bool AddressSpace::inferiorExpandBlock(heapItem *h, 
				       Address, 
				       unsigned newSize) {
   // We attempt to find a free block that immediately succeeds
   // this one. If we find such a block we expand this block into
   // the next; if this is possible we return true. Otherwise
   // we return false.

   Address succAddr = h->addr + h->length;
   int expand = newSize - h->length;
   assert(expand > 0);
    
   // New speedy way. Find the block that is the successor of the
   // active block; if it exists, simply enlarge it "downwards". Otherwise,
   // make a new block. 
   heapItem *succ = NULL;
   for (unsigned i = 0; i < heap_.heapFree.size(); i++) {
      heapItem *tmp = heap_.heapFree[i];
      assert(tmp);
      if (tmp->addr == succAddr) {
         succ = tmp;
         break;
      }
   }
   if (succ != NULL) {
      if (succ->length < (unsigned) expand) {
         // Can't fit
         return false;
      }
      Address newFreeBase = succAddr + expand;
      int newFreeLen = succ->length - expand;
      succ->addr = newFreeBase;
      succ->length = newFreeLen;

      // If we've enlarged to exactly the end of the successor (succ->length == 0),
      // remove succ
      if (0x0 == succ->length) {
          pdvector<heapItem *> cleanList;
          unsigned end = heap_.heapFree.size();
          for (unsigned i = 0; i < end; i++) {
              heapItem * h1 = heap_.heapFree[i];
              if (h1->length != 0) {
                  cleanList.push_back(h1);
              } else {
                  delete h1;
              }
          }
          end--;
          for (unsigned i = 0; i < end; i++) {
              heap_.heapFree[i] = cleanList[i];  
          }
          // Remove the last (now unused) element of the freeList
          heap_.heapFree.pop_back();
      }
   }
   else {
      return false;
   }

   heap_.totalFreeMemAvailable -= expand;
  
   return true;
}    

/////////////////////////////////////////
// Function lookup...
/////////////////////////////////////////

bool AddressSpace::findFuncsByAll(const std::string &funcname,
                                  pdvector<func_instance *> &res,
                                  const std::string &libname) { // = "", btw
    
   unsigned starting_entries = res.size(); // We'll return true if we find something
   for (unsigned i = 0; i < mapped_objects.size(); i++) {
      if (libname == "" ||
          mapped_objects[i]->fileName() == libname.c_str() ||
          mapped_objects[i]->fullName() == libname.c_str()) {
         const pdvector<func_instance *> *pretty = mapped_objects[i]->findFuncVectorByPretty(funcname);
         if (pretty) {
            // We stop at first match...
            for (unsigned pm = 0; pm < pretty->size(); pm++) {
               res.push_back((*pretty)[pm]);
            }
         }
         else {
            const pdvector<func_instance *> *mangled = mapped_objects[i]->findFuncVectorByMangled(funcname);
            if (mangled) {
               for (unsigned mm = 0; mm < mangled->size(); mm++) {
                  res.push_back((*mangled)[mm]);
               }
            }
         }
      }
   }

   return (res.size() != starting_entries);
}


bool AddressSpace::findFuncsByPretty(const std::string &funcname,
                                     pdvector<func_instance *> &res,
                                     const std::string &libname) { // = "", btw

   unsigned starting_entries = res.size(); // We'll return true if we find something

   for (unsigned i = 0; i < mapped_objects.size(); i++) {
      if (libname == "" ||
          mapped_objects[i]->fileName() == libname.c_str() ||
          mapped_objects[i]->fullName() == libname.c_str()) {
         const pdvector<func_instance *> *pretty = mapped_objects[i]->findFuncVectorByPretty(funcname);
         if (pretty) {
            // We stop at first match...
            for (unsigned pm = 0; pm < pretty->size(); pm++) {
               res.push_back((*pretty)[pm]);
            }
         }
      }
   }
   return res.size() != starting_entries;
}


bool AddressSpace::findFuncsByMangled(const std::string &funcname,
                                      pdvector<func_instance *> &res,
                                      const std::string &libname) { // = "", btw
   unsigned starting_entries = res.size(); // We'll return true if we find something

   for (unsigned i = 0; i < mapped_objects.size(); i++) {
      if (libname == "" ||
          mapped_objects[i]->fileName() == libname.c_str() ||
          mapped_objects[i]->fullName() == libname.c_str()) {
         const pdvector<func_instance *> *mangled = 
            mapped_objects[i]->findFuncVectorByMangled(funcname);
         if (mangled) {
            for (unsigned mm = 0; mm < mangled->size(); mm++) {
               res.push_back((*mangled)[mm]);
            }
         }
      }
   }
   return res.size() != starting_entries;
}

func_instance *AddressSpace::findOnlyOneFunction(const string &name,
                                                 const string &lib,
                                                 bool /*search_rt_lib*/) 
{
   assert(mapped_objects.size());

   pdvector<func_instance *> allFuncs;

   if (!findFuncsByAll(name.c_str(), allFuncs, lib.c_str()))
      return NULL;

   if (allFuncs.size() > 1) 
   {
      //cerr << "Warning: multiple matches for " << name << ", returning first" << endl;
   }

   return allFuncs[0];
}

/////////////////////////////////////////
// Variable lookup...
/////////////////////////////////////////

bool AddressSpace::findVarsByAll(const std::string &varname,
                                 pdvector<int_variable *> &res,
                                 const std::string &libname) { // = "", btw
   unsigned starting_entries = res.size(); // We'll return true if we find something
    
   for (unsigned i = 0; i < mapped_objects.size(); i++) {
      if (libname == "" ||
          mapped_objects[i]->fileName() == libname.c_str() ||
          mapped_objects[i]->fullName() == libname.c_str()) {
         const pdvector<int_variable *> *pretty = mapped_objects[i]->findVarVectorByPretty(varname);
         if (pretty) {
            // We stop at first match...
            for (unsigned pm = 0; pm < pretty->size(); pm++) {
               res.push_back((*pretty)[pm]);
            }
         }
         else {
            const pdvector<int_variable *> *mangled = mapped_objects[i]->findVarVectorByMangled(varname);
            if (mangled) {
               for (unsigned mm = 0; mm < mangled->size(); mm++) {
                  res.push_back((*mangled)[mm]);
               }
            }
         }
      }
   }

   return res.size() != starting_entries;
}



// Get me a pointer to the instruction: the return is a local
// (mutator-side) store for the mutatee. This may duck into the local
// copy for images, or a relocated function's self copy.
// TODO: is this really worth it? Or should we just use ptrace?

void *AddressSpace::getPtrToInstruction(const Address addr) const {
   mapped_object *obj = findObject(addr);
   if (obj) return obj->getPtrToInstruction(addr);

   fprintf(stderr,"[%s:%d] failed to find matching range for address %lx\n",
           FILE__,__LINE__,addr);
   assert(0);
   return NULL;
}

bool AddressSpace::isCode(const Address addr) const {
   mapped_object *obj = findObject(addr);
   if (!obj) return false;

   Address objStart = obj->codeAbs();
   Address objEnd;
   if (BPatch_defensiveMode == obj->hybridMode()) {
      objEnd = obj->memoryEnd();
   } else {
      objEnd = objStart + obj->imageSize();
   }

   return (addr >= objStart && addr <= objEnd);

}
bool AddressSpace::isData(const Address addr) const {
   mapped_object *obj = findObject(addr);
   if (!obj) return false;
   
   Address dataStart = obj->dataAbs();
   if (addr >= dataStart &&
       addr < (dataStart + obj->dataSize())) return true;
   return false;
}

bool AddressSpace::isValidAddress(const Address addr) const {
   mapped_object *obj = findObject(addr);
   if (!obj) return false;
   if ( obj->parse_img()->getObject()->isCode(addr - obj->codeBase()) ||
        obj->parse_img()->getObject()->isData(addr - obj->dataBase())   )
      return true;
   return false;
}

mapped_object *AddressSpace::findObject(Address addr) const {
   for (unsigned i=0; i<mapped_objects.size(); i++)
   {
      Address objStart = mapped_objects[i]->codeAbs();
      Address objEnd; // calculate objEnd
      if (BPatch_defensiveMode == mapped_objects[i]->hybridMode()) {
         objEnd = mapped_objects[i]->memoryEnd();
      } else {
         objEnd = objStart + mapped_objects[i]->imageSize();
      }

      if (addr >= objStart && addr < objEnd)
      {
         return mapped_objects[i];
      }
   }
   return NULL;
}

mapped_object *AddressSpace::findObject(const ParseAPI::CodeObject *co) const {
   mapped_object *obj = 
      findObject(static_cast<ParseAPI::SymtabCodeSource*>(co->cs())->
                 getSymtabObject()->file());
   return obj;
}

func_instance *AddressSpace::findFunction(parse_func *ifunc) {
   assert(ifunc);

   return findObject(ifunc->obj())->findFunction(ifunc);
}

block_instance *AddressSpace::findBlock(parse_block *iblk) {
   assert(iblk);

   return findObject(iblk->obj())->findBlock(iblk);
}

edge_instance *AddressSpace::findEdge(ParseAPI::Edge *iedge) {
   assert(iedge);
   return findObject(iedge->src()->obj())->findEdge(iedge);
}

// findModule: returns the module associated with mod_name 
// this routine checks both the a.out image and any shared object
// images for this resource
mapped_module *AddressSpace::findModule(const std::string &mod_name, bool wildcard)
{
   // KLUDGE: first search any shared libraries for the module name 
   //  (there is only one module in each shared library, and that 
   //  is the library name)
   for(u_int j=0; j < mapped_objects.size(); j++){
      mapped_module *mod = mapped_objects[j]->findModule(mod_name.c_str(), wildcard);
      if (mod) {
         return (mod);
      }
   }

   return NULL;
}

// findObject: returns the object associated with obj_name 
// This just iterates over the mapped object vector
mapped_object *AddressSpace::findObject(std::string obj_name, bool wildcard) const
{
   // Update: check by full name first because we may have non-unique fileNames. 
   for(u_int j=0; j < mapped_objects.size(); j++){
      if (mapped_objects[j]->fullName() == obj_name ||
          (wildcard &&
           wildcardEquiv(obj_name, mapped_objects[j]->fullName())))
         return mapped_objects[j];
   }

   // get rid of the directory in the path
   std::string::size_type dir = obj_name.rfind('/');
   if (dir != std::string::npos) {
      // +1, as that finds the slash and we don't want it. 
      obj_name = obj_name.substr(dir+1);
   } else {
	   dir = obj_name.rfind('\\');
	   if (dir != std::string::npos){
		 obj_name = obj_name.substr(dir+1);
	   }
   }

   for(u_int j=0; j < mapped_objects.size(); j++){
      if (mapped_objects[j]->fileName() == obj_name ||
          (wildcard &&
           wildcardEquiv(obj_name, mapped_objects[j]->fileName())))
         return mapped_objects[j];
   }

   return NULL;
}

// findObject: returns the object associated with obj_name 
// This just iterates over the mapped object vector
mapped_object *AddressSpace::findObject(fileDescriptor desc) const
{
   for(u_int j=0; j < mapped_objects.size(); j++){
      if (desc == mapped_objects[j]->getFileDesc()) 
         return mapped_objects[j];
   }
   return NULL;
}

// getAllFunctions: returns a vector of all functions defined in the
// a.out and in the shared objects

void AddressSpace::getAllFunctions(pdvector<func_instance *> &funcs) {
   for (unsigned i = 0; i < mapped_objects.size(); i++) {
      mapped_objects[i]->getAllFunctions(funcs);
   }
}
      
// getAllModules: returns a vector of all modules defined in the
// a.out and in the shared objects

void AddressSpace::getAllModules(pdvector<mapped_module *> &mods){
   for (unsigned i = 0; i < mapped_objects.size(); i++) {
      const pdvector<mapped_module *> &obj_mods = mapped_objects[i]->getModules();
      for (unsigned j = 0; j < obj_mods.size(); j++) {
         mods.push_back(obj_mods[j]);
      }
   }
}

//Acts like findTargetFuncByAddr, but also finds the function if addr
// is an indirect jump to a function.
//I know this is an odd function, but darn I need it.
func_instance *AddressSpace::findJumpTargetFuncByAddr(Address addr) {

   Address addr2 = 0;
   func_instance *f = findOneFuncByAddr(addr);
   if (f)
      return f;

   if (!findObject(addr)) return NULL;

   using namespace Dyninst::InstructionAPI;
   InstructionDecoder decoder((const unsigned char*)getPtrToInstruction(addr),
                              InstructionDecoder::maxInstructionLength,
                              getArch());
   Instruction::Ptr curInsn = decoder.decode();
    
   Expression::Ptr target = curInsn->getControlFlowTarget();
   RegisterAST thePC = RegisterAST::makePC(getArch());
   target->bind(&thePC, Result(u32, addr));
   Result cft = target->eval();
   if(cft.defined)
   {
      switch(cft.type)
      {
         case u32:
            addr2 = cft.val.u32val;
            break;
         case s32:
            addr2 = cft.val.s32val;
            break;
         default:
            assert(!"Not implemented for non-32 bit CFTs yet!");
            break;
      }
   }
   return findOneFuncByAddr(addr2);
}

AstNodePtr AddressSpace::trampGuardAST() {
   if (!trampGuardBase_) {
      // Don't have it yet....
      return AstNodePtr();
   }

   if (trampGuardAST_) return trampGuardAST_;

   trampGuardAST_ = AstNode::operandNode(AstNode::variableAddr, trampGuardBase_->ivar());
   return trampGuardAST_;
}


trampTrapMappings::trampTrapMappings(AddressSpace *a) :
   needs_updating(false),
   as(a),
   trapTableUsed(NULL),
   trapTableVersion(NULL),
   trapTable(NULL),
   trapTableSorted(NULL),
   table_version(0),
   table_used(0),
   table_allocated(0),
   table_mutatee_size(0),
   current_table(0x0),
   table_header(0x0),
   blockFlushes(false)
{
}

void trampTrapMappings::copyTrapMappings(trampTrapMappings *parent)
{
   needs_updating = parent->needs_updating;
   trapTableUsed = NULL;
   trapTableVersion = NULL;
   trapTable = NULL;
   trapTableSorted = NULL;
   table_version = parent->table_version;
   table_used = parent->table_used;
   table_allocated = parent->table_allocated;
   table_mutatee_size = parent->table_mutatee_size;
   current_table = parent->current_table;
   mapping = parent->mapping;
}

void trampTrapMappings::clearTrapMappings()
{
   needs_updating = false;
   trapTableUsed = NULL;
   trapTableVersion = NULL;
   trapTable = NULL;
   trapTableSorted = NULL;
   table_version = 0;
   table_used = 0;
   table_allocated = 0;
   table_mutatee_size = 0;
   current_table = 0;
   mapping.clear();
}

void trampTrapMappings::addTrapMapping(Address from, Address to, 
                                       bool write_to_mutatee)
{
#if defined(arch_x86) || defined(arch_x86_64)
   //x86 traps occur at +1 addr
   from++;
#endif
   tramp_mapping_t m;
   bool existing_trap = (mapping.count(from) != 0);
   m.from_addr = from;
   m.to_addr = to;
   m.written = false;
   m.cur_index = existing_trap ? mapping[from].cur_index : INDEX_INVALID;
   m.mutatee_side = write_to_mutatee;
   mapping[from] = m;
#if defined(cap_mutatee_traps)
   updated_mappings.insert(& mapping[from]);
   if (write_to_mutatee && !existing_trap) {
      table_mutatee_size++;
   }
   needs_updating = true;
#endif
#if defined(arch_x86) || defined(arch_x86_64)
   from--;
#endif

   as->registerTrapMapping(from, to);
}

bool trampTrapMappings::definesTrapMapping(Address from)
{
   return mapping.count(from) != 0;
}

Address trampTrapMappings::getTrapMapping(Address from)
{
   if (!mapping.count(from))
      return 0;
   return mapping[from].to_addr;
}

bool trampTrapMappings::needsUpdating()
{
   return needs_updating;
}

bool trampTrapMappings::empty() {
   return mapping.empty();
}


AddressSpace *trampTrapMappings::proc() const {
   return as;
}

bool mapping_sort(const trampTrapMappings::tramp_mapping_t *lhs,
                  const trampTrapMappings::tramp_mapping_t *rhs)
{
   return lhs->from_addr < rhs->from_addr;
}

#if defined(cap_32_64)
void trampTrapMappings::writeToBuffer(unsigned char *buffer, unsigned long val,
                                      unsigned addr_width)
{
   //Deal with the case when mutatee word size != mutator word size
   if (addr_width != sizeof(Address)) {
      //Currently only support 64-bit mutators with 32-bit mutatees
      assert(addr_width == 4);
      assert(sizeof(Address) == 8);
      *((uint32_t *) buffer) = (uint32_t) val;
      return;
   }
   *((unsigned long *) buffer) = val;
}
#else
void trampTrapMappings::writeToBuffer(unsigned char *buffer, unsigned long val,
                                      unsigned)
{
   *((unsigned long *)(void*) buffer) = val;
}
#endif


void trampTrapMappings::writeTrampVariable(const int_variable *var, 
                                           unsigned long val)
{
   unsigned char buffer[16];
   unsigned aw = proc()->getAddressWidth();

   writeToBuffer(buffer, val, aw);
   bool result = proc()->writeDataSpace((void *) var->getAddress(), aw, buffer);
   assert(result);
}
                  
void trampTrapMappings::arrange_mapping(tramp_mapping_t &m, bool should_sort,
                                        std::vector<tramp_mapping_t*> &mappings_to_add,
                                        std::vector<tramp_mapping_t*> &mappings_to_update)
{
   if (!m.mutatee_side || (m.written && !should_sort))
      return;
   m.written = true;
   if (should_sort || m.cur_index == INDEX_INVALID)
      mappings_to_add.push_back(&m);
   else if (m.cur_index != INDEX_INVALID)
      mappings_to_update.push_back(&m);
}

void trampTrapMappings::flush() {
   if (!needs_updating || blockFlushes)
      return;

   set<mapped_object *> &rtlib = proc()->runtime_lib;

   //We'll sort addresses in the binary rewritter (when writting only happens
   // once and we may do frequent lookups)
   //If we're using the dynamic instrumentor and creating a new table we might
   // as well sort it.
   //If we're just adding a few entries to the table which already fit, then
   // we'll just append them to the end of the table.
   //
   //If we're sorting, then everytime we update we'll generate a whole new table
   //If we're not sorting, then each update will just append to the end of the
   // table.
   bool should_sort = (dynamic_cast<PCProcess *>(proc()) == NULL ||
                       table_mutatee_size > table_allocated);

   if (should_sort) {
      table_used = 0; //We're rebuilding the table, nothing's used.
   }

   /**
    * Fill in the mappings_to_add and mappings_to_update vectors.
    * As an optimization, we keep a list of the mappings that have
    * changed in updated_mappings.  If we're not completly regenerating
    * the table we'll get our trap list out of updated_mappings, 
    * otherwise we'll get our change list out of the entire dyn_hash_map.
    **/
   std::vector<tramp_mapping_t*> mappings_to_add;
   std::vector<tramp_mapping_t*> mappings_to_update;
   if (should_sort) {
      dyn_hash_map<Address, tramp_mapping_t>::iterator i;
      for (i = mapping.begin(); i != mapping.end(); i++) {
         arrange_mapping((*i).second, should_sort, 
                         mappings_to_add, mappings_to_update);
      }
   } 
   else {
      std::set<tramp_mapping_t *>::iterator i;
      for (i = updated_mappings.begin(); i != updated_mappings.end(); i++) {
         arrange_mapping(**i, should_sort, 
                         mappings_to_add, mappings_to_update);
      }
   }
   updated_mappings.clear();

   assert(mappings_to_add.size() + table_used == table_mutatee_size);

   for (unsigned k=0; k<mappings_to_add.size(); k++)
   {
      mappings_to_add[k]->written = true;
   }

   //Sort the mappings (if needed) 
   if (should_sort) 
      std::sort(mappings_to_add.begin(), mappings_to_add.end(), mapping_sort);

   // Assign the cur_index field of each entry in the new mappings we're adding
   for (unsigned j=0; j<mappings_to_add.size(); j++) {
      mappings_to_add[j]->cur_index = table_used + j;
   }
   
   //Each table entry has two pointers.
   unsigned entry_size = proc()->getAddressWidth() * 2;

   Address write_addr = 0x0;

   allocateTable();

   //Add any new entries to the table
   unsigned char *buffer = NULL;
   if (mappings_to_add.size()) {
      //Create a buffer containing the new entries we're going to write.
      unsigned long bytes_to_add = mappings_to_add.size() * entry_size;
      buffer = (unsigned char *) malloc(bytes_to_add);
      assert(buffer);
      
      unsigned char *cur = buffer;
      std::vector<tramp_mapping_t*>::iterator j;
      for (j = mappings_to_add.begin(); j != mappings_to_add.end(); j++) {
         tramp_mapping_t &tm = **j;
         writeToBuffer(cur, tm.from_addr, proc()->getAddressWidth());
         cur += proc()->getAddressWidth();
         writeToBuffer(cur, tm.to_addr, proc()->getAddressWidth());
         cur += proc()->getAddressWidth();
      }
      assert(cur == buffer + bytes_to_add);
      
      //Write the new entries into the process
      write_addr = current_table + (table_used * entry_size);
      bool result = proc()->writeDataSpace((void *) write_addr, bytes_to_add, 
                                           buffer);
      assert(result);
      free(buffer);
      buffer = NULL;

      table_used += mappings_to_add.size();
   }

   //Now we get to update existing entries that have been modified.
   if (mappings_to_update.size()) {
      assert(!should_sort);
      unsigned aw = proc()->getAddressWidth();
      buffer = (unsigned char *) malloc(aw);
      assert(buffer);

      //For each entry, use its cur_index field to figure out where in the
      // process it is, and write it.
      //We only need to update the to_addr, since this is an update of an
      // existing from_addr
      std::vector<tramp_mapping_t*>::iterator j;
      for (j = mappings_to_update.begin(); j != mappings_to_update.end(); j++) {
         tramp_mapping_t &tm = **j;
         writeToBuffer(buffer, tm.to_addr, aw);

         Address write_addr = current_table + (tm.cur_index * entry_size) + aw;
         bool result = proc()->writeDataSpace((void *) write_addr, aw, buffer);
         assert(result);
      }
      
      free(buffer);
      buffer = NULL;
   }

   //This function just keeps going... Now we need to take all of those 
   // mutatee side variables and update them.
   if (dynamic_cast<PCProcess *>(proc())) 
   {
      if (!trapTable) {
         //Lookup all variables that are in the rtlib
         set<mapped_object *>::iterator rtlib_it;
         for(rtlib_it = rtlib.begin(); rtlib_it != rtlib.end(); ++rtlib_it) {
            if( !trapTableUsed ) trapTableUsed = (*rtlib_it)->getVariable("dyninstTrapTableUsed");
            if( !trapTableVersion ) trapTableVersion = (*rtlib_it)->getVariable("dyninstTrapTableVersion");
            if( !trapTable ) trapTable = (*rtlib_it)->getVariable("dyninstTrapTable");
            if( !trapTableSorted ) trapTableSorted = (*rtlib_it)->getVariable("dyninstTrapTableIsSorted");
         }
         
         if (!trapTableUsed) {
            fprintf(stderr, "Dyninst is about to crash with an assert.  Either your dyninstAPI_RT library is stripped, or you're using an older version of dyninstAPI_RT with a newer version of dyninst.  Check your DYNINSTAPI_RT_LIB enviroment variable.\n");
         }
         assert(trapTableUsed);
         assert(trapTableVersion);
         assert(trapTable);
         assert(trapTableSorted);
      }
   
      writeTrampVariable(trapTableUsed, table_used);
      writeTrampVariable(trapTableVersion, ++table_version);
      writeTrampVariable(trapTable, (unsigned long) current_table);
      writeTrampVariable(trapTableSorted, should_sort ? 1 : 0);
   }

   needs_updating = false;
}

void trampTrapMappings::allocateTable()
{
   unsigned entry_size = proc()->getAddressWidth() * 2;

   if (dynamic_cast<PCProcess *>(proc()))
   {
      //Dynamic rewriting

      //Allocate the space for the tramp mapping table, or make sure that enough
      // space already exists.
      if (table_mutatee_size > table_allocated) {
         //Free old table
         if (current_table) {
            proc()->inferiorFree(current_table);
         }
         
         //Calculate size of new table
         table_allocated = (unsigned long) (table_mutatee_size * 1.5);
         if (table_allocated < MIN_TRAP_TABLE_SIZE)
            table_allocated = MIN_TRAP_TABLE_SIZE;
         
         //allocate
         current_table = proc()->inferiorMalloc(table_allocated * entry_size);
         assert(current_table);
      }
      return;
   }

   //Static rewriting
   BinaryEdit *binedit = dynamic_cast<BinaryEdit *>(proc());
   assert(!current_table);
   assert(binedit);
   
   table_allocated = (unsigned long) table_mutatee_size;
   table_header = proc()->inferiorMalloc(table_allocated * entry_size + 
                                         sizeof(trap_mapping_header));
   trap_mapping_header header;
   header.signature = TRAP_HEADER_SIG;
   header.num_entries = table_mutatee_size;
   header.pos = -1;
   header.low_entry = 0;
   header.high_entry = 0;

   bool result = proc()->writeDataSpace((void *) table_header, 
                                        sizeof(trap_mapping_header),
                                        &header);
   assert(result);   
   current_table = table_header + sizeof(trap_mapping_header);

   SymtabAPI::Symtab *symtab = 
      binedit->getMappedObject()->parse_img()->getObject();
   if( !symtab->isStaticBinary() ) {
       symtab->addSysVDynamic(DT_DYNINST, table_header);
       symtab->addLibraryPrereq(proc()->dyninstRT_name);
      symtab->addSysVDynamic(DT_DYNINST, table_header);
      symtab->addLibraryPrereq(proc()->dyninstRT_name);
#if defined (os_windows)
      symtab->addTrapHeader_win((Address)table_header);
#endif
   }
}

bool AddressSpace::findFuncsByAddr(Address addr, std::set<func_instance*> &funcs, bool includeReloc)
{
   if (includeReloc) {
      RelocInfo ri;
      if (getRelocInfo(addr, ri)) {

         if (proc() && BPatch_defensiveMode == proc()->getHybridMode()) {
            // check that the block & function still exist
            mapped_object *obj = findObject(ri.orig);
            if (!obj) {
               return false;
            }
            std::set<block_instance*> blocks;
            if (!obj->findBlocksByAddr(ri.orig, blocks)) {
               return false; // block no longer exists
            }
         }
         if (ri.func) {
            // We cloned for some reason. Nifty.
            funcs.insert(ri.func);
         }
         else {
            // We copied a block sans function context, so...
            // grab everyone
            ri.block->getFuncs(std::inserter(funcs, funcs.end()));
         }
         return true;
      }
   }
   mapped_object *obj = findObject(addr);
   if (!obj) return false;
   return obj->findFuncsByAddr(addr, funcs);
}

bool AddressSpace::findBlocksByAddr(Address addr, std::set<block_instance *> &blocks, bool includeReloc) {
   if (includeReloc) {
      RelocInfo ri;
      if (getRelocInfo(addr, ri)) {
         blocks.insert(ri.block);
         return true;
      }
   }

   mapped_object *obj = findObject(addr);
   if (!obj) return false;
   bool ret = obj->findBlocksByAddr(addr, blocks);
   if (ret || !includeReloc)
      return ret;
   return false;
}

func_instance *AddressSpace::findFuncByEntry(const block_instance *block) {
   mapped_object *obj = findObject(block->start());
   if (!obj) return NULL;
   return obj->findFuncByEntry(block);
}

block_instance *AddressSpace::findBlockByEntry(Address a) {
   mapped_object *obj = findObject(a);
   if (!obj) return NULL;
   return obj->findBlockByEntry(a);
}

func_instance *AddressSpace::findOneFuncByAddr(Address addr) {
   std::set<func_instance *> funcs;
   if (!findFuncsByAddr(addr, funcs)) return NULL;
   if (funcs.empty()) return NULL;
   if (funcs.size() == 1) return *(funcs.begin());
   // Arbitrarily pick one...
   Address last = 0;
   func_instance *ret = NULL;
   for (std::set<func_instance *>::iterator iter = funcs.begin();
        iter != funcs.end(); ++iter) {
      if (ret == NULL ||
          ((*iter)->entryBlock()->start() > last)) {
         ret = *iter;
         last = (*iter)->entryBlock()->start();
      }
   }
   return ret;
}

func_instance *AddressSpace::findFuncByEntry(Address addr) {
   std::set<func_instance *> funcs;
   if (!findFuncsByAddr(addr, funcs)) return NULL;
   if (funcs.empty()) return NULL;

   for (std::set<func_instance *>::iterator iter = funcs.begin();
        iter != funcs.end(); ++iter) {
      if ((*iter)->entryBlock()->start() == addr) {
         return *iter;
      }
   }
   return NULL;
}


bool AddressSpace::canUseTraps()
{
   BinaryEdit *binEdit = dynamic_cast<BinaryEdit *>(this);
   if (binEdit && binEdit->getMappedObject()->parse_img()->getObject()->isStaticBinary())
      return false;

   PCProcess *pcProc = dynamic_cast<PCProcess *>(this);
   if( pcProc ) return useTraps_;

#if !defined(cap_mutatee_traps)
   return false;
#else
   return useTraps_;
#endif
}

void AddressSpace::setUseTraps(bool usetraps)
{
   useTraps_ = usetraps;
}

bool AddressSpace::needsPIC(int_variable *v)
{
   return needsPIC(v->mod()->proc());
}

bool AddressSpace::needsPIC(func_instance *f)
{
   return needsPIC(f->proc());
}

bool AddressSpace::needsPIC(AddressSpace *s)
{
   if (proc())
      return false; //Never PIC for dynamic
   if (this != s)
      return true; //Use PIC cross module
   return s->needsPIC(); //Use target module
}

bool AddressSpace::sameRegion(Address addr1, Address addr2)
{
   mapped_object *mobj = findObject(addr1);
   if (!mobj || mobj != findObject(addr2)) {
      return false;
   }
   Address baseAddr = mobj->codeBase();

   SymtabAPI::Region *reg1 = 
      mobj->parse_img()->getObject()->findEnclosingRegion( addr1 - baseAddr );

   if (!reg1 || reg1 != mobj->parse_img()->getObject()->
       findEnclosingRegion( addr2 - baseAddr )) {
      return false;
   }
   return true;
}
////////////////////////////////////////////////////////////////////////////////////////

void AddressSpace::modifyCall(block_instance *block, func_instance *newFunc, func_instance *context) {
   // Just register it for later code generation
   //callModifications_[block][context] = newFunc;
   mgr()->instrumenter()->modifyCall(block, newFunc, context);
   if (context) addModifiedFunction(context);
   else addModifiedBlock(block);
}

void AddressSpace::replaceFunction(func_instance *oldfunc, func_instance *newfunc) {
   mgr()->instrumenter()->replaceFunction(oldfunc, newfunc);
   addModifiedFunction(oldfunc);
}

bool AddressSpace::wrapFunction(func_instance *original, 
                                func_instance *wrapper,
                                SymtabAPI::Symbol *clone) {
   if (!original) return false;
   if (!wrapper) return false;
   if (!clone) return false;

   if (original->proc() != this) {
      return original->proc()->wrapFunction(original, wrapper, clone);
   }
   assert(original->proc() == this);


   // 1) Replace original with wrapper via entry point jumps;
   //    this is handled in the instrumenter. 
   // 2) Create a copy of original with the new provided name. 
   // 3) (binary editing): update the various Symtab tables
   //      with the new name.
   //    (process) replace any PLT stubs to the clone with intermodule
   //      branches to this copy. 

   // TODO: once we have PatchAPI updated a bit, break this into
   // steps 1-3. For now, keep it together. 
   mgr()->instrumenter()->wrapFunction(original, wrapper, clone->getMangledName());
   addModifiedFunction(original);

   if (edit()) {
      if (!AddressSpace::patch(this)) return false;
      if (!original->addSymbolsForCopy()) return false;
   }
   else {
      if (!AddressSpace::patch(this)) return false;
      Address newAddr = original->getWrapperSymbol()->getOffset();
      // We have copied the original function and given it the address
      // newAddr. We now need to update any references calling the clone
      // symbol and point them at newAddr. Effectively, we're acting as
      // a proactive loader. 

      for (unsigned i = 0; i < mapped_objects.size(); ++i) {
         // Need original to get intermodule working right. 
         mapped_objects[i]->replacePLTStub(clone, original, newAddr);
      }
      // Aaaand patch again to make it all actually happen.
      // We need to do the function wrapping first because relocation is
      // per-mapped-object. Oy. 
      if (!AddressSpace::patch(this)) return false;

      return false;
   }
   return true;
}

void AddressSpace::removeCall(block_instance *block, func_instance *context) {
  mgr()->instrumenter()->removeCall(block, context);
}

void AddressSpace::revertCall(block_instance *block, func_instance *context) {
  /*
   if (callModifications_.find(block) != callModifications_.end()) {
      callModifications_[block].erase(context);
   }
  */
  mgr()->instrumenter()->revertModifiedCall(block, context);
  if (context) addModifiedFunction(context);
  else addModifiedBlock(block);
}

void AddressSpace::revertReplacedFunction(func_instance *oldfunc) {
  //functionReplacements_.erase(oldfunc);
  mgr()->instrumenter()->revertReplacedFunction(oldfunc);
  addModifiedFunction(oldfunc);
}

void AddressSpace::revertWrapFunction(func_instance *wrappedfunc) {
   // Undo the instrumentation component
   mgr()->instrumenter()->revertWrappedFunction(wrappedfunc);
   addModifiedFunction(wrappedfunc);
}

const func_instance *AddressSpace::isFunctionReplacement(func_instance *func) const
{
    PatchAPI::FuncModMap repFuncs = mgr_->instrumenter()->funcRepMap();
    PatchAPI::FuncModMap::const_iterator frit = repFuncs.begin();
    for (; frit != repFuncs.end(); frit++) {
        if (func == frit->second) {
            return static_cast<const func_instance*>(frit->first);
        }
    }
    return NULL;
}


using namespace Dyninst;
using namespace Relocation;

bool AddressSpace::delayRelocation() const {
   return delayRelocation_;
}

bool AddressSpace::relocate() {
   if (delayRelocation()) return true;


  relocation_cerr << "ADDRSPACE::Relocate called!" << endl;
  if (!mapped_objects.size()) {
    relocation_cerr << "WARNING: No mapped_object in this addressSpace!\n";
    return false;
  }

  bool ret = true;
  for (std::map<mapped_object *, FuncSet>::iterator iter = modifiedFunctions_.begin();
       iter != modifiedFunctions_.end(); ++iter) {

     mapped_object *obj = iter->first;
     FuncSet &modFuncs = iter->second;

     bool repeat = false;

     do { // add overlapping functions in a fixpoint calculation
        repeat = false;
        unsigned int num = modFuncs.size();
        FuncSet overlappingFuncs;
        for (FuncSet::iterator iter2 = modFuncs.begin(); iter2 != modFuncs.end(); ++iter2) {
           block_instance *entry = (*iter2)->entryBlock();
           entry->getFuncs(std::inserter(overlappingFuncs,overlappingFuncs.begin()));
        }
        modFuncs.insert(overlappingFuncs.begin(), overlappingFuncs.end());
        if (num < modFuncs.size()) {
           repeat = true;
        }
     } while (repeat);
     
     addModifiedRegion(iter->first);
     
     Address middle = (iter->first->codeAbs() + (iter->first->imageSize() / 2));
     
     if (!relocateInt(iter->second.begin(), iter->second.end(), middle)) {
        ret = false;
     }
     
  }

  updateMemEmulator();

  modifiedFunctions_.clear();
  return ret;
}

// iter is some sort of functions
bool AddressSpace::relocateInt(FuncSet::const_iterator begin, FuncSet::const_iterator end, Address nearTo) {

  if (begin == end) {
    return true;
  }

  // Create a CodeMover covering these functions
  //cerr << "Creating a CodeMover" << endl;

  relocatedCode_.push_back(new CodeTracker());
  CodeMover::Ptr cm = CodeMover::create(relocatedCode_.back());
  if (!cm->addFunctions(begin, end)) return false;

  SpringboardBuilder::Ptr spb = SpringboardBuilder::createFunc(begin, end, this);

  relocation_cerr << "Debugging CodeMover (pre-transform)" << endl;
  relocation_cerr << cm->format() << endl;
  transform(cm);

  relocation_cerr << "Debugging CodeMover" << endl;
  relocation_cerr << cm->format() << endl;

  relocation_cerr << "  Entering code generation loop" << endl;
  Address baseAddr = generateCode(cm, nearTo);
  if (!baseAddr) {
    relocation_cerr << "  ERROR: generateCode returned baseAddr of " << baseAddr << ", exiting" << endl;
    return false;
  }

  if (dyn_debug_reloc || dyn_debug_write) {
      using namespace InstructionAPI;
      // Print out the buffer we just created
      cerr << "DUMPING RELOCATION BUFFER" << endl;

      Address base = baseAddr;
      InstructionDecoder deco
        (cm->ptr(),cm->size(),getArch());
      Instruction::Ptr insn = deco.decode();
      while(insn) {
        cerr << "\t" << hex << base << ": " << insn->format() << endl;
        //cerr << "\t" << hex << base << ": " << insn->format(base) << endl;
        base += insn->size();
        insn = deco.decode();
      }
      cerr << dec;
      cerr << endl;
 //     cerr << cm->format() << endl;

  }


  // Copy it in
  relocation_cerr << "  Writing " << cm->size() << " bytes of data into program at "
		  << std::hex << baseAddr << std::dec << endl;
  if (!writeTextSpace((void *)baseAddr,
		      cm->size(),
		      cm->ptr()))
    return false;

  // Now handle patching; AKA linking
  relocation_cerr << "  Patching in jumps to generated code" << endl;

  if (!patchCode(cm, spb)) {
      cerr << "Error: patching in jumps failed, ret false!" << endl;
    return false;
  }

  // Build the address mapping index
  relocatedCode_.back()->createIndices();
    
  // Kevin's stuff
  cm->extractDefensivePads(this);

  if (proc()) {
      // adjust PC if active frame is in a modified function, this 
      // forces the instrumented version of the code to execute right 
      // away and is needed for code overwrites
      
      vector<PCThread *> threads;
      proc()->getThreads(threads);

      vector<PCThread *>::const_iterator titer;
      for (titer = threads.begin();
           titer != threads.end(); 
           titer++) 
      {
          // translate thread's active PC to orig addr
          Frame tframe = (*titer)->getActiveFrame();
          Address curAddr = tframe.getPC();

          Address orig = 0;
          block_instance *block = NULL;
          func_instance *func = NULL;
          unsigned offset = 0;

          // Fill in the above
          // First, check in instrumentation
          RelocInfo ri;
          if (getRelocInfo(curAddr, ri)) {
             orig = ri.orig;
             block = ri.block;
             func = ri.func;
             // HACK: if we're in the middle of an emulation block, add that
             // offset to where we transfer to. 
             TrackerElement *te = NULL;
             for (CodeTrackers::const_iterator iter = relocatedCode_.begin();
                  iter != relocatedCode_.end(); ++iter) {
                te = (*iter)->findByReloc(curAddr);
                if (te) break;
             }
             
             if (te && te->type() == TrackerElement::emulated) {
                offset = curAddr - te->reloc();
                assert(offset < te->size());
             }
          } else {
             // In original code; do a slow and painful lookup. 
             orig = curAddr;
             mapped_object *obj = findObject(curAddr);
             if (!obj) break;
             block = obj->findOneBlockByAddr(curAddr);
             func = tframe.getFunc();
             offset = 0;
          }             

          list<Address> relocPCs;
<<<<<<< HEAD
          getRelocAddrs(ri.orig, ri.block, ri.func, relocPCs, false);
          if (relocPCs.size()) {
             (*titer)->changePC(relocPCs.back() + offset);
=======
          getRelocAddrs(orig, block, func, relocPCs, true);
          mal_printf("Found %d matches for address 0x%lx\n", relocPCs.size(), orig);
          if (!relocPCs.empty()) {
             (*titer)->get_lwp()->changePC(relocPCs.back() + offset,NULL);
>>>>>>> 41da13ce
             mal_printf("Pulling active frame PC into newest relocation "
                        "orig[%lx], cur[%lx], new[%lx (0x%lx + 0x%lx)]\n", orig, 
                        tframe.getPC(), relocPCs.back() + offset, relocPCs.back(), offset);
             break;
          }
      }
  }
  
  return true;
}

bool AddressSpace::transform(CodeMover::Ptr cm) {

   if (0 && proc() && BPatch_defensiveMode != proc()->getHybridMode()) {
       adhocMovementTransformer a(this);
       cm->transform(a);
   }
   else {
       PCSensitiveTransformer pc(this, cm->priorityMap());
        cm->transform(pc);
   }

#if defined(cap_mem_emulation)
   if (emulateMem_) {
      MemEmulatorTransformer m;
      cm->transform(m);
  }
#endif

  // Add instrumentation
  relocation_cerr << "Inst transformer" << endl;
  Instrumenter i;
  cm->transform(i);

   Modification mod(mgr()->instrumenter()->callModMap(),
                    mgr()->instrumenter()->funcRepMap(),
                    mgr()->instrumenter()->funcWrapMap());
   cm->transform(mod);

  return true;

}

Address AddressSpace::generateCode(CodeMover::Ptr cm, Address nearTo) {
  // And now we start the relocation process.
  // This is at heart an iterative process, using the following
  // algorithm
  // size = code size estimate
  // done = false
  // While (!done), do
  //   addr = inferiorMalloc(size)
  //   cm.relocate(addr)
  //   if ((cm.size <= size) || (inferiorRealloc(addr, cm.size)))
  //     done = true
  //   else
  //     size = cm.size
  //     inferiorFree(addr)
  // In effect, we keep trying until we get a code generation that fits
  // in the space we have allocated.

  Address baseAddr = 0;

  codeGen genTemplate;
  genTemplate.setAddrSpace(this);
  // Set the code emitter?
  
  if (!cm->initialize(genTemplate)) {
    return 0;
  }

  while (1) {
     relocation_cerr << "   Attempting to allocate " << cm->size() << "bytes" << endl;
    unsigned size = cm->size();
    if (!size) {
        // This can happen if the only thing being moved are control flow instructions
        // (or other things that are _only_ patches)
        // inferiorMalloc horks if we hand it zero, so make sure it's non-zero.
        size = 1;
    }
    baseAddr = inferiorMalloc(size, anyHeap, nearTo);
    
    
    relocation_cerr << "   Calling CodeMover::relocate" << endl;
    if (!cm->relocate(baseAddr)) {
       // Whoa
       relocation_cerr << "   ERROR: CodeMover failed relocation!" << endl;
       return 0;
    }
    
    // Either attempt to expand or shrink...
    relocation_cerr << "   Calling inferiorRealloc to fit new size " << cm->size() 
		    << ", current base addr is " 
		    << std::hex << baseAddr << std::dec << endl;
    if (!inferiorRealloc(baseAddr, cm->size())) {
      relocation_cerr << "   ... inferiorRealloc failed, trying again" << endl;
      inferiorFree(baseAddr);
      continue;
    }
    else {
      relocation_cerr << "   ... inferiorRealloc succeeded, finished" << endl;
      break;
    }
  }
  
  if (!cm->finalize()) {
     return 0;
  }

  //addrMap.debug();

  return baseAddr;
}

bool AddressSpace::patchCode(CodeMover::Ptr cm,
			     SpringboardBuilder::Ptr spb) {
   SpringboardMap &p = cm->sBoardMap(this);
  
  // A SpringboardMap has three priority sets: Required, Suggested, and
  // NotRequired. We care about:
  // Required: all
  // Suggested: function entries
  // NotRequired: none

  std::list<codeGen> patches;

  if (!spb->generate(patches, p)) {
      cerr << "Failed springboard generation, ret false" << endl;
    return false;
  }

  springboard_cerr << "Installing " << patches.size() << " springboards!" << endl;
  for (std::list<codeGen>::iterator iter = patches.begin();
       iter != patches.end(); ++iter) 
  {
      //relocation_cerr << "Writing springboard @ " << hex << iter->startAddr() << endl;
      if (!writeTextSpace((void *)iter->startAddr(),
          iter->used(),
          iter->start_ptr())) 
      {
         // HACK: code modification will make this happen...
         return false;
      }

    mapped_object *obj = findObject(iter->startAddr());
    if (obj && runtime_lib.end() == runtime_lib.find(obj)) {
        Address objBase = obj->codeBase();
        SymtabAPI::Region * reg = obj->parse_img()->getObject()->
            findEnclosingRegion(iter->startAddr() - objBase);
        if (memEmulator_)
           memEmulator_->addSpringboard(reg, 
                                        iter->startAddr() - objBase - reg->getMemOffset(),
                                        iter->used());
    }
  }

  return true;
};

void AddressSpace::causeTemplateInstantiations() {
}

void AddressSpace::getRelocAddrs(Address orig, 
                                 block_instance *block,
                                 func_instance *func,
                                 std::list<Address> &relocs,
                                 bool getInstrumentationAddrs) const {
  springboard_cerr << "getRelocAddrs for orig addr " << hex << orig << " /w/ block start " << block->start() << dec << endl;
  for (CodeTrackers::const_iterator iter = relocatedCode_.begin();
       iter != relocatedCode_.end(); ++iter) {
    Relocation::CodeTracker::RelocatedElements reloc;
    //springboard_cerr << "\t Checking CodeTracker " << hex << *iter << dec << endl;
    if ((*iter)->origToReloc(orig, block, func, reloc)) {
      // Pick instrumentation if it's there, otherwise use the reloc instruction
       //springboard_cerr << "\t\t ... match" << endl;
       if (!reloc.instrumentation.empty() && getInstrumentationAddrs) {
          for (std::map<instPoint *, Address>::iterator iter2 = reloc.instrumentation.begin();
               iter2 != reloc.instrumentation.end(); ++iter2) {
             relocs.push_back(iter2->second);
          }
      }
      else {
        assert(reloc.instruction);
        relocs.push_back(reloc.instruction);
      }
    }
  }
}      

bool AddressSpace::getAddrInfo(Address relocAddr,
                               Address &origAddr,
                               vector<func_instance *> &origFuncs,
                               baseTramp *&baseT) 
{
   CodeTracker::RelocInfo ri;
   if (getRelocInfo(relocAddr, ri)) {
      origAddr = ri.orig;
      baseT = ri.bt;
      if (ri.func)
         origFuncs.push_back(ri.func);
      else {
         // We copied a block sans function context, so...
         // grab everyone
         ri.block->getFuncs(std::back_inserter(origFuncs));
      }
      return true;
   }      
   
   std::set<func_instance *> tmpFuncs;
   if (findFuncsByAddr(relocAddr, tmpFuncs)) {
      origAddr = relocAddr;
      std::copy(tmpFuncs.begin(), tmpFuncs.end(), std::back_inserter(origFuncs));
      baseT = NULL;
      return true;
   }
      
   return false;
}

// KEVINTODO: not clearing out entries when deleting code, and extremely slow in defensive mode, over 300 codetrackers for Yoda
bool AddressSpace::getRelocInfo(Address relocAddr,
                                RelocInfo &ri) {
  bool ret = false;
  // address is relocated (or bad), check relocation maps
  for (CodeTrackers::const_iterator iter = relocatedCode_.begin();
       iter != relocatedCode_.end(); ++iter) {
     if ((*iter)->relocToOrig(relocAddr, ri)) {
        assert(!ret);
        ret = true;
     }
  }
  return ret;
}

bool AddressSpace::inEmulatedCode(Address addr) {
  // address is relocated (or bad), check relocation maps
  for (CodeTrackers::const_iterator iter = relocatedCode_.begin();
       iter != relocatedCode_.end(); ++iter)  {
     TrackerElement *te = (*iter)->findByReloc(addr);
     if (te) {
        if (te->type() == TrackerElement::emulated ||
            te->type() == TrackerElement::instrumentation) {
           return true;
        }
     }
  }
  return false;
}

void AddressSpace::addModifiedFunction(func_instance *func) {
  assert(func->obj());

  modifiedFunctions_[func->obj()].insert(func);
}

void AddressSpace::addModifiedBlock(block_instance *block) {
   // TODO someday this will decouple from functions. Until
   // then...
   std::list<func_instance *> tmp;
   block->getFuncs(std::back_inserter(tmp));
   for (std::list<func_instance *>::iterator iter = tmp.begin();
        iter != tmp.end(); ++iter) {
      addModifiedFunction(*iter);
   }
}


void AddressSpace::addDefensivePad(block_instance *callBlock, func_instance *callFunc,
                                   Address padStart, unsigned size) {
  // We want to register these in terms of a block_instance that the pad ends, but 
  // the CFG can change out from under us; therefore, for lookup we use an instPoint
  // as they are invariant. 
   instPoint *point = instPoint::preCall(callFunc, callBlock);
   if (!point) {
      cerr << "Error: no preCall point for " << callBlock->long_format() << endl;
      return;
   }

   mal_printf("Adding pad for callBlock [%lx %lx), pad at 0%lx\n", 
              callBlock->start(), callBlock->end(), padStart);

   forwardDefensiveMap_[callBlock->last()][callFunc].insert(std::make_pair(padStart, size));
   std::pair<func_instance*,Address> padContext;
   padContext.first = callFunc;
   padContext.second = callBlock->last();
   reverseDefensiveMap_.insert(padStart, padStart+size, padContext);
}

void AddressSpace::getPreviousInstrumentationInstances(baseTramp *bt,
						       std::set<Address>::iterator &b,
						       std::set<Address>::iterator &e) {
  b = instrumentationInstances_[bt].begin();
  e = instrumentationInstances_[bt].end();
  return;
}

void AddressSpace::addInstrumentationInstance(baseTramp *bt,
					      Address a) {
  instrumentationInstances_[bt].insert(a);
}

void AddressSpace::addAllocatedRegion(Address start, unsigned size) {
   if (memEmulator_) memEmulator_->addAllocatedRegion(start, size);
}

void AddressSpace::addModifiedRegion(mapped_object *obj) {
   if (memEmulator_) memEmulator_->addRegion(obj);
   return;
}

void AddressSpace::updateMemEmulator() {
   if (memEmulator_) memEmulator_->update();
}

MemoryEmulator * AddressSpace::getMemEm() {
    return memEmulator_;
}

<<<<<<< HEAD
void AddressSpace::invalidateMemory(Address /*addr*/, Address /*size*/) {
	// To do list:
	// Remove this section from the memory shadow
	// Flush the RT cache of indirect transfers
	// Ensure that we will catch if we transfer into this code again.
	// Add an override to the mapped_object so that we don't try to
	// set permissions on the deallocated range. 
	return;

        /*
	if (memEmulator_) memEmulator_->removeRegion(addr, size);

	proc()->flushAddressCache_RT(addr, size);

	std::set<func_instance *> funcsToDelete;
	for (Address i = addr; i < (addr + size); ++i)
	{
		findFuncsByAddr(i, funcsToDelete);
	}
        */

}


=======
>>>>>>> 41da13ce
// create stub edge set which is: all edges such that: 
//     e->trg() in owBlocks and e->src() not in delBlocks, 
//     in which case, choose stub from among e->src()->sources()
std::map<func_instance*,vector<edgeStub> > 
<<<<<<< HEAD
AddressSpace::getStubs(const std::list<block_instance *> & /*owBBIs*/,
                       const std::set<block_instance*> & /*delBBIs*/,
                       const std::list<func_instance*> & /*deadFuncs*/)
=======
AddressSpace::getStubs(const std::list<block_instance *> &owBlocks,
                       const std::set<block_instance*> &delBlocks,
                       const std::list<func_instance*> &deadFuncs)
>>>>>>> 41da13ce
{
    std::map<func_instance*,vector<edgeStub> > stubs;
    std::set<ParseAPI::Edge*> stubEdges;
    std::set<ParseAPI::Edge*> visited;

    for (list<block_instance*>::const_iterator bit = owBlocks.begin();
         bit != owBlocks.end(); 
         bit++) 
    {
        // if the overwritten block is in a dead func, we won't find a stub
        bool inDeadFunc = false;
        set<func_instance*> bFuncs;
        (*bit)->getFuncs(std::inserter(bFuncs,bFuncs.end()));
        for (list<func_instance*>::const_iterator dfit = deadFuncs.begin();
             dfit != deadFuncs.end(); dfit++) 
        {
           if (bFuncs.end() != bFuncs.find(*dfit)) {
              inDeadFunc = true;
              break;
           }
        }
        if (inDeadFunc) {
           mal_printf("block [%lx %lx) is in a dead function, will not reparse\n", 
                      (*bit)->start(), (*bit)->end());
           continue;
        }

        using namespace ParseAPI;
        bool foundStub = false;
        parse_block *curImgBlock = (*bit)->llb();
        Address base = (*bit)->start() - curImgBlock->firstInsnOffset();
        const Block::edgelist & sourceEdges = curImgBlock->sources();

        // search for stubs in all functions containing the overwritten block
        for (set<func_instance*>::iterator fit = bFuncs.begin();
             !foundStub && fit != bFuncs.end();
             fit++)
        {
            // build "srcList" worklist
            SingleContext epred_((*fit)->ifunc(),true,true);
            Intraproc epred(&epred_);
            std::list<ParseAPI::Edge*> srcList;
            for(Block::edgelist::iterator eit = sourceEdges.begin(&epred); eit != sourceEdges.end(); ++eit) {
               if (visited.find(*eit) == visited.end()) {
                  srcList.push_back(*eit);
                  visited.insert(*eit);
               }
            }

            // find all stub blocks for this edge
            for (list<ParseAPI::Edge*>::iterator eit = srcList.begin(); eit != srcList.end(); eit++) {
                parse_block *isrc = (parse_block*)((*eit)->src());
                block_instance *src = (*fit)->obj()->findBlockByEntry(base + isrc->start());
                assert(src);

                if ( delBlocks.end() == delBlocks.find(src) ) {
                   if (stubEdges.find(*eit) == stubEdges.end()) {
                      edgeStub st(src, (*eit)->trg()->start() + base, (*eit)->type());
                      stubs[*fit].push_back(st);
                      foundStub = true;
                   }
                } 
                else {
                   const Block::edgelist &srcSrcs = isrc->sources();
                   for (Block::edgelist::iterator sit = srcSrcs.begin(&epred);
                        sit != srcSrcs.end();
                        sit++)
                   {
                      if (visited.find(*sit) == visited.end()) {
                         srcList.push_back(*sit);
                         visited.insert(*sit);
                      }
                   }
                }
            }
        }
    }
    return stubs;
}

/* PatchAPI Stuffs */
void AddressSpace::initPatchAPI(mapped_object* aout) {
   DynAddrSpace* addr_space = DynAddrSpace::create(aout);
   assert(addr_space);

  mgr_ = PatchMgr::create(addr_space,
                          new DynInstrumenter,
                          new DynPointMaker);

   patcher_ = Patcher::create(mgr_);

   assert(mgr());
   mgr()->instrumenter()->callModMap().clear();
   mgr()->instrumenter()->funcRepMap().clear();
   mgr()->instrumenter()->funcWrapMap().clear();
}

bool AddressSpace::patch(AddressSpace* as) {
  return as->patcher()->commit();
}

void AddressSpace::addMappedObject(mapped_object* obj) {
  mapped_objects.push_back(obj);
  dynamic_cast<DynAddrSpace*>(mgr_->as())->loadLibrary(obj);
}<|MERGE_RESOLUTION|>--- conflicted
+++ resolved
@@ -145,15 +145,10 @@
 
 // Fork constructor - and so we can assume a parent "process"
 // rather than "address space"
-<<<<<<< HEAD
 //
 // Actually, for the sake of abstraction, use an AddressSpace instead of process
 void AddressSpace::copyAddressSpace(AddressSpace *parent) {
     deleteAddressSpace();
-=======
-void AddressSpace::copyAddressSpace(process *parent) {
-   deleteAddressSpace();
->>>>>>> 41da13ce
 
     // This is only defined for process->process copy
     // until someone can give a good reason for copying
@@ -1861,16 +1856,10 @@
           }             
 
           list<Address> relocPCs;
-<<<<<<< HEAD
-          getRelocAddrs(ri.orig, ri.block, ri.func, relocPCs, false);
-          if (relocPCs.size()) {
-             (*titer)->changePC(relocPCs.back() + offset);
-=======
           getRelocAddrs(orig, block, func, relocPCs, true);
           mal_printf("Found %d matches for address 0x%lx\n", relocPCs.size(), orig);
           if (!relocPCs.empty()) {
              (*titer)->get_lwp()->changePC(relocPCs.back() + offset,NULL);
->>>>>>> 41da13ce
              mal_printf("Pulling active frame PC into newest relocation "
                         "orig[%lx], cur[%lx], new[%lx (0x%lx + 0x%lx)]\n", orig, 
                         tframe.getPC(), relocPCs.back() + offset, relocPCs.back(), offset);
@@ -2188,46 +2177,13 @@
     return memEmulator_;
 }
 
-<<<<<<< HEAD
-void AddressSpace::invalidateMemory(Address /*addr*/, Address /*size*/) {
-	// To do list:
-	// Remove this section from the memory shadow
-	// Flush the RT cache of indirect transfers
-	// Ensure that we will catch if we transfer into this code again.
-	// Add an override to the mapped_object so that we don't try to
-	// set permissions on the deallocated range. 
-	return;
-
-        /*
-	if (memEmulator_) memEmulator_->removeRegion(addr, size);
-
-	proc()->flushAddressCache_RT(addr, size);
-
-	std::set<func_instance *> funcsToDelete;
-	for (Address i = addr; i < (addr + size); ++i)
-	{
-		findFuncsByAddr(i, funcsToDelete);
-	}
-        */
-
-}
-
-
-=======
->>>>>>> 41da13ce
 // create stub edge set which is: all edges such that: 
 //     e->trg() in owBlocks and e->src() not in delBlocks, 
 //     in which case, choose stub from among e->src()->sources()
 std::map<func_instance*,vector<edgeStub> > 
-<<<<<<< HEAD
-AddressSpace::getStubs(const std::list<block_instance *> & /*owBBIs*/,
-                       const std::set<block_instance*> & /*delBBIs*/,
-                       const std::list<func_instance*> & /*deadFuncs*/)
-=======
 AddressSpace::getStubs(const std::list<block_instance *> &owBlocks,
                        const std::set<block_instance*> &delBlocks,
                        const std::list<func_instance*> &deadFuncs)
->>>>>>> 41da13ce
 {
     std::map<func_instance*,vector<edgeStub> > stubs;
     std::set<ParseAPI::Edge*> stubEdges;
