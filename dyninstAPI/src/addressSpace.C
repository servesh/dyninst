/*
 * Copyright (c) 1996-2011 Barton P. Miller
 * 
 * We provide the Paradyn Parallel Performance Tools (below
 * described as "Paradyn") on an AS IS basis, and do not warrant its
 * validity or performance.  We reserve the right to update, modify,
 * or discontinue this software at any time.  We shall have no
 * obligation to supply such updates or modifications or any other
 * form of support to you.
 * 
 * By your use of Paradyn, you understand and agree that we (or any
 * other person or entity with proprietary rights in Paradyn) are
 * under no obligation to provide either maintenance services,
 * update services, notices of latent defects, or correction of
 * defects for Paradyn.
 * 
 * This library is free software; you can redistribute it and/or
 * modify it under the terms of the GNU Lesser General Public
 * License as published by the Free Software Foundation; either
 * version 2.1 of the License, or (at your option) any later version.
 * 
 * This library is distributed in the hope that it will be useful,
 * but WITHOUT ANY WARRANTY; without even the implied warranty of
 * MERCHANTABILITY or FITNESS FOR A PARTICULAR PURPOSE.  See the GNU
 * Lesser General Public License for more details.
 * 
 * You should have received a copy of the GNU Lesser General Public
 * License along with this library; if not, write to the Free Software
 * Foundation, Inc., 51 Franklin Street, Fifth Floor, Boston, MA 02110-1301 USA
 */

#include "addressSpace.h"
#include "codeRange.h"
#include "process.h"
#include "function.h"
#include "binaryEdit.h"
#include "miniTramp.h"
#include "baseTramp.h"

#include "instPoint.h"

// Two-level codeRange structure
#include "mapped_object.h"
#include "mapped_module.h"
#if defined(cap_instruction_api)
#include "InstructionDecoder.h"
#include "Instruction.h"
#else
#include "parseAPI/src/InstrucIter.h"
#endif //defined(cap_instruction_api)

#include "dynutil/h/AST.h"
#include "Relocation/CodeMover.h"
#include "Relocation/Springboard.h"
#include "Relocation/Transformers/Include.h"
#include "Relocation/CodeTracker.h"
#include "MemoryEmulator/memEmulatorTransformer.h"
#include "MemoryEmulator/memEmulator.h"
#include "parseAPI/h/CodeObject.h"
#include <boost/tuple/tuple.hpp>

// Implementations of non-virtual functions in the address space
// class.

using namespace Dyninst;

AddressSpace::AddressSpace () :
    trapMapping(this),
    useTraps_(true),
    trampGuardBase_(NULL),
    up_ptr_(NULL),
    costAddr_(0),
    memEmulator_(NULL),
    emulateMem_(false),
    emulatePC_(false)
{
   if ( getenv("DYNINST_EMULATE_MEMORY") ) {
<<<<<<< HEAD
       printf("emulating memory & pc\n");
=======
       printf("emulating memory\n");
       memEmulator_ = new MemoryEmulator(this);
>>>>>>> d2d9ff8f
       emulateMem_ = true;
       emulatePC_ = true;
   }
}

AddressSpace::~AddressSpace() {
   if (memEmulator_)
      delete memEmulator_;
}

process *AddressSpace::proc() {
    return dynamic_cast<process *>(this);
}

BinaryEdit *AddressSpace::edit() {
    return dynamic_cast<BinaryEdit *>(this);
}

// Fork constructor - and so we can assume a parent "process"
// rather than "address space"
void AddressSpace::copyAddressSpace(process *parent) {
    deleteAddressSpace();

    // This is only defined for process->process copy
    // until someone can give a good reason for copying
    // anything else...

    assert(proc());

    // Mapped objects first
    for (unsigned i = 0; i < parent->mapped_objects.size(); i++) {
        mapped_object *par_obj = parent->mapped_objects[i];
        mapped_object *child_obj = new mapped_object(par_obj, proc());
        assert(child_obj);
        
        mapped_objects.push_back(child_obj);
        
        // This clones funcs, which then clone instPoints, which then 
        // clone baseTramps, which then clones miniTramps.
    }
    // Clone the tramp guard base
    trampGuardBase_ = new int_variable(parent->trampGuardBase_, getAOut()->getDefaultModule());
    

    /////////////////////////
    // Inferior heap
    /////////////////////////

    heap_ = inferiorHeap(parent->heap_);
    heapInitialized_ = parent->heapInitialized_;

    /////////////////////////
    // Trap mappings
    /////////////////////////
    trapMapping.copyTrapMappings(& (parent->trapMapping));

    /////////////////////////
    // Overly complex code tracking system
    /////////////////////////
    for (CodeTrackers::iterator iter = parent->relocatedCode_.begin();
         iter != parent->relocatedCode_.end(); ++iter) {
       // Efficiency; this avoids a spurious copy of the entire
       // CodeTracker. 

       relocatedCode_.push_back(Relocation::CodeTracker::fork(*iter, this));
    }
    
    // Let's assume we're not forking _in the middle of instrumentation_
    // (good Lord), and so leave modifiedFunctions_ alone.
    for (CallModMap::iterator iter = parent->callModifications_.begin(); 
         iter != parent->callModifications_.end(); ++iter) {
       // Need to forward map the lot
       block_instance *newB = findBlock(iter->first->llb());
       for (std::map<func_instance *, func_instance *>::iterator iter2 = iter->second.begin();
            iter2 != iter->second.end(); ++iter2) {
          func_instance *context = (iter2->first == NULL) ? NULL : findFunction(iter2->first->ifunc());
          func_instance *target = (iter2->second == NULL) ? NULL : findFunction(iter2->second->ifunc());
          callModifications_[newB][context] = target;
       }
    }
    for (FuncReplaceMap::iterator iter = parent->functionReplacements_.begin();
         iter != parent->functionReplacements_.end(); ++iter) {
       func_instance *from = findFunction(iter->first->ifunc());
       func_instance *to = findFunction(iter->second->ifunc());
       functionReplacements_[from] = to;
    }

    if (memEmulator_) assert(0 && "FIXME!");
    emulateMem_ = parent->emulateMem_;
    emulatePC_ = parent->emulatePC_;
}

void AddressSpace::deleteAddressSpace() {
    // Methodically clear everything we have - it all went away
    // We have the following member variables:

    // bool heapInitialized_
    // inferiorHeap heap_

    heapInitialized_ = false;
    heap_.clear();

    for (unsigned i = 0; i < mapped_objects.size(); i++) 
        delete mapped_objects[i];

    mapped_objects.clear();

    runtime_lib.clear();

    trampGuardBase_ = NULL;
    trampGuardAST_ = AstNodePtr();

    // up_ptr_ is untouched
    costAddr_ = 0;

    relocatedCode_.clear();
    modifiedFunctions_.clear();
    forwardDefensiveMap_.clear();
    reverseDefensiveMap_.clear();
    instrumentationInstances_.clear();
    callModifications_.clear();
    functionReplacements_.clear();
    if (memEmulator_) delete memEmulator_;
    memEmulator_ = NULL;
}



// Returns the named symbol from the image or a shared object
bool AddressSpace::getSymbolInfo( const std::string &name, int_symbol &ret ) 
{
  for (unsigned i = 0; i < mapped_objects.size(); i++) {
      if (mapped_objects[i]->getSymbolInfo( name, ret ))
          return true;
  }
  return false;
}

bool heapItemLessByAddr(const heapItem *a, const heapItem *b)
{
   if (a->addr < b->addr) {
      return true;
   }
   return false;
}

//////////////////////////////////////////////////////////////////////////////
// Memory allocation routines
//////////////////////////////////////////////////////////////////////////////


void AddressSpace::inferiorFreeCompact() {
   pdvector<heapItem *> &freeList = heap_.heapFree;
   unsigned i, nbuf = freeList.size();

   /* sort buffers by address */
#if defined (cap_use_pdvector)
   VECTOR_SORT(freeList, heapItemCmpByAddr);
#else
   VECTOR_SORT(freeList, heapItemLessByAddr);
#endif


  /* combine adjacent buffers */
  bool needToCompact = false;
  for (i = 1; i < freeList.size(); i++) {
      heapItem *h1 = freeList[i-1];
      heapItem *h2 = freeList[i];
      assert(h1->length != 0);
      if (h1->addr + h1->length > h2->addr) {
          fprintf(stderr, "Error: heap 1 (%p) (0x%p to 0x%p) overlaps heap 2 (%p) (0x%p to 0x%p)\n",
                  h1,
                  (void *)h1->addr, (void *)(h1->addr + h1->length),
                  h2,
                  (void *)h2->addr, (void *)(h2->addr + h2->length));
      }
      assert(h1->addr + h1->length <= h2->addr);
      if (h1->addr + h1->length == h2->addr
          && h1->type == h2->type) {
          h2->addr = h1->addr;
          h2->length = h1->length + h2->length;
          h1->length = 0;
          nbuf--;
          needToCompact = true;
      }
  }

  /* remove any absorbed (empty) buffers */ 
  if (needToCompact) {
    pdvector<heapItem *> cleanList;
    unsigned end = freeList.size();
    for (i = 0; i < end; i++) {
      heapItem *h1 = freeList[i];
      if (h1->length != 0) {
        cleanList.push_back(h1);
      } else {
        delete h1;
      }
    }
    assert(cleanList.size() == nbuf);
    for (i = 0; i < nbuf; i++) {
      freeList[i] = cleanList[i];
    }
    freeList.resize(nbuf);
    assert(freeList.size() == nbuf);
  }
}
    
int AddressSpace::findFreeIndex(unsigned size, int type, Address lo, Address hi) {
    // type is a bitmask: match on any bit in the mask
    pdvector<heapItem *> &freeList = heap_.heapFree;
    
    int best = -1;
    for (unsigned i = 0; i < freeList.size(); i++) {
        heapItem *h = freeList[i];
        // check if free block matches allocation constraints
        // Split out to facilitate debugging
        infmalloc_printf("%s[%d]: comparing heap %d: 0x%lx-0x%lx/%d to desired %d bytes in 0x%lx-0x%lx/%d\n",
                         FILE__, __LINE__, 
                         i,
                         h->addr, 
                         h->addr + h->length,
                         h->type,
                         size,
                         lo, 
                         hi,
                         type);
        if (h->addr >= lo &&
            (h->addr + size - 1) <= hi &&
            h->length >= size &&
            h->type & type) {
            if (best == -1)
                best = i;
            // check for better match
            if (h->length < freeList[best]->length) best = i;
        }
    }
    infmalloc_printf("%s[%d]: returning match %d\n", FILE__, __LINE__, best);
    return best;
}

void AddressSpace::addHeap(heapItem *h) {
    heap_.bufferPool.push_back(h);
    heapItem *h2 = new heapItem(h);
    h2->status = HEAPfree;
    heap_.heapFree.push_back(h2);
    heap_.totalFreeMemAvailable += h2->length;

    if (h->dynamic) {
       addAllocatedRegion(h->addr, h->length);
    }
}

void AddressSpace::initializeHeap() {
    // (re)initialize everything 
    heap_.heapActive.clear();
    heap_.heapFree.resize(0);
    heap_.disabledList.resize(0);
    heap_.disabledListTotalMem = 0;
    heap_.freed = 0;
    heap_.totalFreeMemAvailable = 0;

    heapInitialized_ = true;
}

/* returns true if memory was allocated for a variable starting at address
   "block", otherwise returns false
*/
bool AddressSpace::isInferiorAllocated(Address block) {
    heapItem *h = NULL;  
    return heap_.heapActive.find(block, h);
}

Address AddressSpace::inferiorMallocInternal(unsigned size,
                                             Address lo,
                                             Address hi,
                                             inferiorHeapType type) {
    infmalloc_printf("%s[%d]: inferiorMallocInternal, %d bytes, type %d, between 0x%lx - 0x%lx\n",
                     FILE__, __LINE__, size, type, lo, hi);
    int freeIndex = findFreeIndex(size, type, lo, hi);
    if (freeIndex == -1) return 0; // Failure is often an option


    // adjust active and free lists
    assert(freeIndex != -1);
    heapItem *h = heap_.heapFree[freeIndex];
    assert(h);
    
    // remove allocated buffer from free list
    if (h->length != size) {
        // size mismatch: put remainder of block on free list
        heapItem *rem = new heapItem(h);
        rem->addr += size;
        rem->length -= size;
        heap_.heapFree[freeIndex] = rem;
    } else {
        // size match: remove entire block from free list
        unsigned last = heap_.heapFree.size();
        heap_.heapFree[freeIndex] = heap_.heapFree[last-1];
        heap_.heapFree.resize(last-1);
    }
    // add allocated block to active list
    h->length = size;
    h->status = HEAPallocated;
    heap_.heapActive[h->addr] = h;
    // bookkeeping
    heap_.totalFreeMemAvailable -= size;
    assert(h->addr);
    
    return(h->addr);
}

void AddressSpace::inferiorFreeInternal(Address block) {
    // find block on active list
    infmalloc_printf("%s[%d]: inferiorFree for block at 0x%lx\n", FILE__, __LINE__, block);
    heapItem *h = NULL;  
    if (!heap_.heapActive.find(block, h)) {
        // We can do this if we're at process teardown.
        return;
    }
    assert(h);
    
    // Remove from the active list
    heap_.heapActive.undef(block);
    
    // Add to the free list
    h->status = HEAPfree;
    heap_.heapFree.push_back(h);
    heap_.totalFreeMemAvailable += h->length;
    heap_.freed += h->length;
    infmalloc_printf("%s[%d]: Freed block from 0x%lx - 0x%lx, %d bytes, type %d\n",
                     FILE__, __LINE__,
                     h->addr,
                     h->addr + h->length,
                     h->length,
                     h->type);
}

void AddressSpace::inferiorMallocAlign(unsigned &size) {
    // Align to the process word
    unsigned alignment = (getAddressWidth() - 1);
    size = (size + alignment) & ~alignment;
}
    
bool AddressSpace::inferiorReallocInternal(Address block, unsigned newSize) {
#if defined (cap_dynamic_heap)
    // This is why it's not a reference...
    inferiorMallocAlign(newSize);
#endif
    
    infmalloc_printf("%s[%d]: inferiorRealloc for block 0x%lx, new size %d\n",
                     FILE__, __LINE__, block, newSize);

    // find block on active list
    heapItem *h = NULL;  
    if (!heap_.heapActive.find(block, h)) {
        // We can do this if we're at process teardown.
        infmalloc_printf("%s[%d]: inferiorRealloc unable to find block, returning\n", FILE__, __LINE__);
        return false;
    }
    assert(h);
    infmalloc_printf("%s[%d]: inferiorRealloc found block with addr 0x%lx, length %d\n",
                     FILE__, __LINE__, h->addr, h->length);

    if (h->length == newSize)
      return true;
    else if (h->length > newSize) {
      // Shrink the block
      return inferiorShrinkBlock(h, block, newSize);
    }
    else {
      // See if we can grow this block
      return inferiorExpandBlock(h, block, newSize);
    }
}

bool AddressSpace::inferiorShrinkBlock(heapItem *h, 
				       Address block, 
				       unsigned newSize) {

    // We make a new "free" block that is the end of this one.
    Address freeStart = block + newSize;
    Address succAddr = h->addr + h->length;
    int shrink = h->length - newSize;
    
    assert(shrink > 0);
    
    h->length = newSize;
    
    // New speedy way. Find the block that is the successor of the
    // active block; if it exists, simply enlarge it "downwards". Otherwise,
    // make a new block. 
    heapItem *succ = NULL;
    for (unsigned i = 0; i < heap_.heapFree.size(); i++) {
        heapItem *tmp = heap_.heapFree[i];
        assert(tmp);
        if (tmp->addr == succAddr) {
            succ = tmp;
            break;
        }
    }
    if (succ != NULL) {
        infmalloc_printf("%s[%d]: enlarging existing block; old 0x%lx - 0x%lx (%d), new 0x%lx - 0x%lx (%d)\n",
                         FILE__, __LINE__,
                         succ->addr,
                         succ->addr + succ->length,
                         succ->addr,
                         succ->addr - shrink,
                         succ->addr + succ->length,
                         succ->length + shrink);


        succ->addr -= shrink;
        succ->length += shrink;
    }
    else {
        // Must make a new block to represent the free memory
        infmalloc_printf("%s[%d]: inferiorRealloc: creating new block 0x%lx to 0x%lx (%d), type %d\n",
                         FILE__, __LINE__, 
                         freeStart, 
                         freeStart + shrink,
                         shrink,
                         h->type);

        heapItem *freeEnd = new heapItem(freeStart,
                                         shrink,
                                         h->type,
                                         h->dynamic,
                                         HEAPfree);
        heap_.heapFree.push_back(freeEnd);
    }

    heap_.totalFreeMemAvailable += shrink;
    heap_.freed += shrink;

    return true;
}    

bool AddressSpace::inferiorExpandBlock(heapItem *h, 
				       Address, 
				       unsigned newSize) {
  // We attempt to find a free block that immediately succeeds
  // this one. If we find such a block we expand this block into
  // the next; if this is possible we return true. Otherwise
  // we return false.

  Address succAddr = h->addr + h->length;
  int expand = newSize - h->length;
  assert(expand > 0);
    
  // New speedy way. Find the block that is the successor of the
  // active block; if it exists, simply enlarge it "downwards". Otherwise,
  // make a new block. 
  heapItem *succ = NULL;
  for (unsigned i = 0; i < heap_.heapFree.size(); i++) {
    heapItem *tmp = heap_.heapFree[i];
    assert(tmp);
    if (tmp->addr == succAddr) {
      succ = tmp;
      break;
    }
  }
  if (succ != NULL) {
    if (succ->length < (unsigned) expand) {
      // Can't fit
      return false;
    }
    Address newFreeBase = succAddr + expand;
    int newFreeLen = succ->length - expand;
    succ->addr = newFreeBase;
    succ->length = newFreeLen;
  }
  else {
    return false;
  }

  heap_.totalFreeMemAvailable -= expand;
  
  return true;
}    

/////////////////////////////////////////
// Function lookup...
/////////////////////////////////////////

bool AddressSpace::findFuncsByAll(const std::string &funcname,
                             pdvector<func_instance *> &res,
                             const std::string &libname) { // = "", btw
    
    unsigned starting_entries = res.size(); // We'll return true if we find something
    for (unsigned i = 0; i < mapped_objects.size(); i++) {
        if (libname == "" ||
            mapped_objects[i]->fileName() == libname.c_str() ||
            mapped_objects[i]->fullName() == libname.c_str()) {
            const pdvector<func_instance *> *pretty = mapped_objects[i]->findFuncVectorByPretty(funcname);
            if (pretty) {
                // We stop at first match...
                for (unsigned pm = 0; pm < pretty->size(); pm++) {
                    res.push_back((*pretty)[pm]);
                }
            }
            else {
                const pdvector<func_instance *> *mangled = mapped_objects[i]->findFuncVectorByMangled(funcname);
                if (mangled) {
                    for (unsigned mm = 0; mm < mangled->size(); mm++) {
                        res.push_back((*mangled)[mm]);
                    }
                }
            }
        }
    }

    return (res.size() != starting_entries);
}


bool AddressSpace::findFuncsByPretty(const std::string &funcname,
                             pdvector<func_instance *> &res,
                             const std::string &libname) { // = "", btw

    unsigned starting_entries = res.size(); // We'll return true if we find something

    for (unsigned i = 0; i < mapped_objects.size(); i++) {
        if (libname == "" ||
            mapped_objects[i]->fileName() == libname.c_str() ||
            mapped_objects[i]->fullName() == libname.c_str()) {
            const pdvector<func_instance *> *pretty = mapped_objects[i]->findFuncVectorByPretty(funcname);
            if (pretty) {
                // We stop at first match...
                for (unsigned pm = 0; pm < pretty->size(); pm++) {
                    res.push_back((*pretty)[pm]);
                }
            }
        }
    }
    return res.size() != starting_entries;
}


bool AddressSpace::findFuncsByMangled(const std::string &funcname,
                                 pdvector<func_instance *> &res,
                                 const std::string &libname) { // = "", btw
    unsigned starting_entries = res.size(); // We'll return true if we find something

    for (unsigned i = 0; i < mapped_objects.size(); i++) {
        if (libname == "" ||
            mapped_objects[i]->fileName() == libname.c_str() ||
            mapped_objects[i]->fullName() == libname.c_str()) {
            const pdvector<func_instance *> *mangled = 
               mapped_objects[i]->findFuncVectorByMangled(funcname);
            if (mangled) {
                for (unsigned mm = 0; mm < mangled->size(); mm++) {
                   res.push_back((*mangled)[mm]);
                }
            }
        }
    }
    return res.size() != starting_entries;
}

func_instance *AddressSpace::findOnlyOneFunction(const string &name,
                                                const string &lib,
                                                bool /*search_rt_lib*/) 
{
    assert(mapped_objects.size());

    pdvector<func_instance *> allFuncs;

    if (!findFuncsByAll(name.c_str(), allFuncs, lib.c_str()))
        return NULL;

    if (allFuncs.size() > 1) 
    {
        //cerr << "Warning: multiple matches for " << name << ", returning first" << endl;
    }

    return allFuncs[0];
}

/////////////////////////////////////////
// Variable lookup...
/////////////////////////////////////////

bool AddressSpace::findVarsByAll(const std::string &varname,
                            pdvector<int_variable *> &res,
                            const std::string &libname) { // = "", btw
    unsigned starting_entries = res.size(); // We'll return true if we find something
    
    for (unsigned i = 0; i < mapped_objects.size(); i++) {
        if (libname == "" ||
            mapped_objects[i]->fileName() == libname.c_str() ||
            mapped_objects[i]->fullName() == libname.c_str()) {
            const pdvector<int_variable *> *pretty = mapped_objects[i]->findVarVectorByPretty(varname);
            if (pretty) {
                // We stop at first match...
                for (unsigned pm = 0; pm < pretty->size(); pm++) {
                    res.push_back((*pretty)[pm]);
                }
            }
            else {
                const pdvector<int_variable *> *mangled = mapped_objects[i]->findVarVectorByMangled(varname);
                if (mangled) {
                    for (unsigned mm = 0; mm < mangled->size(); mm++) {
                        res.push_back((*mangled)[mm]);
                    }
                }
            }
        }
    }

    return res.size() != starting_entries;
}



// Get me a pointer to the instruction: the return is a local
// (mutator-side) store for the mutatee. This may duck into the local
// copy for images, or a relocated function's self copy.
// TODO: is this really worth it? Or should we just use ptrace?

void *AddressSpace::getPtrToInstruction(const Address addr) const {
    mapped_object *obj = findObject(addr);
    if (obj) return obj->getPtrToInstruction(addr);

    fprintf(stderr,"[%s:%d] failed to find matching range for address %lx\n",
        FILE__,__LINE__,addr);
    assert(0);
    return NULL;
}

bool AddressSpace::isCode(const Address addr) const {
   mapped_object *obj = findObject(addr);
   if (!obj) return false;

   Address objStart = obj->codeAbs();
   Address objEnd;
   if (BPatch_defensiveMode == obj->hybridMode()) {
      objEnd = obj->memoryEnd();
   } else {
      objEnd = objStart + obj->imageSize();
   }

   return (addr >= objStart && addr <= objEnd);

}
bool AddressSpace::isData(const Address addr) const {
   mapped_object *obj = findObject(addr);
   if (!obj) return false;
   
   Address dataStart = obj->dataAbs();
   if (addr >= dataStart &&
       addr < (dataStart + obj->dataSize())) return true;
   return false;
}

bool AddressSpace::isValidAddress(const Address addr) const {
   mapped_object *obj = findObject(addr);
   if (!obj) return false;
   if ( obj->parse_img()->getObject()->isCode(addr - obj->codeBase()) ||
        obj->parse_img()->getObject()->isData(addr - obj->dataBase())   )
      return true;
   return false;
}

mapped_object *AddressSpace::findObject(Address addr) const {
    for (unsigned i=0; i<mapped_objects.size(); i++)
    {
        Address objStart = mapped_objects[i]->codeAbs();
        Address objEnd; // calculate objEnd
        if (BPatch_defensiveMode == mapped_objects[i]->hybridMode()) {
            objEnd = mapped_objects[i]->memoryEnd();
        } else {
            objEnd = objStart + mapped_objects[i]->imageSize();
        }

        if (addr >= objStart && addr < objEnd)
        {
            return mapped_objects[i];
        }
    }
    return NULL;
}

mapped_object *AddressSpace::findObject(const ParseAPI::CodeObject *co) const {
    mapped_object *obj = 
        findObject(static_cast<ParseAPI::SymtabCodeSource*>(co->cs())->
            getSymtabObject()->file());
    return obj;
}

func_instance *AddressSpace::findFunction(parse_func *ifunc) {
    assert(ifunc);

    return findObject(ifunc->obj())->findFunction(ifunc);
}

block_instance *AddressSpace::findBlock(parse_block *iblk) {
    assert(iblk);

    return findObject(iblk->obj())->findBlock(iblk);
}

edge_instance *AddressSpace::findEdge(ParseAPI::Edge *iedge) {
   assert(iedge);
   return findObject(iedge->src()->obj())->findEdge(iedge);
}

// findModule: returns the module associated with mod_name 
// this routine checks both the a.out image and any shared object
// images for this resource
mapped_module *AddressSpace::findModule(const std::string &mod_name, bool wildcard)
{
    // KLUDGE: first search any shared libraries for the module name 
    //  (there is only one module in each shared library, and that 
    //  is the library name)
    for(u_int j=0; j < mapped_objects.size(); j++){
        mapped_module *mod = mapped_objects[j]->findModule(mod_name.c_str(), wildcard);
        if (mod) {
            return (mod);
        }
    }
    return NULL;
}

// findObject: returns the object associated with obj_name 
// This just iterates over the mapped object vector
mapped_object *AddressSpace::findObject(const std::string &obj_name, bool wildcard) const
{
    for(u_int j=0; j < mapped_objects.size(); j++){
        if (mapped_objects[j]->fileName() == obj_name.c_str() ||
            mapped_objects[j]->fullName() == obj_name.c_str() ||
           (wildcard &&
             (wildcardEquiv(obj_name, mapped_objects[j]->fileName()) ||
              wildcardEquiv(obj_name, mapped_objects[j]->fullName()))))
            return mapped_objects[j];
    }
    return NULL;
}

// findObject: returns the object associated with obj_name 
// This just iterates over the mapped object vector
mapped_object *AddressSpace::findObject(fileDescriptor desc) const
{
    for(u_int j=0; j < mapped_objects.size(); j++){
       if (desc == mapped_objects[j]->getFileDesc()) 
            return mapped_objects[j];
    }
    return NULL;
}

// getAllFunctions: returns a vector of all functions defined in the
// a.out and in the shared objects

void AddressSpace::getAllFunctions(pdvector<func_instance *> &funcs) {
    for (unsigned i = 0; i < mapped_objects.size(); i++) {
        mapped_objects[i]->getAllFunctions(funcs);
    }
}
      
// getAllModules: returns a vector of all modules defined in the
// a.out and in the shared objects

void AddressSpace::getAllModules(pdvector<mapped_module *> &mods){
    for (unsigned i = 0; i < mapped_objects.size(); i++) {
        const pdvector<mapped_module *> &obj_mods = mapped_objects[i]->getModules();
        for (unsigned j = 0; j < obj_mods.size(); j++) {
            mods.push_back(obj_mods[j]);
        }
    }
}

//Acts like findTargetFuncByAddr, but also finds the function if addr
// is an indirect jump to a function.
//I know this is an odd function, but darn I need it.
func_instance *AddressSpace::findJumpTargetFuncByAddr(Address addr) {

    Address addr2 = 0;
    func_instance *f = findOneFuncByAddr(addr);
    if (f)
        return f;

#if defined(cap_instruction_api)
    using namespace Dyninst::InstructionAPI;
    InstructionDecoder decoder((const unsigned char*)getPtrToInstruction(addr),
            InstructionDecoder::maxInstructionLength,
            getArch());
    Instruction::Ptr curInsn = decoder.decode();
    
    Expression::Ptr target = curInsn->getControlFlowTarget();
    RegisterAST thePC = RegisterAST::makePC(getArch());
    target->bind(&thePC, Result(u32, addr));
    Result cft = target->eval();
    if(cft.defined)
    {
      switch(cft.type)
      {
      case u32:
	addr2 = cft.val.u32val;
	break;
      case s32:
	addr2 = cft.val.s32val;
	break;
      default:
	assert(!"Not implemented for non-32 bit CFTs yet!");
	break;
      }
    }
#else
    InstrucIter ii(addr, this);
    if (ii.isAJumpInstruction())
        addr2 = ii.getBranchTargetAddress();
#endif //defined(cap_instruction_api)
    return findOneFuncByAddr(addr2);
}

AstNodePtr AddressSpace::trampGuardAST() {
    if (!trampGuardBase_) {
        // Don't have it yet....
        return AstNodePtr();
    }

    if (trampGuardAST_) return trampGuardAST_;

    trampGuardAST_ = AstNode::operandNode(AstNode::variableAddr, trampGuardBase_->ivar());
    return trampGuardAST_;
}


trampTrapMappings::trampTrapMappings(AddressSpace *a) :
   needs_updating(false),
   as(a),
   trapTableUsed(NULL),
   trapTableVersion(NULL),
   trapTable(NULL),
   trapTableSorted(NULL),
   table_version(0),
   table_used(0),
   table_allocated(0),
   table_mutatee_size(0),
   current_table(0x0),
   table_header(0x0),
   blockFlushes(false)
{
}

void trampTrapMappings::copyTrapMappings(trampTrapMappings *parent)
{
  needs_updating = parent->needs_updating;
  trapTableUsed = NULL;
  trapTableVersion = NULL;
  trapTable = NULL;
  trapTableSorted = NULL;
  table_version = parent->table_version;
  table_used = parent->table_used;
  table_allocated = parent->table_allocated;
  table_mutatee_size = parent->table_mutatee_size;
  current_table = parent->current_table;
  mapping = parent->mapping;
}

void trampTrapMappings::clearTrapMappings()
{
  needs_updating = false;
  trapTableUsed = NULL;
  trapTableVersion = NULL;
  trapTable = NULL;
  trapTableSorted = NULL;
  table_version = 0;
  table_used = 0;
  table_allocated = 0;
  table_mutatee_size = 0;
  current_table = 0;
  mapping.clear();
}

void trampTrapMappings::addTrapMapping(Address from, Address to, 
                                       bool write_to_mutatee)
{
#if defined(arch_x86) || defined(arch_x86_64)
   //x86 traps occur at +1 addr
   from++;
#endif
   tramp_mapping_t m;
   bool existing_trap = (mapping.count(from) != 0);
   m.from_addr = from;
   m.to_addr = to;
   m.written = false;
   m.cur_index = existing_trap ? mapping[from].cur_index : INDEX_INVALID;
   m.mutatee_side = write_to_mutatee;
   mapping[from] = m;
#if defined(cap_mutatee_traps)
   updated_mappings.insert(& mapping[from]);
   if (write_to_mutatee && !existing_trap) {
      table_mutatee_size++;
   }
   needs_updating = true;
#endif
}

bool trampTrapMappings::definesTrapMapping(Address from)
{
   return mapping.count(from) != 0;
}

Address trampTrapMappings::getTrapMapping(Address from)
{
   if (!mapping.count(from))
      return 0;
   return mapping[from].to_addr;
}

bool trampTrapMappings::needsUpdating()
{
   return needs_updating;
}

bool trampTrapMappings::empty() {
    return mapping.empty();
}


AddressSpace *trampTrapMappings::proc() const {
   return as;
}

bool mapping_sort(const trampTrapMappings::tramp_mapping_t *lhs,
                  const trampTrapMappings::tramp_mapping_t *rhs)
{
   return lhs->from_addr < rhs->from_addr;
}

#if defined(cap_32_64)
void trampTrapMappings::writeToBuffer(unsigned char *buffer, unsigned long val,
                                      unsigned addr_width)
{
   //Deal with the case when mutatee word size != mutator word size
   if (addr_width != sizeof(Address)) {
      //Currently only support 64-bit mutators with 32-bit mutatees
      assert(addr_width == 4);
      assert(sizeof(Address) == 8);
      *((uint32_t *) buffer) = (uint32_t) val;
      return;
   }
   *((unsigned long *) buffer) = val;
}
#else
void trampTrapMappings::writeToBuffer(unsigned char *buffer, unsigned long val,
                                      unsigned)
{
   *((unsigned long *)(void*) buffer) = val;
}
#endif


void trampTrapMappings::writeTrampVariable(const int_variable *var, 
                                           unsigned long val)
{
   unsigned char buffer[16];
   unsigned aw = proc()->getAddressWidth();

   writeToBuffer(buffer, val, aw);
   bool result = proc()->writeDataSpace((void *) var->getAddress(), aw, buffer);
   assert(result);
}
                  
void trampTrapMappings::arrange_mapping(tramp_mapping_t &m, bool should_sort,
                                        std::vector<tramp_mapping_t*> &mappings_to_add,
                                        std::vector<tramp_mapping_t*> &mappings_to_update)
{
   if (!m.mutatee_side || (m.written && !should_sort))
      return;
   m.written = true;
   if (should_sort || m.cur_index == INDEX_INVALID)
      mappings_to_add.push_back(&m);
   else if (m.cur_index != INDEX_INVALID)
      mappings_to_update.push_back(&m);
}

void trampTrapMappings::flush() {
   if (!needs_updating || blockFlushes)
      return;

   set<mapped_object *> &rtlib = proc()->runtime_lib;

   //We'll sort addresses in the binary rewritter (when writting only happens
   // once and we may do frequent lookups)
   //If we're using the dynamic instrumentor and creating a new table we might
   // as well sort it.
   //If we're just adding a few entries to the table which already fit, then
   // we'll just append them to the end of the table.
   //
   //If we're sorting, then everytime we update we'll generate a whole new table
   //If we're not sorting, then each update will just append to the end of the
   // table.
   bool should_sort = (dynamic_cast<process *>(proc()) == NULL ||
                       table_mutatee_size > table_allocated);

   if (should_sort) {
      table_used = 0; //We're rebuilding the table, nothing's used.
   }

   /**
    * Fill in the mappings_to_add and mappings_to_update vectors.
    * As an optimization, we keep a list of the mappings that have
    * changed in updated_mappings.  If we're not completly regenerating
    * the table we'll get our trap list out of updated_mappings, 
    * otherwise we'll get our change list out of the entire dyn_hash_map.
    **/
   std::vector<tramp_mapping_t*> mappings_to_add;
   std::vector<tramp_mapping_t*> mappings_to_update;
   if (should_sort) {
      dyn_hash_map<Address, tramp_mapping_t>::iterator i;
      for (i = mapping.begin(); i != mapping.end(); i++) {
         arrange_mapping((*i).second, should_sort, 
                         mappings_to_add, mappings_to_update);
      }
   } 
   else {
      std::set<tramp_mapping_t *>::iterator i;
      for (i = updated_mappings.begin(); i != updated_mappings.end(); i++) {
         arrange_mapping(**i, should_sort, 
                         mappings_to_add, mappings_to_update);
      }
   }
   updated_mappings.clear();

   assert(mappings_to_add.size() + table_used == table_mutatee_size);

   for (unsigned k=0; k<mappings_to_add.size(); k++)
   {
      mappings_to_add[k]->written = true;
   }

   //Sort the mappings (if needed) 
   if (should_sort) 
      std::sort(mappings_to_add.begin(), mappings_to_add.end(), mapping_sort);

   // Assign the cur_index field of each entry in the new mappings we're adding
   for (unsigned j=0; j<mappings_to_add.size(); j++) {
      mappings_to_add[j]->cur_index = table_used + j;
   }
   
   //Each table entry has two pointers.
   unsigned entry_size = proc()->getAddressWidth() * 2;

   Address write_addr = 0x0;

   allocateTable();

   //Add any new entries to the table
   unsigned char *buffer = NULL;
   if (mappings_to_add.size()) {
      //Create a buffer containing the new entries we're going to write.
      unsigned long bytes_to_add = mappings_to_add.size() * entry_size;
      buffer = (unsigned char *) malloc(bytes_to_add);
      assert(buffer);
      
      unsigned char *cur = buffer;
      std::vector<tramp_mapping_t*>::iterator j;
      for (j = mappings_to_add.begin(); j != mappings_to_add.end(); j++) {
         tramp_mapping_t &tm = **j;
         writeToBuffer(cur, tm.from_addr, proc()->getAddressWidth());
         cur += proc()->getAddressWidth();
         writeToBuffer(cur, tm.to_addr, proc()->getAddressWidth());
         cur += proc()->getAddressWidth();
      }
      assert(cur == buffer + bytes_to_add);
      
      //Write the new entries into the process
      write_addr = current_table + (table_used * entry_size);
      bool result = proc()->writeDataSpace((void *) write_addr, bytes_to_add, 
                                           buffer);
      assert(result);
      free(buffer);
      buffer = NULL;

      table_used += mappings_to_add.size();
   }

   //Now we get to update existing entries that have been modified.
   if (mappings_to_update.size()) {
      assert(!should_sort);
      unsigned aw = proc()->getAddressWidth();
      buffer = (unsigned char *) malloc(aw);
      assert(buffer);

      //For each entry, use its cur_index field to figure out where in the
      // process it is, and write it.
      //We only need to update the to_addr, since this is an update of an
      // existing from_addr
      std::vector<tramp_mapping_t*>::iterator j;
      for (j = mappings_to_update.begin(); j != mappings_to_update.end(); j++) {
         tramp_mapping_t &tm = **j;
         writeToBuffer(buffer, tm.to_addr, aw);

         Address write_addr = current_table + (tm.cur_index * entry_size) + aw;
         bool result = proc()->writeDataSpace((void *) write_addr, aw, buffer);
         assert(result);
      }
      
      free(buffer);
      buffer = NULL;
   }

   //This function just keeps going... Now we need to take all of those 
   // mutatee side variables and update them.
   if (dynamic_cast<process *>(proc())) 
   {
      if (!trapTable) {
         //Lookup all variables that are in the rtlib
         set<mapped_object *>::iterator rtlib_it;
         for(rtlib_it = rtlib.begin(); rtlib_it != rtlib.end(); ++rtlib_it) {
             if( !trapTableUsed ) trapTableUsed = (*rtlib_it)->getVariable("dyninstTrapTableUsed");
             if( !trapTableVersion ) trapTableVersion = (*rtlib_it)->getVariable("dyninstTrapTableVersion");
             if( !trapTable ) trapTable = (*rtlib_it)->getVariable("dyninstTrapTable");
             if( !trapTableSorted ) trapTableSorted = (*rtlib_it)->getVariable("dyninstTrapTableIsSorted");
         }
         
         if (!trapTableUsed) {
            fprintf(stderr, "Dyninst is about to crash with an assert.  Either your dyninstAPI_RT library is stripped, or you're using an older version of dyninstAPI_RT with a newer version of dyninst.  Check your DYNINSTAPI_RT_LIB enviroment variable.\n");
         }
         assert(trapTableUsed);
         assert(trapTableVersion);
         assert(trapTable);
         assert(trapTableSorted);
      }
   
      writeTrampVariable(trapTableUsed, table_used);
      writeTrampVariable(trapTableVersion, ++table_version);
      writeTrampVariable(trapTable, (unsigned long) current_table);
      writeTrampVariable(trapTableSorted, should_sort ? 1 : 0);
   }

   needs_updating = false;
}

void trampTrapMappings::allocateTable()
{
   unsigned entry_size = proc()->getAddressWidth() * 2;

   if (dynamic_cast<process *>(proc()))
   {
      //Dynamic rewriting

      //Allocate the space for the tramp mapping table, or make sure that enough
      // space already exists.
      if (table_mutatee_size > table_allocated) {
         //Free old table
         if (current_table) {
            proc()->inferiorFree(current_table);
         }
         
         //Calculate size of new table
         table_allocated = (unsigned long) (table_mutatee_size * 1.5);
         if (table_allocated < MIN_TRAP_TABLE_SIZE)
            table_allocated = MIN_TRAP_TABLE_SIZE;
         
         //allocate
         current_table = proc()->inferiorMalloc(table_allocated * entry_size);
         assert(current_table);
      }
      return;
   }

   //Static rewriting
   BinaryEdit *binedit = dynamic_cast<BinaryEdit *>(proc());
   assert(!current_table);
   assert(binedit);
   
   table_allocated = (unsigned long) table_mutatee_size;
   table_header = proc()->inferiorMalloc(table_allocated * entry_size + 
                                         sizeof(trap_mapping_header));
   trap_mapping_header header;
   header.signature = TRAP_HEADER_SIG;
   header.num_entries = table_mutatee_size;
   header.pos = -1;
   header.low_entry = 0;
   header.high_entry = 0;

   bool result = proc()->writeDataSpace((void *) table_header, 
                                        sizeof(trap_mapping_header),
                                        &header);
   assert(result);   
   current_table = table_header + sizeof(trap_mapping_header);

   SymtabAPI::Symtab *symtab = 
        binedit->getMappedObject()->parse_img()->getObject();
   if( !symtab->isStaticBinary() ) {
       symtab->addSysVDynamic(DT_DYNINST, table_header);
       symtab->addLibraryPrereq(proc()->dyninstRT_name);
#if defined (os_windows)
       symtab->addTrapHeader_win((Address)table_header);
#endif
   }
}

bool AddressSpace::findFuncsByAddr(Address addr, std::set<func_instance*> &funcs, bool includeReloc)
{
   if (includeReloc) {
      RelocInfo ri;
      if (getRelocInfo(addr, ri)) {
         if (ri.func) {
            // We cloned for some reason. Nifty.
            funcs.insert(ri.func);
         }
         else {
            // We copied a block sans function context, so...
            // grab everyone
            ri.block->getFuncs(std::inserter(funcs, funcs.end()));
         }
         return true;
      }
   }
    mapped_object *obj = findObject(addr);
    if (!obj) return false;
    return obj->findFuncsByAddr(addr, funcs);
}

bool AddressSpace::findBlocksByAddr(Address addr, std::set<block_instance *> &blocks, bool includeReloc) {
   if (includeReloc) {
      RelocInfo ri;
      if (getRelocInfo(addr, ri)) {
         blocks.insert(ri.block);
         return true;
      }
   }

   mapped_object *obj = findObject(addr);
   if (!obj) return false;
   bool ret = obj->findBlocksByAddr(addr, blocks);
   if (ret || !includeReloc)
      return ret;
   return false;
}

func_instance *AddressSpace::findOneFuncByAddr(Address addr) {
    std::set<func_instance *> funcs;
    if (!findFuncsByAddr(addr, funcs)) return NULL;
    if (funcs.empty()) return NULL;
    if (funcs.size() == 1) return *(funcs.begin());
    // Arbitrarily pick one...
    Address last = 0;
    func_instance *ret = NULL;
    for (std::set<func_instance *>::iterator iter = funcs.begin();
        iter != funcs.end(); ++iter) {
            if (ret == NULL ||
                ((*iter)->entryBlock()->start() > last)) {
                ret = *iter;
                last = (*iter)->entryBlock()->start();
            }
    }
    return ret;
}

func_instance *AddressSpace::findFuncByEntry(Address addr) {
    std::set<func_instance *> funcs;
    if (!findFuncsByAddr(addr, funcs)) return NULL;
    if (funcs.empty()) return NULL;

    for (std::set<func_instance *>::iterator iter = funcs.begin();
        iter != funcs.end(); ++iter) {
        if ((*iter)->entryBlock()->start() == addr) {
            return *iter;
        }
    }
    return NULL;
}


bool AddressSpace::canUseTraps()
{
   BinaryEdit *binEdit = dynamic_cast<BinaryEdit *>(this);
   if (binEdit && binEdit->getMappedObject()->parse_img()->getObject()->isStaticBinary())
   	return false;

#if !defined(cap_mutatee_traps)
   return false;
#endif
   
   return useTraps_;
}

void AddressSpace::setUseTraps(bool usetraps)
{
   useTraps_ = usetraps;
}

bool AddressSpace::needsPIC(int_variable *v)
{
   return needsPIC(v->mod()->proc());
}

bool AddressSpace::needsPIC(func_instance *f)
{
   return needsPIC(f->proc());
}

bool AddressSpace::needsPIC(AddressSpace *s)
{
   if (proc())
      return false; //Never PIC for dynamic
   if (this != s)
      return true; //Use PIC cross module
   return s->needsPIC(); //Use target module
}

bool AddressSpace::sameRegion(Address addr1, Address addr2)
{
    mapped_object *mobj = findObject(addr1);
    if (!mobj || mobj != findObject(addr2)) {
        return false;
    }
    Address baseAddr = mobj->codeBase();

    SymtabAPI::Region *reg1 = 
        mobj->parse_img()->getObject()->findEnclosingRegion( addr1 - baseAddr );

    if (!reg1 || reg1 != mobj->parse_img()->getObject()->
                         findEnclosingRegion( addr2 - baseAddr )) {
        return false;
    }
    return true;
}
////////////////////////////////////////////////////////////////////////////////////////

void AddressSpace::modifyCall(block_instance *block, func_instance *newFunc, func_instance *context) {
  // Just register it for later code generation
   callModifications_[block][context] = newFunc;
   if (context) addModifiedFunction(context);
   else addModifiedBlock(block);
}

void AddressSpace::replaceFunction(func_instance *oldfunc, func_instance *newfunc) {
  functionReplacements_[oldfunc] = newfunc;
  addModifiedFunction(oldfunc);
}

void AddressSpace::removeCall(block_instance *block, func_instance *context) {
   modifyCall(block, NULL, context);
}

void AddressSpace::revertCall(block_instance *block, func_instance *context) {
   if (callModifications_.find(block) != callModifications_.end()) {
      callModifications_[block].erase(context);
   }
   if (context) addModifiedFunction(context);
   else addModifiedBlock(block);
}

void AddressSpace::revertReplacedFunction(func_instance *oldfunc) {
   functionReplacements_.erase(oldfunc);
   addModifiedFunction(oldfunc);
}

int_function *AddressSpace::isFunctionReplaced(int_function *func) const
{
    FuncReplaceMap::const_iterator frit = functionReplacements_.find(func);
    if (frit != functionReplacements_.end()) {
        return frit->second;
    }
    return NULL;
}

int_function *AddressSpace::isFunctionReplacement(int_function *func) const
{
    FuncReplaceMap::const_iterator frit = functionReplacements_.begin();
    for (; frit != functionReplacements_.end(); frit++) {
        if (func == frit->second) {
            return frit->first;
        }
    }
    return NULL;
}


using namespace Dyninst;
using namespace Relocation;

bool AddressSpace::relocate() {
  relocation_cerr << "ADDRSPACE::Relocate called!" << endl;
  bool ret = true;
  for (std::map<mapped_object *, FuncSet>::iterator iter = modifiedFunctions_.begin();
       iter != modifiedFunctions_.end(); ++iter) {
    assert(iter->first);

    bool repeat;
    FuncSet checkFuncs;
    checkFuncs.insert(iter->second.begin(), iter->second.end());
    do { // add overlapping functions in a fixpoint calculation
        repeat = false;
        FuncSet overlappingFuncs;
        for (FuncSet::iterator iter2 = checkFuncs.begin(); iter2 != checkFuncs.end(); ++iter2) {
           (*iter2)->getOverlappingFuncs(overlappingFuncs);
        }
        // init checkFuncs for next iteration
        unsigned int prevSize = iter->second.size();
        checkFuncs.clear();
        checkFuncs.insert(overlappingFuncs.begin(), overlappingFuncs.end());
        for (FuncSet::iterator iter2=iter->second.begin(); 
             iter2 != iter->second.end(); 
             iter2++) 
        {
            checkFuncs.erase(*iter2);
        }
        // add overlapping funcs, if any
        iter->second.insert(overlappingFuncs.begin(), overlappingFuncs.end());
        if (prevSize < iter->second.size()) {
            repeat = true;
        }
    } while (repeat);

	addModifiedRegion(iter->first);

    if (!relocateInt(iter->second.begin(), iter->second.end(), iter->first->codeAbs())) {
      ret = false;
    }

  }

  updateMemEmulator();

  modifiedFunctions_.clear();
  return ret;
}

// iter is some sort of functions
bool AddressSpace::relocateInt(FuncSet::const_iterator begin, FuncSet::const_iterator end, Address nearTo) {
  if (begin == end) {
    return true;
  }

  // Create a CodeMover covering these functions
  //cerr << "Creating a CodeMover" << endl;

  relocatedCode_.push_back(new CodeTracker());
  CodeMover::Ptr cm = CodeMover::create(relocatedCode_.back());
  if (!cm->addFunctions(begin, end)) return false;


  SpringboardBuilder::Ptr spb = SpringboardBuilder::createFunc(begin, end, this);

  relocation_cerr << "Debugging CodeMover (pre-transform)" << endl;
  relocation_cerr << cm->format() << endl;
  transform(cm);

  relocation_cerr << "Debugging CodeMover" << endl;
  relocation_cerr << cm->format() << endl;

  relocation_cerr << "  Entering code generation loop" << endl;
  Address baseAddr = generateCode(cm, nearTo);
  if (!baseAddr) {
    relocation_cerr << "  ERROR: generateCode returned baseAddr of " << baseAddr << ", exiting" << endl;
    return false;
  }

  if (dyn_debug_reloc || dyn_debug_write) {
      using namespace InstructionAPI;
      // Print out the buffer we just created
      cerr << "DUMPING RELOCATION BUFFER " << hex 
           << cm->blockMap().begin()->first->start() << dec << endl;
#if 0
      unsigned char *cur = (unsigned char *) cm->ptr();
      unsigned tmp = 0;
      while (tmp < cm->size()) {
         cerr << hex << baseAddr + tmp << ": " << (unsigned) cur[tmp] << endl;
         tmp++;
      }
#endif
      Address base = baseAddr;
      InstructionDecoder deco
        (cm->ptr(),cm->size(),getArch());
      Instruction::Ptr insn = deco.decode();
      while(insn) {
        cerr << "\t" << hex << base << ": " << insn->format(base) << endl;
        base += insn->size();
        insn = deco.decode();
      }
      cerr << dec;
      cerr << endl;
      cerr << cm->format() << endl;
  }


  // Copy it in
  relocation_cerr << "  Writing " << cm->size() << " bytes of data into program at "
		  << std::hex << baseAddr << std::dec << endl;
  if (!writeTextSpace((void *)baseAddr,
		      cm->size(),
		      cm->ptr()))
    return false;

  // Now handle patching; AKA linking
  relocation_cerr << "  Patching in jumps to generated code" << endl;

  if (!patchCode(cm, spb)) {
      cerr << "Error: patching in jumps failed, ret false!" << endl;
    return false;
  }

  // Build the address mapping index
  relocatedCode_.back()->createIndices();
    
  // Kevin's stuff
  cm->extractDefensivePads(this);

  if (proc() && BPatch_defensiveMode == proc()->getHybridMode()) {
      // adjust PC if active frame is in a modified function, this 
      // forces the instrumented version of the code to execute right 
      // away and is needed for code overwrites
      vector<dyn_thread*>::const_iterator titer;
      for (titer=proc()->threads.begin();
           titer != proc()->threads.end(); 
           titer++) 
      {
          // translate thread's active PC to orig addr
          Frame tframe = (*titer)->getActiveFrame();
          Address relocAddr = tframe.getPC();
          mal_printf("Attempting to change PC: current addr is 0x%lx\n", relocAddr);

          RelocInfo ri;
          if (!getRelocInfo(relocAddr, ri)) continue; // Not in instrumentation already

          // HACK: if we're in the middle of an emulation block, add that
          // offset to where we transfer to. 
          TrackerElement *te = NULL;
          for (CodeTrackers::const_iterator iter = relocatedCode_.begin();
               iter != relocatedCode_.end(); ++iter) {
             te = (*iter)->findByReloc(relocAddr);
             if (te) break;
          }

          Address offset = 0;
          if (te && te->type() == TrackerElement::emulated) {
             offset = relocAddr - te->reloc();
             assert(offset < te->size());
          }
          
          list<Address> relocPCs;
          getRelocAddrs(ri.orig, ri.block, ri.func, relocPCs, false);
          if (relocPCs.size()) {
             (*titer)->get_lwp()->changePC(relocPCs.back() + offset,NULL);
             mal_printf("Pulling active frame PC into newest relocation "
                        "orig[%lx], cur[%lx], new[%lx (0x%lx + 0x%lx)] %s[%d]\n", ri.orig, 
                        tframe.getPC(), relocPCs.back() + offset, relocPCs.back(), offset,
                        FILE__,__LINE__);
             break;
          }
      }
  }
  
  return true;
}

bool AddressSpace::transform(CodeMover::Ptr cm) {

   adhocMovementTransformer a(this);
   cm->transform(a);

   if (emulateMem_) {
      MemEmulatorTransformer m;
      cm->transform(m);
  }

  // Insert whatever binary modifications are desired
  // Right now needs to go before Instrumenters because we use
  // instrumentation for function replacement.
  Modification mod(callModifications_, functionReplacements_);
  cm->transform(mod);

  // Add instrumentation
  relocation_cerr << "Inst transformer" << endl;
  Instrumenter i;
  cm->transform(i);

  return true;

}

Address AddressSpace::generateCode(CodeMover::Ptr cm, Address nearTo) {
  // And now we start the relocation process.
  // This is at heart an iterative process, using the following
  // algorithm
  // size = code size estimate
  // done = false
  // While (!done), do
  //   addr = inferiorMalloc(size)
  //   cm.relocate(addr)
  //   if ((cm.size <= size) || (inferiorRealloc(addr, cm.size)))
  //     done = true
  //   else
  //     size = cm.size
  //     inferiorFree(addr)
  // In effect, we keep trying until we get a code generation that fits
  // in the space we have allocated.

  Address baseAddr = 0;

  codeGen genTemplate;
  genTemplate.setAddrSpace(this);
  // Set the code emitter?
  
  if (!cm->initialize(genTemplate)) {
    return 0;
  }

  while (1) {
     relocation_cerr << "   Attempting to allocate " << cm->size() << "bytes" << endl;
    unsigned size = cm->size();
    if (!size) {
        // This can happen if the only thing being moved are control flow instructions
        // (or other things that are _only_ patches)
        // inferiorMalloc horks if we hand it zero, so make sure it's non-zero.
        size = 1;
    }
    baseAddr = inferiorMalloc(size, anyHeap, nearTo);
    
    
    relocation_cerr << "   Calling CodeMover::relocate" << endl;
    if (!cm->relocate(baseAddr)) {
       // Whoa
       relocation_cerr << "   ERROR: CodeMover failed relocation!" << endl;
       return 0;
    }
    
    // Either attempt to expand or shrink...
    relocation_cerr << "   Calling inferiorRealloc to fit new size " << cm->size() 
		    << ", current base addr is " 
		    << std::hex << baseAddr << std::dec << endl;
    if (!inferiorRealloc(baseAddr, cm->size())) {
      relocation_cerr << "   ... inferiorRealloc failed, trying again" << endl;
      inferiorFree(baseAddr);
      continue;
    }
    else {
      relocation_cerr << "   ... inferiorRealloc succeeded, finished" << endl;
      break;
    }
  }

  //addrMap.debug();

  return baseAddr;
}

bool AddressSpace::patchCode(CodeMover::Ptr cm,
			     SpringboardBuilder::Ptr spb) {
   SpringboardMap &p = cm->sBoardMap(this);
  
  // A SpringboardMap has three priority sets: Required, Suggested, and
  // NotRequired. We care about:
  // Required: all
  // Suggested: function entries
  // NotRequired: none

  std::list<codeGen> patches;

  if (!spb->generate(patches, p)) {
      cerr << "Failed springboard generation, ret false" << endl;
    return false;
  }

  for (std::list<codeGen>::iterator iter = patches.begin();
       iter != patches.end(); ++iter) 
  {
     relocation_cerr << "Writing springboard @ " << hex << iter->startAddr() << endl;
        if (!writeTextSpace((void *)iter->startAddr(),
          iter->used(),
          iter->start_ptr())) 
      {
          cerr << "Failed writing a springboard branch, ret false" << endl;
          return false;
      }

    mapped_object *obj = findObject(iter->startAddr());
    if (obj && runtime_lib.end() == runtime_lib.find(obj)) {
        Address objBase = obj->codeBase();
        SymtabAPI::Region * reg = obj->parse_img()->getObject()->
            findEnclosingRegion(iter->startAddr() - objBase);
        if (memEmulator_)
           memEmulator_->addSpringboard(reg, 
                                        iter->startAddr() - objBase - reg->getMemOffset(),
                                        iter->used());
    }
  }

  return true;
};

void AddressSpace::causeTemplateInstantiations() {
}

void AddressSpace::getRelocAddrs(Address orig, 
                                 block_instance *block,
                                 func_instance *func,
                                 std::list<Address> &relocs,
                                 bool getInstrumentationAddrs) const {
  for (CodeTrackers::const_iterator iter = relocatedCode_.begin();
       iter != relocatedCode_.end(); ++iter) {
    Relocation::CodeTracker::RelocatedElements reloc;
    if ((*iter)->origToReloc(orig, block, func, reloc)) {
      // Pick instrumentation if it's there, otherwise use the reloc instruction
      if (reloc.instrumentation && getInstrumentationAddrs) {
        relocs.push_back(reloc.instrumentation);
      }
      else {
        assert(reloc.instruction);
        relocs.push_back(reloc.instruction);
      }
    }
  }
}      

bool AddressSpace::getAddrInfo(Address relocAddr,
                               Address &origAddr,
                               vector<func_instance *> &origFuncs,
                               baseTramp *&baseT) 
{
   CodeTracker::RelocInfo ri;
   if (getRelocInfo(relocAddr, ri)) {
      origAddr = ri.orig;
      baseT = ri.bt;
      if (ri.func)
         origFuncs.push_back(ri.func);
      else {
         // We copied a block sans function context, so...
         // grab everyone
         ri.block->getFuncs(std::back_inserter(origFuncs));
      }
      return true;
   }      
   
   std::set<func_instance *> tmpFuncs;
   if (findFuncsByAddr(relocAddr, tmpFuncs)) {
      origAddr = relocAddr;
      std::copy(tmpFuncs.begin(), tmpFuncs.end(), std::back_inserter(origFuncs));
      baseT = NULL;
      return true;
   }
      
   return false;
}


bool AddressSpace::getRelocInfo(Address relocAddr,
                                RelocInfo &ri) {
  bool ret = false;
  // address is relocated (or bad), check relocation maps
  for (CodeTrackers::const_iterator iter = relocatedCode_.begin();
       iter != relocatedCode_.end(); ++iter) {
     if ((*iter)->relocToOrig(relocAddr, ri)) {
        assert(!ret);
        ret = true;
     }
  }
  return ret;
}

bool AddressSpace::inEmulatedCode(Address addr) {
  // address is relocated (or bad), check relocation maps
  for (CodeTrackers::const_iterator iter = relocatedCode_.begin();
       iter != relocatedCode_.end(); ++iter)  {
     TrackerElement *te = (*iter)->findByReloc(addr);
     if (te) {
        if (te->type() == TrackerElement::emulated ||
            te->type() == TrackerElement::instrumentation) {
           return true;
        }
     }
  }
  return false;
}

void AddressSpace::addModifiedFunction(func_instance *func) {
  assert(func->obj());

  modifiedFunctions_[func->obj()].insert(func);
}

void AddressSpace::addModifiedBlock(block_instance *block) {
   // TODO someday this will decouple from functions. Until
   // then...
   std::list<func_instance *> tmp;
   block->getFuncs(std::back_inserter(tmp));
   for (std::list<func_instance *>::iterator iter = tmp.begin();
        iter != tmp.end(); ++iter) {
      addModifiedFunction(*iter);
   }
}


void AddressSpace::addDefensivePad(block_instance *callBlock, Address padStart, unsigned size) {
  // We want to register these in terms of a block_instance that the pad ends, but 
  // the CFG can change out from under us; therefore, for lookup we use an instPoint
  // as they are invariant. 
   assert(0 && "TODO");
   instPoint *point = instPoint::preCall(NULL, callBlock);

   if (!point || point->empty()) {
       // Kevin didn't instrument it so we don't care :)
       return;
   }
   
   forwardDefensiveMap_[point].insert(std::make_pair(padStart, size));
   reverseDefensiveMap_.insert(padStart, padStart+size, point);
}

void AddressSpace::getPreviousInstrumentationInstances(baseTramp *bt,
						       std::set<Address>::iterator &b,
						       std::set<Address>::iterator &e) {
  b = instrumentationInstances_[bt].begin();
  e = instrumentationInstances_[bt].end();
  return;
}

void AddressSpace::addInstrumentationInstance(baseTramp *bt,
					      Address a) {
  instrumentationInstances_[bt].insert(a);
}

void AddressSpace::addAllocatedRegion(Address start, unsigned size) {
   if (memEmulator_) memEmulator_->addAllocatedRegion(start, size);
}

void AddressSpace::addModifiedRegion(mapped_object *obj) {
   if (memEmulator_) memEmulator_->addRegion(obj);
   return;
}

void AddressSpace::updateMemEmulator() {
   if (memEmulator_) memEmulator_->update();
}

MemoryEmulator * AddressSpace::getMemEm() {
    return memEmulator_;
}

void AddressSpace::invalidateMemory(Address addr, Address size) {
	// To do list:
	// Remove this section from the memory shadow
	// Flush the RT cache of indirect transfers
	// Ensure that we will catch if we transfer into this code again.
	// Add an override to the mapped_object so that we don't try to
	// set permissions on the deallocated range. 
	return;

	if (memEmulator_) memEmulator_->removeRegion(addr, size);

	proc()->flushAddressCache_RT(addr, size);

	std::set<func_instance *> funcsToDelete;
	for (Address i = addr; i < (addr + size); ++i)
	{
		findFuncsByAddr(i, funcsToDelete);
	}

}


// create stub edge set which is: all edges such that: 
//     e->trg() in owBBIs and
//     while e->src() in delBlocks try e->src()->sources()
std::map<func_instance*,vector<edgeStub> > 
AddressSpace::getStubs(const std::list<block_instance *> &owBBIs,
                       const std::set<block_instance*> &delBBIs,
                       const std::list<func_instance*> &deadFuncs)
{
    std::map<func_instance*,vector<edgeStub> > stubs;
    assert(0 && "TODO");
#if 0

    std::list<edgeStub> deadStubs;
    
    for (list<block_instance*>::const_iterator deadIter = owBBIs.begin();
         deadIter != owBBIs.end(); 
         deadIter++) 
    {
        bool inDeadFunc = false;
        for (list<func_instance*>::const_iterator dfit = deadFuncs.begin();
             dfit != deadFuncs.end(); dfit++) 
        {
           if ((*deadIter)->func() == *dfit) {
              inDeadFunc = true;
              break;
           }
        }
        if (inDeadFunc) {
            continue;
        }
             
        using namespace ParseAPI;
        SingleContext epred_((*deadIter)->func()->ifunc(),true,true);
        Intraproc epred(&epred_);
        parse_block *curImgBlock = (*deadIter)->llb();
        ParseAPI::Block::edgelist & sourceEdges = curImgBlock->sources();
        ParseAPI::Block::edgelist::iterator eit = sourceEdges.begin(&epred);
        Address baseAddr = (*deadIter)->start() 
            - curImgBlock->firstInsnOffset();

        // find all stub blocks for this edge
        for( ; eit != sourceEdges.end(); ++eit) {
            parse_block *sourceBlock = 
                static_cast<parse_block*>((*eit)->src());
            block_instance *src = (*deadIter)->func()->findBlockByEntry(baseAddr + sourceBlock->start());
            assert(src);

            edgeStub st(src, 
                    curImgBlock->start() + baseAddr, 
                    (*eit)->type());
            if (delBBIs.end() == delBBIs.find(src) ) {
                stubs[src->func()].push_back(st);
            } 
        }
    }
#endif
    return stubs;
}<|MERGE_RESOLUTION|>--- conflicted
+++ resolved
@@ -75,12 +75,8 @@
     emulatePC_(false)
 {
    if ( getenv("DYNINST_EMULATE_MEMORY") ) {
-<<<<<<< HEAD
        printf("emulating memory & pc\n");
-=======
-       printf("emulating memory\n");
        memEmulator_ = new MemoryEmulator(this);
->>>>>>> d2d9ff8f
        emulateMem_ = true;
        emulatePC_ = true;
    }
