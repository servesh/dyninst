--- conflicted
+++ resolved
@@ -1839,15 +1839,9 @@
 }      
 
 bool AddressSpace::getRelocInfo(Address relocAddr,
-<<<<<<< HEAD
-                                Address &origAddr,
-                                bblInstance *&origInst,
-                                baseTrampInstance *&baseT) 
-=======
 				Address &origAddr,
 				int_function *&origFunc,
 				baseTrampInstance *&baseT) 
->>>>>>> 1edab485
 {
   baseT = NULL;
   origFunc = NULL;
@@ -1874,28 +1868,19 @@
   // We want to register these in terms of a bblInstance that the pad ends, but 
   // the CFG can change out from under us; therefore, for lookup we use an instPoint
   // as they are invariant. 
-<<<<<<< HEAD
-
-  instPoint *point = callBlock->func()->findInstPByAddr(callBlock->lastInsnAddr());
-  if (!point) {
-      callBlock->func()->funcCalls();
-      point = callBlock->func()->findInstPByAddr(callBlock->lastInsnAddr());
-  }
-  assert(point);
-
-  forwardDefensiveMap_[point].insert(std::make_pair(padStart, size));
-  reverseDefensiveMap_.insert(padStart, padStart+size, point);
-=======
    
    instPoint *point = callBlock->func()->findInstPByAddr(callBlock->lastInsnAddr());
    if (!point) {
-      // Kevin didn't instrument it so we don't care :)
-      return;
+       callBlock->func()->funcCalls();
+       point = callBlock->func()->findInstPByAddr(callBlock->lastInsnAddr());
+   }
+   if (!point) {
+       // Kevin didn't instrument it so we don't care :)
+       return;
    }
    
    forwardDefensiveMap_[point].insert(std::make_pair(padStart, size));
    reverseDefensiveMap_.insert(padStart, padStart+size, point);
->>>>>>> 1edab485
 }
 
 void AddressSpace::getPreviousInstrumentationInstances(baseTramp *bt,
