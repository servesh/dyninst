/*
 * Copyright (c) 1996-2011 Barton P. Miller
 * 
 * We provide the Paradyn Parallel Performance Tools (below
 * described as "Paradyn") on an AS IS basis, and do not warrant its
 * validity or performance.  We reserve the right to update, modify,
 * or discontinue this software at any time.  We shall have no
 * obligation to supply such updates or modifications or any other
 * form of support to you.
 * 
 * By your use of Paradyn, you understand and agree that we (or any
 * other person or entity with proprietary rights in Paradyn) are
 * under no obligation to provide either maintenance services,
 * update services, notices of latent defects, or correction of
 * defects for Paradyn.
 * 
 * This library is free software; you can redistribute it and/or
 * modify it under the terms of the GNU Lesser General Public
 * License as published by the Free Software Foundation; either
 * version 2.1 of the License, or (at your option) any later version.
 * 
 * This library is distributed in the hope that it will be useful,
 * but WITHOUT ANY WARRANTY; without even the implied warranty of
 * MERCHANTABILITY or FITNESS FOR A PARTICULAR PURPOSE.  See the GNU
 * Lesser General Public License for more details.
 * 
 * You should have received a copy of the GNU Lesser General Public
 * License along with this library; if not, write to the Free Software
 * Foundation, Inc., 51 Franklin Street, Fifth Floor, Boston, MA 02110-1301 USA
 */

#include "addressSpace.h"
#include "codeRange.h"
#include "process.h"
#include "function.h"
#include "binaryEdit.h"
#include "miniTramp.h"
#include "baseTramp.h"

#include "instPoint.h"

// Two-level codeRange structure
#include "mapped_object.h"
#include "mapped_module.h"
#include "InstructionDecoder.h"
#include "Instruction.h"

#include "dynutil/h/DynAST.h"
#include "Relocation/CodeMover.h"
#include "Relocation/Springboard.h"
#include "Relocation/Transformers/Include.h"
#include "Relocation/CodeTracker.h"

#include "MemoryEmulator/memEmulator.h"
#include "parseAPI/h/CodeObject.h"
#include <boost/tuple/tuple.hpp>

#include "PatchMgr.h"
#include "Patching.h"
#include "Relocation/DynAddrSpace.h"
#include "Relocation/DynPointMaker.h"
#include "Relocation/DynObject.h"
#include "Relocation/DynInstrumenter.h"

// Implementations of non-virtual functions in the address space
// class.

using namespace Dyninst;
using PatchAPI::DynObject;
using PatchAPI::DynAddrSpace;
using PatchAPI::PatchMgr;
using PatchAPI::Patcher;
using PatchAPI::DynInstrumenter;

AddressSpace::AddressSpace () :
    trapMapping(this),
    useTraps_(true),
    trampGuardBase_(NULL),
    up_ptr_(NULL),
    costAddr_(0),
    memEmulator_(NULL),
    emulateMem_(false),
    emulatePC_(false),
    delayRelocation_(false)
{
   if ( getenv("DYNINST_EMULATE_MEMORY") ) {
       printf("emulating memory & pc\n");
       memEmulator_ = new MemoryEmulator(this);
       emulateMem_ = true;
       emulatePC_ = true;
   }
}

AddressSpace::~AddressSpace() {
    if (memEmulator_)
      delete memEmulator_;
}

process *AddressSpace::proc() {
    return dynamic_cast<process *>(this);
}

BinaryEdit *AddressSpace::edit() {
    return dynamic_cast<BinaryEdit *>(this);
}

#if !defined(arch_power)
Address AddressSpace::getTOCoffsetInfo(Address /*dest */)
{
  Address tmp = 0;
  assert(0 && "getTOCoffsetInfo not implemented");
  return tmp; // this is to make the nt compiler happy! - naim
}
#else
Address AddressSpace ::getTOCoffsetInfo(Address dest)
{
   // Linux-power-32 bit: return 0 here, as it doesn't use the TOC.
   // Linux-power-64 does. Lovely. 
#if defined(arch_power) && defined(os_linux)
   if (getAddressWidth() == 4)
      return 0;
#endif

    // We have an address, and want to find the module the addr is
    // contained in. Given the probabilities, we (probably) want
    // the module dyninst_rt is contained in.
    // I think this is the right func to use

    // Find out which object we're in (by addr).
   mapped_object *mobj = findObject(dest);
   // Very odd case if this is not defined.
   assert(mobj);
   Address TOCOffset = mobj->parse_img()->getObject()->getTOCoffset();

    if (!TOCOffset)
       return 0;
    return TOCOffset + mobj->dataBase();

}

Address AddressSpace::getTOCoffsetInfo(func_instance *func) {

#if defined(arch_power) && defined(os_linux)
   // See comment above.
   if (getAddressWidth() == 4)
      return 0;
#endif
   assert(func);
    mapped_object *mobj = func->obj();

    return mobj->parse_img()->getObject()->getTOCoffset() + mobj->dataBase();
}

#endif

// Fork constructor - and so we can assume a parent "process"
// rather than "address space"
void AddressSpace::copyAddressSpace(process *parent) {
   deleteAddressSpace();

    // This is only defined for process->process copy
    // until someone can give a good reason for copying
    // anything else...

    assert(proc());

    mapped_object *par_aout = parent->getAOut();
    mapped_object *child_aout = new mapped_object(par_aout, proc());
    initPatchAPI(child_aout);
    addMappedObject(child_aout);

    // Mapped objects first
    for (unsigned i = 0; i < parent->mapped_objects.size(); i++) {
        mapped_object *par_obj = parent->mapped_objects[i];
        if (parent->getAOut() != par_obj) {
          mapped_object *child_obj = new mapped_object(par_obj, proc());
          assert(child_obj);
          addMappedObject(child_obj);
        }
        // This clones funcs, which then clone instPoints, which then 
        // clone baseTramps, which then clones miniTramps.
    }


    // Clone the tramp guard base
    trampGuardBase_ = new int_variable(parent->trampGuardBase_, getAOut()->getDefaultModule());

    /////////////////////////
    // Inferior heap
    /////////////////////////

    heap_ = inferiorHeap(parent->heap_);
    heapInitialized_ = parent->heapInitialized_;

    /////////////////////////
    // Trap mappings
    /////////////////////////
    trapMapping.copyTrapMappings(& (parent->trapMapping));

    /////////////////////////
    // Overly complex code tracking system
    /////////////////////////
    for (CodeTrackers::iterator iter = parent->relocatedCode_.begin();
         iter != parent->relocatedCode_.end(); ++iter) {
       // Efficiency; this avoids a spurious copy of the entire
       // CodeTracker. 

       relocatedCode_.push_back(Relocation::CodeTracker::fork(*iter, this));
    }
    
    // Let's assume we're not forking _in the middle of instrumentation_
    // (good Lord), and so leave modifiedFunctions_ alone.
    /*
    for (CallModMap::iterator iter = parent->callModifications_.begin(); 
         iter != parent->callModifications_.end(); ++iter) {
       // Need to forward map the lot
       block_instance *newB = findBlock(iter->first->llb());
       for (std::map<func_instance *, func_instance *>::iterator iter2 = iter->second.begin();
            iter2 != iter->second.end(); ++iter2) {
          func_instance *context = (iter2->first == NULL) ? NULL : findFunction(iter2->first->ifunc());
          func_instance *target = (iter2->second == NULL) ? NULL : findFunction(iter2->second->ifunc());
          callModifications_[newB][context] = target;
       }
    }
    */

    assert(parent->mgr());
    PatchAPI::CallModMap& cmm = parent->mgr()->instrumenter()->callModMap();
    for (PatchAPI::CallModMap::iterator iter = cmm.begin(); iter != cmm.end(); ++iter) {
       // Need to forward map the lot
      block_instance *newB = findBlock(SCAST_BI(iter->first)->llb());
      for (std::map<PatchFunction*, PatchFunction*>::iterator iter2 = iter->second.begin();
            iter2 != iter->second.end(); ++iter2) {
        func_instance *context = (SCAST_FI(iter2->first) == NULL) ? NULL : findFunction(SCAST_FI(iter2->first)->ifunc());
        func_instance *target = (SCAST_FI(iter2->second) == NULL) ? NULL : findFunction(SCAST_FI(iter2->second)->ifunc());
        cmm[newB][context] = target;
       }
    }

    PatchAPI::FuncModMap& frm = parent->mgr()->instrumenter()->funcRepMap();
    for (PatchAPI::FuncModMap::iterator iter = frm.begin(); iter != frm.end(); ++iter) {
      func_instance *from = findFunction(SCAST_FI(iter->first)->ifunc());
      func_instance *to = findFunction(SCAST_FI(iter->second)->ifunc());
      frm[from] = to;
    }

    PatchAPI::FuncWrapMap& fwm = parent->mgr()->instrumenter()->funcWrapMap();
    for (PatchAPI::FuncWrapMap::iterator iter = fwm.begin(); iter != fwm.end(); ++iter) {
      func_instance *from = findFunction(SCAST_FI(iter->first)->ifunc());
      func_instance *to = findFunction(SCAST_FI(iter->second.first)->ifunc());
      fwm[from] = std::make_pair(to, iter->second.second);
    }

    if (memEmulator_) assert(0 && "FIXME!");
    emulateMem_ = parent->emulateMem_;
    emulatePC_ = parent->emulatePC_;
}

void AddressSpace::deleteAddressSpace() {
   // Methodically clear everything we have - it all went away
   // We have the following member variables:

   // bool heapInitialized_
   // inferiorHeap heap_

   heapInitialized_ = false;
   heap_.clear();
   for (unsigned i = 0; i < mapped_objects.size(); i++) 
      delete mapped_objects[i];

   mapped_objects.clear();

   runtime_lib.clear();

   trampGuardBase_ = NULL;
   trampGuardAST_ = AstNodePtr();

   // up_ptr_ is untouched
   costAddr_ = 0;
   for (CodeTrackers::iterator iter = relocatedCode_.begin(); 
        iter != relocatedCode_.end(); ++iter) {
      delete *iter;
   }
   relocatedCode_.clear();
   modifiedFunctions_.clear();
   forwardDefensiveMap_.clear();
   reverseDefensiveMap_.clear();
   instrumentationInstances_.clear();

   if (memEmulator_) delete memEmulator_;
   memEmulator_ = NULL;
}



// Returns the named symbol from the image or a shared object
bool AddressSpace::getSymbolInfo( const std::string &name, int_symbol &ret ) 
{
   for (unsigned i = 0; i < mapped_objects.size(); i++) {
      if (mapped_objects[i]->getSymbolInfo( name, ret ))
         return true;
   }
   return false;
}

bool heapItemLessByAddr(const heapItem *a, const heapItem *b)
{
   if (a->addr < b->addr) {
      return true;
   }
   return false;
}

//////////////////////////////////////////////////////////////////////////////
// Memory allocation routines
//////////////////////////////////////////////////////////////////////////////


void AddressSpace::inferiorFreeCompact() {
   pdvector<heapItem *> &freeList = heap_.heapFree;
   unsigned i, nbuf = freeList.size();

   /* sort buffers by address */
#if defined (cap_use_pdvector)
    std::sort(freeList.begin(), freeList.end(), ptr_fun(heapItemCmpByAddr));
#else
    std::sort(freeList.begin(), freeList.end(), ptr_fun(heapItemLessByAddr));
#endif


   /* combine adjacent buffers */
   bool needToCompact = false;
   for (i = 1; i < freeList.size(); i++) {
      heapItem *h1 = freeList[i-1];
      heapItem *h2 = freeList[i];
      assert(h1->length != 0);
      if (h1->addr + h1->length > h2->addr) {
         fprintf(stderr, "Error: heap 1 (%p) (0x%p to 0x%p) overlaps heap 2 (%p) (0x%p to 0x%p)\n",
                 h1,
                 (void *)h1->addr, (void *)(h1->addr + h1->length),
                 h2,
                 (void *)h2->addr, (void *)(h2->addr + h2->length));
      }
      assert(h1->addr + h1->length <= h2->addr);
      if (h1->addr + h1->length == h2->addr
          && h1->type == h2->type) {
         h2->addr = h1->addr;
         h2->length = h1->length + h2->length;
         h1->length = 0;
         nbuf--;
         needToCompact = true;
      }
   }

   /* remove any absorbed (empty) buffers */ 
   if (needToCompact) {
      pdvector<heapItem *> cleanList;
      unsigned end = freeList.size();
      for (i = 0; i < end; i++) {
         heapItem *h1 = freeList[i];
         if (h1->length != 0) {
            cleanList.push_back(h1);
         } else {
            delete h1;
         }
      }
      assert(cleanList.size() == nbuf);
      for (i = 0; i < nbuf; i++) {
         freeList[i] = cleanList[i];
      }
      freeList.resize(nbuf);
      assert(freeList.size() == nbuf);
   }
}
    
int AddressSpace::findFreeIndex(unsigned size, int type, Address lo, Address hi) {
   // type is a bitmask: match on any bit in the mask
   pdvector<heapItem *> &freeList = heap_.heapFree;
    
   int best = -1;
   for (unsigned i = 0; i < freeList.size(); i++) {
      heapItem *h = freeList[i];
      // check if free block matches allocation constraints
      // Split out to facilitate debugging
      infmalloc_printf("%s[%d]: comparing heap %d: 0x%lx-0x%lx/%d to desired %d bytes in 0x%lx-0x%lx/%d\n",
                       FILE__, __LINE__, 
                       i,
                       h->addr, 
                       h->addr + h->length,
                       h->type,
                       size,
                       lo, 
                       hi,
                       type);
      if (h->addr >= lo &&
          (h->addr + size - 1) <= hi &&
          h->length >= size &&
          h->type & type) {
         if (best == -1)
            best = i;
         // check for better match
         if (h->length < freeList[best]->length) best = i;
      }
   }
   infmalloc_printf("%s[%d]: returning match %d\n", FILE__, __LINE__, best);
   return best;
}

void AddressSpace::addHeap(heapItem *h) {
   heap_.bufferPool.push_back(h);
   heapItem *h2 = new heapItem(h);
   h2->status = HEAPfree;
   heap_.heapFree.push_back(h2);
    
   /* When we add an item to heapFree, make sure it remains in sorted order */
   std::sort(heap_.heapFree.begin(), heap_.heapFree.end(), ptr_fun(heapItemLessByAddr));

   heap_.totalFreeMemAvailable += h2->length;

   if (h->dynamic) {
      addAllocatedRegion(h->addr, h->length);
   }
}

void AddressSpace::initializeHeap() {
   // (re)initialize everything 
   heap_.heapActive.clear();
   heap_.heapFree.resize(0);
   heap_.disabledList.resize(0);
   heap_.disabledListTotalMem = 0;
   heap_.freed = 0;
   heap_.totalFreeMemAvailable = 0;

   heapInitialized_ = true;
}

/* returns true if memory was allocated for a variable starting at address
   "block", otherwise returns false
*/
bool AddressSpace::isInferiorAllocated(Address block) {
   heapItem *h = NULL;  
   return heap_.heapActive.find(block, h);
}

Address AddressSpace::inferiorMallocInternal(unsigned size,
                                             Address lo,
                                             Address hi,
                                             inferiorHeapType type) {
   infmalloc_printf("%s[%d]: inferiorMallocInternal, %d bytes, type %d, between 0x%lx - 0x%lx\n",
                    FILE__, __LINE__, size, type, lo, hi);
   int freeIndex = findFreeIndex(size, type, lo, hi);
   if (freeIndex == -1) return 0; // Failure is often an option


   // adjust active and free lists
   assert(freeIndex != -1);
   heapItem *h = heap_.heapFree[freeIndex];
   assert(h);
    
   // remove allocated buffer from free list
   if (h->length != size) {
      // size mismatch: put remainder of block on free list
      heapItem *rem = new heapItem(h);
      rem->addr += size;
      rem->length -= size;
      heap_.heapFree[freeIndex] = rem;
   } else {
      // size match: remove entire block from free list
      unsigned last = heap_.heapFree.size();
      heap_.heapFree[freeIndex] = heap_.heapFree[last-1];
      heap_.heapFree.resize(last-1);
   }

   /* When we update an item in heapFree, make sure it remains in sorted order */
   std::sort(heap_.heapFree.begin(), heap_.heapFree.end(), ptr_fun(heapItemLessByAddr));

   // add allocated block to active list
   h->length = size;
   h->status = HEAPallocated;
   heap_.heapActive[h->addr] = h;
   // bookkeeping
   heap_.totalFreeMemAvailable -= size;
   assert(h->addr);
    
   return(h->addr);
}

void AddressSpace::inferiorFreeInternal(Address block) {
   // find block on active list
   infmalloc_printf("%s[%d]: inferiorFree for block at 0x%lx\n", FILE__, __LINE__, block);
   heapItem *h = NULL;  
   if (!heap_.heapActive.find(block, h)) {
      // We can do this if we're at process teardown.
      return;
   }
   assert(h);
    
   // Remove from the active list
   heap_.heapActive.undef(block);
    
   // Add to the free list
   h->status = HEAPfree;
   heap_.heapFree.push_back(h);

   /* When we add an item to heapFree, make sure it remains in sorted order */
   std::sort(heap_.heapFree.begin(), heap_.heapFree.end(), ptr_fun(heapItemLessByAddr));

   heap_.totalFreeMemAvailable += h->length;
   heap_.freed += h->length;
   infmalloc_printf("%s[%d]: Freed block from 0x%lx - 0x%lx, %d bytes, type %d\n",
                    FILE__, __LINE__,
                    h->addr,
                    h->addr + h->length,
                    h->length,
                    h->type);
}

void AddressSpace::inferiorMallocAlign(unsigned &size) {
   // Align to the process word
   unsigned alignment = (getAddressWidth() - 1);
   size = (size + alignment) & ~alignment;
}
    
bool AddressSpace::inferiorReallocInternal(Address block, unsigned newSize) {
#if defined (cap_dynamic_heap)
   // This is why it's not a reference...
   inferiorMallocAlign(newSize);
#endif
    
   infmalloc_printf("%s[%d]: inferiorRealloc for block 0x%lx, new size %d\n",
                    FILE__, __LINE__, block, newSize);

   // find block on active list
   heapItem *h = NULL;  
   if (!heap_.heapActive.find(block, h)) {
      // We can do this if we're at process teardown.
      infmalloc_printf("%s[%d]: inferiorRealloc unable to find block, returning\n", FILE__, __LINE__);
      return false;
   }
   assert(h);
   infmalloc_printf("%s[%d]: inferiorRealloc found block with addr 0x%lx, length %d\n",
                    FILE__, __LINE__, h->addr, h->length);

   if (h->length == newSize)
      return true;
   else if (h->length > newSize) {
      // Shrink the block
      return inferiorShrinkBlock(h, block, newSize);
   }
   else {
      // See if we can grow this block
      return inferiorExpandBlock(h, block, newSize);
   }
}

bool AddressSpace::inferiorShrinkBlock(heapItem *h, 
				       Address block, 
				       unsigned newSize) {

   // We make a new "free" block that is the end of this one.
   Address freeStart = block + newSize;
   Address succAddr = h->addr + h->length;
   int shrink = h->length - newSize;
    
   assert(shrink > 0);
    
   h->length = newSize;
    
   // New speedy way. Find the block that is the successor of the
   // active block; if it exists, simply enlarge it "downwards". Otherwise,
   // make a new block. 
   heapItem *succ = NULL;
   for (unsigned i = 0; i < heap_.heapFree.size(); i++) {
      heapItem *tmp = heap_.heapFree[i];
      assert(tmp);
      if (tmp->addr == succAddr) {
         succ = tmp;
         break;
      }
   }
   if (succ != NULL) {
      infmalloc_printf("%s[%d]: enlarging existing block; old 0x%lx - 0x%lx (%d), new 0x%lx - 0x%lx (%d)\n",
                       FILE__, __LINE__,
                       succ->addr,
                       succ->addr + succ->length,
                       succ->addr,
                       succ->addr - shrink,
                       succ->addr + succ->length,
                       succ->length + shrink);


      succ->addr -= shrink;
      succ->length += shrink;
   }
   else {
      // Must make a new block to represent the free memory
      infmalloc_printf("%s[%d]: inferiorRealloc: creating new block 0x%lx to 0x%lx (%d), type %d\n",
                       FILE__, __LINE__, 
                       freeStart, 
                       freeStart + shrink,
                       shrink,
                       h->type);

      heapItem *freeEnd = new heapItem(freeStart,
                                       shrink,
                                       h->type,
                                       h->dynamic,
                                       HEAPfree);
      heap_.heapFree.push_back(freeEnd);

      /* When we add an item to heapFree, make sure it remains sorted */
      std::sort(heap_.heapFree.begin(), heap_.heapFree.end(), ptr_fun(heapItemLessByAddr));
   }

   heap_.totalFreeMemAvailable += shrink;
   heap_.freed += shrink;

   return true;
}    

bool AddressSpace::inferiorExpandBlock(heapItem *h, 
				       Address, 
				       unsigned newSize) {
   // We attempt to find a free block that immediately succeeds
   // this one. If we find such a block we expand this block into
   // the next; if this is possible we return true. Otherwise
   // we return false.

   Address succAddr = h->addr + h->length;
   int expand = newSize - h->length;
   assert(expand > 0);
    
   // New speedy way. Find the block that is the successor of the
   // active block; if it exists, simply enlarge it "downwards". Otherwise,
   // make a new block. 
   heapItem *succ = NULL;
   for (unsigned i = 0; i < heap_.heapFree.size(); i++) {
      heapItem *tmp = heap_.heapFree[i];
      assert(tmp);
      if (tmp->addr == succAddr) {
         succ = tmp;
         break;
      }
   }
   if (succ != NULL) {
      if (succ->length < (unsigned) expand) {
         // Can't fit
         return false;
      }
      Address newFreeBase = succAddr + expand;
      int newFreeLen = succ->length - expand;
      succ->addr = newFreeBase;
      succ->length = newFreeLen;

      // If we've enlarged to exactly the end of the successor (succ->length == 0),
      // remove succ
      if (0x0 == succ->length) {
          pdvector<heapItem *> cleanList;
          unsigned end = heap_.heapFree.size();
          for (unsigned i = 0; i < end; i++) {
              heapItem * h1 = heap_.heapFree[i];
              if (h1->length != 0) {
                  cleanList.push_back(h1);
              } else {
                  delete h1;
              }
          }
          end--;
          for (unsigned i = 0; i < end; i++) {
              heap_.heapFree[i] = cleanList[i];  
          }
          // Remove the last (now unused) element of the freeList
          heap_.heapFree.pop_back();
      }
   }
   else {
      return false;
   }

   heap_.totalFreeMemAvailable -= expand;
  
   return true;
}    

/////////////////////////////////////////
// Function lookup...
/////////////////////////////////////////

bool AddressSpace::findFuncsByAll(const std::string &funcname,
                                  pdvector<func_instance *> &res,
                                  const std::string &libname) { // = "", btw
    
   unsigned starting_entries = res.size(); // We'll return true if we find something
   for (unsigned i = 0; i < mapped_objects.size(); i++) {
      if (libname == "" ||
          mapped_objects[i]->fileName() == libname.c_str() ||
          mapped_objects[i]->fullName() == libname.c_str()) {
         const pdvector<func_instance *> *pretty = mapped_objects[i]->findFuncVectorByPretty(funcname);
         if (pretty) {
            // We stop at first match...
            for (unsigned pm = 0; pm < pretty->size(); pm++) {
               res.push_back((*pretty)[pm]);
            }
         }
         else {
            const pdvector<func_instance *> *mangled = mapped_objects[i]->findFuncVectorByMangled(funcname);
            if (mangled) {
               for (unsigned mm = 0; mm < mangled->size(); mm++) {
                  res.push_back((*mangled)[mm]);
               }
            }
         }
      }
   }

   return (res.size() != starting_entries);
}


bool AddressSpace::findFuncsByPretty(const std::string &funcname,
                                     pdvector<func_instance *> &res,
                                     const std::string &libname) { // = "", btw

   unsigned starting_entries = res.size(); // We'll return true if we find something

   for (unsigned i = 0; i < mapped_objects.size(); i++) {
      if (libname == "" ||
          mapped_objects[i]->fileName() == libname.c_str() ||
          mapped_objects[i]->fullName() == libname.c_str()) {
         const pdvector<func_instance *> *pretty = mapped_objects[i]->findFuncVectorByPretty(funcname);
         if (pretty) {
            // We stop at first match...
            for (unsigned pm = 0; pm < pretty->size(); pm++) {
               res.push_back((*pretty)[pm]);
            }
         }
      }
   }
   return res.size() != starting_entries;
}


bool AddressSpace::findFuncsByMangled(const std::string &funcname,
                                      pdvector<func_instance *> &res,
                                      const std::string &libname) { // = "", btw
   unsigned starting_entries = res.size(); // We'll return true if we find something

   for (unsigned i = 0; i < mapped_objects.size(); i++) {
      if (libname == "" ||
          mapped_objects[i]->fileName() == libname.c_str() ||
          mapped_objects[i]->fullName() == libname.c_str()) {
         const pdvector<func_instance *> *mangled = 
            mapped_objects[i]->findFuncVectorByMangled(funcname);
         if (mangled) {
            for (unsigned mm = 0; mm < mangled->size(); mm++) {
               res.push_back((*mangled)[mm]);
            }
         }
      }
   }
   return res.size() != starting_entries;
}

func_instance *AddressSpace::findOnlyOneFunction(const string &name,
                                                 const string &lib,
                                                 bool /*search_rt_lib*/) 
{
   assert(mapped_objects.size());

   pdvector<func_instance *> allFuncs;

   if (!findFuncsByAll(name.c_str(), allFuncs, lib.c_str()))
      return NULL;

   if (allFuncs.size() > 1) 
   {
      //cerr << "Warning: multiple matches for " << name << ", returning first" << endl;
   }

   return allFuncs[0];
}

/////////////////////////////////////////
// Variable lookup...
/////////////////////////////////////////

bool AddressSpace::findVarsByAll(const std::string &varname,
                                 pdvector<int_variable *> &res,
                                 const std::string &libname) { // = "", btw
   unsigned starting_entries = res.size(); // We'll return true if we find something
    
   for (unsigned i = 0; i < mapped_objects.size(); i++) {
      if (libname == "" ||
          mapped_objects[i]->fileName() == libname.c_str() ||
          mapped_objects[i]->fullName() == libname.c_str()) {
         const pdvector<int_variable *> *pretty = mapped_objects[i]->findVarVectorByPretty(varname);
         if (pretty) {
            // We stop at first match...
            for (unsigned pm = 0; pm < pretty->size(); pm++) {
               res.push_back((*pretty)[pm]);
            }
         }
         else {
            const pdvector<int_variable *> *mangled = mapped_objects[i]->findVarVectorByMangled(varname);
            if (mangled) {
               for (unsigned mm = 0; mm < mangled->size(); mm++) {
                  res.push_back((*mangled)[mm]);
               }
            }
         }
      }
   }

   return res.size() != starting_entries;
}



// Get me a pointer to the instruction: the return is a local
// (mutator-side) store for the mutatee. This may duck into the local
// copy for images, or a relocated function's self copy.
// TODO: is this really worth it? Or should we just use ptrace?

void *AddressSpace::getPtrToInstruction(const Address addr) const {
   mapped_object *obj = findObject(addr);
   if (obj) return obj->getPtrToInstruction(addr);

   fprintf(stderr,"[%s:%d] failed to find matching range for address %lx\n",
           FILE__,__LINE__,addr);
   assert(0);
   return NULL;
}

bool AddressSpace::isCode(const Address addr) const {
   mapped_object *obj = findObject(addr);
   if (!obj) return false;

   Address objStart = obj->codeAbs();
   Address objEnd;
   if (BPatch_defensiveMode == obj->hybridMode()) {
      objEnd = obj->memoryEnd();
   } else {
      objEnd = objStart + obj->imageSize();
   }

   return (addr >= objStart && addr <= objEnd);

}
bool AddressSpace::isData(const Address addr) const {
   mapped_object *obj = findObject(addr);
   if (!obj) return false;
   
   Address dataStart = obj->dataAbs();
   if (addr >= dataStart &&
       addr < (dataStart + obj->dataSize())) return true;
   return false;
}

bool AddressSpace::isValidAddress(const Address addr) const {
   mapped_object *obj = findObject(addr);
   if (!obj) return false;
   if ( obj->parse_img()->getObject()->isCode(addr - obj->codeBase()) ||
        obj->parse_img()->getObject()->isData(addr - obj->dataBase())   )
      return true;
   return false;
}

mapped_object *AddressSpace::findObject(Address addr) const {
   for (unsigned i=0; i<mapped_objects.size(); i++)
   {
      Address objStart = mapped_objects[i]->codeAbs();
      Address objEnd; // calculate objEnd
      if (BPatch_defensiveMode == mapped_objects[i]->hybridMode()) {
         objEnd = mapped_objects[i]->memoryEnd();
      } else {
         objEnd = objStart + mapped_objects[i]->imageSize();
      }

      if (addr >= objStart && addr < objEnd)
      {
         return mapped_objects[i];
      }
   }
   return NULL;
}

mapped_object *AddressSpace::findObject(const ParseAPI::CodeObject *co) const {
   mapped_object *obj = 
      findObject(static_cast<ParseAPI::SymtabCodeSource*>(co->cs())->
                 getSymtabObject()->file());
   return obj;
}

func_instance *AddressSpace::findFunction(parse_func *ifunc) {
   assert(ifunc);

   return findObject(ifunc->obj())->findFunction(ifunc);
}

block_instance *AddressSpace::findBlock(parse_block *iblk) {
   assert(iblk);

   return findObject(iblk->obj())->findBlock(iblk);
}

edge_instance *AddressSpace::findEdge(ParseAPI::Edge *iedge) {
   assert(iedge);
   return findObject(iedge->src()->obj())->findEdge(iedge);
}

// findModule: returns the module associated with mod_name 
// this routine checks both the a.out image and any shared object
// images for this resource
mapped_module *AddressSpace::findModule(const std::string &mod_name, bool wildcard)
{
   // KLUDGE: first search any shared libraries for the module name 
   //  (there is only one module in each shared library, and that 
   //  is the library name)
   for(u_int j=0; j < mapped_objects.size(); j++){
      mapped_module *mod = mapped_objects[j]->findModule(mod_name.c_str(), wildcard);
      if (mod) {
         return (mod);
      }
   }
   return NULL;
}

// findObject: returns the object associated with obj_name 
// This just iterates over the mapped object vector
mapped_object *AddressSpace::findObject(std::string obj_name, bool wildcard) const
{
<<<<<<< HEAD

   // Update: check by full name first because we may have non-unique fileNames. 	
   for(u_int j=0; j < mapped_objects.size(); j++){	   
=======
   // Update: check by full name first because we may have non-unique fileNames. 

   for(u_int j=0; j < mapped_objects.size(); j++){
>>>>>>> 2a899564
      if (mapped_objects[j]->fullName() == obj_name ||
          (wildcard &&
           wildcardEquiv(obj_name, mapped_objects[j]->fullName())))
         return mapped_objects[j];
   }

   // Strip the wildcard name
#if defined(os_windows)
   char separator = '\\';
#else
   char separator = '/';
#endif

   std::string::size_type dir = obj_name.rfind(separator);
   if (dir != std::string::npos) {
      // +1, as that finds the slash and we don't want it. 
      obj_name = obj_name.substr(dir+1);
   }

   for(u_int j=0; j < mapped_objects.size(); j++){
      if (mapped_objects[j]->fileName() == obj_name ||
          (wildcard &&
           wildcardEquiv(obj_name, mapped_objects[j]->fileName())))
         return mapped_objects[j];
   }

   return NULL;
}

// findObject: returns the object associated with obj_name 
// This just iterates over the mapped object vector
mapped_object *AddressSpace::findObject(fileDescriptor desc) const
{
   for(u_int j=0; j < mapped_objects.size(); j++){
      if (desc == mapped_objects[j]->getFileDesc()) 
         return mapped_objects[j];
   }
   return NULL;
}

// getAllFunctions: returns a vector of all functions defined in the
// a.out and in the shared objects

void AddressSpace::getAllFunctions(pdvector<func_instance *> &funcs) {
   for (unsigned i = 0; i < mapped_objects.size(); i++) {
      mapped_objects[i]->getAllFunctions(funcs);
   }
}
      
// getAllModules: returns a vector of all modules defined in the
// a.out and in the shared objects

void AddressSpace::getAllModules(pdvector<mapped_module *> &mods){
   for (unsigned i = 0; i < mapped_objects.size(); i++) {
      const pdvector<mapped_module *> &obj_mods = mapped_objects[i]->getModules();
      for (unsigned j = 0; j < obj_mods.size(); j++) {
         mods.push_back(obj_mods[j]);
      }
   }
}

//Acts like findTargetFuncByAddr, but also finds the function if addr
// is an indirect jump to a function.
//I know this is an odd function, but darn I need it.
func_instance *AddressSpace::findJumpTargetFuncByAddr(Address addr) {

   Address addr2 = 0;
   func_instance *f = findOneFuncByAddr(addr);
   if (f)
      return f;

   if (!findObject(addr)) return NULL;

   using namespace Dyninst::InstructionAPI;
   InstructionDecoder decoder((const unsigned char*)getPtrToInstruction(addr),
                              InstructionDecoder::maxInstructionLength,
                              getArch());
   Instruction::Ptr curInsn = decoder.decode();
    
   Expression::Ptr target = curInsn->getControlFlowTarget();
   RegisterAST thePC = RegisterAST::makePC(getArch());
   target->bind(&thePC, Result(u32, addr));
   Result cft = target->eval();
   if(cft.defined)
   {
      switch(cft.type)
      {
         case u32:
            addr2 = cft.val.u32val;
            break;
         case s32:
            addr2 = cft.val.s32val;
            break;
         default:
            assert(!"Not implemented for non-32 bit CFTs yet!");
            break;
      }
   }
   return findOneFuncByAddr(addr2);
}

AstNodePtr AddressSpace::trampGuardAST() {
   if (!trampGuardBase_) {
      // Don't have it yet....
      return AstNodePtr();
   }

   if (trampGuardAST_) return trampGuardAST_;

   trampGuardAST_ = AstNode::operandNode(AstNode::variableAddr, trampGuardBase_->ivar());
   return trampGuardAST_;
}


trampTrapMappings::trampTrapMappings(AddressSpace *a) :
   needs_updating(false),
   as(a),
   trapTableUsed(NULL),
   trapTableVersion(NULL),
   trapTable(NULL),
   trapTableSorted(NULL),
   table_version(0),
   table_used(0),
   table_allocated(0),
   table_mutatee_size(0),
   current_table(0x0),
   table_header(0x0),
   blockFlushes(false)
{
}

void trampTrapMappings::copyTrapMappings(trampTrapMappings *parent)
{
   needs_updating = parent->needs_updating;
   trapTableUsed = NULL;
   trapTableVersion = NULL;
   trapTable = NULL;
   trapTableSorted = NULL;
   table_version = parent->table_version;
   table_used = parent->table_used;
   table_allocated = parent->table_allocated;
   table_mutatee_size = parent->table_mutatee_size;
   current_table = parent->current_table;
   mapping = parent->mapping;
}

void trampTrapMappings::clearTrapMappings()
{
   needs_updating = false;
   trapTableUsed = NULL;
   trapTableVersion = NULL;
   trapTable = NULL;
   trapTableSorted = NULL;
   table_version = 0;
   table_used = 0;
   table_allocated = 0;
   table_mutatee_size = 0;
   current_table = 0;
   mapping.clear();
}

void trampTrapMappings::addTrapMapping(Address from, Address to, 
                                       bool write_to_mutatee)
{
#if defined(arch_x86) || defined(arch_x86_64)
   //x86 traps occur at +1 addr
   from++;
#endif
   tramp_mapping_t m;
   bool existing_trap = (mapping.count(from) != 0);
   m.from_addr = from;
   m.to_addr = to;
   m.written = false;
   m.cur_index = existing_trap ? mapping[from].cur_index : INDEX_INVALID;
   m.mutatee_side = write_to_mutatee;
   mapping[from] = m;
#if defined(cap_mutatee_traps)
   updated_mappings.insert(& mapping[from]);
   if (write_to_mutatee && !existing_trap) {
      table_mutatee_size++;
   }
   needs_updating = true;
#endif
}

bool trampTrapMappings::definesTrapMapping(Address from)
{
   return mapping.count(from) != 0;
}

Address trampTrapMappings::getTrapMapping(Address from)
{
   if (!mapping.count(from))
      return 0;
   return mapping[from].to_addr;
}

bool trampTrapMappings::needsUpdating()
{
   return needs_updating;
}

bool trampTrapMappings::empty() {
   return mapping.empty();
}


AddressSpace *trampTrapMappings::proc() const {
   return as;
}

bool mapping_sort(const trampTrapMappings::tramp_mapping_t *lhs,
                  const trampTrapMappings::tramp_mapping_t *rhs)
{
   return lhs->from_addr < rhs->from_addr;
}

#if defined(cap_32_64)
void trampTrapMappings::writeToBuffer(unsigned char *buffer, unsigned long val,
                                      unsigned addr_width)
{
   //Deal with the case when mutatee word size != mutator word size
   if (addr_width != sizeof(Address)) {
      //Currently only support 64-bit mutators with 32-bit mutatees
      assert(addr_width == 4);
      assert(sizeof(Address) == 8);
      *((uint32_t *) buffer) = (uint32_t) val;
      return;
   }
   *((unsigned long *) buffer) = val;
}
#else
void trampTrapMappings::writeToBuffer(unsigned char *buffer, unsigned long val,
                                      unsigned)
{
   *((unsigned long *)(void*) buffer) = val;
}
#endif


void trampTrapMappings::writeTrampVariable(const int_variable *var, 
                                           unsigned long val)
{
   unsigned char buffer[16];
   unsigned aw = proc()->getAddressWidth();

   writeToBuffer(buffer, val, aw);
   bool result = proc()->writeDataSpace((void *) var->getAddress(), aw, buffer);
   assert(result);
}
                  
void trampTrapMappings::arrange_mapping(tramp_mapping_t &m, bool should_sort,
                                        std::vector<tramp_mapping_t*> &mappings_to_add,
                                        std::vector<tramp_mapping_t*> &mappings_to_update)
{
   if (!m.mutatee_side || (m.written && !should_sort))
      return;
   m.written = true;
   if (should_sort || m.cur_index == INDEX_INVALID)
      mappings_to_add.push_back(&m);
   else if (m.cur_index != INDEX_INVALID)
      mappings_to_update.push_back(&m);
}

void trampTrapMappings::flush() {
   if (!needs_updating || blockFlushes)
      return;

   set<mapped_object *> &rtlib = proc()->runtime_lib;

   //We'll sort addresses in the binary rewritter (when writting only happens
   // once and we may do frequent lookups)
   //If we're using the dynamic instrumentor and creating a new table we might
   // as well sort it.
   //If we're just adding a few entries to the table which already fit, then
   // we'll just append them to the end of the table.
   //
   //If we're sorting, then everytime we update we'll generate a whole new table
   //If we're not sorting, then each update will just append to the end of the
   // table.
   bool should_sort = (dynamic_cast<process *>(proc()) == NULL ||
                       table_mutatee_size > table_allocated);

   if (should_sort) {
      table_used = 0; //We're rebuilding the table, nothing's used.
   }

   /**
    * Fill in the mappings_to_add and mappings_to_update vectors.
    * As an optimization, we keep a list of the mappings that have
    * changed in updated_mappings.  If we're not completly regenerating
    * the table we'll get our trap list out of updated_mappings, 
    * otherwise we'll get our change list out of the entire dyn_hash_map.
    **/
   std::vector<tramp_mapping_t*> mappings_to_add;
   std::vector<tramp_mapping_t*> mappings_to_update;
   if (should_sort) {
      dyn_hash_map<Address, tramp_mapping_t>::iterator i;
      for (i = mapping.begin(); i != mapping.end(); i++) {
         arrange_mapping((*i).second, should_sort, 
                         mappings_to_add, mappings_to_update);
      }
   } 
   else {
      std::set<tramp_mapping_t *>::iterator i;
      for (i = updated_mappings.begin(); i != updated_mappings.end(); i++) {
         arrange_mapping(**i, should_sort, 
                         mappings_to_add, mappings_to_update);
      }
   }
   updated_mappings.clear();

   assert(mappings_to_add.size() + table_used == table_mutatee_size);

   for (unsigned k=0; k<mappings_to_add.size(); k++)
   {
      mappings_to_add[k]->written = true;
   }

   //Sort the mappings (if needed) 
   if (should_sort) 
      std::sort(mappings_to_add.begin(), mappings_to_add.end(), mapping_sort);

   // Assign the cur_index field of each entry in the new mappings we're adding
   for (unsigned j=0; j<mappings_to_add.size(); j++) {
      mappings_to_add[j]->cur_index = table_used + j;
   }
   
   //Each table entry has two pointers.
   unsigned entry_size = proc()->getAddressWidth() * 2;

   Address write_addr = 0x0;

   allocateTable();

   //Add any new entries to the table
   unsigned char *buffer = NULL;
   if (mappings_to_add.size()) {
      //Create a buffer containing the new entries we're going to write.
      unsigned long bytes_to_add = mappings_to_add.size() * entry_size;
      buffer = (unsigned char *) malloc(bytes_to_add);
      assert(buffer);
      
      unsigned char *cur = buffer;
      std::vector<tramp_mapping_t*>::iterator j;
      for (j = mappings_to_add.begin(); j != mappings_to_add.end(); j++) {
         tramp_mapping_t &tm = **j;
         writeToBuffer(cur, tm.from_addr, proc()->getAddressWidth());
         cur += proc()->getAddressWidth();
         writeToBuffer(cur, tm.to_addr, proc()->getAddressWidth());
         cur += proc()->getAddressWidth();
      }
      assert(cur == buffer + bytes_to_add);
      
      //Write the new entries into the process
      write_addr = current_table + (table_used * entry_size);
      bool result = proc()->writeDataSpace((void *) write_addr, bytes_to_add, 
                                           buffer);
      assert(result);
      free(buffer);
      buffer = NULL;

      table_used += mappings_to_add.size();
   }

   //Now we get to update existing entries that have been modified.
   if (mappings_to_update.size()) {
      assert(!should_sort);
      unsigned aw = proc()->getAddressWidth();
      buffer = (unsigned char *) malloc(aw);
      assert(buffer);

      //For each entry, use its cur_index field to figure out where in the
      // process it is, and write it.
      //We only need to update the to_addr, since this is an update of an
      // existing from_addr
      std::vector<tramp_mapping_t*>::iterator j;
      for (j = mappings_to_update.begin(); j != mappings_to_update.end(); j++) {
         tramp_mapping_t &tm = **j;
         writeToBuffer(buffer, tm.to_addr, aw);

         Address write_addr = current_table + (tm.cur_index * entry_size) + aw;
         bool result = proc()->writeDataSpace((void *) write_addr, aw, buffer);
         assert(result);
      }
      
      free(buffer);
      buffer = NULL;
   }

   //This function just keeps going... Now we need to take all of those 
   // mutatee side variables and update them.
   if (dynamic_cast<process *>(proc())) 
   {
      if (!trapTable) {
         //Lookup all variables that are in the rtlib
         set<mapped_object *>::iterator rtlib_it;
         for(rtlib_it = rtlib.begin(); rtlib_it != rtlib.end(); ++rtlib_it) {
            if( !trapTableUsed ) trapTableUsed = (*rtlib_it)->getVariable("dyninstTrapTableUsed");
            if( !trapTableVersion ) trapTableVersion = (*rtlib_it)->getVariable("dyninstTrapTableVersion");
            if( !trapTable ) trapTable = (*rtlib_it)->getVariable("dyninstTrapTable");
            if( !trapTableSorted ) trapTableSorted = (*rtlib_it)->getVariable("dyninstTrapTableIsSorted");
         }
         
         if (!trapTableUsed) {
            fprintf(stderr, "Dyninst is about to crash with an assert.  Either your dyninstAPI_RT library is stripped, or you're using an older version of dyninstAPI_RT with a newer version of dyninst.  Check your DYNINSTAPI_RT_LIB enviroment variable.\n");
         }
         assert(trapTableUsed);
         assert(trapTableVersion);
         assert(trapTable);
         assert(trapTableSorted);
      }
   
      writeTrampVariable(trapTableUsed, table_used);
      writeTrampVariable(trapTableVersion, ++table_version);
      writeTrampVariable(trapTable, (unsigned long) current_table);
      writeTrampVariable(trapTableSorted, should_sort ? 1 : 0);
   }

   needs_updating = false;
}

void trampTrapMappings::allocateTable()
{
   unsigned entry_size = proc()->getAddressWidth() * 2;

   if (dynamic_cast<process *>(proc()))
   {
      //Dynamic rewriting

      //Allocate the space for the tramp mapping table, or make sure that enough
      // space already exists.
      if (table_mutatee_size > table_allocated) {
         //Free old table
         if (current_table) {
            proc()->inferiorFree(current_table);
         }
         
         //Calculate size of new table
         table_allocated = (unsigned long) (table_mutatee_size * 1.5);
         if (table_allocated < MIN_TRAP_TABLE_SIZE)
            table_allocated = MIN_TRAP_TABLE_SIZE;
         
         //allocate
         current_table = proc()->inferiorMalloc(table_allocated * entry_size);
         assert(current_table);
      }
      return;
   }

   //Static rewriting
   BinaryEdit *binedit = dynamic_cast<BinaryEdit *>(proc());
   assert(!current_table);
   assert(binedit);
   
   table_allocated = (unsigned long) table_mutatee_size;
   table_header = proc()->inferiorMalloc(table_allocated * entry_size + 
                                         sizeof(trap_mapping_header));
   trap_mapping_header header;
   header.signature = TRAP_HEADER_SIG;
   header.num_entries = table_mutatee_size;
   header.pos = -1;
   header.low_entry = 0;
   header.high_entry = 0;

   bool result = proc()->writeDataSpace((void *) table_header, 
                                        sizeof(trap_mapping_header),
                                        &header);
   assert(result);   
   current_table = table_header + sizeof(trap_mapping_header);

   SymtabAPI::Symtab *symtab = 
      binedit->getMappedObject()->parse_img()->getObject();
   if( !symtab->isStaticBinary() ) {
       symtab->addSysVDynamic(DT_DYNINST, table_header);
       symtab->addLibraryPrereq(proc()->dyninstRT_name);
      symtab->addSysVDynamic(DT_DYNINST, table_header);
      symtab->addLibraryPrereq(proc()->dyninstRT_name);
#if defined (os_windows)
      symtab->addTrapHeader_win((Address)table_header);
#endif
   }
}

bool AddressSpace::findFuncsByAddr(Address addr, std::set<func_instance*> &funcs, bool includeReloc)
{
   if (includeReloc) {
      RelocInfo ri;
      if (getRelocInfo(addr, ri)) {

         if (proc() && BPatch_defensiveMode == proc()->getHybridMode()) {
            // check that the block & function still exist
            mapped_object *obj = findObject(ri.orig);
            if (!obj) {
               return false;
            }
            std::set<block_instance*> blocks;
            if (!obj->findBlocksByAddr(ri.orig, blocks)) {
               return false; // block no longer exists
            }
         }
         if (ri.func) {
            // We cloned for some reason. Nifty.
            funcs.insert(ri.func);
         }
         else {
            // We copied a block sans function context, so...
            // grab everyone
            ri.block->getFuncs(std::inserter(funcs, funcs.end()));
         }
         return true;
      }
   }
   mapped_object *obj = findObject(addr);
   if (!obj) return false;
   return obj->findFuncsByAddr(addr, funcs);
}

bool AddressSpace::findBlocksByAddr(Address addr, std::set<block_instance *> &blocks, bool includeReloc) {
   if (includeReloc) {
      RelocInfo ri;
      if (getRelocInfo(addr, ri)) {
         blocks.insert(ri.block);
         return true;
      }
   }

   mapped_object *obj = findObject(addr);
   if (!obj) return false;
   bool ret = obj->findBlocksByAddr(addr, blocks);
   if (ret || !includeReloc)
      return ret;
   return false;
}

func_instance *AddressSpace::findFuncByEntry(const block_instance *block) {
   mapped_object *obj = findObject(block->start());
   if (!obj) return NULL;
   return obj->findFuncByEntry(block);
}

block_instance *AddressSpace::findBlockByEntry(Address a) {
   mapped_object *obj = findObject(a);
   if (!obj) return NULL;
   return obj->findBlockByEntry(a);
}

func_instance *AddressSpace::findOneFuncByAddr(Address addr) {
   std::set<func_instance *> funcs;
   if (!findFuncsByAddr(addr, funcs)) return NULL;
   if (funcs.empty()) return NULL;
   if (funcs.size() == 1) return *(funcs.begin());
   // Arbitrarily pick one...
   Address last = 0;
   func_instance *ret = NULL;
   for (std::set<func_instance *>::iterator iter = funcs.begin();
        iter != funcs.end(); ++iter) {
      if (ret == NULL ||
          ((*iter)->entryBlock()->start() > last)) {
         ret = *iter;
         last = (*iter)->entryBlock()->start();
      }
   }
   return ret;
}

func_instance *AddressSpace::findFuncByEntry(Address addr) {
   std::set<func_instance *> funcs;
   if (!findFuncsByAddr(addr, funcs)) return NULL;
   if (funcs.empty()) return NULL;

   for (std::set<func_instance *>::iterator iter = funcs.begin();
        iter != funcs.end(); ++iter) {
      if ((*iter)->entryBlock()->start() == addr) {
         return *iter;
      }
   }
   return NULL;
}


bool AddressSpace::canUseTraps()
{
   BinaryEdit *binEdit = dynamic_cast<BinaryEdit *>(this);
   if (binEdit && binEdit->getMappedObject()->parse_img()->getObject()->isStaticBinary())
      return false;

#if !defined(cap_mutatee_traps)
   return false;
#endif
   
   return useTraps_;
}

void AddressSpace::setUseTraps(bool usetraps)
{
   useTraps_ = usetraps;
}

bool AddressSpace::needsPIC(int_variable *v)
{
   return needsPIC(v->mod()->proc());
}

bool AddressSpace::needsPIC(func_instance *f)
{
   return needsPIC(f->proc());
}

bool AddressSpace::needsPIC(AddressSpace *s)
{
   if (proc())
      return false; //Never PIC for dynamic
   if (this != s)
      return true; //Use PIC cross module
   return s->needsPIC(); //Use target module
}

bool AddressSpace::sameRegion(Address addr1, Address addr2)
{
   mapped_object *mobj = findObject(addr1);
   if (!mobj || mobj != findObject(addr2)) {
      return false;
   }
   Address baseAddr = mobj->codeBase();

   SymtabAPI::Region *reg1 = 
      mobj->parse_img()->getObject()->findEnclosingRegion( addr1 - baseAddr );

   if (!reg1 || reg1 != mobj->parse_img()->getObject()->
       findEnclosingRegion( addr2 - baseAddr )) {
      return false;
   }
   return true;
}
////////////////////////////////////////////////////////////////////////////////////////

void AddressSpace::modifyCall(block_instance *block, func_instance *newFunc, func_instance *context) {
   // Just register it for later code generation
   //callModifications_[block][context] = newFunc;
   mgr()->instrumenter()->modifyCall(block, newFunc, context);
   if (context) addModifiedFunction(context);
   else addModifiedBlock(block);
}

void AddressSpace::replaceFunction(func_instance *oldfunc, func_instance *newfunc) {
   mgr()->instrumenter()->replaceFunction(oldfunc, newfunc);
   addModifiedFunction(oldfunc);
}

bool AddressSpace::wrapFunction(func_instance *original, 
                                func_instance *wrapper,
                                SymtabAPI::Symbol *clone) {
   if (!original) return false;
   if (!wrapper) return false;
   if (!clone) return false;

   if (original->proc() != this) {
      return original->proc()->wrapFunction(original, wrapper, clone);
   }
   assert(original->proc() == this);


   // 1) Replace original with wrapper via entry point jumps;
   //    this is handled in the instrumenter. 
   // 2) Create a copy of original with the new provided name. 
   // 3) (binary editing): update the various Symtab tables
   //      with the new name.
   //    (process) replace any PLT stubs to the clone with intermodule
   //      branches to this copy. 

   // TODO: once we have PatchAPI updated a bit, break this into
   // steps 1-3. For now, keep it together. 
   mgr()->instrumenter()->wrapFunction(original, wrapper, clone->getMangledName());
   addModifiedFunction(original);

   if (edit()) {
      if (!AddressSpace::patch(this)) return false;
      if (!original->addSymbolsForCopy()) return false;
   }
   else {
      if (!AddressSpace::patch(this)) return false;
      Address newAddr = original->getWrapperSymbol()->getOffset();
      // We have copied the original function and given it the address
      // newAddr. We now need to update any references calling the clone
      // symbol and point them at newAddr. Effectively, we're acting as
      // a proactive loader. 

      for (unsigned i = 0; i < mapped_objects.size(); ++i) {
         // Need original to get intermodule working right. 
         mapped_objects[i]->replacePLTStub(clone, original, newAddr);
      }
      // Aaaand patch again to make it all actually happen.
      // We need to do the function wrapping first because relocation is
      // per-mapped-object. Oy. 
      if (!AddressSpace::patch(this)) return false;

      return false;
   }
   return true;
}

void AddressSpace::removeCall(block_instance *block, func_instance *context) {
  mgr()->instrumenter()->removeCall(block, context);
}

void AddressSpace::revertCall(block_instance *block, func_instance *context) {
  /*
   if (callModifications_.find(block) != callModifications_.end()) {
      callModifications_[block].erase(context);
   }
  */
  mgr()->instrumenter()->revertModifiedCall(block, context);
  if (context) addModifiedFunction(context);
  else addModifiedBlock(block);
}

void AddressSpace::revertReplacedFunction(func_instance *oldfunc) {
  //functionReplacements_.erase(oldfunc);
  mgr()->instrumenter()->revertReplacedFunction(oldfunc);
  addModifiedFunction(oldfunc);
}

void AddressSpace::revertWrapFunction(func_instance *wrappedfunc) {
   // Undo the instrumentation component
   mgr()->instrumenter()->revertWrappedFunction(wrappedfunc);
   addModifiedFunction(wrappedfunc);
}

const func_instance *AddressSpace::isFunctionReplacement(func_instance *func) const
{
    PatchAPI::FuncModMap repFuncs = mgr_->instrumenter()->funcRepMap();
    PatchAPI::FuncModMap::const_iterator frit = repFuncs.begin();
    for (; frit != repFuncs.end(); frit++) {
        if (func == frit->second) {
            return static_cast<const func_instance*>(frit->first);
        }
    }
    return NULL;
}


using namespace Dyninst;
using namespace Relocation;

bool AddressSpace::relocate() {
   if (delayRelocation()) return true;


  relocation_cerr << "ADDRSPACE::Relocate called!" << endl;
  if (!mapped_objects.size()) {
    relocation_cerr << "WARNING: No mapped_object in this addressSpace!\n";
    return false;
  }

  bool ret = true;
  for (std::map<mapped_object *, FuncSet>::iterator iter = modifiedFunctions_.begin();
       iter != modifiedFunctions_.end(); ++iter) {
    assert(iter->first);

    bool repeat;
    FuncSet checkFuncs;
    checkFuncs.insert(iter->second.begin(), iter->second.end());
    do { // add overlapping functions in a fixpoint calculation
        repeat = false;
        FuncSet overlappingFuncs;
        for (FuncSet::iterator iter2 = checkFuncs.begin(); iter2 != checkFuncs.end(); ++iter2) {
           (*iter2)->getOverlappingFuncs(overlappingFuncs);
        }
        // init checkFuncs for next iteration
        unsigned int prevSize = iter->second.size();
        checkFuncs.clear();
        checkFuncs.insert(overlappingFuncs.begin(), overlappingFuncs.end());
        for (FuncSet::iterator iter2=iter->second.begin(); 
             iter2 != iter->second.end(); 
             iter2++) 
        {
            checkFuncs.erase(*iter2);
        }
        // add overlapping funcs, if any
        iter->second.insert(overlappingFuncs.begin(), overlappingFuncs.end());
        if (prevSize < iter->second.size()) {
            repeat = true;
        }
    } while (repeat);

    addModifiedRegion(iter->first);

    Address middle = (iter->first->codeAbs() + (iter->first->imageSize() / 2));

    if (!relocateInt(iter->second.begin(), iter->second.end(), middle)) {
      ret = false;
    }

  }

  updateMemEmulator();

  modifiedFunctions_.clear();
  return ret;
}

// iter is some sort of functions
bool AddressSpace::relocateInt(FuncSet::const_iterator begin, FuncSet::const_iterator end, Address nearTo) {

  if (begin == end) {
    return true;
  }

  // Create a CodeMover covering these functions
  //cerr << "Creating a CodeMover" << endl;

  relocatedCode_.push_back(new CodeTracker());
  CodeMover::Ptr cm = CodeMover::create(relocatedCode_.back());
  if (!cm->addFunctions(begin, end)) return false;

  SpringboardBuilder::Ptr spb = SpringboardBuilder::createFunc(begin, end, this);

  relocation_cerr << "Debugging CodeMover (pre-transform)" << endl;
  relocation_cerr << cm->format() << endl;
  transform(cm);

  relocation_cerr << "Debugging CodeMover" << endl;
  relocation_cerr << cm->format() << endl;

  relocation_cerr << "  Entering code generation loop" << endl;
  Address baseAddr = generateCode(cm, nearTo);
  if (!baseAddr) {
    relocation_cerr << "  ERROR: generateCode returned baseAddr of " << baseAddr << ", exiting" << endl;
    return false;
  }

  if (dyn_debug_reloc || dyn_debug_write) {
      using namespace InstructionAPI;
      // Print out the buffer we just created
      cerr << "DUMPING RELOCATION BUFFER" << endl;

      Address base = baseAddr;
      InstructionDecoder deco
        (cm->ptr(),cm->size(),getArch());
      Instruction::Ptr insn = deco.decode();
      while(insn) {
        cerr << "\t" << hex << base << ": " << insn->format() << endl;
        //cerr << "\t" << hex << base << ": " << insn->format(base) << endl;
        base += insn->size();
        insn = deco.decode();
      }
      cerr << dec;
      cerr << endl;
      cerr << cm->format() << endl;

  }


  // Copy it in
  relocation_cerr << "  Writing " << cm->size() << " bytes of data into program at "
		  << std::hex << baseAddr << std::dec << endl;
  if (!writeTextSpace((void *)baseAddr,
		      cm->size(),
		      cm->ptr()))
    return false;

  // Now handle patching; AKA linking
  relocation_cerr << "  Patching in jumps to generated code" << endl;

  if (!patchCode(cm, spb)) {
      cerr << "Error: patching in jumps failed, ret false!" << endl;
    return false;
  }

  // Build the address mapping index
  relocatedCode_.back()->createIndices();
    
  // Kevin's stuff
  cm->extractDefensivePads(this);

  if (proc() && BPatch_defensiveMode == proc()->getHybridMode()) {
      // adjust PC if active frame is in a modified function, this 
      // forces the instrumented version of the code to execute right 
      // away and is needed for code overwrites
      vector<dyn_thread*>::const_iterator titer;
      for (titer=proc()->threads.begin();
           titer != proc()->threads.end(); 
           titer++) 
      {
          // translate thread's active PC to orig addr
          Frame tframe = (*titer)->getActiveFrame();
          Address relocAddr = tframe.getPC();
          //mal_printf("Attempting to change PC: current addr is 0x%lx\n", relocAddr);

          RelocInfo ri;
          if (!getRelocInfo(relocAddr, ri)) continue; // Not in instrumentation already

          // HACK: if we're in the middle of an emulation block, add that
          // offset to where we transfer to. 
          TrackerElement *te = NULL;
          for (CodeTrackers::const_iterator iter = relocatedCode_.begin();
               iter != relocatedCode_.end(); ++iter) {
             te = (*iter)->findByReloc(relocAddr);
             if (te) break;
          }

          Address offset = 0;
          if (te && te->type() == TrackerElement::emulated) {
             offset = relocAddr - te->reloc();
             assert(offset < te->size());
          }
          
          list<Address> relocPCs;
          getRelocAddrs(ri.orig, ri.block, ri.func, relocPCs, false);
          if (relocPCs.size()) {
             (*titer)->get_lwp()->changePC(relocPCs.back() + offset,NULL);
             mal_printf("Pulling active frame PC into newest relocation "
                        "orig[%lx], cur[%lx], new[%lx (0x%lx + 0x%lx)] %s[%d]\n", ri.orig, 
                        tframe.getPC(), relocPCs.back() + offset, relocPCs.back(), offset,
                        FILE__,__LINE__);
             break;
          }
      }
  }
  
  return true;
}

bool AddressSpace::transform(CodeMover::Ptr cm) {

   if (0 && proc() && BPatch_defensiveMode != proc()->getHybridMode()) {
       adhocMovementTransformer a(this);
       cm->transform(a);
   }
   else {
       PCSensitiveTransformer pc(this, cm->priorityMap());
        cm->transform(pc);
   }

#if defined(cap_mem_emulation)
   if (emulateMem_) {
      MemEmulatorTransformer m;
      cm->transform(m);
  }
#endif

  // Add instrumentation
  relocation_cerr << "Inst transformer" << endl;
  Instrumenter i;
  cm->transform(i);

   Modification mod(mgr()->instrumenter()->callModMap(),
                    mgr()->instrumenter()->funcRepMap(),
                    mgr()->instrumenter()->funcWrapMap());
   cm->transform(mod);

  return true;

}

Address AddressSpace::generateCode(CodeMover::Ptr cm, Address nearTo) {
  // And now we start the relocation process.
  // This is at heart an iterative process, using the following
  // algorithm
  // size = code size estimate
  // done = false
  // While (!done), do
  //   addr = inferiorMalloc(size)
  //   cm.relocate(addr)
  //   if ((cm.size <= size) || (inferiorRealloc(addr, cm.size)))
  //     done = true
  //   else
  //     size = cm.size
  //     inferiorFree(addr)
  // In effect, we keep trying until we get a code generation that fits
  // in the space we have allocated.

  Address baseAddr = 0;

  codeGen genTemplate;
  genTemplate.setAddrSpace(this);
  // Set the code emitter?
  
  if (!cm->initialize(genTemplate)) {
    return 0;
  }

  while (1) {
     relocation_cerr << "   Attempting to allocate " << cm->size() << "bytes" << endl;
    unsigned size = cm->size();
    if (!size) {
        // This can happen if the only thing being moved are control flow instructions
        // (or other things that are _only_ patches)
        // inferiorMalloc horks if we hand it zero, so make sure it's non-zero.
        size = 1;
    }
    baseAddr = inferiorMalloc(size, anyHeap, nearTo);
    
    
    relocation_cerr << "   Calling CodeMover::relocate" << endl;
    if (!cm->relocate(baseAddr)) {
       // Whoa
       relocation_cerr << "   ERROR: CodeMover failed relocation!" << endl;
       return 0;
    }
    
    // Either attempt to expand or shrink...
    relocation_cerr << "   Calling inferiorRealloc to fit new size " << cm->size() 
		    << ", current base addr is " 
		    << std::hex << baseAddr << std::dec << endl;
    if (!inferiorRealloc(baseAddr, cm->size())) {
      relocation_cerr << "   ... inferiorRealloc failed, trying again" << endl;
      inferiorFree(baseAddr);
      continue;
    }
    else {
      relocation_cerr << "   ... inferiorRealloc succeeded, finished" << endl;
      break;
    }
  }
  
  if (!cm->finalize()) {
     return 0;
  }

  //addrMap.debug();

  return baseAddr;
}

bool AddressSpace::patchCode(CodeMover::Ptr cm,
			     SpringboardBuilder::Ptr spb) {
   SpringboardMap &p = cm->sBoardMap(this);
  
  // A SpringboardMap has three priority sets: Required, Suggested, and
  // NotRequired. We care about:
  // Required: all
  // Suggested: function entries
  // NotRequired: none

  std::list<codeGen> patches;

  if (!spb->generate(patches, p)) {
      cerr << "Failed springboard generation, ret false" << endl;
    return false;
  }

  springboard_cerr << "Installing " << patches.size() << " springboards!" << endl;
  for (std::list<codeGen>::iterator iter = patches.begin();
       iter != patches.end(); ++iter) 
  {
      //relocation_cerr << "Writing springboard @ " << hex << iter->startAddr() << endl;
      if (!writeTextSpace((void *)iter->startAddr(),
          iter->used(),
          iter->start_ptr())) 
      {
         // HACK: code modification will make this happen...
         return false;
      }

    mapped_object *obj = findObject(iter->startAddr());
    if (obj && runtime_lib.end() == runtime_lib.find(obj)) {
        Address objBase = obj->codeBase();
        SymtabAPI::Region * reg = obj->parse_img()->getObject()->
            findEnclosingRegion(iter->startAddr() - objBase);
        if (memEmulator_)
           memEmulator_->addSpringboard(reg, 
                                        iter->startAddr() - objBase - reg->getMemOffset(),
                                        iter->used());
    }
  }

  return true;
};

void AddressSpace::causeTemplateInstantiations() {
}

void AddressSpace::getRelocAddrs(Address orig, 
                                 block_instance *block,
                                 func_instance *func,
                                 std::list<Address> &relocs,
                                 bool getInstrumentationAddrs) const {
  springboard_cerr << "getRelocAddrs for orig addr " << hex << orig << " /w/ block start " << block->start() << dec << endl;
  for (CodeTrackers::const_iterator iter = relocatedCode_.begin();
       iter != relocatedCode_.end(); ++iter) {
    Relocation::CodeTracker::RelocatedElements reloc;
    //springboard_cerr << "\t Checking CodeTracker " << hex << *iter << dec << endl;
    if ((*iter)->origToReloc(orig, block, func, reloc)) {
      // Pick instrumentation if it's there, otherwise use the reloc instruction
       //springboard_cerr << "\t\t ... match" << endl;
       if (!reloc.instrumentation.empty() && getInstrumentationAddrs) {
          for (std::map<instPoint *, Address>::iterator iter2 = reloc.instrumentation.begin();
               iter2 != reloc.instrumentation.end(); ++iter2) {
             relocs.push_back(iter2->second);
          }
      }
      else {
        assert(reloc.instruction);
        relocs.push_back(reloc.instruction);
      }
    }
  }
}      

bool AddressSpace::getAddrInfo(Address relocAddr,
                               Address &origAddr,
                               vector<func_instance *> &origFuncs,
                               baseTramp *&baseT) 
{
   CodeTracker::RelocInfo ri;
   if (getRelocInfo(relocAddr, ri)) {
      origAddr = ri.orig;
      baseT = ri.bt;
      if (ri.func)
         origFuncs.push_back(ri.func);
      else {
         // We copied a block sans function context, so...
         // grab everyone
         ri.block->getFuncs(std::back_inserter(origFuncs));
      }
      return true;
   }      
   
   std::set<func_instance *> tmpFuncs;
   if (findFuncsByAddr(relocAddr, tmpFuncs)) {
      origAddr = relocAddr;
      std::copy(tmpFuncs.begin(), tmpFuncs.end(), std::back_inserter(origFuncs));
      baseT = NULL;
      return true;
   }
      
   return false;
}

// KEVINTODO: not clearing out entries when deleting code, and extremely slow in defensive mode, over 300 codetrackers for Yoda
bool AddressSpace::getRelocInfo(Address relocAddr,
                                RelocInfo &ri) {
  bool ret = false;
  // address is relocated (or bad), check relocation maps
  for (CodeTrackers::const_iterator iter = relocatedCode_.begin();
       iter != relocatedCode_.end(); ++iter) {
     if ((*iter)->relocToOrig(relocAddr, ri)) {
        assert(!ret);
        ret = true;
     }
  }
  return ret;
}

bool AddressSpace::inEmulatedCode(Address addr) {
  // address is relocated (or bad), check relocation maps
  for (CodeTrackers::const_iterator iter = relocatedCode_.begin();
       iter != relocatedCode_.end(); ++iter)  {
     TrackerElement *te = (*iter)->findByReloc(addr);
     if (te) {
        if (te->type() == TrackerElement::emulated ||
            te->type() == TrackerElement::instrumentation) {
           return true;
        }
     }
  }
  return false;
}

void AddressSpace::addModifiedFunction(func_instance *func) {
  assert(func->obj());

  modifiedFunctions_[func->obj()].insert(func);
}

void AddressSpace::addModifiedBlock(block_instance *block) {
   // TODO someday this will decouple from functions. Until
   // then...
   std::list<func_instance *> tmp;
   block->getFuncs(std::back_inserter(tmp));
   for (std::list<func_instance *>::iterator iter = tmp.begin();
        iter != tmp.end(); ++iter) {
      addModifiedFunction(*iter);
   }
}


void AddressSpace::addDefensivePad(block_instance *callBlock, func_instance *callFunc,
                                   Address padStart, unsigned size) {
  // We want to register these in terms of a block_instance that the pad ends, but 
  // the CFG can change out from under us; therefore, for lookup we use an instPoint
  // as they are invariant. 
   instPoint *point = instPoint::preCall(callFunc, callBlock);
   if (!point) {
      cerr << "Error: no preCall point for " << callBlock->long_format() << endl;
      return;
   }

   mal_printf("Adding pad for callBlock [%lx %lx), pad at 0%lx\n", 
              callBlock->start(), callBlock->end(), padStart);

   forwardDefensiveMap_[callBlock->last()][callFunc].insert(std::make_pair(padStart, size));
   std::pair<func_instance*,Address> padContext;
   padContext.first = callFunc;
   padContext.second = callBlock->last();
   reverseDefensiveMap_.insert(padStart, padStart+size, padContext);
}

void AddressSpace::getPreviousInstrumentationInstances(baseTramp *bt,
						       std::set<Address>::iterator &b,
						       std::set<Address>::iterator &e) {
  b = instrumentationInstances_[bt].begin();
  e = instrumentationInstances_[bt].end();
  return;
}

void AddressSpace::addInstrumentationInstance(baseTramp *bt,
					      Address a) {
  instrumentationInstances_[bt].insert(a);
}

void AddressSpace::addAllocatedRegion(Address start, unsigned size) {
   if (memEmulator_) memEmulator_->addAllocatedRegion(start, size);
}

void AddressSpace::addModifiedRegion(mapped_object *obj) {
   if (memEmulator_) memEmulator_->addRegion(obj);
   return;
}

void AddressSpace::updateMemEmulator() {
   if (memEmulator_) memEmulator_->update();
}

MemoryEmulator * AddressSpace::getMemEm() {
    return memEmulator_;
}

// create stub edge set which is: all edges such that: 
//     e->trg() in owBlocks and e->src() not in delBlocks, 
//     in which case, choose stub from among e->src()->sources()
std::map<func_instance*,vector<edgeStub> > 
AddressSpace::getStubs(const std::list<block_instance *> &owBlocks,
                       const std::set<block_instance*> &delBlocks,
                       const std::list<func_instance*> &deadFuncs)
{
    std::map<func_instance*,vector<edgeStub> > stubs;
    std::set<ParseAPI::Edge*> stubEdges;
    std::set<ParseAPI::Edge*> visited;

    for (list<block_instance*>::const_iterator bit = owBlocks.begin();
         bit != owBlocks.end(); 
         bit++) 
    {
        // if the overwritten block is in a dead func, we won't find a stub
        bool inDeadFunc = false;
        set<func_instance*> bFuncs;
        (*bit)->getFuncs(std::inserter(bFuncs,bFuncs.end()));
        for (list<func_instance*>::const_iterator dfit = deadFuncs.begin();
             dfit != deadFuncs.end(); dfit++) 
        {
           if (bFuncs.end() != bFuncs.find(*dfit)) {
              inDeadFunc = true;
              break;
           }
        }
        if (inDeadFunc) {
           mal_printf("block [%lx %lx) is in a dead function, will not reparse\n", 
                      (*bit)->start(), (*bit)->end());
           continue;
        }

        using namespace ParseAPI;
        bool foundStub = false;
        parse_block *curImgBlock = (*bit)->llb();
        Address base = (*bit)->start() - curImgBlock->firstInsnOffset();
        const Block::edgelist & sourceEdges = curImgBlock->sources();

        // search for stubs in all functions containing the overwritten block
        for (set<func_instance*>::iterator fit = bFuncs.begin();
             !foundStub && fit != bFuncs.end();
             fit++)
        {
            // build "srcList" worklist
            SingleContext epred_((*fit)->ifunc(),true,true);
            Intraproc epred(&epred_);
            std::list<ParseAPI::Edge*> srcList;
            for(Block::edgelist::iterator eit = sourceEdges.begin(&epred); eit != sourceEdges.end(); ++eit) {
               if (visited.find(*eit) == visited.end()) {
                  srcList.push_back(*eit);
                  visited.insert(*eit);
               }
            }

            // find all stub blocks for this edge
            for (list<ParseAPI::Edge*>::iterator eit = srcList.begin(); eit != srcList.end(); eit++) {
                parse_block *isrc = (parse_block*)((*eit)->src());
                block_instance *src = (*fit)->obj()->findBlockByEntry(base + isrc->start());
                assert(src);

                if ( delBlocks.end() == delBlocks.find(src) ) {
                   if (stubEdges.find(*eit) == stubEdges.end()) {
                      edgeStub st(src, (*eit)->trg()->start() + base, (*eit)->type());
                      stubs[*fit].push_back(st);
                      foundStub = true;
                   }
                } 
                else {
                   const Block::edgelist &srcSrcs = isrc->sources();
                   for (Block::edgelist::iterator sit = srcSrcs.begin(&epred);
                        sit != srcSrcs.end();
                        sit++)
                   {
                      if (visited.find(*sit) == visited.end()) {
                         srcList.push_back(*sit);
                         visited.insert(*sit);
                      }
                   }
                }
            }
        }
    }
    return stubs;
}

/* PatchAPI Stuffs */
void AddressSpace::initPatchAPI(mapped_object* aout) {
   DynAddrSpace* addr_space = DynAddrSpace::create(aout);
   assert(addr_space);

  mgr_ = PatchMgr::create(addr_space,
                          new DynInstrumenter,
                          new DynPointMaker);

   patcher_ = Patcher::create(mgr_);

   assert(mgr());
   mgr()->instrumenter()->callModMap().clear();
   mgr()->instrumenter()->funcRepMap().clear();
   mgr()->instrumenter()->funcWrapMap().clear();
}

bool AddressSpace::patch(AddressSpace* as) {
  return as->patcher()->commit();
}

void AddressSpace::addMappedObject(mapped_object* obj) {
  mapped_objects.push_back(obj);
  dynamic_cast<DynAddrSpace*>(mgr_->as())->loadLibrary(obj);
}<|MERGE_RESOLUTION|>--- conflicted
+++ resolved
@@ -929,15 +929,8 @@
 // This just iterates over the mapped object vector
 mapped_object *AddressSpace::findObject(std::string obj_name, bool wildcard) const
 {
-<<<<<<< HEAD
-
-   // Update: check by full name first because we may have non-unique fileNames. 	
-   for(u_int j=0; j < mapped_objects.size(); j++){	   
-=======
    // Update: check by full name first because we may have non-unique fileNames. 
-
    for(u_int j=0; j < mapped_objects.size(); j++){
->>>>>>> 2a899564
       if (mapped_objects[j]->fullName() == obj_name ||
           (wildcard &&
            wildcardEquiv(obj_name, mapped_objects[j]->fullName())))
