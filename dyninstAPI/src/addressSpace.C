/*
 * Copyright (c) 1996-2011 Barton P. Miller
 * 
 * We provide the Paradyn Parallel Performance Tools (below
 * described as "Paradyn") on an AS IS basis, and do not warrant its
 * validity or performance.  We reserve the right to update, modify,
 * or discontinue this software at any time.  We shall have no
 * obligation to supply such updates or modifications or any other
 * form of support to you.
 * 
 * By your use of Paradyn, you understand and agree that we (or any
 * other person or entity with proprietary rights in Paradyn) are
 * under no obligation to provide either maintenance services,
 * update services, notices of latent defects, or correction of
 * defects for Paradyn.
 * 
 * This library is free software; you can redistribute it and/or
 * modify it under the terms of the GNU Lesser General Public
 * License as published by the Free Software Foundation; either
 * version 2.1 of the License, or (at your option) any later version.
 * 
 * This library is distributed in the hope that it will be useful,
 * but WITHOUT ANY WARRANTY; without even the implied warranty of
 * MERCHANTABILITY or FITNESS FOR A PARTICULAR PURPOSE.  See the GNU
 * Lesser General Public License for more details.
 * 
 * You should have received a copy of the GNU Lesser General Public
 * License along with this library; if not, write to the Free Software
 * Foundation, Inc., 51 Franklin Street, Fifth Floor, Boston, MA 02110-1301 USA
 */

#include "addressSpace.h"
#include "codeRange.h"
#include "dynProcess.h"
#include "function.h"
#include "binaryEdit.h"
#include "miniTramp.h"
#include "baseTramp.h"

#include "instPoint.h"
#include "debug.h"

// Two-level codeRange structure
#include "mapped_object.h"
#include "mapped_module.h"
#include "InstructionDecoder.h"
#include "Instruction.h"

#include "dynutil/h/DynAST.h"
#include "Relocation/CodeMover.h"
#include "Relocation/Springboard.h"
#include "Relocation/Transformers/Include.h"
#include "Relocation/CodeTracker.h"

#include "MemoryEmulator/memEmulator.h"
#include "parseAPI/h/CodeObject.h"
#include <boost/tuple/tuple.hpp>

#include "PatchMgr.h"
#include "Patching.h"
#include "Relocation/DynAddrSpace.h"
#include "Relocation/DynPointMaker.h"
#include "Relocation/DynObject.h"
#include "Relocation/DynInstrumenter.h"

// Implementations of non-virtual functions in the address space
// class.

using namespace Dyninst;

using PatchAPI::DynObject;
using PatchAPI::DynAddrSpace;
using PatchAPI::PatchMgr;
using PatchAPI::Patcher;
using PatchAPI::DynInstrumenter;
using PatchAPI::DynRemoveSnipCommand;

AddressSpace::AddressSpace () :
    trapMapping(this),
    useTraps_(true),
    trampGuardBase_(NULL),
    up_ptr_(NULL),
    costAddr_(0),
    memEmulator_(NULL),
    emulateMem_(false),
    emulatePC_(false),
    delayRelocation_(false)
{
   if ( getenv("DYNINST_EMULATE_MEMORY") ) {
       printf("emulating memory & pc\n");
       memEmulator_ = new MemoryEmulator(this);
       emulateMem_ = true;
       emulatePC_ = true;
   }
}

AddressSpace::~AddressSpace() {
    if (memEmulator_)
      delete memEmulator_;
    if (mgr_)
       static_cast<DynAddrSpace*>(mgr_->as())->removeAddrSpace(this);
}

PCProcess *AddressSpace::proc() {
    return dynamic_cast<PCProcess *>(this);
}

BinaryEdit *AddressSpace::edit() {
    return dynamic_cast<BinaryEdit *>(this);
}

Address AddressSpace::getTOCoffsetInfo(mapped_object *mobj) {
#if !defined(cap_toc_32)
  if (getAddressWidth() == 4)
    return 0;
#endif
#if !defined(cap_toc_64)
  if (getAddressWidth() == 8)
    return 0;
#endif
  assert(mobj);
  Address TOCOffset = mobj->parse_img()->getObject()->getTOCoffset();
  if (!TOCOffset)
    return 0;
  return TOCOffset + mobj->dataBase();
}

Address AddressSpace ::getTOCoffsetInfo(Address dest)
{
   // Linux-power-32 bit: return 0 here, as it doesn't use the TOC.
   // Linux-power-64 does. Lovely. 

  // We have an address, and want to find the module the addr is
  // contained in. Given the probabilities, we (probably) want
  // the module dyninst_rt is contained in.
  // I think this is the right func to use
  
  // Find out which object we're in (by addr).
  mapped_object *mobj = findObject(dest);
  // Very odd case if this is not defined.
  
  return getTOCoffsetInfo(mobj);
}

Address AddressSpace::getTOCoffsetInfo(func_instance *func) {
  return getTOCoffsetInfo(func->obj());
}

// Fork constructor - and so we can assume a parent "process"
// rather than "address space"
//
// Actually, for the sake of abstraction, use an AddressSpace instead of process
void AddressSpace::copyAddressSpace(AddressSpace *parent) {
    deleteAddressSpace();

    // This is only defined for process->process copy
    // until someone can give a good reason for copying
    // anything else...

    assert(proc());

    mapped_object *par_aout = parent->getAOut();
    mapped_object *child_aout = new mapped_object(par_aout, proc());
    initPatchAPI(child_aout);
    addMappedObject(child_aout);

    // Mapped objects first
    for (unsigned i = 0; i < parent->mapped_objects.size(); i++) {
        mapped_object *par_obj = parent->mapped_objects[i];
        if (parent->getAOut() != par_obj) {
          mapped_object *child_obj = new mapped_object(par_obj, proc());
          assert(child_obj);
          addMappedObject(child_obj);
        }
        // This clones funcs, which then clone instPoints, which then 
        // clone baseTramps, which then clones miniTramps.
    }


    // Clone the tramp guard base
    trampGuardBase_ = new int_variable(parent->trampGuardBase_, getAOut()->getDefaultModule());

    /////////////////////////
    // Inferior heap
    /////////////////////////

    heap_ = inferiorHeap(parent->heap_);
    heapInitialized_ = parent->heapInitialized_;

    /////////////////////////
    // Trap mappings
    /////////////////////////
    trapMapping.copyTrapMappings(& (parent->trapMapping));

    /////////////////////////
    // Overly complex code tracking system
    /////////////////////////
    for (CodeTrackers::iterator iter = parent->relocatedCode_.begin();
         iter != parent->relocatedCode_.end(); ++iter) {
       // Efficiency; this avoids a spurious copy of the entire
       // CodeTracker. 

       relocatedCode_.push_back(Relocation::CodeTracker::fork(*iter, this));
    }
    
    // Let's assume we're not forking _in the middle of instrumentation_
    // (good Lord), and so leave modifiedFunctions_ alone.
    /*
    for (CallModMap::iterator iter = parent->callModifications_.begin(); 
         iter != parent->callModifications_.end(); ++iter) {
       // Need to forward map the lot
       block_instance *newB = findBlock(iter->first->llb());
       for (std::map<func_instance *, func_instance *>::iterator iter2 = iter->second.begin();
            iter2 != iter->second.end(); ++iter2) {
          func_instance *context = (iter2->first == NULL) ? NULL : findFunction(iter2->first->ifunc());
          func_instance *target = (iter2->second == NULL) ? NULL : findFunction(iter2->second->ifunc());
          callModifications_[newB][context] = target;
       }
    }
    */

    assert(parent->mgr());
    PatchAPI::CallModMap& cmm = parent->mgr()->instrumenter()->callModMap();
    for (PatchAPI::CallModMap::iterator iter = cmm.begin(); iter != cmm.end(); ++iter) {
       // Need to forward map the lot
      block_instance *newB = findBlock(SCAST_BI(iter->first)->llb());
      for (std::map<PatchFunction*, PatchFunction*>::iterator iter2 = iter->second.begin();
            iter2 != iter->second.end(); ++iter2) {
        func_instance *context = (SCAST_FI(iter2->first) == NULL) ? NULL : findFunction(SCAST_FI(iter2->first)->ifunc());
        func_instance *target = (SCAST_FI(iter2->second) == NULL) ? NULL : findFunction(SCAST_FI(iter2->second)->ifunc());
        cmm[newB][context] = target;
       }
    }

    PatchAPI::FuncModMap& frm = parent->mgr()->instrumenter()->funcRepMap();
    for (PatchAPI::FuncModMap::iterator iter = frm.begin(); iter != frm.end(); ++iter) {
      func_instance *from = findFunction(SCAST_FI(iter->first)->ifunc());
      func_instance *to = findFunction(SCAST_FI(iter->second)->ifunc());
      frm[from] = to;
    }

    PatchAPI::FuncWrapMap& fwm = parent->mgr()->instrumenter()->funcWrapMap();
    for (PatchAPI::FuncWrapMap::iterator iter = fwm.begin(); iter != fwm.end(); ++iter) {
      func_instance *from = findFunction(SCAST_FI(iter->first)->ifunc());
      func_instance *to = findFunction(SCAST_FI(iter->second.first)->ifunc());
      fwm[from] = std::make_pair(to, iter->second.second);
    }

    if (memEmulator_) assert(0 && "FIXME!");
    emulateMem_ = parent->emulateMem_;
    emulatePC_ = parent->emulatePC_;
}

void AddressSpace::deleteAddressSpace() {
   // Methodically clear everything we have - it all went away
   // We have the following member variables:

   // bool heapInitialized_
   // inferiorHeap heap_

   heapInitialized_ = false;
   heap_.clear();
   for (unsigned i = 0; i < mapped_objects.size(); i++) 
      delete mapped_objects[i];

   mapped_objects.clear();

   runtime_lib.clear();

   trampGuardBase_ = NULL;
   trampGuardAST_ = AstNodePtr();

   // up_ptr_ is untouched
   costAddr_ = 0;
   for (CodeTrackers::iterator iter = relocatedCode_.begin(); 
        iter != relocatedCode_.end(); ++iter) {
      delete *iter;
   }
   relocatedCode_.clear();
   modifiedFunctions_.clear();
   forwardDefensiveMap_.clear();
   reverseDefensiveMap_.clear();
   instrumentationInstances_.clear();

   if (memEmulator_) delete memEmulator_;
   memEmulator_ = NULL;
}



// Returns the named symbol from the image or a shared object
bool AddressSpace::getSymbolInfo( const std::string &name, int_symbol &ret ) 
{
   for (unsigned i = 0; i < mapped_objects.size(); i++) {
      if (mapped_objects[i]->getSymbolInfo( name, ret ))
         return true;
   }
   return false;
}

bool heapItemLessByAddr(const heapItem *a, const heapItem *b)
{
   if (a->addr < b->addr) {
      return true;
   }
   return false;
}

//////////////////////////////////////////////////////////////////////////////
// Memory allocation routines
//////////////////////////////////////////////////////////////////////////////


void AddressSpace::inferiorFreeCompact() {
   pdvector<heapItem *> &freeList = heap_.heapFree;
   unsigned i, nbuf = freeList.size();

   /* sort buffers by address */
#if defined (cap_use_pdvector)
    std::sort(freeList.begin(), freeList.end(), ptr_fun(heapItemCmpByAddr));
#else
    std::sort(freeList.begin(), freeList.end(), ptr_fun(heapItemLessByAddr));
#endif


   /* combine adjacent buffers */
   bool needToCompact = false;
   for (i = 1; i < freeList.size(); i++) {
      heapItem *h1 = freeList[i-1];
      heapItem *h2 = freeList[i];
      assert(h1->length != 0);
      if (h1->addr + h1->length > h2->addr) {
         fprintf(stderr, "Error: heap 1 (%p) (0x%p to 0x%p) overlaps heap 2 (%p) (0x%p to 0x%p)\n",
                 h1,
                 (void *)h1->addr, (void *)(h1->addr + h1->length),
                 h2,
                 (void *)h2->addr, (void *)(h2->addr + h2->length));
      }
      assert(h1->addr + h1->length <= h2->addr);
      if (h1->addr + h1->length == h2->addr
          && h1->type == h2->type) {
         h2->addr = h1->addr;
         h2->length = h1->length + h2->length;
         h1->length = 0;
         nbuf--;
         needToCompact = true;
      }
   }

   /* remove any absorbed (empty) buffers */ 
   if (needToCompact) {
      pdvector<heapItem *> cleanList;
      unsigned end = freeList.size();
      for (i = 0; i < end; i++) {
         heapItem *h1 = freeList[i];
         if (h1->length != 0) {
            cleanList.push_back(h1);
         } else {
            delete h1;
         }
      }
      assert(cleanList.size() == nbuf);
      for (i = 0; i < nbuf; i++) {
         freeList[i] = cleanList[i];
      }
      freeList.resize(nbuf);
      assert(freeList.size() == nbuf);
   }
}
    
int AddressSpace::findFreeIndex(unsigned size, int type, Address lo, Address hi) {
   // type is a bitmask: match on any bit in the mask
   pdvector<heapItem *> &freeList = heap_.heapFree;
    
   int best = -1;
   for (unsigned i = 0; i < freeList.size(); i++) {
      heapItem *h = freeList[i];
      // check if free block matches allocation constraints
      // Split out to facilitate debugging
      infmalloc_printf("%s[%d]: comparing heap %d: 0x%lx-0x%lx/%d to desired %d bytes in 0x%lx-0x%lx/%d\n",
                       FILE__, __LINE__, 
                       i,
                       h->addr, 
                       h->addr + h->length,
                       h->type,
                       size,
                       lo, 
                       hi,
                       type);
      if (h->addr >= lo &&
          (h->addr + size - 1) <= hi &&
          h->length >= size &&
          h->type & type) {
         if (best == -1)
            best = i;
         // check for better match
         if (h->length < freeList[best]->length) best = i;
      }
   }
   infmalloc_printf("%s[%d]: returning match %d\n", FILE__, __LINE__, best);
   return best;
}

void AddressSpace::addHeap(heapItem *h) {
   heap_.bufferPool.push_back(h);
   heapItem *h2 = new heapItem(h);
   h2->status = HEAPfree;
   heap_.heapFree.push_back(h2);
    
   /* When we add an item to heapFree, make sure it remains in sorted order */
   std::sort(heap_.heapFree.begin(), heap_.heapFree.end(), ptr_fun(heapItemLessByAddr));

   heap_.totalFreeMemAvailable += h2->length;

   if (h->dynamic) {
      addAllocatedRegion(h->addr, h->length);
   }
}

void AddressSpace::initializeHeap() {
   // (re)initialize everything 
   heap_.heapActive.clear();
   heap_.heapFree.resize(0);
   heap_.disabledList.resize(0);
   heap_.disabledListTotalMem = 0;
   heap_.freed = 0;
   heap_.totalFreeMemAvailable = 0;

   heapInitialized_ = true;
}

/* returns true if memory was allocated for a variable starting at address
   "block", otherwise returns false
*/
bool AddressSpace::isInferiorAllocated(Address block) {
   heapItem *h = NULL;  
   return heap_.heapActive.find(block, h);
}

Address AddressSpace::inferiorMallocInternal(unsigned size,
                                             Address lo,
                                             Address hi,
                                             inferiorHeapType type) {
   infmalloc_printf("%s[%d]: inferiorMallocInternal, %d bytes, type %d, between 0x%lx - 0x%lx\n",
                    FILE__, __LINE__, size, type, lo, hi);
   int freeIndex = findFreeIndex(size, type, lo, hi);
   if (freeIndex == -1) return 0; // Failure is often an option


   // adjust active and free lists
   assert(freeIndex != -1);
   heapItem *h = heap_.heapFree[freeIndex];
   assert(h);
    
   // remove allocated buffer from free list
   if (h->length != size) {
      // size mismatch: put remainder of block on free list
      heapItem *rem = new heapItem(h);
      rem->addr += size;
      rem->length -= size;
      heap_.heapFree[freeIndex] = rem;
   } else {
      // size match: remove entire block from free list
      unsigned last = heap_.heapFree.size();
      heap_.heapFree[freeIndex] = heap_.heapFree[last-1];
      heap_.heapFree.resize(last-1);
   }

   /* When we update an item in heapFree, make sure it remains in sorted order */
   std::sort(heap_.heapFree.begin(), heap_.heapFree.end(), ptr_fun(heapItemLessByAddr));

   // add allocated block to active list
   h->length = size;
   h->status = HEAPallocated;
   heap_.heapActive[h->addr] = h;
   // bookkeeping
   heap_.totalFreeMemAvailable -= size;
   assert(h->addr);
    
   return(h->addr);
}

void AddressSpace::inferiorFreeInternal(Address block) {
   // find block on active list
   infmalloc_printf("%s[%d]: inferiorFree for block at 0x%lx\n", FILE__, __LINE__, block);
   heapItem *h = NULL;  
   if (!heap_.heapActive.find(block, h)) {
      // We can do this if we're at process teardown.
      return;
   }
   assert(h);
    
   // Remove from the active list
   heap_.heapActive.undef(block);
    
   // Add to the free list
   h->status = HEAPfree;
   heap_.heapFree.push_back(h);

   /* When we add an item to heapFree, make sure it remains in sorted order */
   std::sort(heap_.heapFree.begin(), heap_.heapFree.end(), ptr_fun(heapItemLessByAddr));

   heap_.totalFreeMemAvailable += h->length;
   heap_.freed += h->length;
   infmalloc_printf("%s[%d]: Freed block from 0x%lx - 0x%lx, %d bytes, type %d\n",
                    FILE__, __LINE__,
                    h->addr,
                    h->addr + h->length,
                    h->length,
                    h->type);
}

void AddressSpace::inferiorMallocAlign(unsigned &size) {
   // Align to the process word
   unsigned alignment = (getAddressWidth() - 1);
   size = (size + alignment) & ~alignment;
}
    
bool AddressSpace::inferiorReallocInternal(Address block, unsigned newSize) {
#if defined (cap_dynamic_heap)
   // This is why it's not a reference...
   inferiorMallocAlign(newSize);
#endif
    
   infmalloc_printf("%s[%d]: inferiorRealloc for block 0x%lx, new size %d\n",
                    FILE__, __LINE__, block, newSize);

   // find block on active list
   heapItem *h = NULL;  
   if (!heap_.heapActive.find(block, h)) {
      // We can do this if we're at process teardown.
      infmalloc_printf("%s[%d]: inferiorRealloc unable to find block, returning\n", FILE__, __LINE__);
      return false;
   }
   assert(h);
   infmalloc_printf("%s[%d]: inferiorRealloc found block with addr 0x%lx, length %d\n",
                    FILE__, __LINE__, h->addr, h->length);

   if (h->length == newSize)
      return true;
   else if (h->length > newSize) {
      // Shrink the block
      return inferiorShrinkBlock(h, block, newSize);
   }
   else {
      // See if we can grow this block
      return inferiorExpandBlock(h, block, newSize);
   }
}

bool AddressSpace::inferiorShrinkBlock(heapItem *h, 
				       Address block, 
				       unsigned newSize) {

   // We make a new "free" block that is the end of this one.
   Address freeStart = block + newSize;
   Address succAddr = h->addr + h->length;
   int shrink = h->length - newSize;
    
   assert(shrink > 0);
    
   h->length = newSize;
    
   // New speedy way. Find the block that is the successor of the
   // active block; if it exists, simply enlarge it "downwards". Otherwise,
   // make a new block. 
   heapItem *succ = NULL;
   for (unsigned i = 0; i < heap_.heapFree.size(); i++) {
      heapItem *tmp = heap_.heapFree[i];
      assert(tmp);
      if (tmp->addr == succAddr) {
         succ = tmp;
         break;
      }
   }
   if (succ != NULL) {
      infmalloc_printf("%s[%d]: enlarging existing block; old 0x%lx - 0x%lx (%d), new 0x%lx - 0x%lx (%d)\n",
                       FILE__, __LINE__,
                       succ->addr,
                       succ->addr + succ->length,
                       succ->addr,
                       succ->addr - shrink,
                       succ->addr + succ->length,
                       succ->length + shrink);


      succ->addr -= shrink;
      succ->length += shrink;
   }
   else {
      // Must make a new block to represent the free memory
      infmalloc_printf("%s[%d]: inferiorRealloc: creating new block 0x%lx to 0x%lx (%d), type %d\n",
                       FILE__, __LINE__, 
                       freeStart, 
                       freeStart + shrink,
                       shrink,
                       h->type);

      heapItem *freeEnd = new heapItem(freeStart,
                                       shrink,
                                       h->type,
                                       h->dynamic,
                                       HEAPfree);
      heap_.heapFree.push_back(freeEnd);

      /* When we add an item to heapFree, make sure it remains sorted */
      std::sort(heap_.heapFree.begin(), heap_.heapFree.end(), ptr_fun(heapItemLessByAddr));
   }

   heap_.totalFreeMemAvailable += shrink;
   heap_.freed += shrink;

   return true;
}    

bool AddressSpace::inferiorExpandBlock(heapItem *h, 
				       Address, 
				       unsigned newSize) {
   // We attempt to find a free block that immediately succeeds
   // this one. If we find such a block we expand this block into
   // the next; if this is possible we return true. Otherwise
   // we return false.

   Address succAddr = h->addr + h->length;
   int expand = newSize - h->length;
   assert(expand > 0);
    
   // New speedy way. Find the block that is the successor of the
   // active block; if it exists, simply enlarge it "downwards". Otherwise,
   // make a new block. 
   heapItem *succ = NULL;
   for (unsigned i = 0; i < heap_.heapFree.size(); i++) {
      heapItem *tmp = heap_.heapFree[i];
      assert(tmp);
      if (tmp->addr == succAddr) {
         succ = tmp;
         break;
      }
   }
   if (succ != NULL) {
      if (succ->length < (unsigned) expand) {
         // Can't fit
         return false;
      }
      Address newFreeBase = succAddr + expand;
      int newFreeLen = succ->length - expand;
      succ->addr = newFreeBase;
      succ->length = newFreeLen;

      // If we've enlarged to exactly the end of the successor (succ->length == 0),
      // remove succ
      if (0x0 == succ->length) {
          pdvector<heapItem *> cleanList;
          unsigned end = heap_.heapFree.size();
          for (unsigned i = 0; i < end; i++) {
              heapItem * h1 = heap_.heapFree[i];
              if (h1->length != 0) {
                  cleanList.push_back(h1);
              } else {
                  delete h1;
              }
          }
          end--;
          for (unsigned i = 0; i < end; i++) {
              heap_.heapFree[i] = cleanList[i];  
          }
          // Remove the last (now unused) element of the freeList
          heap_.heapFree.pop_back();
      }
   }
   else {
      return false;
   }

   heap_.totalFreeMemAvailable -= expand;
  
   return true;
}    

/////////////////////////////////////////
// Function lookup...
/////////////////////////////////////////

bool AddressSpace::findFuncsByAll(const std::string &funcname,
                                  pdvector<func_instance *> &res,
                                  const std::string &libname) { // = "", btw
    
   unsigned starting_entries = res.size(); // We'll return true if we find something
   for (unsigned i = 0; i < mapped_objects.size(); i++) {
      if (libname == "" ||
          mapped_objects[i]->fileName() == libname.c_str() ||
          mapped_objects[i]->fullName() == libname.c_str()) {
         const pdvector<func_instance *> *pretty = mapped_objects[i]->findFuncVectorByPretty(funcname);
         if (pretty) {
            // We stop at first match...
            for (unsigned pm = 0; pm < pretty->size(); pm++) {
               res.push_back((*pretty)[pm]);
            }
         }
         else {
            const pdvector<func_instance *> *mangled = mapped_objects[i]->findFuncVectorByMangled(funcname);
            if (mangled) {
               for (unsigned mm = 0; mm < mangled->size(); mm++) {
                  res.push_back((*mangled)[mm]);
               }
            }
         }
      }
   }

   return (res.size() != starting_entries);
}


bool AddressSpace::findFuncsByPretty(const std::string &funcname,
                                     pdvector<func_instance *> &res,
                                     const std::string &libname) { // = "", btw

   unsigned starting_entries = res.size(); // We'll return true if we find something

   for (unsigned i = 0; i < mapped_objects.size(); i++) {
      if (libname == "" ||
          mapped_objects[i]->fileName() == libname.c_str() ||
          mapped_objects[i]->fullName() == libname.c_str()) {
         const pdvector<func_instance *> *pretty = mapped_objects[i]->findFuncVectorByPretty(funcname);
         if (pretty) {
            // We stop at first match...
            for (unsigned pm = 0; pm < pretty->size(); pm++) {
               res.push_back((*pretty)[pm]);
            }
         }
      }
   }
   return res.size() != starting_entries;
}


bool AddressSpace::findFuncsByMangled(const std::string &funcname,
                                      pdvector<func_instance *> &res,
                                      const std::string &libname) { // = "", btw
   unsigned starting_entries = res.size(); // We'll return true if we find something

   for (unsigned i = 0; i < mapped_objects.size(); i++) {
      if (libname == "" ||
          mapped_objects[i]->fileName() == libname.c_str() ||
          mapped_objects[i]->fullName() == libname.c_str()) {
         const pdvector<func_instance *> *mangled = 
            mapped_objects[i]->findFuncVectorByMangled(funcname);
         if (mangled) {
            for (unsigned mm = 0; mm < mangled->size(); mm++) {
               res.push_back((*mangled)[mm]);
            }
         }
      }
   }
   return res.size() != starting_entries;
}

func_instance *AddressSpace::findOnlyOneFunction(const string &name,
                                                 const string &lib,
                                                 bool /*search_rt_lib*/) 
{
   assert(mapped_objects.size());

   pdvector<func_instance *> allFuncs;

   if (!findFuncsByAll(name.c_str(), allFuncs, lib.c_str()))
      return NULL;

   if (allFuncs.size() > 1) 
   {
      //cerr << "Warning: multiple matches for " << name << ", returning first" << endl;
   }

   return allFuncs[0];
}

/////////////////////////////////////////
// Variable lookup...
/////////////////////////////////////////

bool AddressSpace::findVarsByAll(const std::string &varname,
                                 pdvector<int_variable *> &res,
                                 const std::string &libname) { // = "", btw
   unsigned starting_entries = res.size(); // We'll return true if we find something
    
   for (unsigned i = 0; i < mapped_objects.size(); i++) {
      if (libname == "" ||
          mapped_objects[i]->fileName() == libname.c_str() ||
          mapped_objects[i]->fullName() == libname.c_str()) {
         const pdvector<int_variable *> *pretty = mapped_objects[i]->findVarVectorByPretty(varname);
         if (pretty) {
            // We stop at first match...
            for (unsigned pm = 0; pm < pretty->size(); pm++) {
               res.push_back((*pretty)[pm]);
            }
         }
         else {
            const pdvector<int_variable *> *mangled = mapped_objects[i]->findVarVectorByMangled(varname);
            if (mangled) {
               for (unsigned mm = 0; mm < mangled->size(); mm++) {
                  res.push_back((*mangled)[mm]);
               }
            }
         }
      }
   }

   return res.size() != starting_entries;
}



// Get me a pointer to the instruction: the return is a local
// (mutator-side) store for the mutatee. This may duck into the local
// copy for images, or a relocated function's self copy.
// TODO: is this really worth it? Or should we just use ptrace?

void *AddressSpace::getPtrToInstruction(const Address addr) const {
   mapped_object *obj = findObject(addr);
   if (obj) return obj->getPtrToInstruction(addr);

   fprintf(stderr,"[%s:%d] failed to find matching range for address %lx\n",
           FILE__,__LINE__,addr);
   assert(0);
   return NULL;
}

bool AddressSpace::isCode(const Address addr) const {
   mapped_object *obj = findObject(addr);
   if (!obj) return false;

   Address objStart = obj->codeAbs();
   Address objEnd;
   if (BPatch_defensiveMode == obj->hybridMode()) {
      objEnd = obj->memoryEnd();
   } else {
      objEnd = objStart + obj->imageSize();
   }

   return (addr >= objStart && addr <= objEnd);

}
bool AddressSpace::isData(const Address addr) const {
   mapped_object *obj = findObject(addr);
   if (!obj) return false;
   
   Address dataStart = obj->dataAbs();
   if (addr >= dataStart &&
       addr < (dataStart + obj->dataSize())) return true;
   return false;
}

bool AddressSpace::isValidAddress(const Address addr) const {
   mapped_object *obj = findObject(addr);
   if (!obj) return false;
   if ( obj->parse_img()->getObject()->isCode(addr - obj->codeBase()) ||
        obj->parse_img()->getObject()->isData(addr - obj->dataBase())   )
      return true;
   return false;
}

mapped_object *AddressSpace::findObject(Address addr) const {
   for (unsigned i=0; i<mapped_objects.size(); i++)
   {
      Address objStart = mapped_objects[i]->codeAbs();
      Address objEnd; // calculate objEnd
      if (BPatch_defensiveMode == mapped_objects[i]->hybridMode()) {
         objEnd = mapped_objects[i]->memoryEnd();
      } else {
         objEnd = objStart + mapped_objects[i]->imageSize();
      }

      if (addr >= objStart && addr < objEnd)
      {
         return mapped_objects[i];
      }
   }
   return NULL;
}

mapped_object *AddressSpace::findObject(const ParseAPI::CodeObject *co) const {
   mapped_object *obj = 
      findObject(static_cast<ParseAPI::SymtabCodeSource*>(co->cs())->
                 getSymtabObject()->file());
   return obj;
}

func_instance *AddressSpace::findFunction(parse_func *ifunc) {
   assert(ifunc);

   return findObject(ifunc->obj())->findFunction(ifunc);
}

block_instance *AddressSpace::findBlock(parse_block *iblk) {
   assert(iblk);

   return findObject(iblk->obj())->findBlock(iblk);
}

edge_instance *AddressSpace::findEdge(ParseAPI::Edge *iedge) {
   assert(iedge);
   return findObject(iedge->src()->obj())->findEdge(iedge);
}

// findModule: returns the module associated with mod_name 
// this routine checks both the a.out image and any shared object
// images for this resource
mapped_module *AddressSpace::findModule(const std::string &mod_name, bool wildcard)
{
   // KLUDGE: first search any shared libraries for the module name 
   //  (there is only one module in each shared library, and that 
   //  is the library name)
   for(u_int j=0; j < mapped_objects.size(); j++){
      mapped_module *mod = mapped_objects[j]->findModule(mod_name.c_str(), wildcard);
      if (mod) {
         return (mod);
      }
   }

   return NULL;
}

// findObject: returns the object associated with obj_name 
// This just iterates over the mapped object vector
mapped_object *AddressSpace::findObject(std::string obj_name, bool wildcard) const
{
   // Update: check by full name first because we may have non-unique fileNames. 
   for(u_int j=0; j < mapped_objects.size(); j++){
      if (mapped_objects[j]->fullName() == obj_name ||
          (wildcard &&
           wildcardEquiv(obj_name, mapped_objects[j]->fullName())))
         return mapped_objects[j];
   }

   // get rid of the directory in the path
   std::string orig_name = obj_name;
   std::string::size_type dir = obj_name.rfind('/');
   if (dir != std::string::npos) {
      // +1, as that finds the slash and we don't want it. 
      obj_name = obj_name.substr(dir+1);
   } else {
	   dir = obj_name.rfind('\\');
	   if (dir != std::string::npos){
		 obj_name = obj_name.substr(dir+1);
	   }
   }

   for(u_int j=0; j < mapped_objects.size(); j++){
      if (mapped_objects[j]->fileName() == obj_name ||
          (wildcard &&
           wildcardEquiv(obj_name, mapped_objects[j]->fileName())))
         return mapped_objects[j];
   }
#if 0
   cerr << "Warning: failed to find mapped_object matching " << obj_name
        << " (originally " << orig_name << ")"
        << " with wildcard " << (wildcard ? "<on>" : "<off>") << endl;
   for (unsigned int i = 0; i < mapped_objects.size(); ++i) {
      cerr << "\t" << mapped_objects[i]->fileName() << " / " << mapped_objects[i]->fullName() << endl;
   }
#endif
   return NULL;
}

// findObject: returns the object associated with obj_name 
// This just iterates over the mapped object vector
mapped_object *AddressSpace::findObject(fileDescriptor desc) const
{
   for(u_int j=0; j < mapped_objects.size(); j++){
      if (desc == mapped_objects[j]->getFileDesc()) 
         return mapped_objects[j];
   }
   return NULL;
}

// getAllFunctions: returns a vector of all functions defined in the
// a.out and in the shared objects

void AddressSpace::getAllFunctions(pdvector<func_instance *> &funcs) {
   for (unsigned i = 0; i < mapped_objects.size(); i++) {
      mapped_objects[i]->getAllFunctions(funcs);
   }
}
      
// getAllModules: returns a vector of all modules defined in the
// a.out and in the shared objects

void AddressSpace::getAllModules(pdvector<mapped_module *> &mods){
   for (unsigned i = 0; i < mapped_objects.size(); i++) {
      const pdvector<mapped_module *> &obj_mods = mapped_objects[i]->getModules();
      for (unsigned j = 0; j < obj_mods.size(); j++) {
         mods.push_back(obj_mods[j]);
      }
   }
}

//Acts like findTargetFuncByAddr, but also finds the function if addr
// is an indirect jump to a function.
//I know this is an odd function, but darn I need it.
func_instance *AddressSpace::findJumpTargetFuncByAddr(Address addr) {

   Address addr2 = 0;
   func_instance *f = findOneFuncByAddr(addr);
   if (f)
      return f;

   if (!findObject(addr)) return NULL;

   using namespace Dyninst::InstructionAPI;
   InstructionDecoder decoder((const unsigned char*)getPtrToInstruction(addr),
                              InstructionDecoder::maxInstructionLength,
                              getArch());
   Instruction::Ptr curInsn = decoder.decode();
    
   Expression::Ptr target = curInsn->getControlFlowTarget();
   RegisterAST thePC = RegisterAST::makePC(getArch());
   target->bind(&thePC, Result(u32, addr));
   Result cft = target->eval();
   if(cft.defined)
   {
      switch(cft.type)
      {
         case u32:
            addr2 = cft.val.u32val;
            break;
         case s32:
            addr2 = cft.val.s32val;
            break;
         default:
            assert(!"Not implemented for non-32 bit CFTs yet!");
            break;
      }
   }
   return findOneFuncByAddr(addr2);
}

AstNodePtr AddressSpace::trampGuardAST() {
   if (!trampGuardBase_) {
      // Don't have it yet....
      return AstNodePtr();
   }

   if (trampGuardAST_) return trampGuardAST_;

   trampGuardAST_ = AstNode::operandNode(AstNode::variableAddr, trampGuardBase_->ivar());
   return trampGuardAST_;
}


trampTrapMappings::trampTrapMappings(AddressSpace *a) :
   needs_updating(false),
   as(a),
   trapTableUsed(NULL),
   trapTableVersion(NULL),
   trapTable(NULL),
   trapTableSorted(NULL),
   table_version(0),
   table_used(0),
   table_allocated(0),
   table_mutatee_size(0),
   current_table(0x0),
   table_header(0x0),
   blockFlushes(false)
{
}

void trampTrapMappings::copyTrapMappings(trampTrapMappings *parent)
{
   needs_updating = parent->needs_updating;
   trapTableUsed = NULL;
   trapTableVersion = NULL;
   trapTable = NULL;
   trapTableSorted = NULL;
   table_version = parent->table_version;
   table_used = parent->table_used;
   table_allocated = parent->table_allocated;
   table_mutatee_size = parent->table_mutatee_size;
   current_table = parent->current_table;
   mapping = parent->mapping;
}

void trampTrapMappings::clearTrapMappings()
{
   needs_updating = false;
   trapTableUsed = NULL;
   trapTableVersion = NULL;
   trapTable = NULL;
   trapTableSorted = NULL;
   table_version = 0;
   table_used = 0;
   table_allocated = 0;
   table_mutatee_size = 0;
   current_table = 0;
   mapping.clear();
}

void trampTrapMappings::addTrapMapping(Address from, Address to, 
                                       bool write_to_mutatee)
{
#if defined(arch_x86) || defined(arch_x86_64)
   //x86 traps occur at +1 addr
   from++;
#endif
   tramp_mapping_t m;
   bool existing_trap = (mapping.count(from) != 0);
   m.from_addr = from;
   m.to_addr = to;
   m.written = false;
   m.cur_index = existing_trap ? mapping[from].cur_index : INDEX_INVALID;
   m.mutatee_side = write_to_mutatee;
   mapping[from] = m;
#if defined(cap_mutatee_traps)
   updated_mappings.insert(& mapping[from]);
   if (write_to_mutatee && !existing_trap) {
      table_mutatee_size++;
   }
   needs_updating = true;
#endif
#if defined(arch_x86) || defined(arch_x86_64)
   from--;
#endif

   as->registerTrapMapping(from, to);
}

bool trampTrapMappings::definesTrapMapping(Address from)
{
   return mapping.count(from) != 0;
}

Address trampTrapMappings::getTrapMapping(Address from)
{
   if (!mapping.count(from))
      return 0;
   return mapping[from].to_addr;
}

bool trampTrapMappings::needsUpdating()
{
   return needs_updating;
}

bool trampTrapMappings::empty() {
   return mapping.empty();
}


AddressSpace *trampTrapMappings::proc() const {
   return as;
}

bool mapping_sort(const trampTrapMappings::tramp_mapping_t *lhs,
                  const trampTrapMappings::tramp_mapping_t *rhs)
{
   return lhs->from_addr < rhs->from_addr;
}

#if defined(cap_32_64)
void trampTrapMappings::writeToBuffer(unsigned char *buffer, unsigned long val,
                                      unsigned addr_width)
{
   //Deal with the case when mutatee word size != mutator word size
   if (addr_width != sizeof(Address)) {
      //Currently only support 64-bit mutators with 32-bit mutatees
      assert(addr_width == 4);
      assert(sizeof(Address) == 8);
      *((uint32_t *) buffer) = (uint32_t) val;
      return;
   }
   *((unsigned long *) buffer) = val;
}
#else
void trampTrapMappings::writeToBuffer(unsigned char *buffer, unsigned long val,
                                      unsigned)
{
   *((unsigned long *)(void*) buffer) = val;
}
#endif


void trampTrapMappings::writeTrampVariable(const int_variable *var, 
                                           unsigned long val)
{
   unsigned char buffer[16];
   unsigned aw = proc()->getAddressWidth();

   writeToBuffer(buffer, val, aw);
   bool result = proc()->writeDataSpace((void *) var->getAddress(), aw, buffer);
   assert(result);
}
                  
void trampTrapMappings::arrange_mapping(tramp_mapping_t &m, bool should_sort,
                                        std::vector<tramp_mapping_t*> &mappings_to_add,
                                        std::vector<tramp_mapping_t*> &mappings_to_update)
{
   if (!m.mutatee_side || (m.written && !should_sort))
      return;
   m.written = true;
   if (should_sort || m.cur_index == INDEX_INVALID)
      mappings_to_add.push_back(&m);
   else if (m.cur_index != INDEX_INVALID)
      mappings_to_update.push_back(&m);
}

void trampTrapMappings::flush() {
   if (!needs_updating || blockFlushes)
      return;

   set<mapped_object *> &rtlib = proc()->runtime_lib;

   //We'll sort addresses in the binary rewritter (when writting only happens
   // once and we may do frequent lookups)
   //If we're using the dynamic instrumentor and creating a new table we might
   // as well sort it.
   //If we're just adding a few entries to the table which already fit, then
   // we'll just append them to the end of the table.
   //
   //If we're sorting, then everytime we update we'll generate a whole new table
   //If we're not sorting, then each update will just append to the end of the
   // table.
   bool should_sort = (dynamic_cast<PCProcess *>(proc()) == NULL ||
                       table_mutatee_size > table_allocated);

   if (should_sort) {
      table_used = 0; //We're rebuilding the table, nothing's used.
   }

   /**
    * Fill in the mappings_to_add and mappings_to_update vectors.
    * As an optimization, we keep a list of the mappings that have
    * changed in updated_mappings.  If we're not completly regenerating
    * the table we'll get our trap list out of updated_mappings, 
    * otherwise we'll get our change list out of the entire dyn_hash_map.
    **/
   std::vector<tramp_mapping_t*> mappings_to_add;
   std::vector<tramp_mapping_t*> mappings_to_update;
   if (should_sort) {
      dyn_hash_map<Address, tramp_mapping_t>::iterator i;
      for (i = mapping.begin(); i != mapping.end(); i++) {
         arrange_mapping((*i).second, should_sort, 
                         mappings_to_add, mappings_to_update);
      }
   } 
   else {
      std::set<tramp_mapping_t *>::iterator i;
      for (i = updated_mappings.begin(); i != updated_mappings.end(); i++) {
         arrange_mapping(**i, should_sort, 
                         mappings_to_add, mappings_to_update);
      }
   }
   updated_mappings.clear();

   assert(mappings_to_add.size() + table_used == table_mutatee_size);

   for (unsigned k=0; k<mappings_to_add.size(); k++)
   {
      mappings_to_add[k]->written = true;
   }

   //Sort the mappings (if needed) 
   if (should_sort) 
      std::sort(mappings_to_add.begin(), mappings_to_add.end(), mapping_sort);

   // Assign the cur_index field of each entry in the new mappings we're adding
   for (unsigned j=0; j<mappings_to_add.size(); j++) {
      mappings_to_add[j]->cur_index = table_used + j;
   }
   
   //Each table entry has two pointers.
   unsigned entry_size = proc()->getAddressWidth() * 2;

   Address write_addr = 0x0;

   allocateTable();

   //Add any new entries to the table
   unsigned char *buffer = NULL;
   if (mappings_to_add.size()) {
      //Create a buffer containing the new entries we're going to write.
      unsigned long bytes_to_add = mappings_to_add.size() * entry_size;
      buffer = (unsigned char *) malloc(bytes_to_add);
      assert(buffer);
      
      unsigned char *cur = buffer;
      std::vector<tramp_mapping_t*>::iterator j;
      for (j = mappings_to_add.begin(); j != mappings_to_add.end(); j++) {
         tramp_mapping_t &tm = **j;
         writeToBuffer(cur, tm.from_addr, proc()->getAddressWidth());
         cur += proc()->getAddressWidth();
         writeToBuffer(cur, tm.to_addr, proc()->getAddressWidth());
         cur += proc()->getAddressWidth();
      }
      assert(cur == buffer + bytes_to_add);
      
      //Write the new entries into the process
      write_addr = current_table + (table_used * entry_size);
      bool result = proc()->writeDataSpace((void *) write_addr, bytes_to_add, 
                                           buffer);
      assert(result);
      free(buffer);
      buffer = NULL;

      table_used += mappings_to_add.size();
   }

   //Now we get to update existing entries that have been modified.
   if (mappings_to_update.size()) {
      assert(!should_sort);
      unsigned aw = proc()->getAddressWidth();
      buffer = (unsigned char *) malloc(aw);
      assert(buffer);

      //For each entry, use its cur_index field to figure out where in the
      // process it is, and write it.
      //We only need to update the to_addr, since this is an update of an
      // existing from_addr
      std::vector<tramp_mapping_t*>::iterator j;
      for (j = mappings_to_update.begin(); j != mappings_to_update.end(); j++) {
         tramp_mapping_t &tm = **j;
         writeToBuffer(buffer, tm.to_addr, aw);

         Address write_addr = current_table + (tm.cur_index * entry_size) + aw;
         bool result = proc()->writeDataSpace((void *) write_addr, aw, buffer);
         assert(result);
      }
      
      free(buffer);
      buffer = NULL;
   }

   //This function just keeps going... Now we need to take all of those 
   // mutatee side variables and update them.
   if (dynamic_cast<PCProcess *>(proc())) 
   {
      if (!trapTable) {
         //Lookup all variables that are in the rtlib
         set<mapped_object *>::iterator rtlib_it;
         for(rtlib_it = rtlib.begin(); rtlib_it != rtlib.end(); ++rtlib_it) {
            if( !trapTableUsed ) trapTableUsed = (*rtlib_it)->getVariable("dyninstTrapTableUsed");
            if( !trapTableVersion ) trapTableVersion = (*rtlib_it)->getVariable("dyninstTrapTableVersion");
            if( !trapTable ) trapTable = (*rtlib_it)->getVariable("dyninstTrapTable");
            if( !trapTableSorted ) trapTableSorted = (*rtlib_it)->getVariable("dyninstTrapTableIsSorted");
         }
         
         if (!trapTableUsed) {
            fprintf(stderr, "Dyninst is about to crash with an assert.  Either your dyninstAPI_RT library is stripped, or you're using an older version of dyninstAPI_RT with a newer version of dyninst.  Check your DYNINSTAPI_RT_LIB enviroment variable.\n");
         }
         assert(trapTableUsed);
         assert(trapTableVersion);
         assert(trapTable);
         assert(trapTableSorted);
      }
   
      writeTrampVariable(trapTableUsed, table_used);
      writeTrampVariable(trapTableVersion, ++table_version);
      writeTrampVariable(trapTable, (unsigned long) current_table);
      writeTrampVariable(trapTableSorted, should_sort ? 1 : 0);
   }

   needs_updating = false;
}

void trampTrapMappings::allocateTable()
{
   unsigned entry_size = proc()->getAddressWidth() * 2;

   if (dynamic_cast<PCProcess *>(proc()))
   {
      //Dynamic rewriting

      //Allocate the space for the tramp mapping table, or make sure that enough
      // space already exists.
      if (table_mutatee_size > table_allocated) {
         //Free old table
         if (current_table) {
            proc()->inferiorFree(current_table);
         }
         
         //Calculate size of new table
         table_allocated = (unsigned long) (table_mutatee_size * 1.5);
         if (table_allocated < MIN_TRAP_TABLE_SIZE)
            table_allocated = MIN_TRAP_TABLE_SIZE;
         
         //allocate
         current_table = proc()->inferiorMalloc(table_allocated * entry_size);
         assert(current_table);
      }
      return;
   }

   //Static rewriting
   BinaryEdit *binedit = dynamic_cast<BinaryEdit *>(proc());
   assert(!current_table);
   assert(binedit);
   
   table_allocated = (unsigned long) table_mutatee_size;
   table_header = proc()->inferiorMalloc(table_allocated * entry_size + 
                                         sizeof(trap_mapping_header));
   trap_mapping_header header;
   header.signature = TRAP_HEADER_SIG;
   header.num_entries = table_mutatee_size;
   header.pos = -1;
   header.low_entry = 0;
   header.high_entry = 0;

   bool result = proc()->writeDataSpace((void *) table_header, 
                                        sizeof(trap_mapping_header),
                                        &header);
   assert(result);   
   current_table = table_header + sizeof(trap_mapping_header);

   SymtabAPI::Symtab *symtab = 
      binedit->getMappedObject()->parse_img()->getObject();
   if( !symtab->isStaticBinary() ) {
       symtab->addSysVDynamic(DT_DYNINST, table_header);
       symtab->addLibraryPrereq(proc()->dyninstRT_name);
      symtab->addSysVDynamic(DT_DYNINST, table_header);
      symtab->addLibraryPrereq(proc()->dyninstRT_name);
#if defined (os_windows)
      symtab->addTrapHeader_win((Address)table_header);
#endif
   }
}

bool AddressSpace::findFuncsByAddr(Address addr, std::set<func_instance*> &funcs, bool includeReloc)
{
   if (includeReloc) {
      RelocInfo ri;
      if (getRelocInfo(addr, ri)) {

         if (proc() && BPatch_defensiveMode == proc()->getHybridMode()) {
            // check that the block & function still exist
            mapped_object *obj = findObject(ri.orig);
            if (!obj) {
               return false;
            }
            std::set<block_instance*> blocks;
            if (!obj->findBlocksByAddr(ri.orig, blocks)) {
               return false; // block no longer exists
            }
         }
         if (ri.func) {
            // We cloned for some reason. Nifty.
            funcs.insert(ri.func);
         }
         else {
            // We copied a block sans function context, so...
            // grab everyone
            ri.block->getFuncs(std::inserter(funcs, funcs.end()));
         }
         return true;
      }
   }
   mapped_object *obj = findObject(addr);
   if (!obj) return false;
   return obj->findFuncsByAddr(addr, funcs);
}

bool AddressSpace::findBlocksByAddr(Address addr, std::set<block_instance *> &blocks, bool includeReloc) {
   if (includeReloc) {
      RelocInfo ri;
      if (getRelocInfo(addr, ri)) {
         blocks.insert(ri.block);
         return true;
      }
   }

   mapped_object *obj = findObject(addr);
   if (!obj) return false;
   bool ret = obj->findBlocksByAddr(addr, blocks);
   if (ret || !includeReloc)
      return ret;
   return false;
}

func_instance *AddressSpace::findFuncByEntry(const block_instance *block) {
   mapped_object *obj = findObject(block->start());
   if (!obj) return NULL;
   return obj->findFuncByEntry(block);
}

block_instance *AddressSpace::findBlockByEntry(Address a) {
   mapped_object *obj = findObject(a);
   if (!obj) return NULL;
   return obj->findBlockByEntry(a);
}

func_instance *AddressSpace::findOneFuncByAddr(Address addr) {
   std::set<func_instance *> funcs;
   if (!findFuncsByAddr(addr, funcs)) return NULL;
   if (funcs.empty()) return NULL;
   if (funcs.size() == 1) return *(funcs.begin());
   // Arbitrarily pick one...
   Address last = 0;
   func_instance *ret = NULL;
   for (std::set<func_instance *>::iterator iter = funcs.begin();
        iter != funcs.end(); ++iter) {
      if (ret == NULL ||
          ((*iter)->entryBlock()->start() > last)) {
         ret = *iter;
         last = (*iter)->entryBlock()->start();
      }
   }
   return ret;
}

func_instance *AddressSpace::findFuncByEntry(Address addr) {
   std::set<func_instance *> funcs;
   if (!findFuncsByAddr(addr, funcs)) return NULL;
   if (funcs.empty()) return NULL;

   for (std::set<func_instance *>::iterator iter = funcs.begin();
        iter != funcs.end(); ++iter) {
      if ((*iter)->entryBlock()->start() == addr) {
         return *iter;
      }
   }
   return NULL;
}


bool AddressSpace::canUseTraps()
{
   BinaryEdit *binEdit = dynamic_cast<BinaryEdit *>(this);
   if (binEdit && binEdit->getMappedObject()->parse_img()->getObject()->isStaticBinary())
      return false;

   PCProcess *pcProc = dynamic_cast<PCProcess *>(this);
   if( pcProc ) return useTraps_;

#if !defined(cap_mutatee_traps)
   return false;
#else
   return useTraps_;
#endif
}

void AddressSpace::setUseTraps(bool usetraps)
{
   useTraps_ = usetraps;
}

bool AddressSpace::needsPIC(int_variable *v)
{
   return needsPIC(v->mod()->proc());
}

bool AddressSpace::needsPIC(func_instance *f)
{
   return needsPIC(f->proc());
}

bool AddressSpace::needsPIC(AddressSpace *s)
{
   if (proc())
      return false; //Never PIC for dynamic
   if (this != s)
      return true; //Use PIC cross module
   return s->needsPIC(); //Use target module
}

bool AddressSpace::sameRegion(Address addr1, Address addr2)
{
   mapped_object *mobj = findObject(addr1);
   if (!mobj || mobj != findObject(addr2)) {
      return false;
   }
   Address baseAddr = mobj->codeBase();

   SymtabAPI::Region *reg1 = 
      mobj->parse_img()->getObject()->findEnclosingRegion( addr1 - baseAddr );

   if (!reg1 || reg1 != mobj->parse_img()->getObject()->
       findEnclosingRegion( addr2 - baseAddr )) {
      return false;
   }
   return true;
}
////////////////////////////////////////////////////////////////////////////////////////

void AddressSpace::modifyCall(block_instance *block, func_instance *newFunc, func_instance *context) {
   // Just register it for later code generation
   //callModifications_[block][context] = newFunc;
   mgr()->instrumenter()->modifyCall(block, newFunc, context);
   if (context) addModifiedFunction(context);
   else addModifiedBlock(block);
}

void AddressSpace::replaceFunction(func_instance *oldfunc, func_instance *newfunc) {
   mgr()->instrumenter()->replaceFunction(oldfunc, newfunc);
   addModifiedFunction(oldfunc);
}

bool AddressSpace::wrapFunction(func_instance *original, 
                                func_instance *wrapper,
                                SymtabAPI::Symbol *clone) {
   if (!original) return false;
   if (!wrapper) return false;
   if (!clone) return false;

   if (original->proc() != this) {
      return original->proc()->wrapFunction(original, wrapper, clone);
   }
   assert(original->proc() == this);


   // 1) Replace original with wrapper via entry point jumps;
   //    this is handled in the instrumenter. 
   // 2) Create a copy of original with the new provided name. 
   // 3) (binary editing): update the various Symtab tables
   //      with the new name.
   //    (process) replace any PLT stubs to the clone with intermodule
   //      branches to this copy. 

   // TODO: once we have PatchAPI updated a bit, break this into
   // steps 1-3. For now, keep it together. 
   mgr()->instrumenter()->wrapFunction(original, wrapper, clone->getMangledName());
   addModifiedFunction(original);

   wrappedFunctionWorklist_[original] = clone;

   return true;
}

void AddressSpace::wrapFunctionPostPatch(func_instance *func, Dyninst::SymtabAPI::Symbol *clone) {
   if (edit()) {
      func->addSymbolsForCopy();
   }
   else {
      Address newAddr = func->getWrapperSymbol()->getOffset();
      // We have copied the original function and given it the address
      // newAddr. We now need to update any references calling the clone
      // symbol and point them at newAddr. Effectively, we're acting as
      // a proactive loader. 
      
      for (unsigned i = 0; i < mapped_objects.size(); ++i) {
         // Need original to get intermodule working right. 
         mapped_objects[i]->replacePLTStub(clone, func, newAddr);
      }
   }
}

void AddressSpace::removeCall(block_instance *block, func_instance *context) {
  mgr()->instrumenter()->removeCall(block, context);
}

void AddressSpace::revertCall(block_instance *block, func_instance *context) {
  /*
   if (callModifications_.find(block) != callModifications_.end()) {
      callModifications_[block].erase(context);
   }
  */
  mgr()->instrumenter()->revertModifiedCall(block, context);
  if (context) addModifiedFunction(context);
  else addModifiedBlock(block);
}

void AddressSpace::revertReplacedFunction(func_instance *oldfunc) {
  //functionReplacements_.erase(oldfunc);
  mgr()->instrumenter()->revertReplacedFunction(oldfunc);
  addModifiedFunction(oldfunc);
}

void AddressSpace::revertWrapFunction(func_instance *wrappedfunc) {
   // Undo the instrumentation component
   mgr()->instrumenter()->revertWrappedFunction(wrappedfunc);
   addModifiedFunction(wrappedfunc);
   wrappedFunctionWorklist_.erase(wrappedfunc);
}

const func_instance *AddressSpace::isFunctionReplacement(func_instance *func) const
{
    PatchAPI::FuncModMap repFuncs = mgr_->instrumenter()->funcRepMap();
    PatchAPI::FuncModMap::const_iterator frit = repFuncs.begin();
    for (; frit != repFuncs.end(); frit++) {
        if (func == frit->second) {
            return static_cast<const func_instance*>(frit->first);
        }
    }
    return NULL;
}


using namespace Dyninst;
using namespace Relocation;

bool AddressSpace::delayRelocation() const {
   return delayRelocation_;
}

bool AddressSpace::relocate() {
   if (delayRelocation()) return true;
   
   relocation_cerr << "ADDRSPACE::Relocate called; modified functions reports "
                   << modifiedFunctions_.size() << " objects to relocate." << endl;
  if (!mapped_objects.size()) {
    relocation_cerr << "WARNING: No mapped_object in this addressSpace!\n";
    return false;
  }

  bool ret = true;
  for (std::map<mapped_object *, FuncSet>::iterator iter = modifiedFunctions_.begin();
       iter != modifiedFunctions_.end(); ++iter) {

<<<<<<< HEAD
=======
     mapped_object *obj = iter->first;
>>>>>>> de7a59d8
     FuncSet &modFuncs = iter->second;

     bool repeat = false;

     do { // add overlapping functions in a fixpoint calculation
        repeat = false;
        unsigned int num = modFuncs.size();
        FuncSet overlappingFuncs;
        for (FuncSet::iterator iter2 = modFuncs.begin(); iter2 != modFuncs.end(); ++iter2) {
           block_instance *entry = (*iter2)->entryBlock();
           entry->getFuncs(std::inserter(overlappingFuncs,overlappingFuncs.begin()));
        }
        modFuncs.insert(overlappingFuncs.begin(), overlappingFuncs.end());
        if (num < modFuncs.size()) {
           repeat = true;
        }
     } while (repeat);
     
     addModifiedRegion(iter->first);
     
     Address middle = (iter->first->codeAbs() + (iter->first->imageSize() / 2));
     
     if (!relocateInt(iter->second.begin(), iter->second.end(), middle)) {
        ret = false;
     }
     
  }

  updateMemEmulator();

  modifiedFunctions_.clear();

  for (std::map<func_instance *, Dyninst::SymtabAPI::Symbol *>::iterator foo = wrappedFunctionWorklist_.begin();
       foo != wrappedFunctionWorklist_.end(); ++foo) {
      wrapFunctionPostPatch(foo->first, foo->second);
  }
  wrappedFunctionWorklist_.clear();

  return ret;
}

// iter is some sort of functions
bool AddressSpace::relocateInt(FuncSet::const_iterator begin, FuncSet::const_iterator end, Address nearTo) {

  if (begin == end) {
    return true;
  }

  // Create a CodeMover covering these functions
  //cerr << "Creating a CodeMover" << endl;

  relocatedCode_.push_back(new CodeTracker());
  CodeMover::Ptr cm = CodeMover::create(relocatedCode_.back());
  if (!cm->addFunctions(begin, end)) return false;

  SpringboardBuilder::Ptr spb = SpringboardBuilder::createFunc(begin, end, this);

  relocation_cerr << "Debugging CodeMover (pre-transform)" << endl;
  relocation_cerr << cm->format() << endl;
  transform(cm);

  relocation_cerr << "Debugging CodeMover" << endl;
  relocation_cerr << cm->format() << endl;

  relocation_cerr << "  Entering code generation loop" << endl;
  Address baseAddr = generateCode(cm, nearTo);
  if (!baseAddr) {
    relocation_cerr << "  ERROR: generateCode returned baseAddr of " << baseAddr << ", exiting" << endl;
    return false;
  }

  if (dyn_debug_reloc || dyn_debug_write) {
      using namespace InstructionAPI;
      // Print out the buffer we just created
      cerr << "DUMPING RELOCATION BUFFER" << endl;

      Address base = baseAddr;
      InstructionDecoder deco
        (cm->ptr(),cm->size(),getArch());
      Instruction::Ptr insn = deco.decode();
      while(insn) {
        cerr << "\t" << hex << base << ": " << insn->format() << endl;
        //cerr << "\t" << hex << base << ": " << insn->format(base) << endl;
        base += insn->size();
        insn = deco.decode();
      }
      cerr << dec;
      cerr << endl;
 //     cerr << cm->format() << endl;

  }


  // Copy it in
  relocation_cerr << "  Writing " << cm->size() << " bytes of data into program at "
		  << std::hex << baseAddr << std::dec << endl;
  if (!writeTextSpace((void *)baseAddr,
		      cm->size(),
		      cm->ptr()))
    return false;

  // Now handle patching; AKA linking
  relocation_cerr << "  Patching in jumps to generated code" << endl;

  if (!patchCode(cm, spb)) {
      cerr << "Error: patching in jumps failed, ret false!" << endl;
    return false;
  }

  // Build the address mapping index
  relocatedCode_.back()->createIndices();
    
  // Kevin's stuff
  cm->extractDefensivePads(this);

  if (proc()) {
      // adjust PC if active frame is in a modified function, this 
      // forces the instrumented version of the code to execute right 
      // away and is needed for code overwrites
      
      vector<PCThread *> threads;
      proc()->getThreads(threads);

      vector<PCThread *>::const_iterator titer;
      for (titer = threads.begin();
           titer != threads.end(); 
           titer++) 
      {
          // translate thread's active PC to orig addr
          Frame tframe = (*titer)->getActiveFrame();
          Address curAddr = tframe.getPC();

          Address orig = 0;
          block_instance *block = NULL;
          func_instance *func = NULL;
          unsigned offset = 0;

          // Fill in the above
          // First, check in instrumentation
          RelocInfo ri;
          if (getRelocInfo(curAddr, ri)) {
             orig = ri.orig;
             block = ri.block;
             func = ri.func;
             // HACK: if we're in the middle of an emulation block, add that
             // offset to where we transfer to. 
             TrackerElement *te = NULL;
             for (CodeTrackers::const_iterator iter = relocatedCode_.begin();
                  iter != relocatedCode_.end(); ++iter) {
                te = (*iter)->findByReloc(curAddr);
                if (te) break;
             }
             
             if (te && te->type() == TrackerElement::emulated) {
                offset = curAddr - te->reloc();
                assert(offset < te->size());
             }
          } else {
             // In original code; do a slow and painful lookup. 
             orig = curAddr;
             mapped_object *obj = findObject(curAddr);
             if (!obj) break;
             block = obj->findOneBlockByAddr(curAddr);
             func = tframe.getFunc();
             offset = 0;
          }             

          list<Address> relocPCs;
          getRelocAddrs(orig, block, func, relocPCs, true);
          mal_printf("Found %d matches for address 0x%lx\n", relocPCs.size(), orig);
          if (!relocPCs.empty()) {
             (*titer)->changePC(relocPCs.back() + offset);
             mal_printf("Pulling active frame PC into newest relocation "
                        "orig[%lx], cur[%lx], new[%lx (0x%lx + 0x%lx)]\n", orig, 
                        tframe.getPC(), relocPCs.back() + offset, relocPCs.back(), offset);
             break;
          }
      }
  }
  
  return true;
}

bool AddressSpace::transform(CodeMover::Ptr cm) {

   if (0 && proc() && BPatch_defensiveMode != proc()->getHybridMode()) {
       adhocMovementTransformer a(this);
       cm->transform(a);
   }
   else {
       PCSensitiveTransformer pc(this, cm->priorityMap());
        cm->transform(pc);
   }

#if defined(cap_mem_emulation)
   if (emulateMem_) {
      MemEmulatorTransformer m;
      cm->transform(m);
  }
#endif

  // Add instrumentation
  relocation_cerr << "Inst transformer" << endl;
  Instrumenter i;
  cm->transform(i);

   Modification mod(mgr()->instrumenter()->callModMap(),
                    mgr()->instrumenter()->funcRepMap(),
                    mgr()->instrumenter()->funcWrapMap());
   cm->transform(mod);

  return true;

}

Address AddressSpace::generateCode(CodeMover::Ptr cm, Address nearTo) {
  // And now we start the relocation process.
  // This is at heart an iterative process, using the following
  // algorithm
  // size = code size estimate
  // done = false
  // While (!done), do
  //   addr = inferiorMalloc(size)
  //   cm.relocate(addr)
  //   if ((cm.size <= size) || (inferiorRealloc(addr, cm.size)))
  //     done = true
  //   else
  //     size = cm.size
  //     inferiorFree(addr)
  // In effect, we keep trying until we get a code generation that fits
  // in the space we have allocated.

  Address baseAddr = 0;

  codeGen genTemplate;
  genTemplate.setAddrSpace(this);
  // Set the code emitter?
  
  if (!cm->initialize(genTemplate)) {
    return 0;
  }

  while (1) {
     relocation_cerr << "   Attempting to allocate " << cm->size() << "bytes" << endl;
    unsigned size = cm->size();
    if (!size) {
        // This can happen if the only thing being moved are control flow instructions
        // (or other things that are _only_ patches)
        // inferiorMalloc horks if we hand it zero, so make sure it's non-zero.
        size = 1;
    }
    baseAddr = inferiorMalloc(size, anyHeap, nearTo);
    
    
    relocation_cerr << "   Calling CodeMover::relocate" << endl;
    if (!cm->relocate(baseAddr)) {
       // Whoa
       relocation_cerr << "   ERROR: CodeMover failed relocation!" << endl;
       return 0;
    }
    
    // Either attempt to expand or shrink...
    relocation_cerr << "   Calling inferiorRealloc to fit new size " << cm->size() 
		    << ", current base addr is " 
		    << std::hex << baseAddr << std::dec << endl;
    if (!inferiorRealloc(baseAddr, cm->size())) {
      relocation_cerr << "   ... inferiorRealloc failed, trying again" << endl;
      inferiorFree(baseAddr);
      continue;
    }
    else {
      relocation_cerr << "   ... inferiorRealloc succeeded, finished" << endl;
      break;
    }
  }
  
  if (!cm->finalize()) {
     return 0;
  }

  //addrMap.debug();

  return baseAddr;
}

bool AddressSpace::patchCode(CodeMover::Ptr cm,
			     SpringboardBuilder::Ptr spb) {
   SpringboardMap &p = cm->sBoardMap(this);
  
  // A SpringboardMap has three priority sets: Required, Suggested, and
  // NotRequired. We care about:
  // Required: all
  // Suggested: function entries
  // NotRequired: none

  std::list<codeGen> patches;

  if (!spb->generate(patches, p)) {
      cerr << "Failed springboard generation, ret false" << endl;
    return false;
  }

  springboard_cerr << "Installing " << patches.size() << " springboards!" << endl;
  for (std::list<codeGen>::iterator iter = patches.begin();
       iter != patches.end(); ++iter) 
  {
      //relocation_cerr << "Writing springboard @ " << hex << iter->startAddr() << endl;
      if (!writeTextSpace((void *)iter->startAddr(),
          iter->used(),
          iter->start_ptr())) 
      {
         // HACK: code modification will make this happen...
         return false;
      }

    mapped_object *obj = findObject(iter->startAddr());
    if (obj && runtime_lib.end() == runtime_lib.find(obj)) {
        Address objBase = obj->codeBase();
        SymtabAPI::Region * reg = obj->parse_img()->getObject()->
            findEnclosingRegion(iter->startAddr() - objBase);
        if (memEmulator_)
           memEmulator_->addSpringboard(reg, 
                                        iter->startAddr() - objBase - reg->getMemOffset(),
                                        iter->used());
    }
  }

  return true;
};

void AddressSpace::causeTemplateInstantiations() {
}

void AddressSpace::getRelocAddrs(Address orig, 
                                 block_instance *block,
                                 func_instance *func,
                                 std::list<Address> &relocs,
                                 bool getInstrumentationAddrs) const {
  springboard_cerr << "getRelocAddrs for orig addr " << hex << orig << " /w/ block start " << block->start() << dec << endl;
  for (CodeTrackers::const_iterator iter = relocatedCode_.begin();
       iter != relocatedCode_.end(); ++iter) {
    Relocation::CodeTracker::RelocatedElements reloc;
    //springboard_cerr << "\t Checking CodeTracker " << hex << *iter << dec << endl;
    if ((*iter)->origToReloc(orig, block, func, reloc)) {
      // Pick instrumentation if it's there, otherwise use the reloc instruction
       //springboard_cerr << "\t\t ... match" << endl;
       if (!reloc.instrumentation.empty() && getInstrumentationAddrs) {
          for (std::map<instPoint *, Address>::iterator iter2 = reloc.instrumentation.begin();
               iter2 != reloc.instrumentation.end(); ++iter2) {
             relocs.push_back(iter2->second);
          }
      }
      else {
        assert(reloc.instruction);
        relocs.push_back(reloc.instruction);
      }
    }
  }
}      

bool AddressSpace::getAddrInfo(Address relocAddr,
                               Address &origAddr,
                               vector<func_instance *> &origFuncs,
                               baseTramp *&baseT) 
{
   CodeTracker::RelocInfo ri;
   if (getRelocInfo(relocAddr, ri)) {
      origAddr = ri.orig;
      baseT = ri.bt;
      if (ri.func)
         origFuncs.push_back(ri.func);
      else {
         // We copied a block sans function context, so...
         // grab everyone
         ri.block->getFuncs(std::back_inserter(origFuncs));
      }
      return true;
   }      
   
   std::set<func_instance *> tmpFuncs;
   if (findFuncsByAddr(relocAddr, tmpFuncs)) {
      origAddr = relocAddr;
      std::copy(tmpFuncs.begin(), tmpFuncs.end(), std::back_inserter(origFuncs));
      baseT = NULL;
      return true;
   }
      
   return false;
}

// KEVINTODO: not clearing out entries when deleting code, and extremely slow in defensive mode, over 300 codetrackers for Yoda
bool AddressSpace::getRelocInfo(Address relocAddr,
                                RelocInfo &ri) {
  bool ret = false;
  // address is relocated (or bad), check relocation maps
  for (CodeTrackers::const_iterator iter = relocatedCode_.begin();
       iter != relocatedCode_.end(); ++iter) {
     if ((*iter)->relocToOrig(relocAddr, ri)) {
        assert(!ret);
        ret = true;
     }
  }
  return ret;
}

bool AddressSpace::inEmulatedCode(Address addr) {
  // address is relocated (or bad), check relocation maps
  for (CodeTrackers::const_iterator iter = relocatedCode_.begin();
       iter != relocatedCode_.end(); ++iter)  {
     TrackerElement *te = (*iter)->findByReloc(addr);
     if (te) {
        if (te->type() == TrackerElement::emulated ||
            te->type() == TrackerElement::instrumentation) {
           return true;
        }
     }
  }
  return false;
}

void AddressSpace::addModifiedFunction(func_instance *func) {
  assert(func->obj());

  modifiedFunctions_[func->obj()].insert(func);
}

void AddressSpace::addModifiedBlock(block_instance *block) {
   // TODO someday this will decouple from functions. Until
   // then...
   std::list<func_instance *> tmp;
   block->getFuncs(std::back_inserter(tmp));
   for (std::list<func_instance *>::iterator iter = tmp.begin();
        iter != tmp.end(); ++iter) {
      addModifiedFunction(*iter);
   }
}


void AddressSpace::addDefensivePad(block_instance *callBlock, func_instance *callFunc,
                                   Address padStart, unsigned size) {
  // We want to register these in terms of a block_instance that the pad ends, but 
  // the CFG can change out from under us; therefore, for lookup we use an instPoint
  // as they are invariant. 
   instPoint *point = instPoint::preCall(callFunc, callBlock);
   if (!point) {
      cerr << "Error: no preCall point for " << callBlock->long_format() << endl;
      return;
   }

   mal_printf("Adding pad for callBlock [%lx %lx), pad at 0%lx\n", 
              callBlock->start(), callBlock->end(), padStart);

   forwardDefensiveMap_[callBlock->last()][callFunc].insert(std::make_pair(padStart, size));
   std::pair<func_instance*,Address> padContext;
   padContext.first = callFunc;
   padContext.second = callBlock->last();
   reverseDefensiveMap_.insert(padStart, padStart+size, padContext);
}

void AddressSpace::getPreviousInstrumentationInstances(baseTramp *bt,
						       std::set<Address>::iterator &b,
						       std::set<Address>::iterator &e) {
  b = instrumentationInstances_[bt].begin();
  e = instrumentationInstances_[bt].end();
  return;
}

void AddressSpace::addInstrumentationInstance(baseTramp *bt,
					      Address a) {
  instrumentationInstances_[bt].insert(a);
}

void AddressSpace::addAllocatedRegion(Address start, unsigned size) {
   if (memEmulator_) memEmulator_->addAllocatedRegion(start, size);
}

void AddressSpace::addModifiedRegion(mapped_object *obj) {
   if (memEmulator_) memEmulator_->addRegion(obj);
   return;
}

void AddressSpace::updateMemEmulator() {
   if (memEmulator_) memEmulator_->update();
}

MemoryEmulator * AddressSpace::getMemEm() {
    return memEmulator_;
}

// create stub edge set which is: all edges such that: 
//     e->trg() in owBlocks and e->src() not in delBlocks, 
//     in which case, choose stub from among e->src()->sources()
std::map<func_instance*,vector<edgeStub> > 
AddressSpace::getStubs(const std::list<block_instance *> &owBlocks,
                       const std::set<block_instance*> &delBlocks,
                       const std::list<func_instance*> &deadFuncs)
{
    std::map<func_instance*,vector<edgeStub> > stubs;
    std::set<ParseAPI::Edge*> stubEdges;
    std::set<ParseAPI::Edge*> visited;

    for (list<block_instance*>::const_iterator bit = owBlocks.begin();
         bit != owBlocks.end(); 
         bit++) 
    {
        // if the overwritten block is in a dead func, we won't find a stub
        bool inDeadFunc = false;
        set<func_instance*> bFuncs;
        (*bit)->getFuncs(std::inserter(bFuncs,bFuncs.end()));
        for (list<func_instance*>::const_iterator dfit = deadFuncs.begin();
             dfit != deadFuncs.end(); dfit++) 
        {
           if (bFuncs.end() != bFuncs.find(*dfit)) {
              inDeadFunc = true;
              break;
           }
        }
        if (inDeadFunc) {
           mal_printf("block [%lx %lx) is in a dead function, will not reparse\n", 
                      (*bit)->start(), (*bit)->end());
           continue;
        }

        using namespace ParseAPI;
        bool foundStub = false;
        parse_block *curImgBlock = (*bit)->llb();
        Address base = (*bit)->start() - curImgBlock->firstInsnOffset();
        const Block::edgelist & sourceEdges = curImgBlock->sources();

        // search for stubs in all functions containing the overwritten block
        for (set<func_instance*>::iterator fit = bFuncs.begin();
             !foundStub && fit != bFuncs.end();
             fit++)
        {
            // build "srcList" worklist
            SingleContext epred_((*fit)->ifunc(),true,true);
            Intraproc epred(&epred_);
            std::list<ParseAPI::Edge*> srcList;
            for(Block::edgelist::iterator eit = sourceEdges.begin(&epred); eit != sourceEdges.end(); ++eit) {
               if (visited.find(*eit) == visited.end()) {
                  srcList.push_back(*eit);
                  visited.insert(*eit);
               }
            }

            // find all stub blocks for this edge
            for (list<ParseAPI::Edge*>::iterator eit = srcList.begin(); eit != srcList.end(); eit++) {
                parse_block *isrc = (parse_block*)((*eit)->src());
                block_instance *src = (*fit)->obj()->findBlockByEntry(base + isrc->start());
                assert(src);

                if ( delBlocks.end() == delBlocks.find(src) ) {
                   if (stubEdges.find(*eit) == stubEdges.end()) {
                      edgeStub st(src, (*eit)->trg()->start() + base, (*eit)->type());
                      stubs[*fit].push_back(st);
                      foundStub = true;
                   }
                } 
                else {
                   const Block::edgelist &srcSrcs = isrc->sources();
                   for (Block::edgelist::iterator sit = srcSrcs.begin(&epred);
                        sit != srcSrcs.end();
                        sit++)
                   {
                      if (visited.find(*sit) == visited.end()) {
                         srcList.push_back(*sit);
                         visited.insert(*sit);
                      }
                   }
                }
            }
        }
    }
    return stubs;
}

/* PatchAPI Stuffs */
void AddressSpace::initPatchAPI(mapped_object* aout) {
   DynAddrSpace* addr_space = DynAddrSpace::create(aout);
   assert(addr_space);

  mgr_ = PatchMgr::create(addr_space,
                          new DynInstrumenter,
                          new DynPointMaker);

   patcher_ = Patcher::create(mgr_);

   assert(mgr());
   mgr()->instrumenter()->callModMap().clear();
   mgr()->instrumenter()->funcRepMap().clear();
   mgr()->instrumenter()->funcWrapMap().clear();
}

bool AddressSpace::patch(AddressSpace* as) {
   return as->patcher()->commit();
}

void AddressSpace::addMappedObject(mapped_object* obj) {
  mapped_objects.push_back(obj);
  dynamic_cast<DynAddrSpace*>(mgr_->as())->loadLibrary(obj);
}


bool uninstrument(Dyninst::PatchAPI::Instance::Ptr inst) {
   instPoint *point = IPCONV(inst->point());
   bool ret = point->remove(inst);
   if (!ret) return false;
   point->markModified();
   return true;

}<|MERGE_RESOLUTION|>--- conflicted
+++ resolved
@@ -1703,10 +1703,6 @@
   for (std::map<mapped_object *, FuncSet>::iterator iter = modifiedFunctions_.begin();
        iter != modifiedFunctions_.end(); ++iter) {
 
-<<<<<<< HEAD
-=======
-     mapped_object *obj = iter->first;
->>>>>>> de7a59d8
      FuncSet &modFuncs = iter->second;
 
      bool repeat = false;
