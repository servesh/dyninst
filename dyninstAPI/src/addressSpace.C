/*
 * Copyright (c) 1996-2011 Barton P. Miller
 * 
 * We provide the Paradyn Parallel Performance Tools (below
 * described as "Paradyn") on an AS IS basis, and do not warrant its
 * validity or performance.  We reserve the right to update, modify,
 * or discontinue this software at any time.  We shall have no
 * obligation to supply such updates or modifications or any other
 * form of support to you.
 * 
 * By your use of Paradyn, you understand and agree that we (or any
 * other person or entity with proprietary rights in Paradyn) are
 * under no obligation to provide either maintenance services,
 * update services, notices of latent defects, or correction of
 * defects for Paradyn.
 * 
 * This library is free software; you can redistribute it and/or
 * modify it under the terms of the GNU Lesser General Public
 * License as published by the Free Software Foundation; either
 * version 2.1 of the License, or (at your option) any later version.
 * 
 * This library is distributed in the hope that it will be useful,
 * but WITHOUT ANY WARRANTY; without even the implied warranty of
 * MERCHANTABILITY or FITNESS FOR A PARTICULAR PURPOSE.  See the GNU
 * Lesser General Public License for more details.
 * 
 * You should have received a copy of the GNU Lesser General Public
 * License along with this library; if not, write to the Free Software
 * Foundation, Inc., 51 Franklin Street, Fifth Floor, Boston, MA 02110-1301 USA
 */

#include "addressSpace.h"
#include "codeRange.h"
#include "process.h"
#include "function.h"
#include "binaryEdit.h"
#include "miniTramp.h"
#include "baseTramp.h"

#include "instPoint.h"

// Two-level codeRange structure
#include "mapped_object.h"
#include "mapped_module.h"
#include "InstructionDecoder.h"
#include "Instruction.h"

#include "dynutil/h/AST.h"
#include "Relocation/CodeMover.h"
#include "Relocation/Springboard.h"
#include "Relocation/Transformers/Include.h"
#include "Relocation/CodeTracker.h"

#include "MemoryEmulator/memEmulator.h"
#include "parseAPI/h/CodeObject.h"
#include <boost/tuple/tuple.hpp>

#include "PatchMgr.h"
#include "Patching.h"
#include "Relocation/DynAddrSpace.h"
#include "Relocation/DynPointMaker.h"
#include "Relocation/DynObject.h"
#include "Relocation/DynInstrumenter.h"

// Implementations of non-virtual functions in the address space
// class.

using namespace Dyninst;
using PatchAPI::DynObjectPtr;
using PatchAPI::DynObject;
using PatchAPI::DynAddrSpace;
using PatchAPI::DynAddrSpacePtr;
using PatchAPI::PatchMgr;
using PatchAPI::Patcher;
using PatchAPI::PointMakerPtr;
using PatchAPI::DynInstrumenterPtr;
using PatchAPI::DynInstrumenter;

AddressSpace::AddressSpace () :
    trapMapping(this),
    useTraps_(true),
    trampGuardBase_(NULL),
    up_ptr_(NULL),
    costAddr_(0),
    memEmulator_(NULL),
    emulateMem_(false),
    emulatePC_(false),
    delayRelocation_(false)
{
   if ( getenv("DYNINST_EMULATE_MEMORY") ) {
       printf("emulating memory & pc\n");
       memEmulator_ = new MemoryEmulator(this);
       emulateMem_ = true;
       emulatePC_ = true;
   }
}

AddressSpace::~AddressSpace() {
    if (memEmulator_)
      delete memEmulator_;
}

process *AddressSpace::proc() {
    return dynamic_cast<process *>(this);
}

BinaryEdit *AddressSpace::edit() {
    return dynamic_cast<BinaryEdit *>(this);
}

// Fork constructor - and so we can assume a parent "process"
// rather than "address space"
void AddressSpace::copyAddressSpace(process *parent) {
   deleteAddressSpace();

    // This is only defined for process->process copy
    // until someone can give a good reason for copying
    // anything else...

    assert(proc());

    mapped_object *par_aout = parent->getAOut();
    mapped_object *child_aout = new mapped_object(par_aout, proc());
    initPatchAPI(child_aout);
    addMappedObject(child_aout);

    // Mapped objects first
    for (unsigned i = 0; i < parent->mapped_objects.size(); i++) {
        mapped_object *par_obj = parent->mapped_objects[i];
        if (parent->getAOut() != par_obj) {
          mapped_object *child_obj = new mapped_object(par_obj, proc());
          assert(child_obj);
          addMappedObject(child_obj);
        }
        // This clones funcs, which then clone instPoints, which then 
        // clone baseTramps, which then clones miniTramps.
    }


    // Clone the tramp guard base
    trampGuardBase_ = new int_variable(parent->trampGuardBase_, getAOut()->getDefaultModule());

    /////////////////////////
    // Inferior heap
    /////////////////////////

    heap_ = inferiorHeap(parent->heap_);
    heapInitialized_ = parent->heapInitialized_;

    /////////////////////////
    // Trap mappings
    /////////////////////////
    trapMapping.copyTrapMappings(& (parent->trapMapping));

    /////////////////////////
    // Overly complex code tracking system
    /////////////////////////
    for (CodeTrackers::iterator iter = parent->relocatedCode_.begin();
         iter != parent->relocatedCode_.end(); ++iter) {
       // Efficiency; this avoids a spurious copy of the entire
       // CodeTracker. 

       relocatedCode_.push_back(Relocation::CodeTracker::fork(*iter, this));
    }
    
    // Let's assume we're not forking _in the middle of instrumentation_
    // (good Lord), and so leave modifiedFunctions_ alone.
    /*
    for (CallModMap::iterator iter = parent->callModifications_.begin(); 
         iter != parent->callModifications_.end(); ++iter) {
       // Need to forward map the lot
       block_instance *newB = findBlock(iter->first->llb());
       for (std::map<func_instance *, func_instance *>::iterator iter2 = iter->second.begin();
            iter2 != iter->second.end(); ++iter2) {
          func_instance *context = (iter2->first == NULL) ? NULL : findFunction(iter2->first->ifunc());
          func_instance *target = (iter2->second == NULL) ? NULL : findFunction(iter2->second->ifunc());
          callModifications_[newB][context] = target;
       }
    }
    */

    assert(parent->mgr());
    PatchAPI::CallModMap& cmm = parent->mgr()->instrumenter()->callModMap();
    for (PatchAPI::CallModMap::iterator iter = cmm.begin(); iter != cmm.end(); ++iter) {
       // Need to forward map the lot
      block_instance *newB = findBlock(SCAST_BI(iter->first)->llb());
      for (std::map<PatchFunction*, PatchFunction*>::iterator iter2 = iter->second.begin();
            iter2 != iter->second.end(); ++iter2) {
        func_instance *context = (SCAST_FI(iter2->first) == NULL) ? NULL : findFunction(SCAST_FI(iter2->first)->ifunc());
        func_instance *target = (SCAST_FI(iter2->second) == NULL) ? NULL : findFunction(SCAST_FI(iter2->second)->ifunc());
        cmm[newB][context] = target;
       }
    }

    PatchAPI::FuncModMap& frm = parent->mgr()->instrumenter()->funcRepMap();
    for (PatchAPI::FuncModMap::iterator iter = frm.begin(); iter != frm.end(); ++iter) {
      func_instance *from = findFunction(SCAST_FI(iter->first)->ifunc());
      func_instance *to = findFunction(SCAST_FI(iter->second)->ifunc());
      frm[from] = to;
    }

    PatchAPI::FuncWrapMap& fwm = parent->mgr()->instrumenter()->funcWrapMap();
    for (PatchAPI::FuncWrapMap::iterator iter = fwm.begin(); iter != fwm.end(); ++iter) {
      func_instance *from = findFunction(SCAST_FI(iter->first)->ifunc());
      func_instance *to = findFunction(SCAST_FI(iter->second.first)->ifunc());
      fwm[from] = std::make_pair(to, iter->second.second);
    }

    if (memEmulator_) assert(0 && "FIXME!");
    emulateMem_ = parent->emulateMem_;
    emulatePC_ = parent->emulatePC_;
}

void AddressSpace::deleteAddressSpace() {
   // Methodically clear everything we have - it all went away
   // We have the following member variables:

   // bool heapInitialized_
   // inferiorHeap heap_

   heapInitialized_ = false;
   heap_.clear();
   for (unsigned i = 0; i < mapped_objects.size(); i++) 
      delete mapped_objects[i];

   mapped_objects.clear();

   runtime_lib.clear();

   trampGuardBase_ = NULL;
   trampGuardAST_ = AstNodePtr();

   // up_ptr_ is untouched
   costAddr_ = 0;
   for (CodeTrackers::iterator iter = relocatedCode_.begin(); 
        iter != relocatedCode_.end(); ++iter) {
      delete *iter;
   }
   relocatedCode_.clear();
   modifiedFunctions_.clear();
   forwardDefensiveMap_.clear();
   reverseDefensiveMap_.clear();
   instrumentationInstances_.clear();

   if (memEmulator_) delete memEmulator_;
   memEmulator_ = NULL;
}



// Returns the named symbol from the image or a shared object
bool AddressSpace::getSymbolInfo( const std::string &name, int_symbol &ret ) 
{
   for (unsigned i = 0; i < mapped_objects.size(); i++) {
      if (mapped_objects[i]->getSymbolInfo( name, ret ))
         return true;
   }
   return false;
}

bool heapItemLessByAddr(const heapItem *a, const heapItem *b)
{
   if (a->addr < b->addr) {
      return true;
   }
   return false;
}

//////////////////////////////////////////////////////////////////////////////
// Memory allocation routines
//////////////////////////////////////////////////////////////////////////////


void AddressSpace::inferiorFreeCompact() {
   pdvector<heapItem *> &freeList = heap_.heapFree;
   unsigned i, nbuf = freeList.size();

   /* sort buffers by address */
#if defined (cap_use_pdvector)
   VECTOR_SORT(freeList, heapItemCmpByAddr);
#else
   VECTOR_SORT(freeList, heapItemLessByAddr);
#endif


   /* combine adjacent buffers */
   bool needToCompact = false;
   for (i = 1; i < freeList.size(); i++) {
      heapItem *h1 = freeList[i-1];
      heapItem *h2 = freeList[i];
      assert(h1->length != 0);
      if (h1->addr + h1->length > h2->addr) {
         fprintf(stderr, "Error: heap 1 (%p) (0x%p to 0x%p) overlaps heap 2 (%p) (0x%p to 0x%p)\n",
                 h1,
                 (void *)h1->addr, (void *)(h1->addr + h1->length),
                 h2,
                 (void *)h2->addr, (void *)(h2->addr + h2->length));
      }
      assert(h1->addr + h1->length <= h2->addr);
      if (h1->addr + h1->length == h2->addr
          && h1->type == h2->type) {
         h2->addr = h1->addr;
         h2->length = h1->length + h2->length;
         h1->length = 0;
         nbuf--;
         needToCompact = true;
      }
   }

   /* remove any absorbed (empty) buffers */ 
   if (needToCompact) {
      pdvector<heapItem *> cleanList;
      unsigned end = freeList.size();
      for (i = 0; i < end; i++) {
         heapItem *h1 = freeList[i];
         if (h1->length != 0) {
            cleanList.push_back(h1);
         } else {
            delete h1;
         }
      }
      assert(cleanList.size() == nbuf);
      for (i = 0; i < nbuf; i++) {
         freeList[i] = cleanList[i];
      }
      freeList.resize(nbuf);
      assert(freeList.size() == nbuf);
   }
}
    
int AddressSpace::findFreeIndex(unsigned size, int type, Address lo, Address hi) {
   // type is a bitmask: match on any bit in the mask
   pdvector<heapItem *> &freeList = heap_.heapFree;
    
   int best = -1;
   for (unsigned i = 0; i < freeList.size(); i++) {
      heapItem *h = freeList[i];
      // check if free block matches allocation constraints
      // Split out to facilitate debugging
      infmalloc_printf("%s[%d]: comparing heap %d: 0x%lx-0x%lx/%d to desired %d bytes in 0x%lx-0x%lx/%d\n",
                       FILE__, __LINE__, 
                       i,
                       h->addr, 
                       h->addr + h->length,
                       h->type,
                       size,
                       lo, 
                       hi,
                       type);
      if (h->addr >= lo &&
          (h->addr + size - 1) <= hi &&
          h->length >= size &&
          h->type & type) {
         if (best == -1)
            best = i;
         // check for better match
         if (h->length < freeList[best]->length) best = i;
      }
   }
   infmalloc_printf("%s[%d]: returning match %d\n", FILE__, __LINE__, best);
   return best;
}

void AddressSpace::addHeap(heapItem *h) {
   heap_.bufferPool.push_back(h);
   heapItem *h2 = new heapItem(h);
   h2->status = HEAPfree;
   heap_.heapFree.push_back(h2);
   heap_.totalFreeMemAvailable += h2->length;

   if (h->dynamic) {
      addAllocatedRegion(h->addr, h->length);
   }
}

void AddressSpace::initializeHeap() {
   // (re)initialize everything 
   heap_.heapActive.clear();
   heap_.heapFree.resize(0);
   heap_.disabledList.resize(0);
   heap_.disabledListTotalMem = 0;
   heap_.freed = 0;
   heap_.totalFreeMemAvailable = 0;

   heapInitialized_ = true;
}

/* returns true if memory was allocated for a variable starting at address
   "block", otherwise returns false
*/
bool AddressSpace::isInferiorAllocated(Address block) {
   heapItem *h = NULL;  
   return heap_.heapActive.find(block, h);
}

Address AddressSpace::inferiorMallocInternal(unsigned size,
                                             Address lo,
                                             Address hi,
                                             inferiorHeapType type) {
   infmalloc_printf("%s[%d]: inferiorMallocInternal, %d bytes, type %d, between 0x%lx - 0x%lx\n",
                    FILE__, __LINE__, size, type, lo, hi);
   int freeIndex = findFreeIndex(size, type, lo, hi);
   if (freeIndex == -1) return 0; // Failure is often an option


   // adjust active and free lists
   assert(freeIndex != -1);
   heapItem *h = heap_.heapFree[freeIndex];
   assert(h);
    
   // remove allocated buffer from free list
   if (h->length != size) {
      // size mismatch: put remainder of block on free list
      heapItem *rem = new heapItem(h);
      rem->addr += size;
      rem->length -= size;
      heap_.heapFree[freeIndex] = rem;
   } else {
      // size match: remove entire block from free list
      unsigned last = heap_.heapFree.size();
      heap_.heapFree[freeIndex] = heap_.heapFree[last-1];
      heap_.heapFree.resize(last-1);
   }
   // add allocated block to active list
   h->length = size;
   h->status = HEAPallocated;
   heap_.heapActive[h->addr] = h;
   // bookkeeping
   heap_.totalFreeMemAvailable -= size;
   assert(h->addr);
    
   return(h->addr);
}

void AddressSpace::inferiorFreeInternal(Address block) {
   // find block on active list
   infmalloc_printf("%s[%d]: inferiorFree for block at 0x%lx\n", FILE__, __LINE__, block);
   heapItem *h = NULL;  
   if (!heap_.heapActive.find(block, h)) {
      // We can do this if we're at process teardown.
      return;
   }
   assert(h);
    
   // Remove from the active list
   heap_.heapActive.undef(block);
    
   // Add to the free list
   h->status = HEAPfree;
   heap_.heapFree.push_back(h);
   heap_.totalFreeMemAvailable += h->length;
   heap_.freed += h->length;
   infmalloc_printf("%s[%d]: Freed block from 0x%lx - 0x%lx, %d bytes, type %d\n",
                    FILE__, __LINE__,
                    h->addr,
                    h->addr + h->length,
                    h->length,
                    h->type);
}

void AddressSpace::inferiorMallocAlign(unsigned &size) {
   // Align to the process word
   unsigned alignment = (getAddressWidth() - 1);
   size = (size + alignment) & ~alignment;
}
    
bool AddressSpace::inferiorReallocInternal(Address block, unsigned newSize) {
#if defined (cap_dynamic_heap)
   // This is why it's not a reference...
   inferiorMallocAlign(newSize);
#endif
    
   infmalloc_printf("%s[%d]: inferiorRealloc for block 0x%lx, new size %d\n",
                    FILE__, __LINE__, block, newSize);

   // find block on active list
   heapItem *h = NULL;  
   if (!heap_.heapActive.find(block, h)) {
      // We can do this if we're at process teardown.
      infmalloc_printf("%s[%d]: inferiorRealloc unable to find block, returning\n", FILE__, __LINE__);
      return false;
   }
   assert(h);
   infmalloc_printf("%s[%d]: inferiorRealloc found block with addr 0x%lx, length %d\n",
                    FILE__, __LINE__, h->addr, h->length);

   if (h->length == newSize)
      return true;
   else if (h->length > newSize) {
      // Shrink the block
      return inferiorShrinkBlock(h, block, newSize);
   }
   else {
      // See if we can grow this block
      return inferiorExpandBlock(h, block, newSize);
   }
}

bool AddressSpace::inferiorShrinkBlock(heapItem *h, 
				       Address block, 
				       unsigned newSize) {

   // We make a new "free" block that is the end of this one.
   Address freeStart = block + newSize;
   Address succAddr = h->addr + h->length;
   int shrink = h->length - newSize;
    
   assert(shrink > 0);
    
   h->length = newSize;
    
   // New speedy way. Find the block that is the successor of the
   // active block; if it exists, simply enlarge it "downwards". Otherwise,
   // make a new block. 
   heapItem *succ = NULL;
   for (unsigned i = 0; i < heap_.heapFree.size(); i++) {
      heapItem *tmp = heap_.heapFree[i];
      assert(tmp);
      if (tmp->addr == succAddr) {
         succ = tmp;
         break;
      }
   }
   if (succ != NULL) {
      infmalloc_printf("%s[%d]: enlarging existing block; old 0x%lx - 0x%lx (%d), new 0x%lx - 0x%lx (%d)\n",
                       FILE__, __LINE__,
                       succ->addr,
                       succ->addr + succ->length,
                       succ->addr,
                       succ->addr - shrink,
                       succ->addr + succ->length,
                       succ->length + shrink);


      succ->addr -= shrink;
      succ->length += shrink;
   }
   else {
      // Must make a new block to represent the free memory
      infmalloc_printf("%s[%d]: inferiorRealloc: creating new block 0x%lx to 0x%lx (%d), type %d\n",
                       FILE__, __LINE__, 
                       freeStart, 
                       freeStart + shrink,
                       shrink,
                       h->type);

      heapItem *freeEnd = new heapItem(freeStart,
                                       shrink,
                                       h->type,
                                       h->dynamic,
                                       HEAPfree);
      heap_.heapFree.push_back(freeEnd);
   }

   heap_.totalFreeMemAvailable += shrink;
   heap_.freed += shrink;

   return true;
}    

bool AddressSpace::inferiorExpandBlock(heapItem *h, 
				       Address, 
				       unsigned newSize) {
   // We attempt to find a free block that immediately succeeds
   // this one. If we find such a block we expand this block into
   // the next; if this is possible we return true. Otherwise
   // we return false.

   Address succAddr = h->addr + h->length;
   int expand = newSize - h->length;
   assert(expand > 0);
    
   // New speedy way. Find the block that is the successor of the
   // active block; if it exists, simply enlarge it "downwards". Otherwise,
   // make a new block. 
   heapItem *succ = NULL;
   for (unsigned i = 0; i < heap_.heapFree.size(); i++) {
      heapItem *tmp = heap_.heapFree[i];
      assert(tmp);
      if (tmp->addr == succAddr) {
         succ = tmp;
         break;
      }
   }
   if (succ != NULL) {
      if (succ->length < (unsigned) expand) {
         // Can't fit
         return false;
      }
      Address newFreeBase = succAddr + expand;
      int newFreeLen = succ->length - expand;
      succ->addr = newFreeBase;
      succ->length = newFreeLen;
   }
   else {
      return false;
   }

   heap_.totalFreeMemAvailable -= expand;
  
   return true;
}    

/////////////////////////////////////////
// Function lookup...
/////////////////////////////////////////

bool AddressSpace::findFuncsByAll(const std::string &funcname,
                                  pdvector<func_instance *> &res,
                                  const std::string &libname) { // = "", btw
    
   unsigned starting_entries = res.size(); // We'll return true if we find something
   for (unsigned i = 0; i < mapped_objects.size(); i++) {
      if (libname == "" ||
          mapped_objects[i]->fileName() == libname.c_str() ||
          mapped_objects[i]->fullName() == libname.c_str()) {
         const pdvector<func_instance *> *pretty = mapped_objects[i]->findFuncVectorByPretty(funcname);
         if (pretty) {
            // We stop at first match...
            for (unsigned pm = 0; pm < pretty->size(); pm++) {
               res.push_back((*pretty)[pm]);
            }
         }
         else {
            const pdvector<func_instance *> *mangled = mapped_objects[i]->findFuncVectorByMangled(funcname);
            if (mangled) {
               for (unsigned mm = 0; mm < mangled->size(); mm++) {
                  res.push_back((*mangled)[mm]);
               }
            }
         }
      }
   }

   return (res.size() != starting_entries);
}


bool AddressSpace::findFuncsByPretty(const std::string &funcname,
                                     pdvector<func_instance *> &res,
                                     const std::string &libname) { // = "", btw

   unsigned starting_entries = res.size(); // We'll return true if we find something

   for (unsigned i = 0; i < mapped_objects.size(); i++) {
      if (libname == "" ||
          mapped_objects[i]->fileName() == libname.c_str() ||
          mapped_objects[i]->fullName() == libname.c_str()) {
         const pdvector<func_instance *> *pretty = mapped_objects[i]->findFuncVectorByPretty(funcname);
         if (pretty) {
            // We stop at first match...
            for (unsigned pm = 0; pm < pretty->size(); pm++) {
               res.push_back((*pretty)[pm]);
            }
         }
      }
   }
   return res.size() != starting_entries;
}


bool AddressSpace::findFuncsByMangled(const std::string &funcname,
                                      pdvector<func_instance *> &res,
                                      const std::string &libname) { // = "", btw
   unsigned starting_entries = res.size(); // We'll return true if we find something

   for (unsigned i = 0; i < mapped_objects.size(); i++) {
      if (libname == "" ||
          mapped_objects[i]->fileName() == libname.c_str() ||
          mapped_objects[i]->fullName() == libname.c_str()) {
         const pdvector<func_instance *> *mangled = 
            mapped_objects[i]->findFuncVectorByMangled(funcname);
         if (mangled) {
            for (unsigned mm = 0; mm < mangled->size(); mm++) {
               res.push_back((*mangled)[mm]);
            }
         }
      }
   }
   return res.size() != starting_entries;
}

func_instance *AddressSpace::findOnlyOneFunction(const string &name,
                                                 const string &lib,
                                                 bool /*search_rt_lib*/) 
{
   assert(mapped_objects.size());

   pdvector<func_instance *> allFuncs;

   if (!findFuncsByAll(name.c_str(), allFuncs, lib.c_str()))
      return NULL;

   if (allFuncs.size() > 1) 
   {
      //cerr << "Warning: multiple matches for " << name << ", returning first" << endl;
   }

   return allFuncs[0];
}

/////////////////////////////////////////
// Variable lookup...
/////////////////////////////////////////

bool AddressSpace::findVarsByAll(const std::string &varname,
                                 pdvector<int_variable *> &res,
                                 const std::string &libname) { // = "", btw
   unsigned starting_entries = res.size(); // We'll return true if we find something
    
   for (unsigned i = 0; i < mapped_objects.size(); i++) {
      if (libname == "" ||
          mapped_objects[i]->fileName() == libname.c_str() ||
          mapped_objects[i]->fullName() == libname.c_str()) {
         const pdvector<int_variable *> *pretty = mapped_objects[i]->findVarVectorByPretty(varname);
         if (pretty) {
            // We stop at first match...
            for (unsigned pm = 0; pm < pretty->size(); pm++) {
               res.push_back((*pretty)[pm]);
            }
         }
         else {
            const pdvector<int_variable *> *mangled = mapped_objects[i]->findVarVectorByMangled(varname);
            if (mangled) {
               for (unsigned mm = 0; mm < mangled->size(); mm++) {
                  res.push_back((*mangled)[mm]);
               }
            }
         }
      }
   }

   return res.size() != starting_entries;
}



// Get me a pointer to the instruction: the return is a local
// (mutator-side) store for the mutatee. This may duck into the local
// copy for images, or a relocated function's self copy.
// TODO: is this really worth it? Or should we just use ptrace?

void *AddressSpace::getPtrToInstruction(const Address addr) const {
   mapped_object *obj = findObject(addr);
   if (obj) return obj->getPtrToInstruction(addr);

   fprintf(stderr,"[%s:%d] failed to find matching range for address %lx\n",
           FILE__,__LINE__,addr);
   assert(0);
   return NULL;
}

bool AddressSpace::isCode(const Address addr) const {
   mapped_object *obj = findObject(addr);
   if (!obj) return false;

   Address objStart = obj->codeAbs();
   Address objEnd;
   if (BPatch_defensiveMode == obj->hybridMode()) {
      objEnd = obj->memoryEnd();
   } else {
      objEnd = objStart + obj->imageSize();
   }

   return (addr >= objStart && addr <= objEnd);

}
bool AddressSpace::isData(const Address addr) const {
   mapped_object *obj = findObject(addr);
   if (!obj) return false;
   
   Address dataStart = obj->dataAbs();
   if (addr >= dataStart &&
       addr < (dataStart + obj->dataSize())) return true;
   return false;
}

bool AddressSpace::isValidAddress(const Address addr) const {
   mapped_object *obj = findObject(addr);
   if (!obj) return false;
   if ( obj->parse_img()->getObject()->isCode(addr - obj->codeBase()) ||
        obj->parse_img()->getObject()->isData(addr - obj->dataBase())   )
      return true;
   return false;
}

mapped_object *AddressSpace::findObject(Address addr) const {
   for (unsigned i=0; i<mapped_objects.size(); i++)
   {
      Address objStart = mapped_objects[i]->codeAbs();
      Address objEnd; // calculate objEnd
      if (BPatch_defensiveMode == mapped_objects[i]->hybridMode()) {
         objEnd = mapped_objects[i]->memoryEnd();
      } else {
         objEnd = objStart + mapped_objects[i]->imageSize();
      }

      if (addr >= objStart && addr < objEnd)
      {
         return mapped_objects[i];
      }
   }
   return NULL;
}

mapped_object *AddressSpace::findObject(const ParseAPI::CodeObject *co) const {
   mapped_object *obj = 
      findObject(static_cast<ParseAPI::SymtabCodeSource*>(co->cs())->
                 getSymtabObject()->file());
   return obj;
}

func_instance *AddressSpace::findFunction(parse_func *ifunc) {
   assert(ifunc);

   return findObject(ifunc->obj())->findFunction(ifunc);
}

block_instance *AddressSpace::findBlock(parse_block *iblk) {
   assert(iblk);

   return findObject(iblk->obj())->findBlock(iblk);
}

edge_instance *AddressSpace::findEdge(ParseAPI::Edge *iedge) {
   assert(iedge);
   return findObject(iedge->src()->obj())->findEdge(iedge);
}

// findModule: returns the module associated with mod_name 
// this routine checks both the a.out image and any shared object
// images for this resource
mapped_module *AddressSpace::findModule(const std::string &mod_name, bool wildcard)
{
   // KLUDGE: first search any shared libraries for the module name 
   //  (there is only one module in each shared library, and that 
   //  is the library name)
   for(u_int j=0; j < mapped_objects.size(); j++){
      mapped_module *mod = mapped_objects[j]->findModule(mod_name.c_str(), wildcard);
      if (mod) {
         return (mod);
      }
   }
   return NULL;
}

// findObject: returns the object associated with obj_name 
// This just iterates over the mapped object vector
mapped_object *AddressSpace::findObject(const std::string &obj_name, bool wildcard) const
{
   for(u_int j=0; j < mapped_objects.size(); j++){
      if (mapped_objects[j]->fileName() == obj_name.c_str() ||
          mapped_objects[j]->fullName() == obj_name.c_str() ||
          (wildcard &&
           (wildcardEquiv(obj_name, mapped_objects[j]->fileName()) ||
            wildcardEquiv(obj_name, mapped_objects[j]->fullName()))))
         return mapped_objects[j];
   }
   return NULL;
}

// findObject: returns the object associated with obj_name 
// This just iterates over the mapped object vector
mapped_object *AddressSpace::findObject(fileDescriptor desc) const
{
   for(u_int j=0; j < mapped_objects.size(); j++){
      if (desc == mapped_objects[j]->getFileDesc()) 
         return mapped_objects[j];
   }
   return NULL;
}

// getAllFunctions: returns a vector of all functions defined in the
// a.out and in the shared objects

void AddressSpace::getAllFunctions(pdvector<func_instance *> &funcs) {
   for (unsigned i = 0; i < mapped_objects.size(); i++) {
      mapped_objects[i]->getAllFunctions(funcs);
   }
}
      
// getAllModules: returns a vector of all modules defined in the
// a.out and in the shared objects

void AddressSpace::getAllModules(pdvector<mapped_module *> &mods){
   for (unsigned i = 0; i < mapped_objects.size(); i++) {
      const pdvector<mapped_module *> &obj_mods = mapped_objects[i]->getModules();
      for (unsigned j = 0; j < obj_mods.size(); j++) {
         mods.push_back(obj_mods[j]);
      }
   }
}

//Acts like findTargetFuncByAddr, but also finds the function if addr
// is an indirect jump to a function.
//I know this is an odd function, but darn I need it.
func_instance *AddressSpace::findJumpTargetFuncByAddr(Address addr) {

   Address addr2 = 0;
   func_instance *f = findOneFuncByAddr(addr);
   if (f)
      return f;

   if (!findObject(addr)) return NULL;

   using namespace Dyninst::InstructionAPI;
   InstructionDecoder decoder((const unsigned char*)getPtrToInstruction(addr),
                              InstructionDecoder::maxInstructionLength,
                              getArch());
   Instruction::Ptr curInsn = decoder.decode();
    
   Expression::Ptr target = curInsn->getControlFlowTarget();
   RegisterAST thePC = RegisterAST::makePC(getArch());
   target->bind(&thePC, Result(u32, addr));
   Result cft = target->eval();
   if(cft.defined)
   {
      switch(cft.type)
      {
         case u32:
            addr2 = cft.val.u32val;
            break;
         case s32:
            addr2 = cft.val.s32val;
            break;
         default:
            assert(!"Not implemented for non-32 bit CFTs yet!");
            break;
      }
   }
   return findOneFuncByAddr(addr2);
}

AstNodePtr AddressSpace::trampGuardAST() {
   if (!trampGuardBase_) {
      // Don't have it yet....
      return AstNodePtr();
   }

   if (trampGuardAST_) return trampGuardAST_;

   trampGuardAST_ = AstNode::operandNode(AstNode::variableAddr, trampGuardBase_->ivar());
   return trampGuardAST_;
}


trampTrapMappings::trampTrapMappings(AddressSpace *a) :
   needs_updating(false),
   as(a),
   trapTableUsed(NULL),
   trapTableVersion(NULL),
   trapTable(NULL),
   trapTableSorted(NULL),
   table_version(0),
   table_used(0),
   table_allocated(0),
   table_mutatee_size(0),
   current_table(0x0),
   table_header(0x0),
   blockFlushes(false)
{
}

void trampTrapMappings::copyTrapMappings(trampTrapMappings *parent)
{
   needs_updating = parent->needs_updating;
   trapTableUsed = NULL;
   trapTableVersion = NULL;
   trapTable = NULL;
   trapTableSorted = NULL;
   table_version = parent->table_version;
   table_used = parent->table_used;
   table_allocated = parent->table_allocated;
   table_mutatee_size = parent->table_mutatee_size;
   current_table = parent->current_table;
   mapping = parent->mapping;
}

void trampTrapMappings::clearTrapMappings()
{
   needs_updating = false;
   trapTableUsed = NULL;
   trapTableVersion = NULL;
   trapTable = NULL;
   trapTableSorted = NULL;
   table_version = 0;
   table_used = 0;
   table_allocated = 0;
   table_mutatee_size = 0;
   current_table = 0;
   mapping.clear();
}

void trampTrapMappings::addTrapMapping(Address from, Address to, 
                                       bool write_to_mutatee)
{
#if defined(arch_x86) || defined(arch_x86_64)
   //x86 traps occur at +1 addr
   from++;
#endif
   tramp_mapping_t m;
   bool existing_trap = (mapping.count(from) != 0);
   m.from_addr = from;
   m.to_addr = to;
   m.written = false;
   m.cur_index = existing_trap ? mapping[from].cur_index : INDEX_INVALID;
   m.mutatee_side = write_to_mutatee;
   mapping[from] = m;
#if defined(cap_mutatee_traps)
   updated_mappings.insert(& mapping[from]);
   if (write_to_mutatee && !existing_trap) {
      table_mutatee_size++;
   }
   needs_updating = true;
#endif
}

bool trampTrapMappings::definesTrapMapping(Address from)
{
   return mapping.count(from) != 0;
}

Address trampTrapMappings::getTrapMapping(Address from)
{
   if (!mapping.count(from))
      return 0;
   return mapping[from].to_addr;
}

bool trampTrapMappings::needsUpdating()
{
   return needs_updating;
}

bool trampTrapMappings::empty() {
   return mapping.empty();
}


AddressSpace *trampTrapMappings::proc() const {
   return as;
}

bool mapping_sort(const trampTrapMappings::tramp_mapping_t *lhs,
                  const trampTrapMappings::tramp_mapping_t *rhs)
{
   return lhs->from_addr < rhs->from_addr;
}

#if defined(cap_32_64)
void trampTrapMappings::writeToBuffer(unsigned char *buffer, unsigned long val,
                                      unsigned addr_width)
{
   //Deal with the case when mutatee word size != mutator word size
   if (addr_width != sizeof(Address)) {
      //Currently only support 64-bit mutators with 32-bit mutatees
      assert(addr_width == 4);
      assert(sizeof(Address) == 8);
      *((uint32_t *) buffer) = (uint32_t) val;
      return;
   }
   *((unsigned long *) buffer) = val;
}
#else
void trampTrapMappings::writeToBuffer(unsigned char *buffer, unsigned long val,
                                      unsigned)
{
   *((unsigned long *)(void*) buffer) = val;
}
#endif


void trampTrapMappings::writeTrampVariable(const int_variable *var, 
                                           unsigned long val)
{
   unsigned char buffer[16];
   unsigned aw = proc()->getAddressWidth();

   writeToBuffer(buffer, val, aw);
   bool result = proc()->writeDataSpace((void *) var->getAddress(), aw, buffer);
   assert(result);
}
                  
void trampTrapMappings::arrange_mapping(tramp_mapping_t &m, bool should_sort,
                                        std::vector<tramp_mapping_t*> &mappings_to_add,
                                        std::vector<tramp_mapping_t*> &mappings_to_update)
{
   if (!m.mutatee_side || (m.written && !should_sort))
      return;
   m.written = true;
   if (should_sort || m.cur_index == INDEX_INVALID)
      mappings_to_add.push_back(&m);
   else if (m.cur_index != INDEX_INVALID)
      mappings_to_update.push_back(&m);
}

void trampTrapMappings::flush() {
   if (!needs_updating || blockFlushes)
      return;

   set<mapped_object *> &rtlib = proc()->runtime_lib;

   //We'll sort addresses in the binary rewritter (when writting only happens
   // once and we may do frequent lookups)
   //If we're using the dynamic instrumentor and creating a new table we might
   // as well sort it.
   //If we're just adding a few entries to the table which already fit, then
   // we'll just append them to the end of the table.
   //
   //If we're sorting, then everytime we update we'll generate a whole new table
   //If we're not sorting, then each update will just append to the end of the
   // table.
   bool should_sort = (dynamic_cast<process *>(proc()) == NULL ||
                       table_mutatee_size > table_allocated);

   if (should_sort) {
      table_used = 0; //We're rebuilding the table, nothing's used.
   }

   /**
    * Fill in the mappings_to_add and mappings_to_update vectors.
    * As an optimization, we keep a list of the mappings that have
    * changed in updated_mappings.  If we're not completly regenerating
    * the table we'll get our trap list out of updated_mappings, 
    * otherwise we'll get our change list out of the entire dyn_hash_map.
    **/
   std::vector<tramp_mapping_t*> mappings_to_add;
   std::vector<tramp_mapping_t*> mappings_to_update;
   if (should_sort) {
      dyn_hash_map<Address, tramp_mapping_t>::iterator i;
      for (i = mapping.begin(); i != mapping.end(); i++) {
         arrange_mapping((*i).second, should_sort, 
                         mappings_to_add, mappings_to_update);
      }
   } 
   else {
      std::set<tramp_mapping_t *>::iterator i;
      for (i = updated_mappings.begin(); i != updated_mappings.end(); i++) {
         arrange_mapping(**i, should_sort, 
                         mappings_to_add, mappings_to_update);
      }
   }
   updated_mappings.clear();

   assert(mappings_to_add.size() + table_used == table_mutatee_size);

   for (unsigned k=0; k<mappings_to_add.size(); k++)
   {
      mappings_to_add[k]->written = true;
   }

   //Sort the mappings (if needed) 
   if (should_sort) 
      std::sort(mappings_to_add.begin(), mappings_to_add.end(), mapping_sort);

   // Assign the cur_index field of each entry in the new mappings we're adding
   for (unsigned j=0; j<mappings_to_add.size(); j++) {
      mappings_to_add[j]->cur_index = table_used + j;
   }
   
   //Each table entry has two pointers.
   unsigned entry_size = proc()->getAddressWidth() * 2;

   Address write_addr = 0x0;

   allocateTable();

   //Add any new entries to the table
   unsigned char *buffer = NULL;
   if (mappings_to_add.size()) {
      //Create a buffer containing the new entries we're going to write.
      unsigned long bytes_to_add = mappings_to_add.size() * entry_size;
      buffer = (unsigned char *) malloc(bytes_to_add);
      assert(buffer);
      
      unsigned char *cur = buffer;
      std::vector<tramp_mapping_t*>::iterator j;
      for (j = mappings_to_add.begin(); j != mappings_to_add.end(); j++) {
         tramp_mapping_t &tm = **j;
         writeToBuffer(cur, tm.from_addr, proc()->getAddressWidth());
         cur += proc()->getAddressWidth();
         writeToBuffer(cur, tm.to_addr, proc()->getAddressWidth());
         cur += proc()->getAddressWidth();
      }
      assert(cur == buffer + bytes_to_add);
      
      //Write the new entries into the process
      write_addr = current_table + (table_used * entry_size);
      bool result = proc()->writeDataSpace((void *) write_addr, bytes_to_add, 
                                           buffer);
      assert(result);
      free(buffer);
      buffer = NULL;

      table_used += mappings_to_add.size();
   }

   //Now we get to update existing entries that have been modified.
   if (mappings_to_update.size()) {
      assert(!should_sort);
      unsigned aw = proc()->getAddressWidth();
      buffer = (unsigned char *) malloc(aw);
      assert(buffer);

      //For each entry, use its cur_index field to figure out where in the
      // process it is, and write it.
      //We only need to update the to_addr, since this is an update of an
      // existing from_addr
      std::vector<tramp_mapping_t*>::iterator j;
      for (j = mappings_to_update.begin(); j != mappings_to_update.end(); j++) {
         tramp_mapping_t &tm = **j;
         writeToBuffer(buffer, tm.to_addr, aw);

         Address write_addr = current_table + (tm.cur_index * entry_size) + aw;
         bool result = proc()->writeDataSpace((void *) write_addr, aw, buffer);
         assert(result);
      }
      
      free(buffer);
      buffer = NULL;
   }

   //This function just keeps going... Now we need to take all of those 
   // mutatee side variables and update them.
   if (dynamic_cast<process *>(proc())) 
   {
      if (!trapTable) {
         //Lookup all variables that are in the rtlib
         set<mapped_object *>::iterator rtlib_it;
         for(rtlib_it = rtlib.begin(); rtlib_it != rtlib.end(); ++rtlib_it) {
            if( !trapTableUsed ) trapTableUsed = (*rtlib_it)->getVariable("dyninstTrapTableUsed");
            if( !trapTableVersion ) trapTableVersion = (*rtlib_it)->getVariable("dyninstTrapTableVersion");
            if( !trapTable ) trapTable = (*rtlib_it)->getVariable("dyninstTrapTable");
            if( !trapTableSorted ) trapTableSorted = (*rtlib_it)->getVariable("dyninstTrapTableIsSorted");
         }
         
         if (!trapTableUsed) {
            fprintf(stderr, "Dyninst is about to crash with an assert.  Either your dyninstAPI_RT library is stripped, or you're using an older version of dyninstAPI_RT with a newer version of dyninst.  Check your DYNINSTAPI_RT_LIB enviroment variable.\n");
         }
         assert(trapTableUsed);
         assert(trapTableVersion);
         assert(trapTable);
         assert(trapTableSorted);
      }
   
      writeTrampVariable(trapTableUsed, table_used);
      writeTrampVariable(trapTableVersion, ++table_version);
      writeTrampVariable(trapTable, (unsigned long) current_table);
      writeTrampVariable(trapTableSorted, should_sort ? 1 : 0);
   }

   needs_updating = false;
}

void trampTrapMappings::allocateTable()
{
   unsigned entry_size = proc()->getAddressWidth() * 2;

   if (dynamic_cast<process *>(proc()))
   {
      //Dynamic rewriting

      //Allocate the space for the tramp mapping table, or make sure that enough
      // space already exists.
      if (table_mutatee_size > table_allocated) {
         //Free old table
         if (current_table) {
            proc()->inferiorFree(current_table);
         }
         
         //Calculate size of new table
         table_allocated = (unsigned long) (table_mutatee_size * 1.5);
         if (table_allocated < MIN_TRAP_TABLE_SIZE)
            table_allocated = MIN_TRAP_TABLE_SIZE;
         
         //allocate
         current_table = proc()->inferiorMalloc(table_allocated * entry_size);
         assert(current_table);
      }
      return;
   }

   //Static rewriting
   BinaryEdit *binedit = dynamic_cast<BinaryEdit *>(proc());
   assert(!current_table);
   assert(binedit);
   
   table_allocated = (unsigned long) table_mutatee_size;
   table_header = proc()->inferiorMalloc(table_allocated * entry_size + 
                                         sizeof(trap_mapping_header));
   trap_mapping_header header;
   header.signature = TRAP_HEADER_SIG;
   header.num_entries = table_mutatee_size;
   header.pos = -1;
   header.low_entry = 0;
   header.high_entry = 0;

   bool result = proc()->writeDataSpace((void *) table_header, 
                                        sizeof(trap_mapping_header),
                                        &header);
   assert(result);   
   current_table = table_header + sizeof(trap_mapping_header);

   SymtabAPI::Symtab *symtab = 
      binedit->getMappedObject()->parse_img()->getObject();
   if( !symtab->isStaticBinary() ) {
<<<<<<< HEAD
       symtab->addSysVDynamic(DT_DYNINST, table_header);
       symtab->addLibraryPrereq(proc()->dyninstRT_name);
=======
>>>>>>> 46972b4b
      symtab->addSysVDynamic(DT_DYNINST, table_header);
      symtab->addLibraryPrereq(proc()->dyninstRT_name);
#if defined (os_windows)
      symtab->addTrapHeader_win((Address)table_header);
#endif
<<<<<<< HEAD

=======
>>>>>>> 46972b4b
   }
}

bool AddressSpace::findFuncsByAddr(Address addr, std::set<func_instance*> &funcs, bool includeReloc)
{
   if (includeReloc) {
      RelocInfo ri;
      if (getRelocInfo(addr, ri)) {
         if (ri.func) {
            // We cloned for some reason. Nifty.
            funcs.insert(ri.func);
         }
         else {
            // We copied a block sans function context, so...
            // grab everyone
            ri.block->getFuncs(std::inserter(funcs, funcs.end()));
         }
         return true;
      }
   }
   mapped_object *obj = findObject(addr);
   if (!obj) return false;
   return obj->findFuncsByAddr(addr, funcs);
}

bool AddressSpace::findBlocksByAddr(Address addr, std::set<block_instance *> &blocks, bool includeReloc) {
   if (includeReloc) {
      RelocInfo ri;
      if (getRelocInfo(addr, ri)) {
         blocks.insert(ri.block);
         return true;
      }
   }

   mapped_object *obj = findObject(addr);
   if (!obj) return false;
   bool ret = obj->findBlocksByAddr(addr, blocks);
   if (ret || !includeReloc)
      return ret;
   return false;
}

func_instance *AddressSpace::findFuncByEntry(const block_instance *block) {
   mapped_object *obj = findObject(block->start());
   if (!obj) return NULL;
   return obj->findFuncByEntry(block);
}

block_instance *AddressSpace::findBlockByEntry(Address a) {
   mapped_object *obj = findObject(a);
   if (!obj) return NULL;
   return obj->findBlockByEntry(a);
}

func_instance *AddressSpace::findOneFuncByAddr(Address addr) {
   std::set<func_instance *> funcs;
   if (!findFuncsByAddr(addr, funcs)) return NULL;
   if (funcs.empty()) return NULL;
   if (funcs.size() == 1) return *(funcs.begin());
   // Arbitrarily pick one...
   Address last = 0;
   func_instance *ret = NULL;
   for (std::set<func_instance *>::iterator iter = funcs.begin();
        iter != funcs.end(); ++iter) {
      if (ret == NULL ||
          ((*iter)->entryBlock()->start() > last)) {
         ret = *iter;
         last = (*iter)->entryBlock()->start();
      }
   }
   return ret;
}

func_instance *AddressSpace::findFuncByEntry(Address addr) {
   std::set<func_instance *> funcs;
   if (!findFuncsByAddr(addr, funcs)) return NULL;
   if (funcs.empty()) return NULL;

   for (std::set<func_instance *>::iterator iter = funcs.begin();
        iter != funcs.end(); ++iter) {
      if ((*iter)->entryBlock()->start() == addr) {
         return *iter;
      }
   }
   return NULL;
}


bool AddressSpace::canUseTraps()
{
   BinaryEdit *binEdit = dynamic_cast<BinaryEdit *>(this);
   if (binEdit && binEdit->getMappedObject()->parse_img()->getObject()->isStaticBinary())
      return false;

#if !defined(cap_mutatee_traps)
   return false;
#endif
   
   return useTraps_;
}

void AddressSpace::setUseTraps(bool usetraps)
{
   useTraps_ = usetraps;
}

bool AddressSpace::needsPIC(int_variable *v)
{
   return needsPIC(v->mod()->proc());
}

bool AddressSpace::needsPIC(func_instance *f)
{
   return needsPIC(f->proc());
}

bool AddressSpace::needsPIC(AddressSpace *s)
{
   if (proc())
      return false; //Never PIC for dynamic
   if (this != s)
      return true; //Use PIC cross module
   return s->needsPIC(); //Use target module
}

bool AddressSpace::sameRegion(Address addr1, Address addr2)
{
   mapped_object *mobj = findObject(addr1);
   if (!mobj || mobj != findObject(addr2)) {
      return false;
   }
   Address baseAddr = mobj->codeBase();

   SymtabAPI::Region *reg1 = 
      mobj->parse_img()->getObject()->findEnclosingRegion( addr1 - baseAddr );

   if (!reg1 || reg1 != mobj->parse_img()->getObject()->
       findEnclosingRegion( addr2 - baseAddr )) {
      return false;
   }
   return true;
}
////////////////////////////////////////////////////////////////////////////////////////

void AddressSpace::modifyCall(block_instance *block, func_instance *newFunc, func_instance *context) {
   // Just register it for later code generation
   //callModifications_[block][context] = newFunc;
   mgr()->instrumenter()->modifyCall(block, newFunc, context);
   if (context) addModifiedFunction(context);
   else addModifiedBlock(block);
}

void AddressSpace::replaceFunction(func_instance *oldfunc, func_instance *newfunc) {
   mgr()->instrumenter()->replaceFunction(oldfunc, newfunc);
   addModifiedFunction(oldfunc);
}

bool AddressSpace::wrapFunction(func_instance *original, 
                                func_instance *wrapper,
                                SymtabAPI::Symbol *clone) {
   if (!original) return false;
   if (!wrapper) return false;
   if (!clone) return false;

   if (original->proc() != this) {
      return original->proc()->wrapFunction(original, wrapper, clone);
   }
   assert(original->proc() == this);


   // 1) Replace original with wrapper via entry point jumps;
   //    this is handled in the instrumenter. 
   // 2) Create a copy of original with the new provided name. 
   // 3) (binary editing): update the various Symtab tables
   //    with the new name.

   // TODO: once we have PatchAPI updated a bit, break this into
   // steps 1-3. For now, keep it together. 
   mgr()->instrumenter()->wrapFunction(original, wrapper, clone->getMangledName());
   addModifiedFunction(original);

   if (edit()) {
      if (!AddressSpace::patch(this)) return false;
      if (!original->addSymbolsForCopy()) return false;
   }
   else {
      addModifiedFunction(wrapper);
      // TODO dynamic mode; we need to update the names. 
      return false;
   }
   return true;
}

void AddressSpace::removeCall(block_instance *block, func_instance *context) {
  mgr()->instrumenter()->removeCall(block, context);
}

void AddressSpace::revertCall(block_instance *block, func_instance *context) {
  /*
   if (callModifications_.find(block) != callModifications_.end()) {
      callModifications_[block].erase(context);
   }
  */
  mgr()->instrumenter()->revertModifiedCall(block, context);
  if (context) addModifiedFunction(context);
  else addModifiedBlock(block);
}

void AddressSpace::revertReplacedFunction(func_instance *oldfunc) {
  //functionReplacements_.erase(oldfunc);
  mgr()->instrumenter()->revertReplacedFunction(oldfunc);
  addModifiedFunction(oldfunc);
}

const func_instance *AddressSpace::isFunctionReplacement(func_instance *func) const
{
    PatchAPI::FuncModMap repFuncs = mgr_->instrumenter()->funcRepMap();
    PatchAPI::FuncModMap::const_iterator frit = repFuncs.begin();
    for (; frit != repFuncs.end(); frit++) {
        if (func == frit->second) {
            return static_cast<const func_instance*>(frit->first);
        }
    }
    return NULL;
}


using namespace Dyninst;
using namespace Relocation;

bool AddressSpace::relocate() {
   if (delayRelocation()) return true;


  relocation_cerr << "ADDRSPACE::Relocate called!" << endl;
  if (!mapped_objects.size()) {
    relocation_cerr << "WARNING: No mapped_object in this addressSpace!\n";
    return false;
  }

  bool ret = true;
  for (std::map<mapped_object *, FuncSet>::iterator iter = modifiedFunctions_.begin();
       iter != modifiedFunctions_.end(); ++iter) {
    assert(iter->first);

    bool repeat;
    FuncSet checkFuncs;
    checkFuncs.insert(iter->second.begin(), iter->second.end());
    do { // add overlapping functions in a fixpoint calculation
        repeat = false;
        FuncSet overlappingFuncs;
        for (FuncSet::iterator iter2 = checkFuncs.begin(); iter2 != checkFuncs.end(); ++iter2) {
           (*iter2)->getOverlappingFuncs(overlappingFuncs);
        }
        // init checkFuncs for next iteration
        unsigned int prevSize = iter->second.size();
        checkFuncs.clear();
        checkFuncs.insert(overlappingFuncs.begin(), overlappingFuncs.end());
        for (FuncSet::iterator iter2=iter->second.begin(); 
             iter2 != iter->second.end(); 
             iter2++) 
        {
            checkFuncs.erase(*iter2);
        }
        // add overlapping funcs, if any
        iter->second.insert(overlappingFuncs.begin(), overlappingFuncs.end());
        if (prevSize < iter->second.size()) {
            repeat = true;
        }
    } while (repeat);

    addModifiedRegion(iter->first);

    Address middle = (iter->first->codeAbs() + (iter->first->imageSize() / 2));

    if (!relocateInt(iter->second.begin(), iter->second.end(), middle)) {
      ret = false;
    }

  }

  updateMemEmulator();

  modifiedFunctions_.clear();
  return ret;
}

// iter is some sort of functions
bool AddressSpace::relocateInt(FuncSet::const_iterator begin, FuncSet::const_iterator end, Address nearTo) {

  if (begin == end) {
    return true;
  }

  // Create a CodeMover covering these functions
  //cerr << "Creating a CodeMover" << endl;

  relocatedCode_.push_back(new CodeTracker());
  CodeMover::Ptr cm = CodeMover::create(relocatedCode_.back());
  if (!cm->addFunctions(begin, end)) return false;

  SpringboardBuilder::Ptr spb = SpringboardBuilder::createFunc(begin, end, this);

  relocation_cerr << "Debugging CodeMover (pre-transform)" << endl;
  relocation_cerr << cm->format() << endl;
  transform(cm);

  relocation_cerr << "Debugging CodeMover" << endl;
  relocation_cerr << cm->format() << endl;

  relocation_cerr << "  Entering code generation loop" << endl;
  Address baseAddr = generateCode(cm, nearTo);
  if (!baseAddr) {
    relocation_cerr << "  ERROR: generateCode returned baseAddr of " << baseAddr << ", exiting" << endl;
    return false;
  }

  if (dyn_debug_reloc || dyn_debug_write) {
      using namespace InstructionAPI;
      // Print out the buffer we just created
      cerr << "DUMPING RELOCATION BUFFER" << endl;

      Address base = baseAddr;
      InstructionDecoder deco
        (cm->ptr(),cm->size(),getArch());
      Instruction::Ptr insn = deco.decode();
      while(insn) {
        cerr << "\t" << hex << base << ": " << insn->format(base) << endl;
        base += insn->size();
        insn = deco.decode();
      }
      cerr << dec;
      cerr << endl;
      cerr << cm->format() << endl;

  }


  // Copy it in
  relocation_cerr << "  Writing " << cm->size() << " bytes of data into program at "
		  << std::hex << baseAddr << std::dec << endl;
  if (!writeTextSpace((void *)baseAddr,
		      cm->size(),
		      cm->ptr()))
    return false;

  // Now handle patching; AKA linking
  relocation_cerr << "  Patching in jumps to generated code" << endl;

  if (!patchCode(cm, spb)) {
      cerr << "Error: patching in jumps failed, ret false!" << endl;
    return false;
  }

  // Build the address mapping index
  relocatedCode_.back()->createIndices();
    
  // Kevin's stuff
  cm->extractDefensivePads(this);

  if (proc() && BPatch_defensiveMode == proc()->getHybridMode()) {
      // adjust PC if active frame is in a modified function, this 
      // forces the instrumented version of the code to execute right 
      // away and is needed for code overwrites
      vector<dyn_thread*>::const_iterator titer;
      for (titer=proc()->threads.begin();
           titer != proc()->threads.end(); 
           titer++) 
      {
          // translate thread's active PC to orig addr
          Frame tframe = (*titer)->getActiveFrame();
          Address relocAddr = tframe.getPC();
          mal_printf("Attempting to change PC: current addr is 0x%lx\n", relocAddr);

          RelocInfo ri;
          if (!getRelocInfo(relocAddr, ri)) continue; // Not in instrumentation already

          // HACK: if we're in the middle of an emulation block, add that
          // offset to where we transfer to. 
          TrackerElement *te = NULL;
          for (CodeTrackers::const_iterator iter = relocatedCode_.begin();
               iter != relocatedCode_.end(); ++iter) {
             te = (*iter)->findByReloc(relocAddr);
             if (te) break;
          }

          Address offset = 0;
          if (te && te->type() == TrackerElement::emulated) {
             offset = relocAddr - te->reloc();
             assert(offset < te->size());
          }
          
          list<Address> relocPCs;
          getRelocAddrs(ri.orig, ri.block, ri.func, relocPCs, false);
          if (relocPCs.size()) {
             (*titer)->get_lwp()->changePC(relocPCs.back() + offset,NULL);
             mal_printf("Pulling active frame PC into newest relocation "
                        "orig[%lx], cur[%lx], new[%lx (0x%lx + 0x%lx)] %s[%d]\n", ri.orig, 
                        tframe.getPC(), relocPCs.back() + offset, relocPCs.back(), offset,
                        FILE__,__LINE__);
             break;
          }
      }
  }
  
  return true;
}

bool AddressSpace::transform(CodeMover::Ptr cm) {

   if (0 && proc() && BPatch_defensiveMode != proc()->getHybridMode()) {
       adhocMovementTransformer a(this);
       cm->transform(a);
   }
   else {
       PCSensitiveTransformer pc(this, cm->priorityMap());
        cm->transform(pc);
   }

#if 0
   if (proc() && BPatch_defensiveMode != proc()->getHybridMode()) {
   }
   else {
       PCSensitiveTransformer pc(this, cm->priorityMap());
        cm->transform(pc);
   }
#endif

#if defined(cap_mem_emulation)
   if (emulateMem_) {
      MemEmulatorTransformer m;
      cm->transform(m);
  }
#endif

  // Add instrumentation
  relocation_cerr << "Inst transformer" << endl;
  Instrumenter i;
  cm->transform(i);

   Modification mod(mgr()->instrumenter()->callModMap(),
                    mgr()->instrumenter()->funcRepMap(),
                    mgr()->instrumenter()->funcWrapMap());
   cm->transform(mod);

  return true;

}

Address AddressSpace::generateCode(CodeMover::Ptr cm, Address nearTo) {
  // And now we start the relocation process.
  // This is at heart an iterative process, using the following
  // algorithm
  // size = code size estimate
  // done = false
  // While (!done), do
  //   addr = inferiorMalloc(size)
  //   cm.relocate(addr)
  //   if ((cm.size <= size) || (inferiorRealloc(addr, cm.size)))
  //     done = true
  //   else
  //     size = cm.size
  //     inferiorFree(addr)
  // In effect, we keep trying until we get a code generation that fits
  // in the space we have allocated.

  Address baseAddr = 0;

  codeGen genTemplate;
  genTemplate.setAddrSpace(this);
  // Set the code emitter?
  
  if (!cm->initialize(genTemplate)) {
    return 0;
  }

  while (1) {
     relocation_cerr << "   Attempting to allocate " << cm->size() << "bytes" << endl;
    unsigned size = cm->size();
    if (!size) {
        // This can happen if the only thing being moved are control flow instructions
        // (or other things that are _only_ patches)
        // inferiorMalloc horks if we hand it zero, so make sure it's non-zero.
        size = 1;
    }
    baseAddr = inferiorMalloc(size, anyHeap, nearTo);
    
    
    relocation_cerr << "   Calling CodeMover::relocate" << endl;
    if (!cm->relocate(baseAddr)) {
       // Whoa
       relocation_cerr << "   ERROR: CodeMover failed relocation!" << endl;
       return 0;
    }
    
    // Either attempt to expand or shrink...
    relocation_cerr << "   Calling inferiorRealloc to fit new size " << cm->size() 
		    << ", current base addr is " 
		    << std::hex << baseAddr << std::dec << endl;
    if (!inferiorRealloc(baseAddr, cm->size())) {
      relocation_cerr << "   ... inferiorRealloc failed, trying again" << endl;
      inferiorFree(baseAddr);
      continue;
    }
    else {
      relocation_cerr << "   ... inferiorRealloc succeeded, finished" << endl;
      break;
    }
  }
  
  if (!cm->finalize()) {
     return 0;
  }

  //addrMap.debug();

  return baseAddr;
}

bool AddressSpace::patchCode(CodeMover::Ptr cm,
			     SpringboardBuilder::Ptr spb) {
   SpringboardMap &p = cm->sBoardMap(this);
  
  // A SpringboardMap has three priority sets: Required, Suggested, and
  // NotRequired. We care about:
  // Required: all
  // Suggested: function entries
  // NotRequired: none

  std::list<codeGen> patches;

  if (!spb->generate(patches, p)) {
      cerr << "Failed springboard generation, ret false" << endl;
    return false;
  }

  for (std::list<codeGen>::iterator iter = patches.begin();
       iter != patches.end(); ++iter) 
  {
     relocation_cerr << "Writing springboard @ " << hex << iter->startAddr() << endl;
        if (!writeTextSpace((void *)iter->startAddr(),
          iter->used(),
          iter->start_ptr())) 
      {
          cerr << "Failed writing a springboard branch, ret false" << endl;
          return false;
      }

    mapped_object *obj = findObject(iter->startAddr());
    if (obj && runtime_lib.end() == runtime_lib.find(obj)) {
        Address objBase = obj->codeBase();
        SymtabAPI::Region * reg = obj->parse_img()->getObject()->
            findEnclosingRegion(iter->startAddr() - objBase);
        if (memEmulator_)
           memEmulator_->addSpringboard(reg, 
                                        iter->startAddr() - objBase - reg->getMemOffset(),
                                        iter->used());
    }
  }

  return true;
};

void AddressSpace::causeTemplateInstantiations() {
}

void AddressSpace::getRelocAddrs(Address orig, 
                                 block_instance *block,
                                 func_instance *func,
                                 std::list<Address> &relocs,
                                 bool getInstrumentationAddrs) const {
  for (CodeTrackers::const_iterator iter = relocatedCode_.begin();
       iter != relocatedCode_.end(); ++iter) {
    Relocation::CodeTracker::RelocatedElements reloc;
    if ((*iter)->origToReloc(orig, block, func, reloc)) {
      // Pick instrumentation if it's there, otherwise use the reloc instruction
       if (!reloc.instrumentation.empty() && getInstrumentationAddrs) {
          for (std::map<instPoint *, Address>::iterator iter2 = reloc.instrumentation.begin();
               iter2 != reloc.instrumentation.end(); ++iter2) {
             relocs.push_back(iter2->second);
          }
      }
      else {
        assert(reloc.instruction);
        relocs.push_back(reloc.instruction);
      }
    }
  }
}      

bool AddressSpace::getAddrInfo(Address relocAddr,
                               Address &origAddr,
                               vector<func_instance *> &origFuncs,
                               baseTramp *&baseT) 
{
   CodeTracker::RelocInfo ri;
   if (getRelocInfo(relocAddr, ri)) {
      origAddr = ri.orig;
      baseT = ri.bt;
      if (ri.func)
         origFuncs.push_back(ri.func);
      else {
         // We copied a block sans function context, so...
         // grab everyone
         ri.block->getFuncs(std::back_inserter(origFuncs));
      }
      return true;
   }      
   
   std::set<func_instance *> tmpFuncs;
   if (findFuncsByAddr(relocAddr, tmpFuncs)) {
      origAddr = relocAddr;
      std::copy(tmpFuncs.begin(), tmpFuncs.end(), std::back_inserter(origFuncs));
      baseT = NULL;
      return true;
   }
      
   return false;
}


bool AddressSpace::getRelocInfo(Address relocAddr,
                                RelocInfo &ri) {
  bool ret = false;
  // address is relocated (or bad), check relocation maps
  for (CodeTrackers::const_iterator iter = relocatedCode_.begin();
       iter != relocatedCode_.end(); ++iter) {
     if ((*iter)->relocToOrig(relocAddr, ri)) {
        assert(!ret);
        ret = true;
     }
  }
  return ret;
}

bool AddressSpace::inEmulatedCode(Address addr) {
  // address is relocated (or bad), check relocation maps
  for (CodeTrackers::const_iterator iter = relocatedCode_.begin();
       iter != relocatedCode_.end(); ++iter)  {
     TrackerElement *te = (*iter)->findByReloc(addr);
     if (te) {
        if (te->type() == TrackerElement::emulated ||
            te->type() == TrackerElement::instrumentation) {
           return true;
        }
     }
  }
  return false;
}

void AddressSpace::addModifiedFunction(func_instance *func) {
  assert(func->obj());

  modifiedFunctions_[func->obj()].insert(func);
}

void AddressSpace::addModifiedBlock(block_instance *block) {
   // TODO someday this will decouple from functions. Until
   // then...
   std::list<func_instance *> tmp;
   block->getFuncs(std::back_inserter(tmp));
   for (std::list<func_instance *>::iterator iter = tmp.begin();
        iter != tmp.end(); ++iter) {
      addModifiedFunction(*iter);
   }
}


void AddressSpace::addDefensivePad(block_instance *callBlock, func_instance *callFunc,
                                   Address padStart, unsigned size) {
  // We want to register these in terms of a block_instance that the pad ends, but 
  // the CFG can change out from under us; therefore, for lookup we use an instPoint
  // as they are invariant. 
   instPoint *point = instPoint::preCall(callFunc, callBlock);
   if (!point) {
      // We recorded a gap for some other reason than a return-address-modifying call;
      // ignore (for now). 
      //cerr << "Error: no preCall point for " << callBlock->long_format() << endl;
      return;
<<<<<<< HEAD
   }
   if (!point || point->empty()) {
       // Kevin didn't instrument it so we don't care :)
       return;
=======
>>>>>>> 46972b4b
   }

   mal_printf("Adding pad for callBlock [%lx %lx), pad at 0%lx\n", 
              callBlock->start(), callBlock->end(), padStart);
   forwardDefensiveMap_[point].insert(std::make_pair(padStart, size));
   reverseDefensiveMap_.insert(padStart, padStart+size, point);
}

void AddressSpace::getPreviousInstrumentationInstances(baseTramp *bt,
						       std::set<Address>::iterator &b,
						       std::set<Address>::iterator &e) {
  b = instrumentationInstances_[bt].begin();
  e = instrumentationInstances_[bt].end();
  return;
}

void AddressSpace::addInstrumentationInstance(baseTramp *bt,
					      Address a) {
  instrumentationInstances_[bt].insert(a);
}

void AddressSpace::addAllocatedRegion(Address start, unsigned size) {
   if (memEmulator_) memEmulator_->addAllocatedRegion(start, size);
}

void AddressSpace::addModifiedRegion(mapped_object *obj) {
   if (memEmulator_) memEmulator_->addRegion(obj);
   return;
}

void AddressSpace::updateMemEmulator() {
   if (memEmulator_) memEmulator_->update();
}

MemoryEmulator * AddressSpace::getMemEm() {
    return memEmulator_;
}

void AddressSpace::invalidateMemory(Address addr, Address size) {
	// To do list:
	// Remove this section from the memory shadow
	// Flush the RT cache of indirect transfers
	// Ensure that we will catch if we transfer into this code again.
	// Add an override to the mapped_object so that we don't try to
	// set permissions on the deallocated range. 
	return;

	if (memEmulator_) memEmulator_->removeRegion(addr, size);

	proc()->flushAddressCache_RT(addr, size);

	std::set<func_instance *> funcsToDelete;
	for (Address i = addr; i < (addr + size); ++i)
	{
		findFuncsByAddr(i, funcsToDelete);
	}

}


// create stub edge set which is: all edges such that: 
//     e->trg() in owBlocks and e->src() not in delBlocks, 
//     in which case, choose stub from among e->src()->sources()
// KEVINTODO: this should keep crawling farther and farther back until it hits a dead end or finds a valid stub, but only goes 2 levels
std::map<func_instance*,vector<edgeStub> > 
AddressSpace::getStubs(const std::list<block_instance *> &owBlocks,
                       const std::set<block_instance*> &delBlocks,
                       const std::list<func_instance*> &deadFuncs)
{
    std::map<func_instance*,vector<edgeStub> > stubs;
    //KEVINTODO: test

    for (list<block_instance*>::const_iterator bit = owBlocks.begin();
         bit != owBlocks.end(); 
         bit++) 
    {
        // if the overwritten block is in a dead func, we won't find a stub
        bool inDeadFunc = false;
        set<func_instance*> bFuncs;
        (*bit)->getFuncs(std::inserter(bFuncs,bFuncs.end()));
        for (list<func_instance*>::const_iterator dfit = deadFuncs.begin();
             dfit != deadFuncs.end(); dfit++) 
        {
           if (bFuncs.end() != bFuncs.find(*dfit)) {
              inDeadFunc = true;
              break;
           }
        }
        if (inDeadFunc) {
            continue;
        }

        // search for stubs in all functions containing the overwritten block
        using namespace ParseAPI;
        bool foundStub = false;
        for (set<func_instance*>::iterator fit = bFuncs.begin();
             !foundStub && fit != bFuncs.end();
             fit++)
        {
            SingleContext epred_((*fit)->ifunc(),true,true);
            Intraproc epred(&epred_);
            parse_block *curImgBlock = (*bit)->llb();
            ParseAPI::Block::edgelist & sourceEdges = curImgBlock->sources();
            Address baseAddr = (*bit)->start() - curImgBlock->firstInsnOffset();
            ParseAPI::Block::edgelist::iterator eit;

            // find all stub blocks for this edge
            for(eit = sourceEdges.begin(&epred); 
                eit != sourceEdges.end(); 
                ++eit) 
            {
                parse_block *sourceBlock = (parse_block*)((*eit)->src());
                block_instance *src = (*fit)->obj()->
                    findBlockByEntry(baseAddr + sourceBlock->start());
                assert(src);

                edgeStub st(src, 
                            curImgBlock->start() + baseAddr, 
                            (*eit)->type());
                if (delBlocks.end() == delBlocks.find(src) ) {
                    stubs[*fit].push_back(st);
                } 
            }
        }
    }
    return stubs;
}

/* PatchAPI Stuffs */
void AddressSpace::initPatchAPI(mapped_object* aout) {
   DynAddrSpacePtr addr_space = DynAddrSpace::create(aout);
   assert(addr_space);

  mgr_ = PatchMgr::create(addr_space,
                           DynPointMakerPtr(new DynPointMaker),
                           DynInstrumenterPtr(new DynInstrumenter));
   patcher_ = Patcher::create(mgr_);

   assert(mgr());
   mgr()->instrumenter()->callModMap().clear();
   mgr()->instrumenter()->funcRepMap().clear();
   mgr()->instrumenter()->funcWrapMap().clear();
}

bool AddressSpace::patch(AddressSpace* as) {
  return as->patcher()->commit();
}

void AddressSpace::addMappedObject(mapped_object* obj) {
  mapped_objects.push_back(obj);
  DYN_CAST(DynAddrSpace, mgr_->as())->loadLibrary(obj);
}<|MERGE_RESOLUTION|>--- conflicted
+++ resolved
@@ -1304,20 +1304,13 @@
    SymtabAPI::Symtab *symtab = 
       binedit->getMappedObject()->parse_img()->getObject();
    if( !symtab->isStaticBinary() ) {
-<<<<<<< HEAD
        symtab->addSysVDynamic(DT_DYNINST, table_header);
        symtab->addLibraryPrereq(proc()->dyninstRT_name);
-=======
->>>>>>> 46972b4b
       symtab->addSysVDynamic(DT_DYNINST, table_header);
       symtab->addLibraryPrereq(proc()->dyninstRT_name);
 #if defined (os_windows)
       symtab->addTrapHeader_win((Address)table_header);
 #endif
-<<<<<<< HEAD
-
-=======
->>>>>>> 46972b4b
    }
 }
 
@@ -1992,18 +1985,15 @@
   // the CFG can change out from under us; therefore, for lookup we use an instPoint
   // as they are invariant. 
    instPoint *point = instPoint::preCall(callFunc, callBlock);
-   if (!point) {
+   if (!point || point->empty()) {
       // We recorded a gap for some other reason than a return-address-modifying call;
       // ignore (for now). 
       //cerr << "Error: no preCall point for " << callBlock->long_format() << endl;
       return;
-<<<<<<< HEAD
    }
    if (!point || point->empty()) {
        // Kevin didn't instrument it so we don't care :)
        return;
-=======
->>>>>>> 46972b4b
    }
 
    mal_printf("Adding pad for callBlock [%lx %lx), pad at 0%lx\n", 
