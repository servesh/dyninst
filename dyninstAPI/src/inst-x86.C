/*
 * Copyright (c) 1996-2009 Barton P. Miller
 * 
 * We provide the Paradyn Parallel Performance Tools (below
 * described as "Paradyn") on an AS IS basis, and do not warrant its
 * validity or performance.  We reserve the right to update, modify,
 * or discontinue this software at any time.  We shall have no
 * obligation to supply such updates or modifications or any other
 * form of support to you.
 * 
 * By your use of Paradyn, you understand and agree that we (or any
 * other person or entity with proprietary rights in Paradyn) are
 * under no obligation to provide either maintenance services,
 * update services, notices of latent defects, or correction of
 * defects for Paradyn.
 * 
 * This library is free software; you can redistribute it and/or
 * modify it under the terms of the GNU Lesser General Public
 * License as published by the Free Software Foundation; either
 * version 2.1 of the License, or (at your option) any later version.
 * 
 * This library is distributed in the hope that it will be useful,
 * but WITHOUT ANY WARRANTY; without even the implied warranty of
 * MERCHANTABILITY or FITNESS FOR A PARTICULAR PURPOSE.  See the GNU
 * Lesser General Public License for more details.
 * 
 * You should have received a copy of the GNU Lesser General Public
 * License along with this library; if not, write to the Free Software
 * Foundation, Inc., 51 Franklin Street, Fifth Floor, Boston, MA 02110-1301 USA
 */

/*
 * inst-x86.C - x86 dependent functions and code generator
 * $Id: inst-x86.C,v 1.289 2008/09/11 20:14:14 mlam Exp $
 */
#include <iomanip>

#include <limits.h>
#include "common/h/headers.h"
#include "common/h/Dictionary.h"
#include "dyninstAPI/src/symtab.h"
#include "dyninstAPI/src/process.h"
#include "dyninstAPI/src/dyn_lwp.h"
#include "dyninstAPI/src/inst.h"
#include "dyninstAPI/src/instP.h"
#include "dyninstAPI/src/ast.h"
#include "dyninstAPI/src/util.h"
#include "common/h/stats.h"
#include "dyninstAPI/src/os.h"
#include "dyninstAPI/src/debug.h"
#include "dyninstAPI/src/function.h"
#include "dyninstAPI/src/codegen.h"
#include "dyninstAPI/src/inst-x86.h"
#include "dyninstAPI/src/miniTramp.h"
#include "dyninstAPI/src/baseTramp.h"
#include "dyninstAPI/src/emit-x86.h"
#include "dyninstAPI/src/instPoint.h" // includes instPoint-x86.h

#include "dyninstAPI/src/addressSpace.h"
#include "dyninstAPI/src/binaryEdit.h"

#include "dyninstAPI/src/registerSpace.h"

#include "dyninstAPI/src/instP.h" // class returnInstance
#include "dyninstAPI/src/rpcMgr.h"
#include "dyninstAPI/src/dyn_thread.h"
#include "mapped_module.h"
#include "dyninstAPI/h/BPatch_memoryAccess_NP.h"
#include "IAPI_to_AST.h"
#include "Expression.h"
#include "Instruction.h"
#include <sstream>
#include <assert.h>

class ExpandInstruction;
class InsertNops;

extern bool relocateFunction(process *proc, instPoint *&location);

extern "C" int cpuidCall();

/****************************************************************************/
/****************************************************************************/
/****************************************************************************/



/****************************************************************************/
/****************************************************************************/
/****************************************************************************/

/* A quick model for the "we're done, branch back/ILL" tramp end */


/*
 * Worst-case scenario for how much room it will take to relocate
 * an instruction -- used for allocating the new area
 */

void registerSpace::initialize32() {
    static bool done = false;
    if (done) return;
    done = true;

    // On 32-bit x86 we use stack slots as "registers"; therefore we can
    // create an arbitrary number, and use them. However, this can bite us
    // if we want to use actual registers. Any ideas?
    
    pdvector<registerSlot *> registers;

    // When we use 
    registerSlot *eax = new registerSlot(REGNUM_EAX,
                                        "eax",
                                        false, // Off-limits due to our "stack slot" register mechanism
                                        registerSlot::liveAlways,
                                        registerSlot::realReg);
    registerSlot *ecx = new registerSlot(REGNUM_ECX,
                                        "ecx",
                                        false,
                                        registerSlot::liveAlways,
                                        registerSlot::realReg);
    registerSlot *edx = new registerSlot(REGNUM_EDX,
                                        "edx",
                                        false,
                                        registerSlot::liveAlways,
                                        registerSlot::realReg);
    registerSlot *ebx = new registerSlot(REGNUM_EBX,
                                        "ebx",
                                        false,
                                        registerSlot::liveAlways,
                                        registerSlot::realReg);
    registerSlot *esp = new registerSlot(REGNUM_ESP,
                                        "esp",
                                        true, // Off-limits...
                                        registerSlot::liveAlways,
                                        registerSlot::realReg); // I'd argue the SP is a special-purpose reg
    registerSlot *ebp = new registerSlot(REGNUM_EBP,
                                        "ebp",
                                        true,
                                        registerSlot::liveAlways,
                                        registerSlot::realReg);
    registerSlot *esi = new registerSlot(REGNUM_ESI,
                                        "esi",
                                        false,
                                        registerSlot::liveAlways,
                                        registerSlot::realReg);
    registerSlot *edi = new registerSlot(REGNUM_EDI,
                                        "edi",
                                        false,
                                        registerSlot::liveAlways,
                                        registerSlot::realReg);
    
    registers.push_back(eax);
    registers.push_back(ecx);
    registers.push_back(edx);
    registers.push_back(ebx);
    registers.push_back(esp);
    registers.push_back(ebp);
    registers.push_back(esi);
    registers.push_back(edi);

    // FPRs...

    // SPRs...
    
    // "Virtual" registers
    for (unsigned i = 1; i <= NUM_VIRTUAL_REGISTERS; i++) {
		char buf[128];
        sprintf(buf, "virtGPR%d", i);

        registerSlot *virt = new registerSlot(i,
                                              buf,
                                              false,
                                              registerSlot::deadAlways,
                                              registerSlot::GPR);
        registers.push_back(virt);
    }
    // Create a single FPR representation to represent
    // whether any FPR is live
    registerSlot *fpr = new registerSlot(IA32_FPR_VIRTUAL_REGISTER,
                                         "virtFPR",
                                         true, // off-limits...
                                         registerSlot::liveAlways, // because we check this via overapproximation and not the
                                         // regular liveness algorithm, start out *dead* and set live if written
                                         registerSlot::FPR);
    registers.push_back(fpr);

    // And a "do we save the flags" "register"
    registers.push_back(new registerSlot(IA32_FLAG_VIRTUAL_REGISTER,
                                         "virtFlags",
                                         true,
                                         registerSlot::liveAlways,
                                         registerSlot::SPR));
    // Create the global register space
    registerSpace::createRegisterSpace(registers);

    // Define:
    // callRead
    // callWritten
    // Fortunately, both are basically zero...
    
    // callRead: no change
    // callWritten: write to the flags
    // TODO FIXME

    // Define:
    // callRead - argument registers
    // callWritten - RAX

    // Can't use numRegisters here because we're depending
    // on the REGNUM_FOO numbering
#if defined(cap_liveness)
    returnRead_ = getBitArray();
    // Callee-save registers...
    returnRead_[REGNUM_EBX] = true;
    returnRead_[REGNUM_ESI] = true;
    returnRead_[REGNUM_EDI] = true;
    // And return value
    returnRead_[REGNUM_EAX] = true;
    // Return reads no registers

    callRead_ = getBitArray();
    // CallRead reads no registers
    // We wish...
    callRead_[REGNUM_ECX] = true;
    callRead_[REGNUM_EDX] = true;

    // PLT entries use ebx
    callRead_[REGNUM_EBX] = true;
    
    // TODO: Fix this for platform-specific calling conventions

    // Assume calls write flags
    callWritten_ = callRead_;
    for (unsigned i = REGNUM_OF; i <= REGNUM_RF; i++) 
        callWritten_[i] = true;
    // And eax...
    callWritten_[REGNUM_EAX] = true;


    // And assume a syscall reads or writes _everything_
    syscallRead_ = getBitArray().set();
    syscallWritten_ = syscallRead_;

#if defined(os_windows)
    // VERY conservative, but it's safe wrt the ABI.
    // Let's set everything and unset flags
    callRead_ = syscallRead_;
    for (unsigned i = REGNUM_OF; i <= REGNUM_RF; ++i) {
       callRead_[i] = false;
    }
    callWritten_ = syscallWritten_;
#endif

    allRegs_ = getBitArray().set();
#endif
}

#if defined(cap_32_64)
void registerSpace::initialize64() {
    static bool done = false;
    if (done) return;
    done = true;

    // Create the 64-bit registers
    // Well, let's just list them....

    // Calling ABI:
    // rax, rcx, rdx, r8, r9, r10, r11 are not preserved across a call
    // However, rcx, rdx, r8, and r9 are used for arguments, and therefore
    // should be assumed live. 
    // So rax, r10, r11 are dead at a function call.

    registerSlot * rax = new registerSlot(REGNUM_RAX,
                                          "rax",
					  // TODO FIXME but I need it...
                                          false, // We use it implicitly _everywhere_
                                          registerSlot::deadABI,
                                          registerSlot::GPR);
    registerSlot * rcx = new registerSlot(REGNUM_RCX,
                                          "rcx",
                                          false,
                                          registerSlot::liveAlways,
                                          registerSlot::GPR);
    registerSlot * rdx = new registerSlot(REGNUM_RDX,
                                          "rdx",
                                          false,
                                          registerSlot::liveAlways,
                                          registerSlot::GPR);
    registerSlot * rbx = new registerSlot(REGNUM_RBX,
                                          "rbx",
                                          false,
                                          registerSlot::liveAlways,
                                          registerSlot::GPR);
    registerSlot * rsp = new registerSlot(REGNUM_RSP,
                                          "rsp",
                                          true, // Off-limits...
                                          registerSlot::liveAlways,
                                          registerSlot::SPR); 
    registerSlot * rbp = new registerSlot(REGNUM_RBP,
                                          "rbp",
                                          true,
                                          registerSlot::liveAlways,
                                          registerSlot::SPR);
    registerSlot * rsi = new registerSlot(REGNUM_RSI,
                                          "rsi",
                                          false,
                                          registerSlot::liveAlways,
                                          registerSlot::GPR);
    registerSlot * rdi = new registerSlot(REGNUM_RDI,
                                          "rdi",
                                          false,
                                          registerSlot::liveAlways,
                                          registerSlot::GPR);
    registerSlot * r8 = new registerSlot(REGNUM_R8,
                                         "r8",
                                         false,
                                         registerSlot::liveAlways,
                                         registerSlot::GPR);
    registerSlot * r9 = new registerSlot(REGNUM_R9,
                                         "r9",
                                         false,
                                         registerSlot::liveAlways,
                                         registerSlot::GPR);
    registerSlot * r10 = new registerSlot(REGNUM_R10,
                                          "r10",
                                          false,
                                          registerSlot::deadABI,
                                          registerSlot::GPR);
    registerSlot * r11 = new registerSlot(REGNUM_R11,
                                          "r11",
                                          false,
                                          registerSlot::deadABI,
                                          registerSlot::GPR);
    registerSlot * r12 = new registerSlot(REGNUM_R12,
                                          "r12",
                                          false,
                                          registerSlot::liveAlways,
                                          registerSlot::GPR);
    registerSlot * r13 = new registerSlot(REGNUM_R13,
                                          "r13",
                                          false,
                                          registerSlot::liveAlways,
                                          registerSlot::GPR);
    registerSlot * r14 = new registerSlot(REGNUM_R14,
                                          "r14",
                                          false,
                                          registerSlot::liveAlways,
                                          registerSlot::GPR);
    registerSlot * r15 = new registerSlot(REGNUM_R15,
                                          "r15",
                                          false,
                                          registerSlot::liveAlways,
                                          registerSlot::GPR);

    pdvector<registerSlot *> registers;
    registers.push_back(rax);
    registers.push_back(rbx);
    registers.push_back(rsp);
    registers.push_back(rbp);
    registers.push_back(r10);
    registers.push_back(r11);
    registers.push_back(r12);
    registers.push_back(r13);
    registers.push_back(r14);
    registers.push_back(r15);

    // Put the call parameter registers last so that we are not
    // likely to allocate them for general purposes
    registers.push_back(r8);
    registers.push_back(r9);
    registers.push_back(rcx);
    registers.push_back(rdx);
    registers.push_back(rsi);
    registers.push_back(rdi);


    registers.push_back(new registerSlot(REGNUM_OF,
                                         "of",
                                         true,
                                         registerSlot::liveAlways,
                                         registerSlot::SPR));
    registers.push_back(new registerSlot(REGNUM_SF,
                                         "sf",
                                         true,
                                         registerSlot::liveAlways,
                                         registerSlot::SPR));
    registers.push_back(new registerSlot(REGNUM_ZF,
                                         "zf",
                                         true,
                                         registerSlot::liveAlways,
                                         registerSlot::SPR));
    registers.push_back(new registerSlot(REGNUM_AF,
                                         "af",
                                         true,
                                         registerSlot::liveAlways,
                                         registerSlot::SPR));
    registers.push_back(new registerSlot(REGNUM_PF,
                                         "pf",
                                         true,
                                         registerSlot::liveAlways,
                                         registerSlot::SPR));
    registers.push_back(new registerSlot(REGNUM_CF,
                                         "cf",
                                         true,
                                         registerSlot::liveAlways,
                                         registerSlot::SPR));
    registers.push_back(new registerSlot(REGNUM_TF,
                                         "tf",
                                         true,
                                         registerSlot::liveAlways,
                                         registerSlot::SPR));
    registers.push_back(new registerSlot(REGNUM_IF,
                                         "if",
                                         true,
                                         registerSlot::liveAlways,
                                         registerSlot::SPR));
    registers.push_back(new registerSlot(REGNUM_DF,
                                         "df",
                                         true,
                                         registerSlot::liveAlways,
                                         registerSlot::SPR));
    registers.push_back(new registerSlot(REGNUM_NT,
                                         "nt",
                                         true,
                                         registerSlot::liveAlways,
                                         registerSlot::SPR));
    registers.push_back(new registerSlot(REGNUM_RF,
                                         "rf",
                                         true,
                                         registerSlot::liveAlways,
                                         registerSlot::SPR));

    registers.push_back(new registerSlot(REGNUM_DUMMYFPR,
                                         "dummyFPR",
                                         true,
                                         registerSlot::liveAlways, // because we check this via overapproximation and not the
                                         // regular liveness algorithm, start out *dead* and set live if written
                                         registerSlot::FPR));
    registers.push_back(new registerSlot(REGNUM_MM0,
					 "MM0/ST(0)",
					 true,
					 registerSlot::liveAlways,
					 registerSlot::FPR));
    registers.push_back(new registerSlot(REGNUM_MM1,
					 "MM1/ST(1)",
					 true,
					 registerSlot::liveAlways,
					 registerSlot::FPR));
    registers.push_back(new registerSlot(REGNUM_MM2,
					 "MM2/ST(2)",
					 true,
					 registerSlot::liveAlways,
					 registerSlot::FPR));
    registers.push_back(new registerSlot(REGNUM_MM3,
					 "MM3/ST(3)",
					 true,
					 registerSlot::liveAlways,
					 registerSlot::FPR));
    registers.push_back(new registerSlot(REGNUM_MM4,
					 "MM4/ST(4)",
					 true,
					 registerSlot::liveAlways,
					 registerSlot::FPR));
    registers.push_back(new registerSlot(REGNUM_MM5,
					 "MM5/ST(5)",
					 true,
					 registerSlot::liveAlways,
					 registerSlot::FPR));
    registers.push_back(new registerSlot(REGNUM_MM6,
					 "MM6/ST(6)",
					 true,
					 registerSlot::liveAlways,
					 registerSlot::FPR));
    registers.push_back(new registerSlot(REGNUM_MM7,
					 "MM7/ST(7)",
					 true,
					 registerSlot::liveAlways,
					 registerSlot::FPR));
    registers.push_back(new registerSlot(REGNUM_XMM0,
					 "XMM0",
					 true,
					 registerSlot::liveAlways,
					 registerSlot::FPR));
    registers.push_back(new registerSlot(REGNUM_XMM1,
					 "XMM1",
					 true,
					 registerSlot::liveAlways,
					 registerSlot::FPR));
    registers.push_back(new registerSlot(REGNUM_XMM2,
					 "XMM2",
					 true,
					 registerSlot::liveAlways,
					 registerSlot::FPR));
    registers.push_back(new registerSlot(REGNUM_XMM3,
					 "XMM3",
					 true,
					 registerSlot::liveAlways,
					 registerSlot::FPR));
    registers.push_back(new registerSlot(REGNUM_XMM4,
					 "XMM4",
					 true,
					 registerSlot::liveAlways,
					 registerSlot::FPR));
    registers.push_back(new registerSlot(REGNUM_XMM5,
					 "XMM5",
					 true,
					 registerSlot::liveAlways,
					 registerSlot::FPR));
    registers.push_back(new registerSlot(REGNUM_XMM6,
					 "XMM6",
					 true,
					 registerSlot::liveAlways,
					 registerSlot::FPR));
    registers.push_back(new registerSlot(REGNUM_XMM7,
					 "XMM7",
					 true,
					 registerSlot::liveAlways,
					 registerSlot::FPR));
    registers.push_back(new registerSlot(REGNUM_XMM8,
                        "XMM8",
                        true,
                        registerSlot::liveAlways,
                        registerSlot::FPR));
    registers.push_back(new registerSlot(REGNUM_XMM9,
                        "XMM9",
                        true,
                        registerSlot::liveAlways,
                        registerSlot::FPR));
    registers.push_back(new registerSlot(REGNUM_XMM10,
                        "XMM10",
                        true,
                        registerSlot::liveAlways,
                        registerSlot::FPR));
    registers.push_back(new registerSlot(REGNUM_XMM11,
                        "XMM11",
                        true,
                        registerSlot::liveAlways,
                        registerSlot::FPR));
    registers.push_back(new registerSlot(REGNUM_XMM12,
                        "XMM12",
                        true,
                        registerSlot::liveAlways,
                        registerSlot::FPR));
    registers.push_back(new registerSlot(REGNUM_XMM13,
                        "XMM13",
                        true,
                        registerSlot::liveAlways,
                        registerSlot::FPR));
    registers.push_back(new registerSlot(REGNUM_XMM14,
                        "XMM14",
                        true,
                        registerSlot::liveAlways,
                        registerSlot::FPR));
    registers.push_back(new registerSlot(REGNUM_XMM15,
                        "XMM15",
                        true,
                        registerSlot::liveAlways,
                        registerSlot::FPR));




    // For registers that we really just don't care about.
    registers.push_back(new registerSlot(REGNUM_IGNORED,
                                         "ignored",
                                         true,
                                         registerSlot::liveAlways,
                                         registerSlot::SPR));

    registerSpace::createRegisterSpace64(registers);

    // Define:
    // callRead - argument registers
    // callWritten - RAX

#if defined(cap_liveness)
    returnRead64_ = getBitArray();
    returnRead64_[REGNUM_RAX] = true;
    returnRead64_[REGNUM_RCX] = true; //Not correct, temporary
    // Returns also "read" any callee-saved registers
    returnRead64_[REGNUM_RBX] = true;
    returnRead64_[REGNUM_RDX] = true;
    returnRead64_[REGNUM_R12] = true;
    returnRead64_[REGNUM_R13] = true;
    returnRead64_[REGNUM_R14] = true;
    returnRead64_[REGNUM_R15] = true;

    //returnRead64_[REGNUM_R10] = true;
    

    callRead64_ = getBitArray();
    callRead64_[REGNUM_RCX] = true;
    callRead64_[REGNUM_RDX] = true;
    callRead64_[REGNUM_R8] = true;
    callRead64_[REGNUM_R9] = true;
    callRead64_[REGNUM_RDI] = true;
    callRead64_[REGNUM_RSI] = true;

    // Anything in those four is not preserved across a call...
    // So we copy this as a shorthand then augment it
    callWritten64_ = callRead64_;

    // As well as RAX, R10, R11
    callWritten64_[REGNUM_RAX] = true;
    callWritten64_[REGNUM_R10] = true;
    callWritten64_[REGNUM_R11] = true;
    // And flags
    for (unsigned i = REGNUM_OF; i <= REGNUM_RF; i++) 
        callWritten64_[i] = true;

    // What about floating point?

    // And assume a syscall reads or writes _everything_
    syscallRead64_ = getBitArray().set();
    syscallWritten64_ = syscallRead_;

    allRegs64_ = getBitArray().set();
#endif

}
#endif

void registerSpace::initialize()
{
    static bool inited = false;
    
    if (inited) return;
    inited = true;
    if(xmmCapable())
    {
      hasXMM = true;
    }
    

    initialize32();
#if defined(cap_32_64)
    initialize64();
#endif
}

/* This makes a call to the cpuid instruction, which returns an int where each bit is 
   a feature.  Bit 24 contains whether fxsave is possible, meaning that xmm registers
   are saved. */
#if defined(os_windows)
int cpuidCall() {
    DWORD result;
    _asm {
        xor eax, eax
        cpuid
        mov result, eax
    }
    return result;
}
#endif
#if !defined(x86_64_unknown_linux2_4) && !(defined(os_freebsd) && defined(arch_x86_64))
bool xmmCapable()
{
  int features = cpuidCall();
  char * ptr = (char *)&features;
  ptr += 3;
  if (0x1 & (*ptr))
    return true;
  else
    return false;
}
#else
bool xmmCapable()
{
  return true;
}
#endif

bool baseTramp::generateSaves(codeGen& gen, registerSpace*, baseTrampInstance *inst) {
   return gen.codeEmitter()->emitBTSaves(this, inst, gen);
}

bool baseTramp::generateRestores(codeGen &gen, registerSpace*, baseTrampInstance *inst) {

   return gen.codeEmitter()->emitBTRestores(this, inst, gen);
}

/****************************************************************************/
/****************************************************************************/
/****************************************************************************/

void emitJccR8(int condition_code, char jump_offset,
               codeGen &gen) {
    GET_PTR(insn, gen);
    *insn++ = static_cast<unsigned char>(condition_code);
    *insn++ = jump_offset;
    SET_PTR(insn, gen);
}

// VG(8/15/02): nicer jcc: condition is the tttn field.
// Because we generate jumps twice, once with bogus 0
// offset, and then with the right offset, the instruction
// may be longer (and overwrite something else) the 2nd time.
// So willRegen defaults to true and always generates jcc near
// (the longer form)

// TODO: generate JEXCZ as well
void emitJcc(int condition, int offset,
             codeGen &gen, bool willRegen) /* = true */
{
   unsigned char opcode;
   GET_PTR(insn, gen);
   
   assert(condition >= 0 && condition <= 0x0F);
   
   if(!willRegen && (offset >= -128 && offset <= 127)) { // jcc rel8
      opcode = 0x70 | (unsigned char)condition;
      *insn++ = opcode;
      *insn++ = (unsigned char) (offset & 0xFF);
   }
   else { // jcc near rel32
      opcode = 0x80 | (unsigned char)condition;
      *insn++ = 0x0F;
      *insn++ = opcode;
      *((int*)insn) = offset;
      insn += sizeof(int);
   }
   SET_PTR(insn, gen);
}

/****************************************************************************/
/****************************************************************************/
/****************************************************************************/


/****************************************************************************/
/****************************************************************************/
/****************************************************************************/

/**
 * tramp_pre_frame_size is the amount of space the base trampoline allocates
 * on the stack before setting up a stack frame.  It's needed to stack
 * walk out of base tramps.  Should be treated as a constant, but the
 * C++ scoping rules for const are stupid.
 **/

int tramp_pre_frame_size_32 = 36; //Stack space allocated by 'pushf; pusha'

int tramp_pre_frame_size_64 = 8 + 16 * 8 + AMD64_RED_ZONE; // stack space allocated by pushing flags and 16 GPRs
                                                // and skipping the 128-byte red zone

bool can_do_relocation(process *proc,
                       const pdvector<pdvector<Frame> > &stackWalks,
                       int_function *instrumented_func)
{
   bool can_do_reloc = true;

   // for every vectors of frame, ie. thread stack walk, make sure can do
   // relocation
   Address begAddr = instrumented_func->getAddress();
   for (unsigned walk_itr = 0; walk_itr < stackWalks.size(); walk_itr++) {
     pdvector<int_function *> stack_funcs =
       proc->pcsToFuncs(stackWalks[walk_itr]);
     
     // for every frame in thread stack walk
     for(unsigned i=0; i<stack_funcs.size(); i++) {
       int_function *stack_func = stack_funcs[i];
       Address pc = stackWalks[walk_itr][i].getPC();
       
       if( stack_func == instrumented_func ) {
	 // Catchup doesn't occur on instPoinst in relocated function when
	 // the original function is on the stack.  This leads to the
	 // timer never being called for timer metrics.  A solution still
	 // needs to be worked out.
	 if(pc >= begAddr && pc <= begAddr+JUMP_REL32_SZ) {
	   // can't relocate since within first five bytes
	   can_do_reloc = false;
	 } else {
             // Need to check whether each entry point has enough room
             // to patch in a jump; technically, this is only needed
             // if we're _in_ the function as control may transfer to
             // the middle of the jump(s) out.

             assert(0);
         }
	 break;
       }
     }
   }
   
   return can_do_reloc;
}

/**************************************************************
 *
 *  code generator for x86
 *
 **************************************************************/




#define MAX_BRANCH	(0x1<<31)

Address getMaxBranch() {
  return (Address)MAX_BRANCH;
}


bool doNotOverflow(int)
{
   //
   // this should be changed by the correct code. If there isn't any case to
   // be checked here, then the function should return TRUE. If there isn't
   // any immediate code to be generated, then it should return FALSE - naim
   //
   // any int value can be an immediate on the pentium
    return(true);
}



/* build the MOD/RM byte of an instruction */
static inline unsigned char makeModRMbyte(unsigned Mod, unsigned Reg,
                                          unsigned RM)
{
   return static_cast<unsigned char>(((Mod & 0x3) << 6) + ((Reg & 0x7) << 3) + (RM & 0x7));
}

// VG(7/30/02): Build the SIB byte of an instruction */
static inline unsigned char makeSIBbyte(unsigned Scale, unsigned Index,
                                        unsigned Base)
{
   return static_cast<unsigned char>(((Scale & 0x3) << 6) + ((Index & 0x7) << 3) + (Base & 0x7));
}

/* 
   Emit the ModRM byte and displacement for addressing modes.
   base is a register (EAX, ECX, REGNUM_EDX, EBX, EBP, REGNUM_ESI, REGNUM_EDI)
   disp is a displacement
   reg_opcode is either a register or an opcode
*/
void emitAddressingMode(unsigned base, RegValue disp,
                        unsigned reg_opcode, codeGen &gen)
{
   // MT linux uses ESP+4
   // we need an SIB in that case
   if (base == REGNUM_ESP) {
      emitAddressingMode(REGNUM_ESP, Null_Register, 0, disp, reg_opcode, gen);
      return;
   }
   GET_PTR(insn, gen);
   if (base == Null_Register) {
      *insn++ = makeModRMbyte(0, reg_opcode, 5);
      *((int *)insn) = disp;
      insn += sizeof(int);
   } else if (disp == 0 && base != REGNUM_EBP) {
      *insn++ = makeModRMbyte(0, reg_opcode, base);
   } else if (disp >= -128 && disp <= 127) {
      *insn++ = makeModRMbyte(1, reg_opcode, base);
      *((char *)insn++) = (char) disp;
   } else {
      *insn++ = makeModRMbyte(2, reg_opcode, base);
      *((int *)insn) = disp;
      insn += sizeof(int);
   }
   SET_PTR(insn, gen);
}

// VG(7/30/02): emit a fully fledged addressing mode: base+index<<scale+disp
void emitAddressingMode(unsigned base, unsigned index,
                        unsigned int scale, RegValue disp,
                        int reg_opcode, codeGen &gen)
{
   bool needSIB = (base == REGNUM_ESP) || (index != Null_Register);

   if(!needSIB) {
      emitAddressingMode(base, disp, reg_opcode, gen);
      return;
   }
   
   // This isn't true for AMD-64...
   //assert(index != REGNUM_ESP);
   
   if(index == Null_Register) {
      assert(base == REGNUM_ESP); // not necessary, but sane
      index = 4;           // (==REGNUM_ESP) which actually means no index in SIB
   }

   GET_PTR(insn, gen);
   
   if(base == Null_Register) { // we have to emit [index<<scale+disp32]
      *insn++ = makeModRMbyte(0, reg_opcode, 4);
      *insn++ = makeSIBbyte(scale, index, 5);
      *((int *)insn) = disp;
      insn += sizeof(int);
   }
   else if(disp == 0 && base != REGNUM_EBP) { // EBP must have 0 disp8; emit [base+index<<scale]
       *insn++ = makeModRMbyte(0, reg_opcode, 4);
       *insn++ = makeSIBbyte(scale, index, base);
   }
   else if (disp >= -128 && disp <= 127) { // emit [base+index<<scale+disp8]
      *insn++ = makeModRMbyte(1, reg_opcode, 4);
      *insn++ = makeSIBbyte(scale, index, base);
      *((char *)insn++) = (char) disp;
   }
   else { // emit [base+index<<scale+disp32]
      *insn++ = makeModRMbyte(2, reg_opcode, 4);
      *insn++ = makeSIBbyte(scale, index, base);
      *((int *)insn) = disp;
      insn += sizeof(int);
   }

   SET_PTR(insn, gen);
}


/* emit a simple one-byte instruction */
void emitSimpleInsn(unsigned op, codeGen &gen) {
    GET_PTR(insn, gen);
    *insn++ = static_cast<unsigned char>(op);
    SET_PTR(insn, gen);
}

void emitPushImm(unsigned int imm, codeGen &gen)
{
    GET_PTR(insn, gen);
    *insn++ = 0x68;
    *((unsigned int *)insn) = imm;
    insn += sizeof(unsigned int);
    SET_PTR(insn, gen);
    if (gen.rs())
       gen.rs()->incStack(gen.addrSpace()->getAddressWidth());
}

// emit a simple register to register instruction: OP dest, src
// opcode is one or two byte
void emitOpRegReg(unsigned opcode, RealRegister dest, RealRegister src,
                  codeGen &gen)
{
    GET_PTR(insn, gen);
    if (opcode <= 0xFF)
       *insn++ = static_cast<unsigned char>(opcode);
    else {
       *insn++ = static_cast<unsigned char>(opcode >> 8);
       *insn++ = static_cast<unsigned char>(opcode & 0xFF);
    }
    // ModRM byte define the operands: Mod = 3, Reg = dest, RM = src
    *insn++ = makeModRMbyte(3, dest.reg(), src.reg());
    SET_PTR(insn, gen);
}

void emitOpRegImm(int opcode, RealRegister dest, int imm,
                  codeGen &gen) {
   GET_PTR(insn, gen);
   *insn++ = 0x81;
   *insn++ = makeModRMbyte(3, opcode, dest.reg());
   *((int *)insn) = imm;
   insn+= sizeof(int);
   SET_PTR(insn, gen);
}

// emit OP reg, r/m
void emitOpRegRM(unsigned opcode, RealRegister dest, RealRegister base,
		 int disp, codeGen &gen)
{
    GET_PTR(insn, gen);
    if (opcode <= 0xff) {
       *insn++ = static_cast<unsigned char>(opcode);
    } else {
       *insn++ = static_cast<unsigned char>(opcode >> 8);
       *insn++ = static_cast<unsigned char>(opcode & 0xff);
    }
    SET_PTR(insn, gen);
    emitAddressingMode(base.reg(), disp, dest.reg(), gen);
}

// emit OP r/m, reg
void emitOpRMReg(unsigned opcode, RealRegister base, int disp,
                 RealRegister src, codeGen &gen) {
   GET_PTR(insn, gen);
   *insn++ = static_cast<unsigned char>(opcode);
   SET_PTR(insn, gen);
   emitAddressingMode(base.reg(), disp, src.reg(), gen);
}

// emit OP reg, imm32
void emitOpExtRegImm(int opcode, int ext, RealRegister dest, int imm,
                     codeGen &gen) 
{
  GET_PTR(insn, gen);
   *insn++ = opcode;
   *insn++ = makeModRMbyte(3, (char) ext, dest.reg());
   *((int *)insn) = imm;
   insn+= sizeof(int);
   SET_PTR(insn, gen);
}

void emitOpExtRegImm8(int opcode, char ext, RealRegister dest, unsigned char imm,
                     codeGen &gen) 
{
   GET_PTR(insn, gen);
   *insn++ = opcode;
   *insn++ = makeModRMbyte(3, ext, dest.reg());
   *((unsigned char *)insn) = imm;
   insn+= sizeof(unsigned char);
   SET_PTR(insn, gen);
}

void emitOpExtReg(unsigned opcode, unsigned char ext, RealRegister reg, codeGen &gen)
{
   GET_PTR(insn, gen);
   *insn++ = opcode;
   *insn++ = makeModRMbyte(3, ext, reg.reg());
   SET_PTR(insn, gen);
}

void emitMovRegToReg(RealRegister dest, RealRegister src, codeGen &gen)
{
   GET_PTR(insn, gen);
   *insn++ = 0x8B;
   *insn++ = makeModRMbyte(3, dest.reg(), src.reg());
   SET_PTR(insn, gen);
}

void emitOpRegRegImm(unsigned opcode, RealRegister dest, RealRegister src, unsigned imm, codeGen &gen)
{
   GET_PTR(insn, gen);
   *insn++ = opcode;
   *insn++ = makeModRMbyte(3, dest.reg(), src.reg());
   *((int *)insn) = imm;
   insn += sizeof(int);
   SET_PTR(insn, gen);
}

// emit MOV reg, (reg)
void emitMovIRegToReg(RealRegister dest, RealRegister src,
                      codeGen &gen) {
    GET_PTR(insn, gen);
    *insn++ = 0x8B;
    *insn++ = makeModRMbyte(0, dest.reg(), src.reg());
    SET_PTR(insn, gen);
    gen.markRegDefined(dest.reg());
}

// VG(07/30/02): Emit a lea dest, [base + index * scale + disp]; dest is a
// real GPR
void emitLEA(RealRegister base, RealRegister index, unsigned int scale,
             RegValue disp, RealRegister dest, codeGen &gen)
{
   if (dest.reg() != REGNUM_ESP)
      gen.markRegDefined(dest.reg());
   GET_PTR(insn, gen);
   *insn++ = 0x8D;
   SET_PTR(insn, gen);
   emitAddressingMode(base.reg(), index.reg(), scale, disp, (int)dest.reg(), gen);
}

void emitLEA(RealRegister base, unsigned displacement, RealRegister dest, 
             codeGen &gen)
{
   gen.markRegDefined(dest.reg());
   GET_PTR(insn, gen);
   *insn++ = 0x8D;
   *insn++ = makeModRMbyte(2, dest.reg(), base.reg());
   *((unsigned *) insn) = displacement;
   insn += sizeof(unsigned);
   SET_PTR(insn, gen);
}

// emit MOV reg, (offset(%eip))
void emitMovPCRMToReg(RealRegister dest, int offset, codeGen &gen, bool deref_result)
{
    // call next instruction (relative 0x0) and pop PC (EIP) into register
   GET_PTR(insn, gen);

   if (!gen.addrSpace()->needsPIC())
   {
      Address target = gen.currAddr() + offset;
      if (deref_result) {
         emitMovMToReg(dest, target, gen);
      }
      else {
         emitMovImmToReg(dest, target, gen);
      }
      return;
   }

   int used = gen.used();
   RealRegister pc_reg(0);
   if (gen.rs()->pc_rel_offset() == -1) {
      //assert(!gen.rs()->pc_rel_use_count);
      if (gen.getPCRelUseCount() == 1) {
         //We know there's only one getPC instruction.  We won't setup
         // a stored register for the PC.  Just use dest since we're
         // about to write to it anyways.
         pc_reg = dest;
      }
      else {
         gen.rs()->pc_rel_reg = gen.rs()->allocateRegister(gen, true);
         pc_reg = gen.rs()->loadVirtualForWrite(gen.rs()->pc_rel_reg, gen);
      }
      gen.rs()->pc_rel_offset() = used + 5;
      *insn++ = 0xE8;
      *insn++ = 0x00;
      *insn++ = 0x00;
      *insn++ = 0x00;
      *insn++ = 0x00;
      *insn++ = static_cast<unsigned char>(0x58 + pc_reg.reg());
      SET_PTR(insn, gen);
   }
   else {
      pc_reg = gen.rs()->loadVirtual(gen.rs()->pc_rel_reg, gen);   
   }
   gen.rs()->pc_rel_use_count++;

   offset += used - gen.rs()->pc_rel_offset();
   if (deref_result) {
      emitMovRMToReg(dest, pc_reg, offset, gen);
   }
   else {
      emitLEA(pc_reg, offset, dest, gen);
   }   

   if (gen.getPCRelUseCount() > 1 && 
       gen.rs()->pc_rel_use_count == gen.getPCRelUseCount())
   {
      //We've made the last use of getPC.  Free the register that stores the PC
      //Don't do if getPCRelUseCount() is 0, because we don't know how many uses
      // there are.
      //Don't do if getPCRelUseCount() is 1, because it was special cased above
      gen.rs()->freeRegister(gen.rs()->pc_rel_reg);
      gen.rs()->pc_rel_reg = Null_Register;
      gen.rs()->pc_rel_offset() = -1;
   }
}

// emit MOV reg, r/m
void emitMovRMToReg(RealRegister dest, RealRegister base, int disp,
                    codeGen &gen) 
{
   GET_PTR(insn, gen);
   *insn++ = 0x8B;
   SET_PTR(insn, gen);
   emitAddressingMode(base.reg(), disp, dest.reg(), gen);
}

// emit MOV r/m, reg
void emitMovRegToRM(RealRegister base, int disp, RealRegister src,
                    codeGen &gen) 
{
   GET_PTR(insn, gen);
   *insn++ = 0x89;
   SET_PTR(insn, gen);
   emitAddressingMode(base.reg(), disp, src.reg(), gen);
}

// emit MOV m, reg
void emitMovRegToM(int disp, RealRegister src, codeGen &gen)
{
   GET_PTR(insn, gen);
   *insn++ = 0x89;
   SET_PTR(insn, gen);
   emitAddressingMode(Null_Register, disp, src.reg(), gen);
}

// emit MOV m, reg
void emitMovRegToMB(int disp, RealRegister src, codeGen &gen)
{
   GET_PTR(insn, gen);
   *insn++ = 0x88;
   *insn++ = makeModRMbyte(0, src.reg(), 5);
   *((int *) insn) = disp;
   insn += sizeof(int);
   SET_PTR(insn, gen);
}

// emit MOV m, reg
void emitMovRegToMW(int disp, RealRegister src, codeGen &gen)
{
   GET_PTR(insn, gen);
   *insn++ = 0x66;
   *insn++ = 0x88;
   *insn++ = makeModRMbyte(0, src.reg(), 5);
   *((int *) insn) = disp;
   insn += sizeof(int);
   SET_PTR(insn, gen);
}

// emit MOV reg, m
void emitMovMToReg(RealRegister dest, int disp, codeGen &gen)
{
   gen.markRegDefined(dest.reg());
   GET_PTR(insn, gen);
   *insn++ = 0x8B;
   SET_PTR(insn, gen);
   emitAddressingMode(Null_Register, disp, dest.reg(), gen);
}

// emit MOVSBL reg, m
void emitMovMBToReg(RealRegister dest, int disp, codeGen &gen)
{
   gen.markRegDefined(dest.reg());
   GET_PTR(insn, gen);
   *insn++ = 0x0F;
   *insn++ = 0xBE;
   SET_PTR(insn, gen);
   emitAddressingMode(Null_Register, disp, dest.reg(), gen);
}

// emit MOVSWL reg, m
void emitMovMWToReg(RealRegister dest, int disp, codeGen &gen)
{
   gen.markRegDefined(dest.reg());
   GET_PTR(insn, gen);
   *insn++ = 0x0F;
   *insn++ = 0xBF;
   SET_PTR(insn, gen);
   emitAddressingMode(Null_Register, disp, dest.reg(), gen);
}

// emit MOV reg, imm32
void emitMovImmToReg(RealRegister dest, int imm, codeGen &gen)
{
   GET_PTR(insn, gen);
   *insn++ = static_cast<unsigned char>(0xB8 + dest.reg());
   *((int *)insn) = imm;
   insn += sizeof(int);
   SET_PTR(insn, gen);
}

// emit MOV r/m32, imm32
void emitMovImmToRM(RealRegister base, int disp, int imm,
                    codeGen &gen) {
   GET_PTR(insn, gen);
   *insn++ = 0xC7;
   SET_PTR(insn, gen);
   emitAddressingMode(base.reg(), disp, 0, gen);
   REGET_PTR(insn, gen);
   *((int*)insn) = imm;
   insn += sizeof(int);
    SET_PTR(insn, gen);
}

// emit MOV mem32, imm32
void emitMovImmToMem(Address maddr, int imm,
                                   codeGen &gen) {
    // In x86_64, the meaning of the ModRM byte for disp32 has changed.
    // Now, it implies an [RIP] + disp32 address.  To get an absolute
    // address operand (in both x86 and x86_64), the full ModRM + SIB
    // syntax must be used.
    GET_PTR(insn, gen);
    *insn++ = 0xC7;

    // FIXME: To adhere strictly to the x86 and x86_64 ISAs, we specify an
    // absolute (32-bit) address by emitting a ModRM and SIB byte of the
    // following form:
    //     Mod = 00b, Reg = (doesn't matter?), R/M = 100b
    //     base = 101b, index = 100b, scale = (doesn't matter?)
    // Current forms of emitAddressingMode() do not allow for this, and so
    // we do it manually here.  emitAddressingMode() should be made more
    // robust.
    *insn++ = makeModRMbyte(0, 0, 4);
    *insn++ = makeSIBbyte(0, 4, 5);
    *((int *)insn) = maddr;
    insn += sizeof(unsigned);

    *((int*)insn) = imm;
    insn += sizeof(int);
    SET_PTR(insn, gen);
}

// emit Add dword ptr DS:[addr], imm
void emitAddMemImm32(Address addr, int imm, codeGen &gen)
{
    GET_PTR(insn, gen);
   *insn++ = 0x81;
   *insn++ = 0x05;
   *((unsigned *)insn) = addr;
   insn += sizeof(unsigned);
   *((int *)insn) = imm;
   insn += sizeof(int);
    SET_PTR(insn, gen);
}

// emit Add reg, imm32
void emitAddRegImm32(RealRegister reg, int imm, codeGen &gen)
{
   GET_PTR(insn, gen);
   if (imm >= -128 && imm <= 127) {
      *insn++ = 0x83;
      *insn++ = makeModRMbyte(3, 0, reg.reg());
      *((char *)insn) = (char) imm;
      insn += sizeof(char);
   }
   else {
      *insn++ = 0x81;
      *insn++ = makeModRMbyte(3, 0, reg.reg());
      *((int *)insn) = imm;
      insn += sizeof(int);
   }
   SET_PTR(insn, gen);
}

// emit Sub reg, reg
void emitSubRegReg(RealRegister dest, RealRegister src, codeGen &gen)
{
   gen.markRegDefined(dest.reg());
   GET_PTR(insn, gen);
   *insn++ = 0x2B;
   *insn++ = makeModRMbyte(3, dest.reg(), src.reg());
   SET_PTR(insn, gen);
}

unsigned char cmovOpcodeFromRelOp(unsigned op)
{
   switch (op) {
      case eqOp: return 0x44; //cmove
      case neOp: return 0x45; //cmovne
      case lessOp: return 0x4c; //cmovl
      case leOp: return 0x4e; //cmovle
      case greaterOp: return 0x4f; //cmovg
      case geOp: return 0x4d; //cmovge
     default: assert(0);
   }
   return 0x0;
}
// help function to select appropriate jcc opcode for a relOp
unsigned char jccOpcodeFromRelOp(unsigned op)
{
   switch (op) {
     case eqOp: return JNE_R8;
     case neOp: return JE_R8;
     case lessOp: return JGE_R8;
     case leOp: return JG_R8;
     case greaterOp: return JLE_R8;
     case geOp: return JL_R8;
     default: assert(0);
   }
   return 0x0;
}

static inline void emitEnter(short imm16, codeGen &gen) {
    GET_PTR(insn, gen);
   *insn++ = 0xC8;
   *((short*)insn) = imm16;
   insn += sizeof(short);
   *insn++ = 0;
    SET_PTR(insn, gen);
}

Register emitFuncCall(opCode, codeGen &, pdvector<AstNodePtr> &, bool, Address) {
	assert(0);
	return 0;
}

// this function just multiplexes between the 32-bit and 64-bit versions
Register emitFuncCall(opCode op, 
                      codeGen &gen,
                      pdvector<AstNodePtr> &operands, 
                      bool noCost,
                      int_function *callee)
{
    Register reg = gen.codeEmitter()->emitCall(op, gen, operands, noCost, callee);
    return reg;
}



/* Recursive function that goes to where our instrumentation is calling
to figure out what registers are clobbered there, and in any function
that it calls, to a certain depth ... at which point we clobber everything

Update-12/06, njr, since we're going to a cached system we are just going to 
look at the first level and not do recursive, since we would have to also
store and reexamine every call out instead of doing it on the fly like before*/

// Should be a member of the registerSpace class?

bool EmitterIA32::clobberAllFuncCall( registerSpace *rs,
                                      int_function *callee)
		   
{
  if (callee == NULL) return false;

  /* This will calculate the values if the first time around, otherwise
     will check preparsed, stored values.
     True - FP Writes are present
     False - No FP Writes
  */

  stats_codegen.startTimer(CODEGEN_LIVENESS_TIMER);  
  if (callee->ifunc()->writesFPRs()) {
      for (unsigned i = 0; i < rs->FPRs().size(); i++) {
          rs->FPRs()[i]->beenUsed = true;
      }
  }
  stats_codegen.stopTimer(CODEGEN_LIVENESS_TIMER);
  return true;
}


void EmitterIA32::setFPSaveOrNot(const int * liveFPReg,bool saveOrNot)
{
   if (liveFPReg != NULL)
   {
      if (liveFPReg[0] == 0 && saveOrNot)
      {
         int * temp = const_cast<int *>(liveFPReg);
         temp[0] = 1;
      }
   }
}


Register EmitterIA32::emitCall(opCode op, 
                               codeGen &gen,
                               const pdvector<AstNodePtr> &operands, 
                               bool noCost, int_function *callee) {
    bool inInstrumentation = true;
#if 0
    if (gen.obj() &&
        dynamic_cast<replacedInstruction *>(gen.obj())) {
        // We're replacing an instruction - so don't do anything
        // that requires a base tramp.
        inInstrumentation = false;
    }
#endif

<<<<<<< HEAD
    if (op != callOp) {
      cerr << "ERROR: emitCall with op == " << op << endl;
    }
=======
>>>>>>> 346132a0
    assert(op == callOp);
    pdvector <Register> srcs;
    int param_size;
    pdvector<Register> saves;

    //  Sanity check for NULL address arg
    if (!callee) {
        char msg[256];
        sprintf(msg, "%s[%d]:  internal error:  emitFuncCall called w/out"
                "callee argument", __FILE__, __LINE__);
        showErrorCallback(80, msg);
        assert(0);
    }

   param_size = emitCallParams(gen, operands, callee, saves, noCost);

   Register ret = gen.rs()->allocateRegister(gen, noCost);

   emitCallInstruction(gen, callee, ret);

   emitCallCleanup(gen, callee, param_size, saves);

   if (!inInstrumentation) return REG_NULL;

   // allocate a (virtual) register to store the return value
   // Virtual register

   return ret;
}

/*
 * emit code for op(src1,src2, dest)
 * ibuf is an instruction buffer where instructions are generated
 * base is the next free position on ibuf where code is to be generated
 */

codeBufIndex_t emitA(opCode op, Register src1, Register /*src2*/, Register dest,
                     codeGen &gen, RegControl rc, bool /*noCost*/)
{
   //bperr("emitA(op=%d,src1=%d,src2=XX,dest=%d)\n",op,src1,dest);
   
   // retval is the address of the jump (if one is created). 
   // It's always the _start_ of the jump, which means that if we need
   // to offset (like x86 (to - (from + insnsize))) we do it later.
   codeBufIndex_t retval = 0;
   
   switch (op) {
      case ifOp: {
         // if src1 == 0 jump to dest
         // src1 is a temporary
         // dest is a target address
         retval = gen.codeEmitter()->emitIf(src1, dest, rc, gen);
         break;
      }
      case branchOp: {
         // dest is the displacement from the current value of insn
         // this will need to work for both 32-bits and 64-bits
         // (since there is no JMP rel64)
         insnCodeGen::generateBranch(gen, dest);
         retval = gen.getIndex();
         break;
      }
      case trampPreamble: {
         break;
      }
      default:
         abort();        // unexpected op for this emit!
   }
   
   return retval;
}

Register emitR(opCode op, Register src1, Register src2, Register dest,
               codeGen &gen, bool noCost,
               const instPoint *location, bool /*for_multithreaded*/)
{
    //bperr("emitR(op=%d,src1=%d,src2=XX,dest=%d)\n",op,src1,dest);

   bool get_addr_of = (src2 != Null_Register);
   switch (op) {
       case getRetValOp:
          // dest is a register where we can store the value
          // the return value is in the saved EAX
          gen.codeEmitter()->emitGetRetVal(dest, get_addr_of, gen);
          if (!get_addr_of)
             return dest;
          break;
       case getRetAddrOp: 
          // dest is a register where we can store the return address
          gen.codeEmitter()->emitGetRetAddr(dest, gen);
          return dest;
          break;
       case getParamOp:
          // src1 is the number of the argument
          // dest is a register where we can store the value
          gen.codeEmitter()->emitGetParam(dest, src1, location->getPointType(), 
                                          get_addr_of, gen);
          if (!get_addr_of)
             return dest;
          break;
       case loadRegOp:
          assert(src1 == 0);
          assert(0);
          return dest;
       default:
          abort();                  // unexpected op for this emit!
    }
    assert(get_addr_of);
    emitV(storeIndirOp, src2, 0, dest, gen, noCost, gen.rs(), 
          gen.addrSpace()->getAddressWidth(), gen.point(), gen.addrSpace());
    return(dest);
}

void emitSHL(RealRegister dest, unsigned char pos, codeGen &gen)
{
  //bperr( "Emiting SHL\n");
   gen.markRegDefined(dest.reg());
   GET_PTR(insn, gen);
   *insn++ = 0xC1;
   *insn++ = makeModRMbyte(3 /* rm gives register */,
                           4 /* opcode ext. */, dest.reg());
   *insn++ = pos;
   SET_PTR(insn, gen);
}

void EmitterIA32::emitPushFlags(codeGen &gen) {
    // These crank the saves forward
    emitSimpleInsn(PUSHFD, gen);
}

void EmitterIA32::emitRestoreFlags(codeGen &, unsigned )
{
    assert(!"never use this!");
    return;
//   emitOpRMReg(PUSH_RM_OPC1, RealRegister(REGNUM_ESP), offset*4, RealRegister(PUSH_RM_OPC2), gen);
//    emitSimpleInsn(POPFD, gen); // popfd
}

void EmitterIA32::emitRestoreFlagsFromStackSlot(codeGen &gen)
{
    // if the flags aren't on the stack, they're already restored...
    if((*gen.rs())[IA32_FLAG_VIRTUAL_REGISTER]->liveState == registerSlot::spilled)
    {
        stackItemLocation loc = getHeightOf(stackItem(RealRegister(IA32_FLAG_VIRTUAL_REGISTER)), gen);
        assert(loc.offset % 4 == 0);
        ::emitPush(RealRegister(REGNUM_EAX), gen);
        emitMovRMToReg(RealRegister(REGNUM_EAX), loc.reg, loc.offset, gen);
        emitRestoreO(gen);
        emitSimpleInsn(0x9E, gen); // SAHF
        ::emitPop(RealRegister(REGNUM_EAX), gen);
    }
}

// VG(8/15/02): Emit the jcc over a conditional snippet
void emitJmpMC(int condition, int offset, codeGen &gen)
{
    // What we want: 
    //   mov eax, [original EFLAGS]
    //   push eax
    //   popfd
    //   jCC target   ; CC = !condition (we jump on the negated condition)
    
    assert(condition >= 0 && condition <= 0x0F);
    
    //bperr("OC: %x, NC: %x\n", condition, condition ^ 0x01);
    condition ^= 0x01; // flip last bit to negate the tttn condition
    
    gen.codeEmitter()->emitRestoreFlagsFromStackSlot(gen);
    emitJcc(condition, offset, gen);
}

stackItemLocation getHeightOf(stackItem sitem, codeGen &gen)
{
   int offset = 0;
   RealRegister reg;

   int addr_width = gen.addrSpace()->getAddressWidth();
   RealRegister plat_bp(addr_width == 4 ? REGNUM_EBP : REGNUM_RBP);
   RealRegister plat_sp(addr_width == 4 ? REGNUM_ESP : REGNUM_RSP); 

   if (sitem.item == stackItem::reg_item && sitem.reg.reg() == plat_sp.reg())
   {
      sitem.item = stackItem::stacktop;
   }

   switch (sitem.item)
   {
      case stackItem::reg_item:
      {
         registerSlot *r = NULL;
         pdvector<registerSlot *> &regs = gen.rs()->trampRegs();
         for (unsigned i=0; i<regs.size(); i++) {
            if (regs[i]->number == (unsigned) sitem.reg.reg()) {
               r = regs[i];
               break;
            }
         }
         if((unsigned)sitem.reg.reg() == IA32_FLAG_VIRTUAL_REGISTER)
         {
             r = (*gen.rs())[sitem.reg.reg()];
         }
         if (!r && addr_width == 8) {
            r = (*gen.rs())[sitem.reg.reg()];
         }
         assert(r);
         offset = r->saveOffset * addr_width;
         if (!gen.bti() || gen.bti()->hasStackFrame()) {
            reg = plat_bp;
            return stackItemLocation(plat_bp, offset);
         }

         offset += gen.rs()->getStackHeight();
         return stackItemLocation(plat_sp, offset);
      }

      // NOTE: We can no longer return a direct offset for the top of our
      // instrumentation stack.  The stack pointer was forcibly aligned,
      // which created a variable sized padding hole.
      //
      // Instead, we'll return where in memory we stored the original
      // stack pointer.
      case stackItem::stacktop:
      {
         offset = gen.rs()->getInstFrameSize();
         if (!gen.bti() || gen.bti()->hasStackFrame()) {
            return stackItemLocation(plat_bp, offset);
         }

         offset += gen.rs()->getStackHeight();
         return stackItemLocation(plat_sp, offset);
      }
      case stackItem::framebase: {
         if (!gen.bti() || gen.bti()->hasStackFrame()) {
	   return stackItemLocation(plat_bp, 0);
         }
         offset = gen.rs()->getStackHeight();
<<<<<<< HEAD
         if (gen.bti()->hasLocalSpace()) {
	   offset += TRAMP_FRAME_SIZE;
         }
=======
>>>>>>> 346132a0
         return stackItemLocation(plat_sp, offset);
      }
   }
   assert(0);
   return stackItemLocation(RealRegister(REG_NULL), 0);
}

// Restore mutatee value of GPR reg to dest (real) GPR
Register restoreGPRtoReg(RealRegister reg, codeGen &gen, RealRegister *dest_to_use)
{
   Register dest = REG_NULL;
   RealRegister dest_r(-1);
   if (dest_to_use) {
      dest_r = *dest_to_use;
   }
   else {
      if (gen.bti()) {
         dest = gen.rs()->getScratchRegister(gen);
      }
      else {
         dest = gen.rs()->getScratchRegister(gen, false, true);
      }
   }
   
   if (reg.reg() == REGNUM_EBP) {
      //Special handling for EBP with and without instr stack frame
      if (dest_r.reg() == -1)
         dest_r = gen.rs()->loadVirtualForWrite(dest, gen);
      if (gen.bti() && gen.bti()->hasStackFrame()) {
         emitMovRMToReg(dest_r, RealRegister(REGNUM_EBP), 0, gen);
      }
      else {
         if (reg.reg() != dest_r.reg()) {
            //TODO: Future optimization here, allow ebp to be used
            // though not allocated
            emitMovRegToReg(dest_r, reg, gen);
         }
      }
      return dest;
   }

   if (reg.reg() == REGNUM_ESP) {
      //Special handling for ESP 
      if (dest_r.reg() == -1)
         dest_r = gen.rs()->loadVirtualForWrite(dest, gen);
      stackItemLocation loc = getHeightOf(stackItem(stackItem::stacktop), gen);
      emitMovRMToReg(dest_r, loc.reg, loc.offset, gen);
      return dest;
   }

   registerSlot *r = gen.rs()->trampRegs()[reg.reg()];
   if (r->spilledState == registerSlot::unspilled ||
       !gen.isRegDefined(reg.reg())) 
   {
      //Register is still in its pristine state from app, leave it.
      if (dest_r.reg() == -1)
	gen.rs()->noteVirtualInReal(dest, reg);
      else if (dest_r.reg() != reg.reg())
         emitMovRegToReg(dest_r, reg, gen);
      return dest;
   }

   //Load register from its saved location
   stackItemLocation loc = getHeightOf(stackItem(reg), gen);
   if(dest_r.reg() == -1)
   {
       dest_r = gen.rs()->loadVirtualForWrite(dest, gen);
   }
   emitMovRMToReg(dest_r, loc.reg, loc.offset, gen);
   return dest;
}

void restoreGPRtoGPR(RealRegister src, RealRegister dest, codeGen &gen)
{
   restoreGPRtoReg(src, gen, &dest);
}

// VG(11/07/01): Load in destination the effective address given
// by the address descriptor. Used for memory access stuff.
void emitASload(const BPatch_addrSpec_NP *as, Register dest, codeGen &gen, bool /* noCost */)
{
    // TODO 16-bit registers, rep hacks
    long imm = as->getImm();
    int ra  = as->getReg(0);
    int rb  = as->getReg(1);
    int sc  = as->getScale();

    gen.codeEmitter()->emitASload(ra, rb, sc, imm, dest, gen);
}

void EmitterIA32::emitASload(int ra, int rb, int sc, long imm, Register dest, codeGen &gen)
{
    bool havera = ra > -1, haverb = rb > -1;
   
   // assuming 32-bit addressing (for now)
   
   if (ra == REGNUM_ESP && !haverb && sc == 0 && gen.bti()) {
      //Optimization, common for push/pop
      RealRegister dest_r = gen.rs()->loadVirtualForWrite(dest, gen);
      stackItemLocation loc = getHeightOf(stackItem(stackItem::stacktop), gen);
      emitMovRMToReg(dest_r, loc.reg, loc.offset, gen);
      return;
   }

   RealRegister src1_r(-1);
   Register src1 = REG_NULL;
   if (havera) {
     if (gen.bti()) {
       src1 = restoreGPRtoReg(RealRegister(ra), gen);
       src1_r = gen.rs()->loadVirtual(src1, gen);
      gen.rs()->markKeptRegister(src1);
     }
     else {
       // Don't have a base tramp - use only reals
       src1_r = RealRegister(ra);
     }
   }

   RealRegister src2_r(-1);
   Register src2 = REG_NULL;
   if (haverb) {
      if (ra == rb) {
         src2_r = src1_r;
      }
      else if (gen.bti()) {
	src2 = restoreGPRtoReg(RealRegister(rb), gen);
	src2_r = gen.rs()->loadVirtual(src2, gen);
	gen.rs()->markKeptRegister(src2);
      }
      else {
	src2_r = RealRegister(rb);
      }
   }
   
   if (havera && !haverb && !sc && !imm) {
      //Optimized case, just use the existing src1_r
     if (gen.bti()) {
       gen.rs()->unKeepRegister(src1);
       gen.rs()->freeRegister(src1);
       gen.rs()->noteVirtualInReal(dest, src1_r);
       return;
     }
     else {
       // No base tramp, no virtual registers - emit a move?
       emitMovRegToReg(RealRegister(dest), src1_r, gen);
       return;
     }
   }

   // Emit the lea to do the math for us:
   // e.g. lea eax, [eax + edx * sc + imm] if both ra and rb had to be
   // restored
   RealRegister dest_r; 
   if (gen.bti()) {
     dest_r = gen.rs()->loadVirtualForWrite(dest, gen);
   }
   else {
     dest_r = RealRegister(dest);
   }
   emitLEA(src1_r, src2_r, sc, (long) imm, dest_r, gen);   

   if (src1 != REG_NULL) {
       gen.rs()->unKeepRegister(src1);
       gen.rs()->freeRegister(src1);
   }
   if (src2 != REG_NULL) {
       gen.rs()->unKeepRegister(src2);
       gen.rs()->freeRegister(src2);
   }
}

void emitCSload(const BPatch_countSpec_NP *as, Register dest,
		codeGen &gen, bool /* noCost */ )
{
   // VG(7/30/02): different from ASload on this platform, no LEA business

   long imm = as->getImm();
   int ra  = as->getReg(0);
   int rb  = as->getReg(1);
   int sc  = as->getScale();

   gen.codeEmitter()->emitCSload(ra, rb, sc, imm, dest, gen);
}

void EmitterIA32::emitCSload(int ra, int rb, int sc, long imm, Register dest, codeGen &gen)
{
   // count is at most 1 register or constant or hack (aka pseudoregister)
   assert((ra == -1) &&
          ((rb == -1) ||
            ((imm == 0) && (rb == 1 /*REGNUM_ECX */ || rb >= IA32_EMULATE))));

   if(rb >= IA32_EMULATE) {
      bool neg = false;
      //bperr( "!!!In case rb >= IA32_EMULATE!!!\n");
      switch(rb) {
        case IA32_NESCAS:
           neg = true;
        case IA32_ESCAS: {
           // plan: restore flags, edi, eax, ecx; do rep(n)e scas(b/w);
           // compute (saved_ecx - ecx) << sc;

           gen.rs()->makeRegisterAvail(RealRegister(REGNUM_EAX), gen);
           gen.rs()->makeRegisterAvail(RealRegister(REGNUM_ECX), gen);
           gen.rs()->makeRegisterAvail(RealRegister(REGNUM_EDI), gen);
           
           // mov eax<-offset[ebp]
           emitRestoreFlagsFromStackSlot(gen);
           restoreGPRtoGPR(RealRegister(REGNUM_EAX), RealRegister(REGNUM_EAX), gen);
           restoreGPRtoGPR(RealRegister(REGNUM_ECX), RealRegister(REGNUM_ECX), gen);
           restoreGPRtoGPR(RealRegister(REGNUM_EDI), RealRegister(REGNUM_EDI), gen);
           gen.markRegDefined(REGNUM_EAX);
           gen.markRegDefined(REGNUM_ECX);
           gen.markRegDefined(REGNUM_EDI);
           emitSimpleInsn(neg ? 0xF2 : 0xF3, gen); // rep(n)e
           switch(sc) {
             case 0:
                emitSimpleInsn(0xAE, gen); // scasb
                break;
             case 1:
                emitSimpleInsn(0x66, gen); // operand size override for scasw;
             case 2:
                emitSimpleInsn(0xAF, gen); // scasw/d
                break;
             default:
                assert(!"Wrong scale!");
           }
           restoreGPRtoGPR(RealRegister(REGNUM_ECX), RealRegister(REGNUM_EAX), gen); // old ecx -> eax
           emitSubRegReg(RealRegister(REGNUM_EAX), RealRegister(REGNUM_ECX), gen); // eax = eax - ecx
           gen.markRegDefined(REGNUM_EAX);
           if(sc > 0)
              emitSHL(RealRegister(REGNUM_EAX), static_cast<unsigned char>(sc), gen); // shl eax, scale
           RealRegister dest_r = gen.rs()->loadVirtualForWrite(dest, gen);
           emitMovRegToReg(dest_r, RealRegister(REGNUM_EAX), gen);
           break;
        }
        case IA32_NECMPS:
           neg = true;
        case IA32_ECMPS: {
           // plan: restore flags, esi, edi, ecx; do rep(n)e cmps(b/w);
           // compute (saved_ecx - ecx) << sc;

           gen.rs()->makeRegisterAvail(RealRegister(REGNUM_EAX), gen);
           gen.rs()->makeRegisterAvail(RealRegister(REGNUM_ESI), gen);
           gen.rs()->makeRegisterAvail(RealRegister(REGNUM_EDI), gen);
           gen.rs()->makeRegisterAvail(RealRegister(REGNUM_ECX), gen);
           
           // mov eax<-offset[ebp]
           emitRestoreFlagsFromStackSlot(gen);
           restoreGPRtoGPR(RealRegister(REGNUM_ECX), RealRegister(REGNUM_ECX), gen);
           gen.markRegDefined(REGNUM_ECX);
           restoreGPRtoGPR(RealRegister(REGNUM_ESI), RealRegister(REGNUM_ESI), gen);
           gen.markRegDefined(REGNUM_ESI);
           restoreGPRtoGPR(RealRegister(REGNUM_EDI), RealRegister(REGNUM_EDI), gen);
           gen.markRegDefined(REGNUM_EDI);
           emitSimpleInsn(neg ? 0xF2 : 0xF3, gen); // rep(n)e
           switch(sc) {
             case 0:
                emitSimpleInsn(0xA6, gen); // cmpsb
                break;
             case 1:
                emitSimpleInsn(0x66, gen); // operand size override for cmpsw;
             case 2:
                emitSimpleInsn(0xA7, gen); // cmpsw/d
                break;
             default:
                assert(!"Wrong scale!");
           }
           restoreGPRtoGPR(RealRegister(REGNUM_ECX), RealRegister(REGNUM_EAX), gen); // old ecx -> eax
           emitSubRegReg(RealRegister(REGNUM_EAX), RealRegister(REGNUM_ECX), gen); // eax = eax - ecx
           if(sc > 0)
              emitSHL(RealRegister(REGNUM_EAX), static_cast<unsigned char>(sc), gen); // shl eax, scale
           RealRegister dest_r = gen.rs()->loadVirtualForWrite(dest, gen);
           emitMovRegToReg(dest_r, RealRegister(REGNUM_EAX), gen);

           break;
        }
        default:
           assert(!"Wrong emulation!");
      }
   }
   else if(rb > -1) {
      //bperr( "!!!In case rb > -1!!!\n");
      // TODO: 16-bit pseudoregisters
      assert(rb < 8); 
      RealRegister dest_r = gen.rs()->loadVirtualForWrite(dest, gen);
      restoreGPRtoGPR(RealRegister(rb), dest_r, gen); // mov dest, [saved_rb]
      if(sc > 0)
         emitSHL(dest_r, static_cast<unsigned char>(sc), gen); // shl eax, scale
   }
   else {
      RealRegister dest_r = gen.rs()->loadVirtualForWrite(dest, gen);
      emitMovImmToReg(dest_r, imm, gen);
   }
}

void emitVload(opCode op, Address src1, Register src2, Register dest, 
               codeGen &gen, bool /*noCost*/, 
               registerSpace * /*rs*/, int size,
               const instPoint * /* location */, AddressSpace * /* proc */)
{
   if (op == loadConstOp) {
      // dest is a temporary
      // src1 is an immediate value 
      // dest = src1:imm32
       gen.codeEmitter()->emitLoadConst(dest, src1, gen);
      return;
   } else if (op ==  loadOp) {
      // dest is a temporary
      // src1 is the address of the operand
      // dest = [src1]
       gen.codeEmitter()->emitLoad(dest, src1, size, gen);
      return;
   } else if (op == loadFrameRelativeOp) {
      // dest is a temporary
      // src1 is the offset of the from the frame of the variable
       gen.codeEmitter()->emitLoadOrigFrameRelative(dest, src1, gen);
       return;
   } else if (op == loadRegRelativeOp) {
      // dest is a temporary
      // src2 is the register 
      // src1 is the offset from the address in src2
      gen.codeEmitter()->emitLoadOrigRegRelative(dest, src1, src2, gen, true);
      return;
   } else if (op == loadRegRelativeAddr) {
      // dest is a temporary
      // src2 is the register 
      // src1 is the offset from the address in src2
      gen.codeEmitter()->emitLoadOrigRegRelative(dest, src1, src2, gen, false);
      return;
   } else if (op == loadFrameAddr) {
       gen.codeEmitter()->emitLoadFrameAddr(dest, src1, gen);
       return;
   } else {
      abort();                // unexpected op for this emit!
   }
}

void emitVstore(opCode op, Register src1, Register src2, Address dest,
                codeGen &gen, bool /*noCost*/, registerSpace * /*rs*/, 
                int size,
                const instPoint * /* location */, AddressSpace * /* proc */)
{
   if (op ==  storeOp) {
      // [dest] = src1
      // dest has the address where src1 is to be stored
      // src1 is a temporary
      // src2 is a "scratch" register, we don't need it in this architecture
       gen.codeEmitter()->emitStore(dest, src1, size, gen);
      return;
   } else if (op == storeFrameRelativeOp) {
       // src1 is a temporary
       // src2 is a "scratch" register, we don't need it in this architecture
       // dest is the frame offset 
       gen.codeEmitter()->emitStoreFrameRelative(dest, src1, src2, size, gen);
       return;
   } else {
       abort();                // unexpected op for this emit!
   }
}

void emitV(opCode op, Register src1, Register src2, Register dest, 
           codeGen &gen, bool /*noCost*/, 
           registerSpace * /*rs*/, int size,
           const instPoint * /* location */, AddressSpace * /* proc */)
{
    //bperr( "emitV(op=%d,src1=%d,src2=%d,dest=%d)\n", op, src1,
    //        src2, dest);
    
    assert ((op!=branchOp) && (op!=ifOp) &&
            (op!=trampPreamble));         // !emitA
    assert ((op!=getRetValOp) && (op!=getRetAddrOp) && 
            (op!=getParamOp));                                  // !emitR
    assert ((op!=loadOp) && (op!=loadConstOp));                 // !emitVload
    assert ((op!=storeOp));                                     // !emitVstore
    assert ((op!=updateCostOp));                                // !emitVupdate
    
    if (op ==  loadIndirOp) {
        // same as loadOp, but the value to load is already in a register
       gen.codeEmitter()->emitLoadIndir(dest, src1, size, gen);
    } 
    else if (op ==  storeIndirOp) {
        // same as storeOp, but the address where to store is already in a
        // register
       gen.codeEmitter()->emitStoreIndir(dest, src1, size, gen);
    } else if (op == noOp) {
        emitSimpleInsn(NOP, gen); // nop
    } else if (op == saveRegOp) {
        // Push....
        assert(src2 == 0);
        assert(dest == 0);
        gen.codeEmitter()->emitPush(gen, src1);
    } else if (op == loadRegOp) {
        assert(src1 == 0);
        assert(src2 == 0);
        gen.codeEmitter()->emitPop(gen, dest);
    } else {
        unsigned opcode = 0;//initialize to placate gcc warnings
        switch (op) {
            // integer ops
        case plusOp:
            // dest = src1 + src2
            // mv eax, src1
            // add eax, src2
            // mov dest, eax
            opcode = 0x03; // ADD
            break;
            
        case minusOp:
            opcode = 0x2B; // SUB
            break;
            
        case timesOp:
            opcode = 0x0FAF; // IMUL
            break;

        case divOp: {
           // dest = src1 div src2
           gen.codeEmitter()->emitDiv(dest, src1, src2, gen);
           return;
           break;
        }
           // Bool ops
        case orOp:
           opcode = 0x0B; // OR 
           break;

        case andOp:
           opcode = 0x23; // AND
           break;

           // rel ops
           // dest = src1 relop src2
        case eqOp:
        case neOp:
        case lessOp:
        case leOp:
        case greaterOp:
        case geOp: {
            gen.codeEmitter()->emitRelOp(op, dest, src1, src2, gen);
            return;
            break;
        }
        default:
            abort();
            break;
        }
        gen.codeEmitter()->emitOp(opcode, dest, src1, src2, gen);
    }
    return;
}

void emitImm(opCode op, Register src1, RegValue src2imm, Register dest, 
             codeGen &gen, bool, registerSpace *)
{
   if (op ==  storeOp) {
       // this doesn't seem to ever be called from ast.C (or anywhere) - gq

      // [dest] = src1
      // dest has the address where src1 is to be stored
      // src1 is an immediate value
      // src2 is a "scratch" register, we don't need it in this architecture
      emitMovImmToReg(RealRegister(REGNUM_EAX), dest, gen);
      emitMovImmToRM(RealRegister(REGNUM_EAX), 0, src1, gen);
   } else {
      unsigned opcode1;
      unsigned opcode2;
      switch (op) {
         // integer ops
         case plusOp:
            opcode1 = 0x81;
            opcode2 = 0x0; // ADD
            break;            
         case minusOp:
            opcode1 = 0x81;
            opcode2 = 0x5; // SUB
            break;            
         case timesOp:
            gen.codeEmitter()->emitTimesImm(dest, src1, src2imm, gen);
            return;
         case divOp:
            gen.codeEmitter()->emitDivImm(dest, src1, src2imm, gen);
            return;
         // Bool ops
         case orOp:
            opcode1 = 0x81;
            opcode2 = 0x1; // OR 
            break;            
         case andOp:
           opcode1 = 0x81;
           opcode2 = 0x4; // AND
           break;
         // rel ops
         // dest = src1 relop src2
         case eqOp:
         case neOp:
         case lessOp:
         case leOp:
         case greaterOp:
         case geOp:
            gen.codeEmitter()->emitRelOpImm(op, dest, src1, src2imm, gen);
            return;
         default:
          abort();
          break;
      }
      gen.codeEmitter()->emitOpImm(opcode1, opcode2, dest, src1, src2imm, gen);
   }
   return;
}


// TODO: mux this between x86 and AMD64
int getInsnCost(opCode op)
{
   if (op == loadConstOp) {
      return(1);
   } else if (op ==  loadOp) {
      return(1+1);
   } else if (op ==  loadIndirOp) {
      return(3);
   } else if (op ==  storeOp) {
      return(1+1); 
   } else if (op ==  storeIndirOp) {
      return(3);
   } else if (op ==  ifOp) {
      return(1+2+1);
   } else if (op ==  ifMCOp) { // VG(8/15/02): No clue if this is right or not
      return(1+2+1);
   } else if (op ==  whileOp) {
      return(1+2+1+1); /* Need to find out about this */
   } else if (op == branchOp) {
      return(1);	/* XXX Need to find out what value this should be. */
   } else if (op ==  callOp) {
      // cost of call only
      return(1+2+1+1);
   } else if (op == funcJumpOp) {
      // copy callOp
      return(1+2+1+1);
   } else if (op == updateCostOp) {
      return(3);
   } else if (op ==  trampPreamble) {
      return(0);
   } else if (op == noOp) {
      return(1);
   } else if (op == getRetValOp) {
      return (1+1);
   } else if (op == getRetAddrOp) { 
      return (1); //kevintodo: is this right?
   } else if (op == getParamOp) {
      return(1+1);
   } else {
      switch (op) {
         // rel ops
        case eqOp:
        case neOp:
        case lessOp:
        case leOp:
        case greaterOp:
        case geOp:
	        return(1+1+2+1+1+1);
	        break;
        case divOp:
           return(1+2+46+1);
        case timesOp:
           return(1+10+1);
        case plusOp:
        case minusOp:
        case orOp:
        case andOp:
           return(1+2+1);
        case getAddrOp:
           return(0);	// doesn't add anything to operand
        default:
           assert(0);
           return 0;
           break;
      }
   }
   return 0;
}


//
// return cost in cycles of executing at this point.  This is the cost
//   of the base tramp if it is the first at this point or 0 otherwise.
//
// We now have multiple versions of instrumentation... so, how does this work?
// We look for a local maximum.
int instPoint::getPointCost()
{
  unsigned worstCost = 0;
  assert(0);
#if 0

  for (unsigned i = 0; i < instances.size(); i++) {
      if (instances[i]->multi()) {
         if (instances[i]->multi()->usesTrap()) {
            // Stop right here
            // Actually, probably don't want this if the "always
            // delivered" instrumentation happens
            return 9000; // Estimated trap cost
          }
          else {
              // Base tramp cost if we're first at point, otherwise
              // free (someone else paid)
              // Which makes no sense, since we're talking an entire instPoint.
              // So if there is a multitramp hooked up we use the base tramp cost.
              worstCost = 83; // Magic constant from before time
          }
      }
      else {
          // No multiTramp, so still free (we're not instrumenting here).
      }
  }
#endif
  return worstCost;
}

unsigned baseTramp::getBTCost() {
    // Check this...
    return 83;
}

// Emit code to jump to function CALLEE without linking.  (I.e., when
// CALLEE returns, it returns to the current caller.)
void emitFuncJump(opCode op, 
                  codeGen &gen,
                  int_function *callee, AddressSpace *,
                  const instPoint *loc, bool)
{
   // This must mimic the generateRestores baseTramp method. 
    assert(op == funcJumpOp || op == funcCallOp);

    instPointType_t ptType = loc->getPointType();
    gen.codeEmitter()->emitFuncJump(callee, ptType, (op == funcCallOp), gen);
}

#define MAX_SINT ((signed int) (0x7fffffff))
#define MIN_SINT ((signed int) (0x80000000))
void EmitterIA32::emitFuncJump(int_function *f, instPointType_t /*ptType*/,
                               bool callOp, codeGen &gen)
{
    assert(gen.bti());
    Address addr = f->getAddress();
    signed int disp = addr - (gen.currAddr()+5);
    int saved_stack_height = gen.rs()->getStackHeight();

    RealRegister enull = RealRegister(Null_Register);
    Register origSP = REG_NULL;
    RealRegister origSP_r;
    if (callOp || dynamic_cast<BinaryEdit *>(gen.addrSpace())) {
        // We'll need a dedicated register for these cases.
        // Allocate it now, before we ask for scratch registers.
        origSP = gen.rs()->allocateRegister(gen, true);
        origSP_r = gen.rs()->loadVirtualForWrite(origSP, gen);
    }

    if (callOp) {
       //Set up a slot on the stack for the return address

       //Get the current PC.
       Register dest = gen.rs()->getScratchRegister(gen);
       RealRegister dest_r = gen.rs()->loadVirtualForWrite(dest, gen);
       GET_PTR(patch_start, gen);
       emitMovPCRMToReg(dest_r, 0, gen, false);

       //Add the distance from the current PC to the end of this
       // baseTramp (which isn't known yet).
       GET_PTR(insn, gen);
       *insn++ = 0x81;
       *insn++ = makeModRMbyte(3, 0, dest_r.reg());
       SET_PTR(insn, gen);
       
       codeBufIndex_t patch_loc = gen.getIndex();
       REGET_PTR(insn, gen);
       *((int *)insn) = 0x0;
       insn += sizeof(int);
       SET_PTR(insn, gen);

       // Store the computed return address into the top stack slot.
       stackItemLocation loc = getHeightOf(stackItem::stacktop, gen);
       emitMovRMToReg(origSP_r, loc.reg, loc.offset, gen);
       emitMovRegToRM(origSP_r, -4, dest_r, gen);

       // Modify the original stored stack pointer so our return address isn't
       // overwritten.  The BinaryEdit case needs a second stack slot to store
       // the target address for long jumps.
       int slotSpace = -4;
       if (dynamic_cast<BinaryEdit *>(gen.addrSpace()) // Binary edit case &&
           && (f->proc() != gen.addrSpace() ||         // !Short jump case
               !gen.startAddr() ||
               disp >= MAX_SINT || disp <= MIN_SINT)) {
          slotSpace = -8;
       }
       emitLEA(origSP_r, enull, 0, slotSpace, origSP_r, gen);
       emitMovRegToRM(loc.reg, loc.offset, origSP_r, gen);

       //Create a patch to fill in the end of the baseTramp to the above
<<<<<<< HEAD
       // instruction when it becomes known.
       // NEEDS TO BE REIMPLEMENTED!
       assert(0);
#if 0
       generatedCodeObject *nextobj = NULL;
=======
       // (opcode 0x81) instruction when it becomes known.
       generatedCodeObject *nextobj = gen.bti()->nextObj()->nextObj();
>>>>>>> 346132a0
       assert(nextobj);
       int offset = ((unsigned long) patch_start) -
                    ((unsigned long) gen.start_ptr());
       relocPatch newPatch(patch_loc, nextobj, relocPatch::pcrel, &gen, 
                           offset, sizeof(int));
       gen.addPatch(newPatch);
#endif
    }

    if (f->proc() == gen.addrSpace() &&
        gen.startAddr() &&
       disp < MAX_SINT &&
       disp > MIN_SINT)
    {
       //Same module or dynamic instrumentation and address and within
       // jump distance.

       // Clear the instrumentation stack.
       emitBTRestores(gen.bti()->baseT, gen.bti(), gen);

       int disp = addr - (gen.currAddr()+5);
       emitJump(disp, gen);
    }
    else if (dynamic_cast<process *>(gen.addrSpace())) {
       //Dynamic instrumentation, emit an absolute jump (push/ret combo)

       // Clear the instrumentation stack.
       emitBTRestores(gen.bti()->baseT, gen.bti(), gen);

       GET_PTR(insn, gen);
       *insn++ = 0x68; /* push 32 bit immediate */
       *((int *)insn) = addr; /* the immediate */
       insn += 4;
       *insn++ = 0xc3; /* ret */
       SET_PTR(insn, gen);
    }
    else if (dynamic_cast<BinaryEdit *>(gen.addrSpace())) {
       //Static instrumentation, calculate and store the target 
       // value to the top of our instrumentation stack and return to it.
       assert(gen.bti() && gen.bti()->hasFuncJump());

       //Get address of target into realr
       Register reg = gen.rs()->getScratchRegister(gen);
       RealRegister realr = gen.rs()->loadVirtualForWrite(reg, gen);
       Address dest = getInterModuleFuncAddr(f, gen);
       emitMovPCRMToReg(realr, dest-gen.currAddr(), gen);

       if (!callOp) {
           // Update the original %esp at the top of our instrumentation stack
           // to include space for our func jump slot.
           stackItemLocation loc = getHeightOf(stackItem::stacktop, gen);
           emitMovRMToReg(origSP_r, loc.reg, loc.offset, gen);
           emitLEA(origSP_r, enull, 0, -4, origSP_r, gen);
           emitMovRegToRM(loc.reg, loc.offset, origSP_r, gen);
       }

       // At some point above, the address of the lowest (memory value)
       // jumpSlot was placed in RealRegister origSP_r.  Store the address
       // of the target in that memory address.
       emitMovRegToRM(origSP_r, 0, realr, gen);

       // Clear the instrumentation stack.
       emitBTRestores(gen.bti()->baseT, gen.bti(), gen);

       //The address should be left on the stack.  Just return now.
       GET_PTR(insn, gen);
       *insn++ = 0xc3;
       SET_PTR(insn, gen);
    }
    else {
       assert(0 && "I don't know how to emit a funcJump for this addrSpace!");
    }
    insnCodeGen::generateIllegal(gen);

    if (origSP != REG_NULL) {
        // We allocated a register to hold the original SP.  Free it.
        gen.rs()->freeRegister(origSP);
    }

    // We emitted a BT restore sequence, which messed with our stack
    // bookkeeping.  Restore it so any code that is generated after this
    // point has a consistent stack state.
    gen.rs()->setStackHeight( saved_stack_height );
}

bool EmitterIA32::emitPush(codeGen &gen, Register reg) {
    RealRegister real_reg = gen.rs()->loadVirtual(reg, gen);
    return ::emitPush(real_reg, gen);
}

bool EmitterIA32::emitPop(codeGen &gen, Register reg) {
    RealRegister real_reg = gen.rs()->loadVirtual(reg, gen);
    return ::emitPop(real_reg, gen);
}

bool emitPush(RealRegister reg, codeGen &gen) {
    GET_PTR(insn, gen);
    int r = reg.reg();
    assert(r < 8);

    *insn++ = static_cast<unsigned char>(0x50 + r); // 0x50 is push EAX, and it increases from there.

    SET_PTR(insn, gen);
    if (gen.bti()) {
       gen.rs()->incStack(4);
    }
    return true;
}

bool emitPop(RealRegister reg, codeGen &gen) {
    GET_PTR(insn, gen);
    int r = reg.reg();
    assert(r < 8);
    *insn++ = static_cast<unsigned char>(0x58 + r);    
    SET_PTR(insn, gen);
    if (gen.bti()) {
       gen.rs()->incStack(-4);
    }
    return true;
}

bool EmitterIA32::emitAdjustStackPointer(int index, codeGen &gen) {
	// The index will be positive for "needs popped" and negative
	// for "needs pushed". However, positive + SP works, so don't
	// invert.
	int popVal = index * gen.addrSpace()->getAddressWidth();
	emitOpExtRegImm(0x81, EXTENDED_0x81_ADD, RealRegister(REGNUM_ESP), popVal, gen);
   gen.rs()->incStack(-1 * popVal);
	return true;
}


void emitLoadPreviousStackFrameRegister(Address register_num,
                                        Register dest,
                                        codeGen &gen,
                                        int,
                                        bool){
    gen.codeEmitter()->emitLoadOrigRegister(register_num, dest, gen);
}

void emitStorePreviousStackFrameRegister(Address register_num,
                                        Register src,
                                        codeGen &gen,
                                        int,
                                        bool) {
    gen.codeEmitter()->emitStoreOrigRegister(register_num, src, gen);
}

// First AST node: target of the call
// Second AST node: source of the call
// This can handle indirect control transfers as well 
bool AddressSpace::getDynamicCallSiteArgs(instPoint *callSite,
                                          pdvector<AstNodePtr> &args)
{
   using namespace Dyninst::InstructionAPI;        
   Expression::Ptr cft = callSite->insn()->getControlFlowTarget();
   ASTFactory f;
   cft->apply(&f);
   assert(f.m_stack.size() == 1);
   args.push_back(f.m_stack[0]);
   args.push_back(AstNode::operandNode(AstNode::Constant,
                                       (void *) callSite->addr()));
   inst_printf("%s[%d]:  Inserting dynamic call site instrumentation for %s\n",
               FILE__, __LINE__, cft->format().c_str());
   return true;
}

/****************************************************************************/
/****************************************************************************/

int getMaxJumpSize()
{
  return JUMP_REL32_SZ;
}

// TODO: fix this so we don't screw future instrumentation of this
// function. It's a cute little hack, but jeez.
bool int_function::setReturnValue(int val)
{
    codeGen gen(16);

    Address addr = getAddress();
    emitMovImmToReg(RealRegister(REGNUM_EAX), val, gen);
    emitSimpleInsn(0xc3, gen); //ret
    
    return proc()->writeTextSpace((void *) addr, gen.used(), gen.start_ptr());
}

unsigned saveRestoreRegistersInBaseTramp(process * /*proc*/, 
                                         baseTramp * /*bt*/,
                                         registerSpace * /*rs*/)
{
  return 0;
}

/**
 * Fills in an indirect function pointer at 'addr' to point to 'f'.
 **/
bool writeFunctionPtr(AddressSpace *p, Address addr, int_function *f)
{
   Address val_to_write = f->getAddress();
   return p->writeDataSpace((void *) addr, sizeof(Address), &val_to_write);   
}

int instPoint::liveRegSize()
{
  return maxGPR;
}

bool emitStoreConst(Address addr, int imm, codeGen &gen, bool noCost) {
   gen.codeEmitter()->emitStoreImm(addr, imm, gen, noCost);
   return true;
}

bool emitAddSignedImm(Address addr, long int imm, codeGen &gen, bool noCost) {
   gen.codeEmitter()->emitAddSignedImm(addr, imm, gen, noCost);
   return true;
}

bool emitSubSignedImm(Address addr, long int imm, codeGen &gen, bool noCost) {
   gen.codeEmitter()->emitAddSignedImm(addr, imm * -1, gen, noCost);
   return true;
}

Emitter *AddressSpace::getEmitter() 
{
   static EmitterIA32Dyn emitter32Dyn;
   static EmitterIA32Stat emitter32Stat;

#if defined(arch_x86_64)
   static EmitterAMD64Dyn emitter64Dyn;
   static EmitterAMD64Stat emitter64Stat;

   if (getAddressWidth() == 8) {
       if (proc()) {
           return &emitter64Dyn;
       }
       else {
           assert(edit());
           return &emitter64Stat;
       }
   }
#endif
   if (proc()) {
       return &emitter32Dyn;
   }
   else {
       assert(edit());
       return &emitter32Stat;
   }
}

#if defined(arch_x86_64)
int registerSpace::framePointer() { 
   return addr_width == 8 ? REGNUM_RBP : REGNUM_EBP; 
}
#elif defined(arch_x86)
int registerSpace::framePointer() { 
   return REGNUM_EBP; 
}
#endif

void registerSpace::initRealRegSpace()
{
   for (unsigned i=0; i<regStateStack.size(); i++) {
      if (regStateStack[i])
         delete regStateStack[i];
   }
   regStateStack.clear();

   regState_t *new_regState = new regState_t();
   regStateStack.push_back(new_regState);
   regs_been_spilled.clear();
   
   pc_rel_reg = Null_Register;
   pc_rel_use_count = 0;
}

void registerSpace::movRegToReg(RealRegister dest, RealRegister src, codeGen &gen)
{
   gen.markRegDefined(dest.reg());
   emitMovRegToReg(dest, src, gen);
}

void registerSpace::spillToVReg(RealRegister reg, registerSlot *v_reg, codeGen &gen)
{
   stackItemLocation loc = getHeightOf(stackItem::framebase, gen);
   loc.offset += -4*v_reg->encoding();
   emitMovRegToRM(loc.reg, loc.offset, reg, gen);
}

void registerSpace::movVRegToReal(registerSlot *v_reg, RealRegister r, codeGen &gen)
{
   stackItemLocation loc = getHeightOf(stackItem::framebase, gen);
   loc.offset += -4*v_reg->encoding();
   gen.markRegDefined(r.reg());
   emitMovRMToReg(r, loc.reg, loc.offset, gen);
}

void emitBTRegRestores32(baseTrampInstance *bti, codeGen &gen)
{
   int numRegsUsed = bti ? bti->numDefinedRegs() : -1;
   if (numRegsUsed == -1 || 
       numRegsUsed > X86_REGS_SAVE_LIMIT) {
      emitSimpleInsn(POPAD, gen);
   }
   else {
      registerSlot *reg;
      pdvector<registerSlot *> &regs = gen.rs()->trampRegs();
      for (int i=regs.size()-1; i>=0; i--) {
         reg = regs[i];          
         if (reg->encoding() != REGNUM_ESP && 
             reg->encoding() != REGNUM_EBP &&
             reg->spilledState != registerSlot::unspilled)
         {
            emitPop(RealRegister(reg->encoding()), gen);
         }
      }
   }
   
   gen.rs()->restoreVolatileRegisters(gen);
}

regState_t::regState_t() : 
   pc_rel_offset(-1), 
   timeline(0), 
   stack_height(0) 
{
   for (unsigned i=0; i<8; i++) {
      RealRegsState r;
      r.is_allocatable = (i != REGNUM_ESP && i != REGNUM_EBP);
      r.been_used = false;
      r.last_used = 0;
      r.contains = NULL;
      registerStates.push_back(r);
   }
}

void emitSaveO(codeGen &gen)
{
   GET_PTR(insn, gen);
   *insn++ = 0x0f;
   *insn++ = 0x90;
   *insn++ = 0xC0;
   SET_PTR(insn, gen);
}

void emitRestoreO(codeGen &gen)
{
   GET_PTR(insn, gen);
   *insn++ = 0x80;
   *insn++ = 0xC0;
   *insn++ = 0x7f;
   SET_PTR(insn, gen);
}

void emitCallRel32(unsigned disp32, codeGen &gen)
{
   GET_PTR(insn, gen);
   *insn++ = 0xE8;
   *((int *) insn) = disp32;
   insn += sizeof(int);
   SET_PTR(insn, gen);
}

void emitJump(unsigned disp32, codeGen &gen)
{
   GET_PTR(insn, gen);
   *insn++ = 0xE9;
   *((int *) insn) = disp32;
   insn += sizeof(int);
   SET_PTR(insn, gen);
}

#if defined(os_linux) || defined(os_freebsd)

// These functions were factored from linux-x86.C because
// they are identical on Linux and FreeBSD

int EmitterIA32::emitCallParams(codeGen &gen, 
                              const pdvector<AstNodePtr> &operands,
                              int_function */*target*/, 
                              pdvector<Register> &/*extra_saves*/, 
                              bool noCost)
{
    pdvector <Register> srcs;
    unsigned frame_size = 0;
    unsigned u;
    for (u = 0; u < operands.size(); u++) {
        Address unused = ADDR_NULL;
        Register reg = REG_NULL;
        if (!operands[u]->generateCode_phase2(gen,
                                              noCost,
                                              unused,
                                              reg)) assert(0); // ARGH....
        assert (reg != REG_NULL); // Give me a real return path!
        srcs.push_back(reg);
    }
    
    // push arguments in reverse order, last argument first
    // must use int instead of unsigned to avoid nasty underflow problem:
    for (int i=srcs.size() - 1; i >= 0; i--) {
       RealRegister r = gen.rs()->loadVirtual(srcs[i], gen);
       ::emitPush(r, gen);
       frame_size += 4;
       if (operands[i]->decRefCount())
          gen.rs()->freeRegister(srcs[i]);
    }
    return frame_size;
}

bool EmitterIA32::emitCallCleanup(codeGen &gen,
                                int_function * /*target*/, 
                                int frame_size, 
                                pdvector<Register> &/*extra_saves*/)
{
   if (frame_size) {
      // Use "lea" instead of "add" to preserve flags
      emitLEA(RealRegister(REGNUM_ESP), RealRegister(Null_Register), 0,
              frame_size, RealRegister(REGNUM_ESP), gen);
      gen.rs()->incStack(-1 * frame_size);
   }
   return true;
}

#endif<|MERGE_RESOLUTION|>--- conflicted
+++ resolved
@@ -1422,12 +1422,6 @@
     }
 #endif
 
-<<<<<<< HEAD
-    if (op != callOp) {
-      cerr << "ERROR: emitCall with op == " << op << endl;
-    }
-=======
->>>>>>> 346132a0
     assert(op == callOp);
     pdvector <Register> srcs;
     int param_size;
@@ -1664,12 +1658,6 @@
 	   return stackItemLocation(plat_bp, 0);
          }
          offset = gen.rs()->getStackHeight();
-<<<<<<< HEAD
-         if (gen.bti()->hasLocalSpace()) {
-	   offset += TRAMP_FRAME_SIZE;
-         }
-=======
->>>>>>> 346132a0
          return stackItemLocation(plat_sp, offset);
       }
    }
@@ -2368,16 +2356,11 @@
        emitMovRegToRM(loc.reg, loc.offset, origSP_r, gen);
 
        //Create a patch to fill in the end of the baseTramp to the above
-<<<<<<< HEAD
        // instruction when it becomes known.
        // NEEDS TO BE REIMPLEMENTED!
        assert(0);
-#if 0
        generatedCodeObject *nextobj = NULL;
-=======
-       // (opcode 0x81) instruction when it becomes known.
-       generatedCodeObject *nextobj = gen.bti()->nextObj()->nextObj();
->>>>>>> 346132a0
+
        assert(nextobj);
        int offset = ((unsigned long) patch_start) -
                     ((unsigned long) gen.start_ptr());
