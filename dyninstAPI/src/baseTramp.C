--- conflicted
+++ resolved
@@ -40,14 +40,10 @@
 #include "dyninstAPI/src/registerSpace.h"
 #include "dyninstAPI/src/ast.h"
 #include "dyninstAPI/h/BPatch.h"
-<<<<<<< HEAD
-#include "dyninstAPI/src/debug.h"
-=======
 #include "debug.h"
 #include "process.h"
 #include "mapped_object.h"
 #include "dyninstAPI/src/instPoint.h"
->>>>>>> cdedaa70
 
 #if defined(os_aix)
   extern void resetBRL(AddressSpace *p, Address loc, unsigned val); //inst-power.C
@@ -77,51 +73,7 @@
 {
 }
 
-<<<<<<< HEAD
-// Fork constructor
-baseTrampInstance::baseTrampInstance(const baseTrampInstance *parBTI,
-                                     baseTramp *cBT,
-                                     multiTramp *cMT,
-                                     AddressSpace *child) :
-    generatedCodeObject(parBTI, child),
-    trampAddr_(parBTI->trampAddr_),
-    trampPostOffset(parBTI->trampPostOffset),
-    saveStartOffset(parBTI->saveStartOffset), 
-    saveEndOffset(parBTI->saveEndOffset),
-    restoreStartOffset(parBTI->restoreStartOffset), 
-    restoreEndOffset(parBTI->restoreEndOffset),
-    baseT(cBT),
-    multiT(cMT),
-    genVersion(parBTI->genVersion),
-    alreadyDeleted_(parBTI->alreadyDeleted_),
-    hasOptInfo_(parBTI->hasOptInfo_),
-    spilledRegisters_(parBTI->spilledRegisters_),
-    hasLocalSpace_(parBTI->hasLocalSpace_),
-    hasStackFrame_(parBTI->hasStackFrame_),
-    flags_saved_(parBTI->flags_saved_),
-    saved_fprs_(parBTI->saved_fprs_),
-    saved_orig_addr_(parBTI->saved_orig_addr_),
-    hasFuncJump_(parBTI->hasFuncJump_),
-    trampStackHeight_(parBTI->trampStackHeight_)
-{
-    // Register with parent
-    cBT->instances.push_back(this);
-    // And copy miniTrampInstances
-    for (unsigned i = 0; i < parBTI->mtis.size(); i++) {
-        miniTramp *cMini = NULL;
-
-        cMini = parBTI->mtis[i]->mini->getInheritedMiniTramp(child);
-
-        assert(cMini);
-        miniTrampInstance *newMTI = new miniTrampInstance(parBTI->mtis[i],
-                                                          this,
-                                                          cMini,
-                                                          child);
-        mtis.push_back(newMTI);
-    }
-=======
 baseTramp::~baseTramp() {
->>>>>>> cdedaa70
 }
 
 baseTramp *baseTramp::create(instPoint *p) {
@@ -234,167 +186,10 @@
    return (saved_unneeded != 0);
 }
 
-#define PRE_TRAMP_SIZE 4096
-#define POST_TRAMP_SIZE 4096
-<<<<<<< HEAD
-
-baseTramp::baseTramp(instPoint *iP, callWhen when) :
-#if defined( cap_unwind )
-    baseTrampRegion( NULL ),
-#endif /* defined( cap_unwind ) */
-    instP_(iP),
-    firstMini(NULL),
-    lastMini(NULL),
-    valid(false),
-    optimized_out_guards(false),
-    guardState_(guarded_BTR),
-    suppress_threads_(false),
-    savedFlagSize(0), 
-    createFrame_(true),
-    instVersion_(),
-    when_(when)
-{
-}
-
-#if defined( cap_unwind )
-/* Duplicates the list headed by tail and appends it to head, returning the new end of the list.
-   If head is NULL, returns NULL.  If tail is NULL, returns head. */
-unw_dyn_region_info_t * appendRegionList( unw_dyn_region_info_t * head,  unw_dyn_region_info_t * tail ) {
-	if( head == NULL ) { return NULL; }
-	if( tail == NULL ) { return head; }
-    
-    unw_dyn_region_info_t * currentRegion = head;
-    unw_dyn_region_info_t * nextRegion = tail;
-    unw_dyn_region_info_t * newRegion = NULL;
-    
-	do {
-		/* Allocate. */
-		unsigned int nextRegionSize = _U_dyn_region_info_size( nextRegion->op_count );
-		newRegion = (unw_dyn_region_info_t *)malloc( nextRegionSize );
-		assert( newRegion != NULL );
-		
-		/* Copy. */
-		memcpy( newRegion, nextRegion, nextRegionSize );
-		
-		/* Link. */
-		currentRegion->next = newRegion;
-		
-		/* Iterate. */
-		currentRegion = newRegion;
-		nextRegion = currentRegion->next;
-		} while( nextRegion != NULL );
-
-    return currentRegion;        
-	} /* end duplicateRegionList() */
-	
-/* Returns the head of the duplicate list. */
-unw_dyn_region_info_t * duplicateRegionList( unw_dyn_region_info_t * head ) {
-	if( head == NULL ) { return NULL; }	
-
-	/* Duplicate the head and append the remainder to it. */
-	unsigned int headSize = _U_dyn_region_info_size( head->op_count );
-	unw_dyn_region_info_t * duplicateHead = (unw_dyn_region_info_t *)malloc( headSize );
-	assert( duplicateHead != NULL );
-	memcpy( duplicateHead, head, headSize );
-	
-	appendRegionList( duplicateHead, head->next ); 
-	return duplicateHead;
-	} /* end duplicateRegionList() */
-#endif /* defined( cap_unwind ) */
-
-baseTramp::baseTramp(const baseTramp *pt, AddressSpace *child) :
-    instP_(NULL),
-    firstMini(NULL),
-    lastMini(NULL),
-    valid(pt->valid),
-    optimized_out_guards(false),
-    guardState_(pt->guardState_),
-    suppress_threads_(pt->suppress_threads_),
-    createFrame_(pt->createFrame_),
-    instVersion_(pt->instVersion_),
-    when_(pt->when_)
-{
-#if defined( cap_unwind )
-    baseTrampRegion = duplicateRegionList( pt->baseTrampRegion );
-#endif /* defined( cap_unwind ) */
-
-    // And copy minis
-    miniTramp *parMini = NULL;
-    miniTramp *childPrev = NULL;
-    miniTramp *childMini = NULL;
-    
-    parMini = pt->firstMini;
-    while (parMini) {
-        childMini = new miniTramp(parMini, this, child);
-        if (childPrev) {
-            childPrev->next = childMini;
-        }
-        else {
-            firstMini = childMini;
-        }
-
-        childMini->prev = childPrev;
-        childPrev = childMini;
-        parMini = parMini->next;
-    }
-    lastMini = childMini;
-}
-
-baseTramp::~baseTramp() {
-}
-
-unsigned baseTrampInstance::get_size() const { 
-    // Odd... especially if there are minitramps in the middle. 
-    // For now return a+b; eventually we'll need a codeRange
-    // that can handle noncontiguous ranges.
-    assert(baseT);
-    Address endAddr = trampPostAddr() + restoreEndOffset;
-    return endAddr - get_address();
-}
-
-=======
->>>>>>> cdedaa70
-// recursive into miniTramps
-// If we generated once, we skip most of this as useless.
-// However, we still go into the miniTramps.
-
-<<<<<<< HEAD
-bool baseTrampInstance::generateCode(codeGen &gen,
-                                     Address baseInMutatee,
-                                     UNW_INFO_TYPE ** unwindRegion) 
-{
-    inst_printf("baseTrampInstance %p ::generateCode(%p, 0x%x, %d)\n",
-                this, gen.start_ptr(), baseInMutatee, gen.used());
-    
-    updateMTInstances();
-    
-    if (isEmpty()) {
-        hasChanged_ = false;
-        generated_ = true;
-        return true;
-    }
-
-    gen.setPCRelUseCount(0);
-    gen.setBTI(this);
-    if (baseT->instP()) {
-       gen.setPoint(baseT->instP());
-       gen.setRegisterSpace(registerSpace::actualRegSpace(baseT->instP(), baseT->when_));
-    }
-    int count = 0;
-
-    for (;;) {
-       regalloc_printf("[%s:%u] - Beginning baseTramp generate iteration # %d\n",
-                       __FILE__, __LINE__, ++count);
-       codeBufIndex_t start = gen.getIndex();
-       
-       unsigned int num_patches = gen.allPatches().size();
-=======
 bool baseTramp::generateCode(codeGen &gen,
                              Address baseInMutatee) {
    inst_printf("baseTramp %p ::generateCode(%p, 0x%x, %d)\n",
                this, gen.start_ptr(), baseInMutatee, gen.used());
->>>>>>> cdedaa70
-
    initializeFlags();
 
    doOptimizations();
@@ -425,169 +220,10 @@
          return false;
       gen.endTrackRegDefs();
 
-<<<<<<< HEAD
-bool baseTrampInstance::generateCodeInlined(codeGen &gen,
-                                            Address baseInMutatee,
-                                            UNW_INFO_TYPE **
-                                            ) {
-    if (!hasChanged() && generated_) {
-        assert(gen.currAddr(baseInMutatee) == trampAddr_);
-        gen.moveIndex(trampSize_);
-        return true;
-    }
-
-    // Experiment: use AST-based code generation....
-
-    // We're generating something like so:
-    //
-    // <Save state>
-    // <If>
-    //    <compare>
-    //      <load>
-    //        <add>
-    //          <tramp guard addr>
-    //          <multiply>
-    //            <thread index>
-    //            <sizeof (int)>
-    //      <0>
-    //    <sequence>
-    //      <store>
-    //        <... tramp guard addr>
-    //        <1>
-    //      <mini tramp sequence>
-    //      <store>
-    //        <... tramp guard addr>
-    //        <0>
-    // <Cost section>
-    // <Load state>
-
-
-    // Break it down...
-    // <Save state>
-    //   -- TODO: an AST for saves that knows how many registers
-    //      we're using...
-
-    // Now we start building up the ASTs to generate. Let's get the
-    // pieces.
-
-    // Specialize for the instPoint...
-	
-    gen.setRegisterSpace(registerSpace::actualRegSpace(baseT->instP(), baseT->when_));
-
-    pdvector<AstNodePtr> miniTramps;
-    for (unsigned miter = 0; miter < mtis.size(); miter++) {
-      miniTramps.push_back(mtis[miter]->mini->ast_->getAST());
-      // And nuke the hasChanged flag in there - we don't generate
-      // code that way
-      mtis[miter]->markChanged(false);
-      mtis[miter]->markGenerated(true);
-    }
-    AstNodePtr minis = AstNode::sequenceNode(miniTramps);
-
-    // Let's build the tramp guard addr (if we want it)
-    AstNodePtr threadIndex;
-    AstNodePtr trampGuardAddr;
-    if (baseT->guarded() &&
-        minis->containsFuncCall() &&
-        (proc()->trampGuardAST() != AstNodePtr())) {
-        // If we don't have a function call, then we don't
-        // need the guard....
-
-        // Now, the guard flag. 
-        // If we're multithreaded, we need to index off
-        // the base address.
-        if (!baseT->threaded()) {
-            // ...
-        }
-        else if (gen.thread()) {
-            // Constant override...
-            threadIndex = AstNode::operandNode(AstNode::Constant,
-                                               (void *)(long)gen.thread()->getIndex());
-        }
-        else {
-            // TODO: we can get clever with this, and have the generation of
-            // the thread index depend on whether gen has a thread defined...
-            // For that, we'd need an AST thread index node. Just something
-            // to think about. Maybe a child of funcNode?
-            threadIndex = AstNode::threadIndexNode();
-        }
-        
-        if (threadIndex) {
-            trampGuardAddr = AstNode::operandNode(AstNode::DataIndir,
-                                                  AstNode::operatorNode(plusOp,
-                                                                        AstNode::operatorNode(timesOp,
-                                                                                              threadIndex,
-                                                                                              AstNode::operandNode(AstNode::Constant, 
-                                                                                                                   (void *)sizeof(unsigned))),
-                                                                        proc()->trampGuardAST()));
-
-            /* At the moment, we can't directly specify the fact
-               that we're loading 4 bytes instead of a normal
-               (address-width) word. */
-            trampGuardAddr->setType( BPatch::getBPatch()->builtInTypes->findBuiltInType( "unsigned int" ) );
-        }
-        else {
-            trampGuardAddr = AstNode::operandNode(AstNode::DataIndir,
-                                                  proc()->trampGuardAST());
-            trampGuardAddr->setType( BPatch::getBPatch()->builtInTypes->findBuiltInType( "unsigned int" ) );
-        }
-    }
-
-
-    AstNodePtr baseTrampSequence;
-    pdvector<AstNodePtr > baseTrampElements;
-
-    if (trampGuardAddr) {
-        // First, set it to 0
-        baseTrampElements.push_back(AstNode::operatorNode(storeOp, 
-                                                          trampGuardAddr,
-                                                          AstNode::operandNode(AstNode::Constant,
-                                                                               (void *)0)));
-    }
-    
-    // Run the minitramps
-    baseTrampElements.push_back(minis);
-    
-    // Cost code...
-    //
-    
-    if (trampGuardAddr) {
-        // And set the tramp guard flag to 1
-        baseTrampElements.push_back(AstNode::operatorNode(storeOp,
-                                                          trampGuardAddr,
-                                                          AstNode::operandNode(AstNode::Constant,
-                                                                               (void *)1)));
-    }
-
-    baseTrampSequence = AstNode::sequenceNode(baseTrampElements);
-
-    AstNodePtr baseTramp;
-
-    // If trampAddr is non-NULL, then we wrap this with an IF. If not, 
-    // we just run the minitramps.
-    if (trampGuardAddr == NULL) {
-        baseTramp = baseTrampSequence;
-        baseTrampSequence.reset();
-    }
-    else {
-        // Oh, boy. 
-        // Short form of the above
-        baseTramp = AstNode::operatorNode(ifOp,
-                                          trampGuardAddr,
-                                          baseTrampSequence);
-    }
-
-
-#if defined(cap_unwind)
-      if (baseT->baseTrampRegion != NULL) {
-          free(baseT->baseTrampRegion);
-          baseT->baseTrampRegion = NULL;
-=======
       definedRegs = gen.getRegsDefined();
       optimizationInfo_ = true;
       if (spilledRegisters) {
          spilledRegisters = gen.rs()->spilledAnything();
->>>>>>> cdedaa70
       }
 
       if (!shouldRegenBaseTramp(gen.rs())) {
@@ -661,38 +297,11 @@
       miniTramps.push_back(ast_);
    }
 
-<<<<<<< HEAD
-AddressSpace *baseTramp::proc() const { 
-  if (instP_)
-    return instP_->proc();
-  return NULL;
-}
-
-Address baseTramp::origInstAddr() {
-  // Where we would be if we weren't relocated, if we were in the
-  // original spot, etc. etc. etc.  Base tramp instances aren't
-  // necessarily sorted by anything meaningful, so check the long
-  // way.
-  
-  // TODO: a post tramp _should_ return the next addr, but hey...
-
-  return instP()->addr();
-}
-
-bool baseTramp::inBasetramp( Address addr ) {
-  for (unsigned i = 0; i < instances.size(); i++) {
-    if (instances[i]->isInInstance(addr))
-      return true;
-  }
-  return false;
-}
-=======
    AstNodePtr minis = AstNode::sequenceNode(miniTramps);
 
    // Let's build the tramp guard addr (if we want it)
    AstNodePtr threadIndex;
    AstNodePtr trampGuardAddr;
->>>>>>> cdedaa70
 
    if (guarded() &&
        minis->containsFuncCall() &&
@@ -720,39 +329,6 @@
          threadIndex = AstNode::threadIndexNode();
       }
         
-<<<<<<< HEAD
-        if (instP()->postBaseTramp() == this)
-            instP()->postBaseTramp_ = NULL;
-      
-      if (instP()->targetBaseTramp() == this)
-         instP()->targetBaseTramp_ = NULL;
-    }
-
-    instP_ = NULL;
-
-    for (unsigned i = 0; i < instances.size(); i++) {
-      instances[i]->baseT = NULL;
-    }
-
-    instances.clear();
-    delete this;
-}
-
-// Where should the minitramps jump back to?
-Address baseTrampInstance::miniTrampReturnAddr() {
-    // Might want to make an offset, but for now we go straight back.
-    return trampPostAddr();
-}
-
-bool baseTramp::isConservative() {
-    if (instP() && (instP()->getPointType() == otherPoint))
-    {
-        return true;
-    }
-
-  return isIRPCTramp_;
-}
-=======
       if (threadIndex) {
          trampGuardAddr = AstNode::operandNode(AstNode::DataIndir,
                                                AstNode::operatorNode(plusOp,
@@ -773,7 +349,6 @@
          trampGuardAddr->setType( BPatch::getBPatch()->builtInTypes->findBuiltInType( "unsigned int" ) );
       }
    }
->>>>>>> cdedaa70
 
 
    AstNodePtr baseTrampSequence;
