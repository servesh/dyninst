/*
 * Copyright (c) 1996-2009 Barton P. Miller
 * 
 * We provide the Paradyn Parallel Performance Tools (below
 * described as "Paradyn") on an AS IS basis, and do not warrant its
 * validity or performance.  We reserve the right to update, modify,
 * or discontinue this software at any time.  We shall have no
 * obligation to supply such updates or modifications or any other
 * form of support to you.
 * 
 * By your use of Paradyn, you understand and agree that we (or any
 * other person or entity with proprietary rights in Paradyn) are
 * under no obligation to provide either maintenance services,
 * update services, notices of latent defects, or correction of
 * defects for Paradyn.
 * 
 * This library is free software; you can redistribute it and/or
 * modify it under the terms of the GNU Lesser General Public
 * License as published by the Free Software Foundation; either
 * version 2.1 of the License, or (at your option) any later version.
 * 
 * This library is distributed in the hope that it will be useful,
 * but WITHOUT ANY WARRANTY; without even the implied warranty of
 * MERCHANTABILITY or FITNESS FOR A PARTICULAR PURPOSE.  See the GNU
 * Lesser General Public License for more details.
 * 
 * You should have received a copy of the GNU Lesser General Public
 * License along with this library; if not, write to the Free Software
 * Foundation, Inc., 51 Franklin Street, Fifth Floor, Boston, MA 02110-1301 USA
 */

// $Id: baseTramp.C,v 1.68 2008/09/03 06:08:44 jaw Exp $

#include "dyninstAPI/src/baseTramp.h"
#include "dyninstAPI/src/miniTramp.h"
#include "dyninstAPI/src/instP.h"
#include "dyninstAPI/src/addressSpace.h"
#include "dyninstAPI/src/binaryEdit.h"
#include "dyninstAPI/src/rpcMgr.h"
#include "dyninstAPI/src/registerSpace.h"
#include "dyninstAPI/src/ast.h"
#include "dyninstAPI/src/dyn_thread.h"
#include "dyninstAPI/h/BPatch.h"
#include "debug.h"
#include "process.h"
#include "mapped_object.h"

#if defined(os_aix)
  extern void resetBRL(process *p, Address loc, unsigned val); //inst-power.C
  extern void resetBR( process *p, Address loc);               //inst-power.C
#endif

// Normal constructor
baseTrampInstance::baseTrampInstance(baseTramp *tramp) :
    trampAddr_(0), // Unallocated
    trampSize_(0),
    trampPostOffset(0),
    saveStartOffset(0),
    saveEndOffset(0),
    restoreStartOffset(0),
    restoreEndOffset(0),
    baseT(tramp),
    genVersion(0),
    alreadyDeleted_(false),
    hasOptInfo_(false),
    spilledRegisters_(false),
    hasLocalSpace_(false),
    hasStackFrame_(false),
    flags_saved_(false),
    saved_fprs_(false),
    saved_orig_addr_(false),
    hasFuncJump_(cfj_unset),
    trampStackHeight_(0)
{
}

// Fork constructor
baseTrampInstance::baseTrampInstance(const baseTrampInstance *parBTI,
                                     baseTramp *cBT,
                                     process *child) :
    trampAddr_(parBTI->trampAddr_),
    trampPostOffset(parBTI->trampPostOffset),
    saveStartOffset(parBTI->saveStartOffset), 
    saveEndOffset(parBTI->saveEndOffset),
    restoreStartOffset(parBTI->restoreStartOffset), 
    restoreEndOffset(parBTI->restoreEndOffset),
    baseT(cBT),
    genVersion(parBTI->genVersion),
    alreadyDeleted_(parBTI->alreadyDeleted_),
    hasOptInfo_(parBTI->hasOptInfo_),
    spilledRegisters_(parBTI->spilledRegisters_),
    hasLocalSpace_(parBTI->hasLocalSpace_),
    hasStackFrame_(parBTI->hasStackFrame_),
    flags_saved_(parBTI->flags_saved_),
    saved_fprs_(parBTI->saved_fprs_),
    saved_orig_addr_(parBTI->saved_orig_addr_),
    hasFuncJump_(parBTI->hasFuncJump_),
    trampStackHeight_(parBTI->trampStackHeight_)
{
   assert(0);
#if 0
    // Register with parent
    cBT->instances.push_back(this);
    // And copy miniTrampInstances
    for (unsigned i = 0; i < parBTI->mtis.size(); i++) {
        miniTramp *cMini = NULL;

        cMini = parBTI->mtis[i]->mini->getInheritedMiniTramp(child);

        assert(cMini);
        miniTrampInstance *newMTI = new miniTrampInstance(parBTI->mtis[i],
                                                          this,
                                                          cMini,
                                                          child);
        mtis.push_back(newMTI);
    }
#endif
}

baseTrampInstance::~baseTrampInstance() {
}

void baseTramp::unregisterInstance(baseTrampInstance *inst) {
    for (unsigned i = 0; i < instances.size(); i++) {
        if (instances[i] == inst) {
            VECTOR_ERASE(instances,i, i);
            return;
        }
    }
}

bool baseTrampInstance::shouldRegenBaseTramp(registerSpace *rs)
{
#if !defined(cap_tramp_liveness)
   return false;
#endif

   int saved_unneeded = 0;
   unsigned actually_saved = 0;
   int needed_saved = 0;
   
   regalloc_printf("BT: checking for unneeded saved registers (in %p)\n", this);

   if (spilledRegisters() && !hasLocalSpace())
      return true;

   pdvector<registerSlot *> &regs = rs->trampRegs();
   for (unsigned i = 0; i < regs.size(); i++) {
      registerSlot *reg = regs[i];
      regalloc_printf("[%s:%u] - checking reg (index %d, number %d, encoding %d)\n", __FILE__, 
		      __LINE__, i, reg->number, reg->encoding());

      if (reg->spilledState != registerSlot::unspilled) {
	regalloc_printf("[%s:%u] - reg %d saved\n", __FILE__, 
			__LINE__, reg->number);
         actually_saved++;
      }
      if (definedRegs[reg->encoding()]) {
	regalloc_printf("[%s:%u] - reg %d used\n", __FILE__, 
			__LINE__, reg->number);
	needed_saved++;
      }

      if ((reg->spilledState != registerSlot::unspilled) &&
          (!definedRegs[reg->encoding()]) &&
          (!reg->offLimits))
      {
         saved_unneeded++;
         regalloc_printf("[%s:%u] - baseTramp saved unneeded register %d, "
                         "suggesting regen\n", __FILE__, __LINE__, reg->number);
      }
      if (!reg->liveState == registerSlot::spilled &&
          definedRegs[reg->encoding()])
      {
         regalloc_printf("[%s:%u] - Decided not to save a defined register %d. "
                         "App liveness?\n",  __FILE__, __LINE__, reg->number);         
      }
   }
   regalloc_printf("[%s:%u] - Should regen found %d unneeded saves\n",
                   __FILE__, __LINE__, saved_unneeded);
#if defined(arch_x86_64) || defined(arch_x86)
   if (baseT->proc()->getAddressWidth() == 4)
   {
      //No regen if we did a pusha and saved more regs than the 
      // X86_REGS_SAVE_LIMIT recommended limit.
      if (actually_saved == regs.size() &&
          needed_saved > X86_REGS_SAVE_LIMIT) {
         return false;
      }
   }
#endif
   return (saved_unneeded != 0);
}

#define PRE_TRAMP_SIZE 4096
#define POST_TRAMP_SIZE 4096

baseTramp::baseTramp(instPoint *iP, callWhen when) :
    instP_(iP),
    rpcMgr_(NULL),
    valid(false),
    optimized_out_guards(false),
    guardState_(guarded_BTR),
    suppress_threads_(false),
    savedFlagSize(0), 
    createFrame_(true),
    when_(when),
    wasNonEmpty_(false)
{
}

baseTramp::baseTramp(const baseTramp *pt, process *child) :
    instP_(NULL),
    valid(pt->valid),
    optimized_out_guards(false),
    guardState_(pt->guardState_),
    suppress_threads_(pt->suppress_threads_),
    createFrame_(pt->createFrame_),
    when_(pt->when_)
{
    for (const_iterator iter = pt->begin(); iter != pt->end(); ++iter) {
       miniTramp *childMini = new miniTramp(*iter, this, child);
       miniTramps_.push_back(childMini);
    }

    rpcMgr_ = NULL;
    if (pt->rpcMgr_) {
        rpcMgr_ = child->getRpcMgr();
    }
}

baseTramp::~baseTramp() {
}

unsigned baseTrampInstance::get_size() const { 
    // Odd... especially if there are minitramps in the middle. 
    // For now return a+b; eventually we'll need a codeRange
    // that can handle noncontiguous ranges.
    assert(baseT);
    Address endAddr = trampPostAddr() + restoreEndOffset;
    return endAddr - get_address();
}

// recursive into miniTramps
// If we generated once, we skip most of this as useless.
// However, we still go into the miniTramps.

bool baseTrampInstance::generateCode(codeGen &gen,
                                     Address baseInMutatee) {
    inst_printf("baseTrampInstance %p ::generateCode(%p, 0x%x, %d)\n",
                this, gen.start_ptr(), baseInMutatee, gen.used());
    
    if (baseT->empty()) {
       return true;
    }

    gen.setPCRelUseCount(0);
    gen.setBTI(this);
    if (baseT->instP()) {
       //iRPCs already have this set
       gen.setPoint(baseT->instP());
       gen.setRegisterSpace(registerSpace::actualRegSpace(baseT->instP(), baseT->when_));
    }
    int count = 0;

    for (;;) {
       regalloc_printf("[%s:%u] - Beginning baseTramp generate iteration # %d\n",
                       __FILE__, __LINE__, ++count);
       codeBufIndex_t start = gen.getIndex();

       unsigned int num_patches = gen.allPatches().size();

       gen.beginTrackRegDefs();
       gen.rs()->initRealRegSpace();
       bool result = generateCodeInlined(gen, baseInMutatee);
       if (!result)
          return false;
       gen.endTrackRegDefs();

       definedRegs = gen.getRegsDefined();
       setHasOptInfo(true);
       if (!spilledRegisters()) {
          setSpilledRegisters(gen.rs()->spilledAnything());
       }

       if (!shouldRegenBaseTramp(gen.rs())) {
          break;
       }
	  
       gen.setPCRelUseCount(gen.rs()->pc_rel_use_count);
       
       gen.setIndex(start);
       while (gen.allPatches().size() > num_patches) {
          gen.allPatches().pop_back();
       }
    }

    gen.setBTI(NULL);

    return true;
}


#include "BPatch.h"
#include "BPatch_collections.h"

bool baseTrampInstance::generateCodeInlined(codeGen &gen,
                                            Address) {
<<<<<<< HEAD
//												gen.fill(1, codeGen::cgTrap);
=======

>>>>>>> 6bda1de9
												// Experiment: use AST-based code generation....

    // We're generating something like so:
    //
    // <Save state>
    // <If>
    //    <compare>
    //      <load>
    //        <add>
    //          <tramp guard addr>
    //          <multiply>
    //            <thread index>
    //            <sizeof (int)>
    //      <0>
    //    <sequence>
    //      <store>
    //        <... tramp guard addr>
    //        <1>
    //      <mini tramp sequence>
    //      <store>
    //        <... tramp guard addr>
    //        <0>
    // <Cost section>
    // <Load state>


    // Break it down...
    // <Save state>
    //   -- TODO: an AST for saves that knows how many registers
    //      we're using...

    // Now we start building up the ASTs to generate. Let's get the
    // pieces.

    // Specialize for the instPoint...
	
    gen.setRegisterSpace(registerSpace::actualRegSpace(baseT->instP(), baseT->when_));

    pdvector<AstNodePtr> miniTramps;
    for (baseTramp::iterator iter = baseT->begin(); iter != baseT->end(); ++iter) {
       miniTramps.push_back((*iter)->ast_->getAST());
    }
    AstNodePtr minis = AstNode::sequenceNode(miniTramps);

    // Let's build the tramp guard addr (if we want it)
    AstNodePtr threadIndex;
    AstNodePtr trampGuardAddr;
    if (baseT->guarded() &&
        minis->containsFuncCall() &&
        (proc()->trampGuardAST() != AstNodePtr())) {
        // If we don't have a function call, then we don't
        // need the guard....

        // Now, the guard flag. 
        // If we're multithreaded, we need to index off
        // the base address.
        if (!baseT->threaded()) {
            // ...
        }
        else if (gen.thread()) {
            // Constant override...
            threadIndex = AstNode::operandNode(AstNode::Constant,
                                               (void *)(long)gen.thread()->get_index());
        }
        else {
            // TODO: we can get clever with this, and have the generation of
            // the thread index depend on whether gen has a thread defined...
            // For that, we'd need an AST thread index node. Just something
            // to think about. Maybe a child of funcNode?
            threadIndex = AstNode::threadIndexNode();
        }
        
        if (threadIndex) {
            trampGuardAddr = AstNode::operandNode(AstNode::DataIndir,
                                                  AstNode::operatorNode(plusOp,
                                                                        AstNode::operatorNode(timesOp,
                                                                                              threadIndex,
                                                                                              AstNode::operandNode(AstNode::Constant, 
                                                                                                                   (void *)sizeof(unsigned))),
                                                                        proc()->trampGuardAST()));

            /* At the moment, we can't directly specify the fact
               that we're loading 4 bytes instead of a normal
               (address-width) word. */
            trampGuardAddr->setType( BPatch::getBPatch()->builtInTypes->findBuiltInType( "unsigned int" ) );
        }
        else {
            trampGuardAddr = AstNode::operandNode(AstNode::DataIndir,
                                                  proc()->trampGuardAST());
            trampGuardAddr->setType( BPatch::getBPatch()->builtInTypes->findBuiltInType( "unsigned int" ) );
        }
    }


    AstNodePtr baseTrampSequence;
    pdvector<AstNodePtr > baseTrampElements;

    if (trampGuardAddr) {
        // First, set it to 0
        baseTrampElements.push_back(AstNode::operatorNode(storeOp, 
                                                          trampGuardAddr,
                                                          AstNode::operandNode(AstNode::Constant,
                                                                               (void *)0)));
    }
    
    // Run the minitramps
    baseTrampElements.push_back(minis);
    
    // Cost code...
    //
    
    if (trampGuardAddr) {
        // And set the tramp guard flag to 1
        baseTrampElements.push_back(AstNode::operatorNode(storeOp,
                                                          trampGuardAddr,
                                                          AstNode::operandNode(AstNode::Constant,
                                                                               (void *)1)));
    }

    baseTrampSequence = AstNode::sequenceNode(baseTrampElements);

    AstNodePtr baseTramp;

    // If trampAddr is non-NULL, then we wrap this with an IF. If not, 
    // we just run the minitramps.
    if (trampGuardAddr == NULL) {
        baseTramp = baseTrampSequence;
        baseTrampSequence.reset();
    }
    else {
        // Oh, boy. 
        // Short form of the above
        baseTramp = AstNode::operatorNode(ifOp,
                                          trampGuardAddr,
                                          baseTrampSequence);
    }



    trampAddr_ = gen.currAddr();

    // Sets up state in the codeGen object (and gen.rs())
    // that is later used when saving and restoring. This
    // MUST HAPPEN BEFORE THE SAVES, and state should not
    // be reset until AFTER THE RESTORES.
    baseTramp->initRegisters(gen);
    saveStartOffset = gen.used();
    baseT->generateSaves(gen, gen.rs(), this);
    saveEndOffset = gen.used();
    bool retval = true;

    if (!baseTramp->generateCode(gen, false)) {
      fprintf(stderr, "Gripe: base tramp creation failed\n");
      retval = false;
    }

    trampPostOffset = gen.used();
    restoreStartOffset = 0;
    baseT->generateRestores(gen, gen.rs(), this);
    restoreEndOffset = gen.used() - trampPostOffset;
    trampSize_ = gen.currAddr() - trampAddr_;

    // And now to clean up after us
    //if (minis) delete minis;
    //if (trampGuardAddr) delete trampGuardAddr;
    //if (baseTrampSequence) delete baseTrampSequence;
    //if (baseTramp) delete baseTramp;

    return retval;
}

AddressSpace *baseTramp::proc() const { 
  if (instP_)
    return instP_->proc();
  if (rpcMgr_)
    return rpcMgr_->proc();
  return NULL;
}

Address baseTramp::origInstAddr() {
  // Where we would be if we weren't relocated, if we were in the
  // original spot, etc. etc. etc.  Base tramp instances aren't
  // necessarily sorted by anything meaningful, so check the long
  // way.
  
  // TODO: a post tramp _should_ return the next addr, but hey...

  if (!instP_) {
    assert(rpcMgr_ != NULL);
    return 0;
  }
  
  return instP()->addr();
}

bool baseTramp::inBasetramp( Address addr ) {
  for (unsigned i = 0; i < instances.size(); i++) {
    if (instances[i]->isInInstance(addr))
      return true;
  }
  return false;
}


bool baseTramp::inSavedRegion (Address addr) {
  for (unsigned i = 0; i < instances.size(); i++) {
    if (instances[i]->isInInstru(addr))
      return true;
  }
  return false;
}

// Add a miniTramp to the appropriate place: at the start or end of
// its instPoint minis.
bool baseTramp::addMiniTramp(miniTramp *newMT, callOrder order) {
   if (order == orderFirstAtPoint) {
      miniTramps_.push_front(newMT);
   }
   else {
      miniTramps_.push_back(newMT);
   }

   wasNonEmpty_ = true;

   return true;
}

bool baseTrampInstance::isInInstance(Address pc) {
    assert(baseT);
    if (trampPreAddr() == 0) {
        // Not allocated yet...
        return false;
    }

    if (trampSize_) { // Inline
        return ((pc >= trampAddr_) &&
                (pc < (trampAddr_ + trampSize_)));
    }

    return (pc >= trampPreAddr() &&
            pc < (trampPostAddr() + restoreEndOffset));
}

bool baseTrampInstance::isInInstru(Address pc) {
    assert(baseT);
    return (pc >= (trampPreAddr() + saveStartOffset) &&
            pc < (trampPostAddr() + restoreEndOffset));
}

instPoint *baseTrampInstance::findInstPointByAddr(Address /*addr*/) {
    assert(baseT);
    return baseT->instP_;
}


// Where should the minitramps jump back to?
Address baseTrampInstance::miniTrampReturnAddr() {
    // Might want to make an offset, but for now we go straight back.
    return trampPostAddr();
}

bool baseTramp::isConservative() {
    if (instP() && (instP()->getPointType() == otherPoint))
    {
        return true;
    }
  if (rpcMgr_)
  {
      return true;
  }
  return false;
}

bool baseTramp::isCallsite() {
    if (instP() && (instP()->getPointType() == callSite))
        return true;

    return false;
}

bool baseTramp::isEntryExit() {
  if (instP() && ((instP()->getPointType() == functionEntry) ||
		(instP()->getPointType() == functionExit)))
    return true;
  
  return false;
}

cfjRet_t baseTrampInstance::checkForFuncJumps()
{
   if (hasFuncJump_ != cfj_unset)
      return hasFuncJump_;

   hasFuncJump_ = cfj_none;
   for (baseTramp::iterator iter = baseT->begin();
        iter != baseT->end(); ++iter) {
      miniTramp *cur = *iter;
      cfjRet_t tmp = cur->ast_->containsFuncJump();
      if ((int) tmp > (int) hasFuncJump_)
         hasFuncJump_ = tmp;
   }
   
   return hasFuncJump_;
}

bool baseTramp::doOptimizations() 
{
   bool hasFuncCall = false;
   bool usesReg = false;

   if (BPatch::bpatch->getInstrStackFrames()) {
      usesReg = true;
   }
   
   for (iterator iter = begin(); iter != end(); ++iter) {
      miniTramp *cur_mini = *iter;
      assert(cur_mini->ast_);
      if (!hasFuncCall && cur_mini->ast_->containsFuncCall()) {
         hasFuncCall = true;
      }
   }
   
   setCreateFrame(usesReg);
   
   if (!hasFuncCall) {
      guardState_ = unset_BTR;
      setRecursive(true, true);
      optimized_out_guards = true;
      setThreaded(false);
      return true;
   }

   return false;
}

void baseTramp::setRecursive(bool trampRecursive, bool force) {
   /* Tramp guards now work for static binaries
   BinaryEdit *binEdit = dynamic_cast<BinaryEdit *>(proc());
   if (binEdit && binEdit->getMappedObject()->parse_img()->getObject()->isStaticBinary()) {
   	guardState_ = recursive_BTR;
	return;
   }
   */

   if (force) {
      guardState_ = trampRecursive ? recursive_BTR : guarded_BTR;
      return;
   }
    if (trampRecursive) {
        if (guardState_ == unset_BTR)
            guardState_ = recursive_BTR;
        else {
            if (guardState_ == guarded_BTR) {
                guardState_ = recursive_BTR; //ccw 24 jan 2006 
            }
        }
    }
    else {
        if (guardState_ == unset_BTR) {
            guardState_ = guarded_BTR;
        }
        else {
            if (guardState_ == recursive_BTR) {
               if (!optimized_out_guards)
                  //                  cerr << "WARNING: collision between pre-existing recursive miniTramp and new miniTramp, now guarded!" << endl;
                guardState_ = guarded_BTR;
            }
        }
    }
}

bool baseTramp::getRecursive() const {
    switch (guardState_) {
    case unset_BTR:
        assert(0);
        return false;
        break;
    case recursive_BTR:
        return true;
        break;
    case guarded_BTR:
        return false;
        break;
    }
    assert(0);
    return false;
}


AddressSpace *baseTrampInstance::proc() const {
    assert(baseT);
    return baseT->proc();
}



bool baseTramp::threaded() const {
   if (!proc()->multithread_ready() || suppress_threads_)
      return false;
   return true;
}

void baseTramp::setThreaded(bool new_val)
{
   if (suppress_threads_ != new_val)
      return;
   valid = false;

   suppress_threads_ = !new_val;
}



void *baseTrampInstance::getPtrToInstruction(Address /*addr*/ ) const {
    assert(0); // FIXME if we do out-of-line baseTramps
    return NULL;
}

Address baseTrampInstance::trampPreAddr() const 
{ 
   return trampAddr_;
}

Address baseTrampInstance::trampPostAddr() const 
{ 
   return trampPreAddr() + trampPostOffset; 
}

Address baseTrampInstance::get_address() const
{
   if (trampAddr_)
      return trampAddr_;
   
   return 0;
}

bool baseTramp::createFrame()
{
   return createFrame_;
}

void baseTramp::setCreateFrame(bool frame)
{
   createFrame_ = frame;
}

int baseTrampInstance::numDefinedRegs()
{
   int count = 0;
   if (!hasOptInfo())
      return -1;
   registerSpace *rs = registerSpace::getRegisterSpace(proc()->getAddressWidth());
   pdvector<registerSlot *> &regs = rs->trampRegs();
   for (unsigned i=0; i<regs.size(); i++) {
      registerSlot *reg = regs[i];
      if (definedRegs[reg->encoding()]) {
         count++;
      }
   }
   return count;
}

SymtabAPI::Symbol *baseTrampInstance::createBTSymbol()
{
  using SymtabAPI::Symtab;
  using SymtabAPI::Symbol;
  using SymtabAPI::Region;

  //Make a symbol on this baseTramp to help ID it.
  BinaryEdit *binedit = dynamic_cast<BinaryEdit *>(proc());
  assert(binedit);

  Symtab *symobj = binedit->getMappedObject()->parse_img()->getObject();
  std::stringstream name_stream;
  name_stream << "dyninstBT_" << std::hex << get_address() << "_" << std::dec << get_size();
  if (hasStackFrame_) {
    name_stream << "_" << std::hex << trampStackHeight_;
  }
  std::string name = name_stream.str();
  
  Region *textsec = NULL;
  symobj->findRegion(textsec, ".text");

  Symbol *newsym = new Symbol(name,
			      Symbol::ST_FUNCTION,
			      Symbol::SL_LOCAL,
			      Symbol::SV_INTERNAL,
			      get_address(),
			      symobj->getDefaultModule(),
			      textsec,
			      get_size(),
			      false,
			      false);
  assert(newsym);
  symobj->addSymbol(newsym);
  return newsym;
}

int baseTrampInstance::funcJumpSlotSize()
{
   switch (checkForFuncJumps()) {
      case cfj_unset: assert(0);
      case cfj_none: return 0;
      case cfj_jump: return 1;
      case cfj_call: return 2;
   }
   assert(0);
   return 0;
}
<|MERGE_RESOLUTION|>--- conflicted
+++ resolved
@@ -306,12 +306,8 @@
 
 bool baseTrampInstance::generateCodeInlined(codeGen &gen,
                                             Address) {
-<<<<<<< HEAD
-//												gen.fill(1, codeGen::cgTrap);
-=======
-
->>>>>>> 6bda1de9
-												// Experiment: use AST-based code generation....
+
+                                                // Experiment: use AST-based code generation....
 
     // We're generating something like so:
     //
