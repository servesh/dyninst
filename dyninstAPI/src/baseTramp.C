--- conflicted
+++ resolved
@@ -299,18 +299,11 @@
    if (point_) {
       for (instPoint::instance_iter iter = point_->begin(); 
            iter != point_->end(); ++iter) {
-<<<<<<< HEAD
-         PatchAPI::InstancePtr inst = (*iter);
-         PatchAPI::SnippetPtr psnip = inst->snippet();
-         PatchAPI::Snippet<miniTramp *>::Ptr snip = boost::static_pointer_cast<PatchAPI::Snippet<miniTramp *> >(psnip);
-         miniTramps.push_back(snip->rep()->ast());
-=======
          AstNodePtr ast = DCAST_AST((*iter)->snippet());
          if (ast) 
             miniTramps.push_back(ast);
          else
             miniTramps.push_back(AstNode::snippetNode((*iter)->snippet()));
->>>>>>> de7a59d8
       }
    }
    else {
@@ -458,18 +451,9 @@
 */
       for (instPoint::instance_iter iter = point_->begin(); 
            iter != point_->end(); ++iter) {
-<<<<<<< HEAD
-         PatchAPI::InstancePtr inst = (*iter);
-         PatchAPI::SnippetPtr psnip = inst->snippet();
-         PatchAPI::Snippet<miniTramp *>::Ptr snip = boost::static_pointer_cast<PatchAPI::Snippet<miniTramp *> >(psnip);
-         miniTramp *mini = snip->rep();
-
-        if (mini->ast()->containsFuncCall()) return true;
-=======
          AstNodePtr ast = DCAST_AST((*iter)->snippet());
          if (!ast) continue;
          if (ast->containsFuncCall()) return true;
->>>>>>> de7a59d8
       }
    }
    return false;
