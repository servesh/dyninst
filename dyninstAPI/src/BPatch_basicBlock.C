--- conflicted
+++ resolved
@@ -73,35 +73,6 @@
 
 //destructor of the class BPatch_basicBlock
 void BPatch_basicBlock::BPatch_basicBlock_dtor(){
-<<<<<<< HEAD
-	if (immediatePostDominates)
-		delete immediatePostDominates;
-	if (immediateDominates)
-		delete immediateDominates;
-	if (sourceBlocks)
-		delete sourceBlocks;
-        if (instructions)
-                delete instructions;
-
-        BPatch_Set<BPatch_edge *>::iterator eIter;
-        eIter = outgoingEdges.begin();
-        while (eIter != outgoingEdges.end()) {
-            delete (*eIter);
-            eIter++;
-        }
-	return;
-}
-
-//returns the predecessors of the basic block in aset 
-void BPatch_basicBlock::getSourcesInt(BPatch_Vector<BPatch_basicBlock*>& srcs){
-   BPatch_basicBlock *b;
-   pdvector<block_instance *> in_blocks;
-
-   const block_instance::edgelist &isrcs = iblock->sources();
-   for (block_instance::edgelist::const_iterator iter = isrcs.begin(); iter != isrcs.end(); ++iter) {
-      // We don't include interprocedural predecessors in the BPatch layer
-      if ((*iter)->interproc()) continue;
-=======
   if (immediatePostDominates)
     delete immediatePostDominates;
   if (immediateDominates)
@@ -124,7 +95,6 @@
   }
   return;
 }
->>>>>>> 41da13ce
 
 // returns the predecessors of the basic block, provided they are in the same
 // function, since our CFGs at the BPatch level are intraprocedural
@@ -556,19 +526,11 @@
 //
 void BPatch_basicBlock::getAllPoints(std::vector<BPatch_point*>& bpPoints)
 {
-<<<<<<< HEAD
    instPoint *entry = instPoint::blockEntry(ifunc(), iblock);
    instPoint *preCall = instPoint::preCall(ifunc(), iblock);
    // Exit 'point'?
    // instPoint *postCall = instPoint::postCall(ifunc(), iblock);
    instPoint *exit = instPoint::blockExit(ifunc(), iblock);
-=======
-  instPoint *entry = instPoint::blockEntry(ifunc(), iblock);
-  instPoint *preCall = instPoint::preCall(ifunc(), iblock);
-  // Exit 'point'?
-  instPoint *postCall = instPoint::postCall(ifunc(), iblock);
-  instPoint *exit = instPoint::blockExit(ifunc(), iblock);
->>>>>>> 41da13ce
 
   if (entry) bpPoints.push_back(convertPoint(entry));
   // TODO bind pre- and post-call together
