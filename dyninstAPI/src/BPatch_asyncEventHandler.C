/*
 * Copyright (c) 1996-2004 Barton P. Miller
 *
 * We provide the Paradyn Parallel Performance Tools (below
 * described as "Paradyn") on an AS IS basis, and do not warrant its
 * validity or performance.  We reserve the right to update, modify,
 * or discontinue this software at any time.  We shall have no
 * obligation to supply such updates or modifications or any other
 * form of support to you.
 *
 * This license is for research uses.  For such uses, there is no
 * charge. We define "research use" to mean you may freely use it
 * inside your organization for whatever purposes you see fit. But you
 * may not re-distribute Paradyn or parts of Paradyn, in any form
 * source or binary (including derivatives), electronic or otherwise,
 * to any other organization or entity without our permission.
 *
 * (for other uses, please contact us at paradyn@cs.wisc.edu)
 *
 * All warranties, including without limitation, any warranty of
 * merchantability or fitness for a particular purpose, are hereby
 * excluded.
 *
 * By your use of Paradyn, you understand and agree that we (or any
 * other person or entity with proprietary rights in Paradyn) are
 * under no obligation to provide either maintenance services,
 * update services, notices of latent defects, or correction of
 * defects for Paradyn.
 *
 * Even if advised of the possibility of such damages, under no
 * circumstances shall we (or any other person or entity with
 * proprietary rights in the software licensed hereunder) be liable
 * to you or any third party for direct, indirect, or consequential
 * damages of any character regardless of type of action, including,
 * without limitation, loss of profits, loss of use, loss of good
 * will, or computer failure or malfunction.  You agree to indemnify
 * us (and any other person or entity with proprietary rights in the
 * software licensed hereunder) for any and all liability it may
 * incur to third parties resulting from your use of Paradyn.
 */


#include "util.h"
#include "BPatch_asyncEventHandler.h"
#include "EventHandler.h"
#include "mailbox.h"
#include "BPatch_libInfo.h"
#include "signalhandler.h"
#include "signalgenerator.h"
#include "mapped_object.h"
#include <stdio.h>

#if defined (os_windows)
#include <process.h>
#else
#include <signal.h>
#include <pwd.h>
#include <sys/types.h>
#include <sys/types.h>
#include <sys/socket.h>
#endif

#include "BPatch_eventLock.h"
#include "mailbox.h"
#include "callbacks.h"
#include "EventHandler.h"
#include "util.h"
#include "process.h"

using namespace Dyninst;

extern unsigned long primary_thread_id;

BPatch_asyncEventHandler *global_async_event_handler = NULL;
BPatch_asyncEventHandler *getAsync() 
{
  if (!global_async_event_handler) {
    // BPatch creates and initializes, so just...

    abort();
  }
  return global_async_event_handler;
}

void makeThreadDeleteCB(process *p, int index);

//  A wrapper for pthread_create, or its equivalent.

inline THREAD_RETURN  asyncHandlerWrapper(void *h)
{
  ((BPatch_asyncEventHandler * )h)->main();
  DO_THREAD_RETURN;
}

bool BPatch_asyncEventHandler::connectToProcess(BPatch_process *p)
{
   async_printf("%s[%d][%s]:  enter ConnectToProcess %d\n", 
         FILE__, __LINE__,getThreadStr(getExecThreadID()), p->getPid());
   //  All we do here is add the process to the list of connected processes
   //  with a fd equal to -1, indicating the not-yet-connected state.
   //
   //  Then remotely execute code in the mutatee to initiate the connection.

   //  make sure that this process is not already known
   for (int i = (int) process_fds.size() -1 ; i >= 0; i--) 
   {
      if ((p == process_fds[i].process) || 
            (p->getPid() == process_fds[i].process->getPid()))
      {
         //  If it is, delete the old record to prepare for the new one.
         //  This case can be encountered in the case of multiple process management
         //  when processes are created and terminated rapidly.
         //fprintf(stderr,"%s[%d]:  duplicate request to connect to process %d\n",
         //      FILE__, __LINE__, p->getPid());
         VECTOR_ERASE(process_fds,i,i);
         //return false;
      }
   } 

   //  add process to list
   process_record newp;
   newp.process = p;
   newp.fd = -1;
   process_fds.push_back(newp);

   //  get mutatee to initiate connection

   //  find the runtime library module
#if defined (os_windows)
   //  find the variable to set with the port number to connect to
   process *llproc = p->lowlevel_process();
   assert(llproc->runtime_lib);
   pdvector<int_variable *> res;
   p->llproc->findVarsByAll("connect_port", res, llproc->runtime_lib->fullName().c_str());
   if (!res.size()) {
      fprintf(stderr, "%s[%d]:  cannot find var connect_port in rt lib\n",
            FILE__, __LINE__);
      return false;
   }
   int_variable *portVar = res[0];
   bool result = llproc->writeDataSpace((void *) portVar->getAddress(), 
         sizeof(listen_port), &listen_port);
   if (!result) {
      fprintf(stderr, "%s[%d]:  cannot write var connect_port in rt lib\n",
            FILE__, __LINE__);
      return false;
   }
#endif

   return true;
}

bool BPatch_asyncEventHandler::detachFromProcess(BPatch_process *p)
{
   //  find the fd for this process 
   //  (reformat process vector while we're at it)

   // We can call this if the process has already exited; it then
   // just cleans up state without executing any events.

#if ! defined( cap_async_events )
   return true;
#endif
   int targetfd = -2;
   for (unsigned int i = 0; i < process_fds.size(); ++i) {
      if (process_fds[i].process == p) {
         //fprintf(stderr, "%s[%d]:  removing process %d\n", FILE__, __LINE__, p->getPid());
         targetfd  = process_fds[i].fd;
         VECTOR_ERASE(process_fds,i,i);
         break;
      }
   } 

   if (targetfd == -2) {
      //  if we have no record of this process. must already be detached
      //bperr("%s[%d]:  detachFromProcess(%d) could not find process record\n",
      //      FILE__, __LINE__, p->getPid());
      return true;
   }

   //  if we never managed to fully attach, targetfd might still be -1.
   //  not sure if this could happen, but just return in this case.
   if (targetfd == -1) return true;

   //  get the mutatee to close the comms file desc.

   if (!mutateeDetach(p)) {
      //bperr("%s[%d]:  detachFromProcess(%d) could not clean up mutatee\n",
      //      FILE__, __LINE__, p->getPid());
   }

   //  close our own file desc for this process.
   P_close(targetfd);

   return true; // true
}

BPatch_asyncEventHandler::BPatch_asyncEventHandler() :
   EventHandler<EventRecord>(BPatch_eventLock::getLock(), "ASYNC",false /*create thread*/),
   monitored_points(addrHash) 
{
   //  prefer to do socket init in the initialize() function so that we can
   //  return errors.
}
#if defined(os_windows)
static
   void
cleanupSockets( void )
{
   WSACleanup();
}
#else

#define ASYNC_SOCKET_PATH_LEN 128
char path_to_unlink[ASYNC_SOCKET_PATH_LEN];
pid_t mutator_pid;
void unlink_async_socket()
{
   // work around grandchild forking mechanism used by the testsuite for 
   // attach. without this check, the async socket will be deleted when the 
   // child exits immediately after forking the mutatee (grandchild)
   pid_t curr_pid = getpid();
   if(curr_pid == mutator_pid)
      unlink(path_to_unlink);
}
#endif

bool BPatch_asyncEventHandler::initialize()
{

#if defined(os_windows)
   WSADATA data;
   bool wsaok = false;

   // request WinSock 2.0
   if( WSAStartup( MAKEWORD(2,0), &data ) == 0 )
   {
      // verify that the version that was provided is one we can use
      if( (LOBYTE(data.wVersion) == 2) && (HIBYTE(data.wVersion) == 0) )
      {
         wsaok = true;
      }
   }
   assert(wsaok);

   //  set up socket to accept connections from mutatees (on demand)
   sock = P_socket(PF_INET, SOCK_STREAM, 0);
   if (INVALID_PDSOCKET == sock) {
      bperr("%s[%d]:  new socket failed, sock = %d, lasterror = %d\n", FILE__, __LINE__, (unsigned int) sock, WSAGetLastError());
      return false;
   }

   struct sockaddr_in saddr;
  struct in_addr *inadr;
  struct hostent *hostptr;

  hostptr = gethostbyname("localhost");
  inadr = (struct in_addr *) ((void*) hostptr->h_addr_list[0]);
  memset((void*) &saddr, 0, sizeof(saddr));
  saddr.sin_family = PF_INET;
  saddr.sin_port = htons(0); // ask system to assign
  saddr.sin_addr = *inadr;
  
  const char *path = "windows-socket";
#else
  //  set up socket to accept connections from mutatees (on demand)
  sock = P_socket(SOCKET_TYPE, SOCK_STREAM, 0);
  if (INVALID_PDSOCKET == sock) {
    bperr("%s[%d]:  new socket failed\n", FILE__, __LINE__);
    return false;
  }

  uid_t euid = geteuid();
  struct passwd *passwd_info = getpwuid(euid);
  assert(passwd_info);
  char path[ASYNC_SOCKET_PATH_LEN];
  snprintf(path, 128, "%s/dyninstAsync.%s.%d", P_tmpdir, 
                 passwd_info->pw_name, (int) getpid());
  strcpy(path_to_unlink, path);
  mutator_pid = getpid();
  atexit(unlink_async_socket);

  struct sockaddr_un saddr;
  saddr.sun_family = AF_UNIX;
  strcpy(saddr.sun_path, path);

  //  make sure this file does not exist already.
  if ( 0 != unlink(path) && (errno != ENOENT)) {
     bperr("%s[%d]:  unlink failed [%d: %s]\n", FILE__, __LINE__, errno, 
            strerror(errno));
  }
#endif

  //  bind socket to port (windows) or temp file in the /tmp dir (unix)

  if (PDSOCKET_ERROR == bind(sock, (struct sockaddr *) &saddr, 
                             sizeof(saddr))) { 
    bperr("%s[%d]:  bind socket to %s failed\n", FILE__, __LINE__, path);
    return false;
  }

#if defined(os_windows)
  //  get the port number that was assigned to us
  int length = sizeof(saddr);
  if (PDSOCKET_ERROR == getsockname(sock, (struct sockaddr *) &saddr,
                                    &length)) {
    bperr("%s[%d]:  getsockname failed\n", FILE__, __LINE__);
    return false;
  }
  listen_port = ntohs (saddr.sin_port);
#endif

  // set socket to listen for connections  
  // (we will explicitly accept in the main event loop)

  if (PDSOCKET_ERROR == listen(sock, 32)) {  //  this is the number of simultaneous connects we can handle
    bperr("%s[%d]:  listen to %s failed\n", FILE__, __LINE__, path);
    return false;
  }

  //  Finally, create the event handling thread
  if (!createThread()) {
    bperr("%s[%d]:  could not create event handling thread\n", 
          FILE__, __LINE__);
    return false;
  }


  startup_printf("%s[%d]:  Created async thread\n", FILE__ , __LINE__);
  return true;
}

BPatch_asyncEventHandler::~BPatch_asyncEventHandler()
{
  if (isRunning()) 
    if (!shutDown()) {
      bperr("%s[%d]:  shut down async event handler failed\n", FILE__, __LINE__);
    }

#if defined (os_windows)
  WSACleanup();
#else
  unlink_async_socket();
#endif
}

bool BPatch_asyncEventHandler::shutDown()
{
  if (!isRunning()) goto close_comms;

#if defined(os_windows)
  shutDownFlag = true;
#else
  int killres;
  killres = pthread_kill(handler_thread, 9);
  if (killres) {
     fprintf(stderr, "%s[%d]:  pthread_kill: %s[%d]\n", FILE__, __LINE__,
             strerror(killres), killres);
     return false;
  }
  fprintf(stderr, "%s[%d]:  \t\t..... killed.\n", FILE__, __LINE__);
#endif

  close_comms:

  return true;
}

bool BPatch_asyncEventHandler::waitNextEvent(EventRecord &ev)
{
  //  Since this function is part of the main event loop, __most__ of
  //  it is under lock. This is necessary to protect data in this class
  //  (process-fd mappings for ex) from race conditions.
  // 
  //  The basic lock structure:
  //     Lock
  //       do set up for select
  //     Unlock
  //     select();
  // 
  //     Lock
  //       analyze results of select
  //     Unlock
  //     return
  __LOCK;

#if 0
  async_printf("%s[%d]: welcome to waitnextEvent\n", FILE__, __LINE__);
#endif
  //  keep a static list of events in case we get several simultaneous
  //  events from select()...  just in case.

  if (event_queue.size()) {
    // we already have one (from last call of this func)
    //
    //  this might result in an event reordering, not sure if important
    //   (since we are removing from the end of the list)
    //ev = event_queue[event_queue.size() - 1];
    //event_queue.pop_back();
    ev = event_queue[0];
    VECTOR_ERASE(event_queue,0,0);
    bool found = false;
    for (unsigned i=0; i<process_fds.size(); i++) {
       if (process_fds[i].process &&
           process_fds[i].process->getPid() == ev.proc->getPid()) 
       {
          found = true;
          break;
       }
       
    }
    if (found) {
       __UNLOCK;
       return true;
    }
    event_queue.push_back(ev);
  }

  int width = 0;
  fd_set readSet;
  fd_set errSet;

  FD_ZERO(&readSet);
  FD_ZERO(&errSet);

  //  start off with a NULL event:
  ev.type = evtNullEvent;

  cleanUpTerminatedProcs();

  //  build the set of fds we want to wait on, one fd per process
  for (unsigned int i = 0; i < process_fds.size(); ++i) {

    if (process_fds[i].fd == -1) continue; // waiting for connect/accept

    FD_SET(process_fds[i].fd, &readSet);
    FD_SET(process_fds[i].fd, &errSet);
    if (process_fds[i].fd > width)
      width = process_fds[i].fd;
  }

  //  Add the (listening) socket to set(s)
  FD_SET(sock, &readSet);
  if ((int) sock > width)
     width = sock;

  // "width" is computed but ignored on Windows NT, where sockets
  // are not represented by nice little file descriptors.

  __UNLOCK;

  int result = 0;
  do {
    result = P_select(width+1, &readSet, NULL, &errSet, NULL);
  } while ((result == -1) && (errno == EINTR));

  __LOCK;

  if (-1 == result) {
    if (errno == EBADF) {
      if (!cleanUpTerminatedProcs()) {
        //fprintf(stderr, "%s[%d]:  FIXME:  select got EBADF, but no procs "
        // "terminated\n", FILE__, __LINE__);
        __UNLOCK;
        return false;
      }
      else {
        __UNLOCK;
        return true;  
      }
    }
    bperr("%s[%d]:  select returned -1\n", FILE__, __LINE__);
    __UNLOCK;
    return false;
  }

  ////////////////////////////////////////
  //  WARNING:  THIS SECTION IS UNLOCKED -- don't access any non local vars here
  ////////////////////////////////////////

  //  See if we have any new connections (accept):
  if (FD_ISSET(sock, &readSet)) {

     struct sockaddr cli_addr;
     SOCKLEN_T clilen = sizeof(cli_addr);
     
     int new_fd = P_accept(sock, (struct sockaddr *) &cli_addr, &clilen);
     if (-1 == new_fd) {
       bperr("%s[%d]:  accept failed\n", FILE__, __LINE__);
       return false;
     }
     
     async_printf("%s[%d]:  about to read new connection\n", FILE__, __LINE__); 

     //  do a (blocking) read so that we can get the pid associated with
     //  this connection.
     EventRecord pid_ev;
     readReturnValue_t result = readEvent(new_fd, pid_ev);
     if (result != RRVsuccess) {
         async_printf("%s[%d]:  READ ERROR\n", FILE__, __LINE__);
         return false;
     }
     assert(pid_ev.type == evtNewConnection);
     ev = pid_ev;
     async_printf("%s[%d]:  new connection to %d\n",  FILE__, __LINE__, 
                  ev.proc->getPid());
     ev.what = new_fd;
  }

  ////////////////////////////////////////
  ////////////////////////////////////////
  ////////////////////////////////////////

  //__LOCK;
  //  See if we have any processes reporting events:

  for (unsigned int j = 0; j < process_fds.size(); ++j) 
  {
    if (-1 == process_fds[j].fd) continue;

    //  Possible race here, if mutator removes fd from set, but events
    //  are pending??

    if (!FD_ISSET(process_fds[j].fd, &readSet)) 
       continue;

    // Read event
    EventRecord new_ev;
    
    readReturnValue_t result = readEvent(process_fds[j].fd, new_ev);
    if (result != RRVsuccess) {
        switch(result) {
        //case RRVillegalProcess:
        case RRVinsufficientData:
        case RRVreadError:
        case RRVerror:
            async_printf("%s[%d]: READ ERROR readEvent returned error code %d\n",
                         FILE__, __LINE__, result);
            continue;
            break;
        case RRVnoData:
            //  This read can fail if the mutatee has exited.  Just note that this
            //  fd is no longer valid, and keep quiet.
            //if (process_fds[j].process->isTerminated()) {
            async_printf("%s[%d]:  READ ERROR read event failed\n", FILE__, __LINE__);
            //  remove this process/fd from our vector
            async_printf("%s[%d]:  readEvent failed due to process termination\n", 
                         FILE__, __LINE__);
            for (unsigned int k = j+1; k < process_fds.size(); ++k) {
                process_fds[j] = process_fds[k];
            }
            process_fds.pop_back();
            // and decrement counter so we examine this element (j) again
            j--;
            continue;
            break;
        default:
            assert(0 && "Illegal value returned by readEvent");
            break;
        }
    }
    if (new_ev.type == evtNullEvent) {
       continue;
    }

    new_ev.what = process_fds[j].fd;
    if (ev.type == evtNullEvent) {
       //If ev is unset, then set ev to new_ev
       ev = new_ev;
    }
    else {
       // If ev is set, then queue up new_ev as we got more than one.
       event_queue.push_back(new_ev);
    }
  }
#if 0
  async_printf("%s[%d]: leaving waitnextEvent\n",  FILE__, __LINE__);
#endif
  
  __UNLOCK;
  return true;
}

//  threadExitWrapper exists to ensure that callbacks are called before
//  the thread is deleted.  Maybe there's a better way....

void threadDeleteWrapper(BPatch_process *p, BPatch_thread *t)
{
   p->deleteBPThread(t);
}

void threadExitWrapper(BPatch_process *p, BPatch_thread *t, 
                       pdvector<AsyncThreadEventCallback *> *cbs_ptr)
{

  pdvector<AsyncThreadEventCallback *> &cbs = *cbs_ptr;
  for (unsigned int i = 0; i < cbs.size(); ++i) {
      AsyncThreadEventCallback *cb = dynamic_cast<AsyncThreadEventCallback *>(cbs[i]);
      if (cb)
          (*cb)(p,t);
  }
  threadDeleteWrapper(p,t);
}

bool handleThreadCreate(BPatch_process *p, EventRecord &ev, unsigned index, int lwpid, 
      dynthread_t tid, unsigned long stack_addr, unsigned long start_pc)
{
   bool thread_exists = (p->getThread(tid) != NULL);
   if (thread_exists) {
      //  used to do nothing here, now try a warning at least.
      fprintf(stderr, "%s[%d]:  WARNING:  got a creation event for an already-existing thread\n", FILE__, __LINE__);
   }

   //Create the new BPatch_thread object
   async_printf("%s[%d]:  before createOrUpdateBPThread: pid = %d, " \
         "start_pc = %p, addr = %p, tid = %lu, index = %d, " \
         "lwp = %d\n", 
         FILE__, __LINE__, ev.proc->getPid(), (void *) start_pc, 
         (void *) stack_addr, tid, index, lwpid);

   BPatch_thread *thr = p->handleThreadCreate(index, lwpid, tid, stack_addr, start_pc);
   if (!thr) {
      async_printf("%s[%d]: handleThreadCreate failed!\n", FILE__, __LINE__);
   }
   else {
      if (thr->getTid() != tid) {
         fprintf(stderr, "%s[%d]:  thr->getTid(): %lu, tid %lu\n", FILE__, __LINE__, thr->getTid(), tid);
      }
   }
   return (NULL != thr);
}

#if defined(x86_64_unknown_linux2_4)
bool readDynamicCallInfo (PDSOCKET fd, Address &callsite_addr, Address &func_addr, unsigned  address_width)
#else
bool readDynamicCallInfo (PDSOCKET fd, Address &callsite_addr, Address &func_addr, unsigned  /*address_width*/)
#endif
{
   BPatch_dynamicCallRecord call_rec;
   readReturnValue_t retval ;
   //is the mutatee 32 or 64 bit?
#if defined(x86_64_unknown_linux2_4)
   if ( address_width == 4 ){
      BPatch_dynamicCallRecord32 call_rec_32;

      retval = P_socketRead<BPatch_dynamicCallRecord32>(fd, call_rec_32);
      call_rec.call_site_addr = (void*)call_rec_32.call_site_addr;
      call_rec.call_target = (void*)call_rec_32.call_target;
   } else
      retval = P_socketRead<BPatch_dynamicCallRecord>(fd, call_rec);
#else
   retval = P_socketRead<BPatch_dynamicCallRecord>(fd, call_rec);
#endif

   if (retval != RRVsuccess) {
      fprintf(stderr, "%s[%d]:  failed to read dynamic call record\n",
            FILE__, __LINE__);
      return false;
   }

   callsite_addr = (Address) call_rec.call_site_addr;
   func_addr = (Address) call_rec.call_target;

   return true;
}

bool handleDynamicCall(BPatch_process *appProc, process *llproc,
      dictionary_hash<Address, BPatch_point *> &monitored_points,
      Address callsite_addr, Address func_addr)
{
   //  find the point that triggered this event
   if (!monitored_points.defines(callsite_addr)) {
      fprintf(stderr, "%s[%d]:  could not find point for address %lu\n", 
            FILE__, __LINE__, (unsigned long) callsite_addr);
      return false;
   }

   BPatch_point *pt = monitored_points[callsite_addr];

   //  found the record(s), now find the function that was called
   int_function *f = llproc->findFuncByAddr(func_addr);
   if (!f) {
      fprintf(stderr, "%s[%d]:  failed to find BPatch_function\n",
            FILE__, __LINE__);
      return false;
   }

   //  find the BPatch_function...

   BPatch_function *bpf = NULL;
   if (NULL == (bpf = appProc->get_function(f))) {
      fprintf(stderr, "%s[%d]:  failed to find BPatch_function\n",
            FILE__, __LINE__);
      return false;
   }
#if 0
   if (!appProc->func_map->defines(f)) {
      bperr("%s[%d]:  failed to find BPatch_function\n",
            FILE__, __LINE__);
      return false;
   }

   BPatch_function *bpf = appProc->func_map->get(f);

   if (!bpf) {
      bperr("%s[%d]:  failed to find BPatch_function\n",
            FILE__, __LINE__);
      return false;
   }
#endif

   //  issue the callback(s) and we're done:

   pdvector<CallbackBase *> cbs;
   getCBManager()->dispenseCallbacksMatching(evtDynamicCall, cbs);
   for (unsigned int i = 0; i < cbs.size(); ++i) {
      DynamicCallsiteCallback &cb = * ((DynamicCallsiteCallback *) cbs[i]);
      cb(pt, bpf);
   }

   return true;
}

#if defined(x86_64_unknown_linux2_4)
bool readNewThreadEventInfo(PDSOCKET fd, unsigned long &start_pc, unsigned long &stack_addr, 
      unsigned &index, int &lwpid, dynthread_t &tid, unsigned address_width) 
#else
bool readNewThreadEventInfo(PDSOCKET fd, unsigned long &start_pc, unsigned long &stack_addr, 
      unsigned &index, int &lwpid, dynthread_t &tid, unsigned ) 
#endif
{
   BPatch_newThreadEventRecord call_rec;
   readReturnValue_t retval;

#if defined(x86_64_unknown_linux2_4)
   //is the mutatee 32 or 64 bit?
   if ( address_width == 4){//32 bit
      BPatch_newThreadEventRecord32 call_rec_32;
      retval = P_socketRead<BPatch_newThreadEventRecord32>(fd, call_rec_32);

      call_rec.ppid=call_rec_32.ppid;
      call_rec.tid=(void*)call_rec_32.tid;
      call_rec.lwp=call_rec_32.lwp;
      call_rec.index=call_rec_32.index;
      call_rec.stack_addr=(void*)call_rec_32.stack_addr;
      call_rec.start_pc=(void*)call_rec_32.start_pc;
   } else {
      retval = P_socketRead<BPatch_newThreadEventRecord>(fd, call_rec);
   }
#else
   retval = P_socketRead<BPatch_newThreadEventRecord>(fd, call_rec);
#endif

   if (retval != RRVsuccess) {
      fprintf(stderr, "%s[%d]:  failed to read thread event call record\n",
            FILE__, __LINE__);
      return false;
   }

   start_pc = (unsigned long) call_rec.start_pc;
   stack_addr = (unsigned long) call_rec.stack_addr;
   index = (unsigned) call_rec.index;
   lwpid = call_rec.lwp;
   tid = (dynthread_t) call_rec.tid;
   return true;
}

bool handleThreadExit(BPatch_process *appProc,  unsigned index)
{
   BPatch_thread *appThread = appProc->getThreadByIndex(index);
   if (!appThread) {
      fprintf(stderr, "%s[%d]:  thread index %d does not exist\n", FILE__, __LINE__, index);
      return false;
   }

   //  this is a bit nasty:  since we need to ensure that the callbacks are 
   //  called before the thread is deleted, we use a special callback function,
   //  threadExitWrapper, specified above, which guarantees serialization.


   pdvector<CallbackBase *> cbs;
   pdvector<AsyncThreadEventCallback *> *cbs_copy = new pdvector<AsyncThreadEventCallback *>;
   getCBManager()->dispenseCallbacksMatching(evtThreadExit, cbs);

   for (unsigned int i = 0; i < cbs.size(); ++i) {
      BPatch::bpatch->signalNotificationFD();
      cbs_copy->push_back((AsyncThreadEventCallback *)cbs[i]); 
   }

   InternalThreadExitCallback *cb_ptr = new InternalThreadExitCallback(threadExitWrapper);
   InternalThreadExitCallback &cb = *cb_ptr;
   cb(appProc, appThread, cbs_copy); 
   return true;
}

bool BPatch_asyncEventHandler::handleEventLocked(EventRecord &ev)
{
   if ((ev.type != evtNewConnection) && (ev.type != evtNullEvent))
      async_printf("%s[%d]:  inside handleEvent, got %s\n", 
            FILE__, __LINE__, eventType2str(ev.type));

   int event_fd = -1;
   BPatch_process *appProc = NULL;
   unsigned int j;
   //  Go through our process list and find the appropriate record

   for (j = 0; j < process_fds.size(); ++j) {
      if (!process_fds[j].process) {
         fprintf(stderr, "%s[%d]:  invalid process record!\n", FILE__, __LINE__);
         continue;
      }
      int process_pid = process_fds[j].process->getPid();
      if (process_pid == ev.proc->getPid()) {
         event_fd = process_fds[j].fd;
         appProc = process_fds[j].process; 
         break;
      }
   }

   if (!appProc) {
      if (ev.type == evtNullEvent) return true; 
      //  This can happen if we received a connect packet before the BPatch_process has
      //  been created.  Shove it on the front of the queue.
      pdvector<EventRecord> temp;
      for (unsigned int i = 0; i < event_queue.size(); ++i) {
         temp.push_back(event_queue[i]);
      }
      event_queue.clear();
      event_queue.push_back(ev);
      for (unsigned int i = 0; i < temp.size(); ++i) {
         event_queue.push_back(temp[i]);
      }

      return true;
   }

   async_printf("%s[%d]:  handling event type %s\n", FILE__, __LINE__,
         eventType2str(ev.type));

   switch(ev.type) {
      case evtNullEvent:
         return true;
      case evtNewConnection: 
         {
            //  add this fd to the pair.
            //  this fd will then be watched by select for new events.

            if (event_fd != -1) {
               // Can happen if we're execing...
               fprintf(stderr, "%s[%d]:  WARNING:  event fd for process %d " \
                     "is %d (not -1)\n", FILE__, __LINE__, 
                     process_fds[j].process->getPid(), event_fd);
            }         
            process_fds[j].fd = ev.what;

            async_printf("%s[%d]:  after handling new connection, we have\n", 
                  FILE__, __LINE__);
            for (unsigned int t = 0; t < process_fds.size(); ++t) {
               async_printf("\tpid = %d, fd = %d\n", 
                     process_fds[t].process->getPid(), process_fds[t].fd);
            }
            return true;
         }

      case evtShutDown:
         return false;

      case evtThreadCreate:
         {
            //  Read details of new thread from fd 
            async_printf("%s[%d]: reading event from fd %d\n",
                  FILE__, __LINE__, ev.fd);

            int lock_depth = eventlock->depth();
            for (int i = 0; i < lock_depth; i++) {
               eventlock->_Unlock(FILE__, __LINE__);
            }


            unsigned long start_pc = (unsigned long) -1;
            unsigned long stack_addr = (unsigned long) -1;
            unsigned index = (unsigned) -1;
            int lwpid = -1;
            dynthread_t tid;

            if (!readNewThreadEventInfo(ev.fd, start_pc, stack_addr, index, lwpid, tid, appProc->getAddressWidth()) ) {
               fprintf(stderr, "%s[%d]:  failed to read thread event call record\n",
                     FILE__, __LINE__);
               return false;
            }

#if 0
#if defined(x86_64_unknown_linux2_4)
            //is the mutatee 32 or 64 bit?
            if ( appProc->getAddressWidth() == 4){//32 bit
               BPatch_newThreadEventRecord32 call_rec_32;
               retval = P_socketRead<BPatch_newThreadEventRecord32>(ev.fd, call_rec_32);
               
               call_rec.ppid=call_rec_32.ppid;
               call_rec.tid=(void*)(long)call_rec_32.tid;
               call_rec.lwp=call_rec_32.lwp;
               call_rec.index=call_rec_32.index;
               call_rec.stack_addr=(void*)(long)call_rec_32.stack_addr;
               call_rec.start_pc=(void*)(long)call_rec_32.start_pc;
            } else {
               retval = P_socketRead<BPatch_newThreadEventRecord>(ev.fd, call_rec);
            }
#else
            retval = P_socketRead<BPatch_newThreadEventRecord>(ev.fd, call_rec);
#endif

#endif
            for (int i = 0; i < lock_depth; i++) {
               eventlock->_Lock(FILE__, __LINE__);
            }

#if 0
            if (retval != RRVsuccess) {
               bperr("%s[%d]:  failed to read thread event call record\n",
                     FILE__, __LINE__);
               return false;
            }
#endif

            bool ret = handleThreadCreate(appProc, ev, index, lwpid, tid, stack_addr, start_pc);

            async_printf("%s[%d]: signalling event...\n", FILE__, __LINE__);
            ev.proc->sh->signalEvent(evtThreadCreate);
            async_printf("%s[%d]: done signalling event, returning %d\n", FILE__, __LINE__, ret);
            return ret;
         }
      case evtThreadExit: 
         {
            BPatch_deleteThreadEventRecord rec;
            int lock_depth = eventlock->depth();

            for (int i = 0; i < lock_depth; i++) {
               eventlock->_Unlock(FILE__, __LINE__);
            }
#if 0
            asyncReadReturnValue_t retval = readEvent(ev.fd/*fd*/, 
                  (void *) &rec, 
                  sizeof(BPatch_deleteThreadEventRecord));
#endif
            readReturnValue_t retval = P_socketRead<BPatch_deleteThreadEventRecord>(ev.fd, rec);
            async_printf("%s[%d]: read event, retval %d\n", FILE__, __LINE__);

            for (int i = 0; i < lock_depth; i++) {
               eventlock->_Lock(FILE__, __LINE__);
            }

            if (retval != RRVsuccess) {
               fprintf(stderr, "%s[%d]:  failed to read thread event call record\n",
                     FILE__, __LINE__);
               return false;
            }

            unsigned index = (unsigned) rec.index;

            BPatch::bpatch->mutateeStatusChange = true;

            if (!handleThreadExit(appProc, index)) {
               fprintf(stderr, "%s[%d]:  failed to handleThreadExit \n",
                     FILE__, __LINE__);
               return false;
            }

#if 0
            BPatch_thread *appThread = appProc->getThreadByIndex(index);

            //  this is a bit nasty:  since we need to ensure that the callbacks are 
            //  called before the thread is deleted, we use a special callback function,
            //  threadExitWrapper, specified above, which guarantees serialization.

            BPatch::bpatch->mutateeStatusChange = true;

            pdvector<CallbackBase *> cbs;
            pdvector<AsyncThreadEventCallback *> *cbs_copy = new pdvector<AsyncThreadEventCallback *>;
            getCBManager()->dispenseCallbacksMatching(ev.type, cbs);
            for (unsigned int i = 0; i < cbs.size(); ++i) {
               BPatch::bpatch->signalNotificationFD();
               cbs_copy->push_back((AsyncThreadEventCallback *)cbs[i]); 
            }

            InternalThreadExitCallback *cb_ptr = new InternalThreadExitCallback(threadExitWrapper);
            InternalThreadExitCallback &cb = *cb_ptr;
            cb(appProc, appThread, cbs_copy); 
#endif

            ev.proc->sh->signalEvent(evtThreadExit);
            return true;
         }
      case evtDynamicCall:
         {
            //  Read auxilliary packet with dyn call info


            Address callsite_addr = (Address) -1;
            Address func_addr = (Address) -1;

            int lock_depth = eventlock->depth();
            for (int i = 0; i < lock_depth; i++) {
               eventlock->_Unlock(FILE__, __LINE__);
            }

            if (!readDynamicCallInfo(ev.fd, callsite_addr, func_addr, appProc->getAddressWidth())) {
               fprintf(stderr, "%s[%d]:  failed to read dynamic call record\n",
                     FILE__, __LINE__);
               return false;
            }

#if 0
            //is the mutatee 32 or 64 bit?
#if defined(x86_64_unknown_linux2_4)
            if ( appProc->getAddressWidth() == 4 ){
               BPatch_dynamicCallRecord32 call_rec_32;

               retval = P_socketRead<BPatch_dynamicCallRecord32>(ev.fd, call_rec_32);
<<<<<<< BPatch_asyncEventHandler.C
               call_rec.call_site_addr = (void*)call_rec_32.call_site_addr;
               call_rec.call_target = (void*)call_rec_32.call_target;
            } else
               retval = P_socketRead<BPatch_dynamicCallRecord>(ev.fd, call_rec);
#else
            retval = P_socketRead<BPatch_dynamicCallRecord>(ev.fd, call_rec);
=======
               call_rec.call_site_addr = (void*)(long)call_rec_32.call_site_addr;
               call_rec.call_target = (void*)(long)call_rec_32.call_target;
            }else
>>>>>>> 1.54
#endif

            async_printf("%s[%d]: read event, retval %d\n", FILE__, __LINE__);
#endif
            for (int i = 0; i < lock_depth; i++) {
               eventlock->_Lock(FILE__, __LINE__);
            }

#if 0
            if (retval != RRVsuccess) {
               bperr("%s[%d]:  failed to read dynamic call record\n",
                     FILE__, __LINE__);
               return false;
            }

            Address func_addr = (Address) call_rec.call_target;
#endif

            if (!handleDynamicCall(appProc, appProc->llproc, monitored_points, 
                     callsite_addr, func_addr)) {
               fprintf(stderr, "%s[%d]:  failed to handleDynamicCall for address %lu\n", 
                     FILE__, __LINE__, (unsigned long) callsite_addr);
               return false;
            }

#if 0
            //  find the point that triggered this event
            if (!monitored_points.defines(callsite_addr)) {
               fprintf(stderr, "%s[%d]:  could not find point for address %lu\n", 
                     FILE__, __LINE__, (unsigned long) callsite_addr);
               return false;
            }

            BPatch_point *pt = monitored_points[callsite_addr];

            //  found the record(s), now find the function that was called
            int_function *f = appProc->llproc->findFuncByAddr(func_addr);
            if (!f) {
               bperr("%s[%d]:  failed to find BPatch_function\n",
                     FILE__, __LINE__);
               return false;
            }

            //  find the BPatch_function...

            if (!appProc->func_map->defines(f)) {
               bperr("%s[%d]:  failed to find BPatch_function\n",
                     FILE__, __LINE__);
               return false;
            }

            BPatch_function *bpf = appProc->func_map->get(f);

            if (!bpf) {
               bperr("%s[%d]:  failed to find BPatch_function\n",
                     FILE__, __LINE__);
               return false;
            }

            //  issue the callback(s) and we're done:

            pdvector<CallbackBase *> cbs;
            getCBManager()->dispenseCallbacksMatching(evtDynamicCall, cbs);
            for (unsigned int i = 0; i < cbs.size(); ++i) {
               DynamicCallsiteCallback &cb = * ((DynamicCallsiteCallback *) cbs[i]);
               cb(pt, bpf);
            }
#endif

            return true;
         }
      case evtUserEvent:
         {
#if !defined (os_windows)
            assert(ev.info > 0);
            char *userbuf = new char[ev.info];

            int lock_depth = eventlock->depth();
            for (int i = 0; i < lock_depth; i++) {
               eventlock->_Unlock(FILE__, __LINE__);
            }
            //  Read auxilliary packet with user specifiedbuffer
#if 0
            asyncReadReturnValue_t retval = readEvent(ev.what, (void *) userbuf, ev.info);
#endif
            readReturnValue_t retval = P_socketRead<char>(ev.what, *userbuf, ev.info);
            for (int i = 0; i < lock_depth; i++) {
               eventlock->_Lock(FILE__, __LINE__);
            }
            if (retval != RRVsuccess) {
               bperr("%s[%d]:  failed to read user specified data\n",
                     FILE__, __LINE__);
               delete [] userbuf;
               return false;
            }

            pdvector<CallbackBase *> cbs;
            getCBManager()->dispenseCallbacksMatching(evtUserEvent, cbs);
            for (unsigned int i = 0; i < cbs.size(); ++i) {
               BPatch::bpatch->signalNotificationFD();

               UserEventCallback *cb = dynamic_cast<UserEventCallback *>(cbs[i]);
               if (cb)
                  (*cb)(appProc, userbuf, ev.info);
            }

            delete [] userbuf;
#endif
            return true;
         } 
      default:
         bperr("%s[%d]:  request to handle unsupported event: %s\n", 
               FILE__, __LINE__, eventType2str(ev.type));
         return false;
         break;

   }
   return true;
}

bool BPatch_asyncEventHandler::mutateeDetach(BPatch_process *p)
{
   // The process may have already exited... in this case, do nothing
   // but return true. 

   if ((p->llproc == NULL) ||
         (p->llproc->status() == exited) ||
         (p->llproc->status() == detached))
      return true;

   //  find the function that will initiate the disconnection
   BPatch_Vector<BPatch_function *> funcs;
   if (!p->getImage()->findFunction("DYNINSTasyncDisconnect", funcs)
         || ! funcs.size() ) {
      bpfatal("%s[%d]:  could not find function: DYNINSTasyncDisconnect\n",
            FILE__, __LINE__);
      return false;
   }
   if (funcs.size() > 1) {
      bperr("%s[%d]:  found %d varieties of function: DYNINSTasyncDisconnect\n",
            FILE__, __LINE__, funcs.size());
   }

   //  The (int) argument to this function is our pid
   BPatch_Vector<BPatch_snippet *> args;
   args.push_back(new BPatch_constExpr(getpid()));
   BPatch_funcCallExpr disconnectcall(*funcs[0], args);

   //  Run the connect call as oneTimeCode
   if ( p->oneTimeCodeInt(disconnectcall) != 0 ) {
      bpfatal("%s[%d]:  failed to disconnect mutatee to async handler\n", 
            FILE__, __LINE__);
      return false;
   }

   return true;
}

bool BPatch_asyncEventHandler::cleanUpTerminatedProcs()
{
   bool ret = false;
   //  iterate from end of vector in case we need to use erase()
   for (int i = (int) process_fds.size() -1; i >= 0; i--) {
      if (process_fds[i].process->llproc->status() == exited) {
         //  fprintf(stderr, "%s[%d]:  Process %d has terminated, cleaning up\n", FILE__, __LINE__, process_fds[i].process->getPid());
         VECTOR_ERASE(process_fds,i,i);
         ret = true;
      }
   }
   return ret;
}

bool BPatch_asyncEventHandler::cleanupProc(BPatch_process *p)
{
   bool ret = false;
   //  iterate from end of vector in case we need to use erase()
   for (int i = (int) process_fds.size() -1; i >= 0; i--) {
      if (process_fds[i].process == p) {
         //fprintf(stderr, "%s[%d]: Cleaning up process %d\n", FILE__, __LINE__, process_fds[i].process->getPid());
         VECTOR_ERASE(process_fds,i,i);
         ret = true;
      }
   }
   return ret;
}

eventType rt2EventType(rtBPatch_asyncEventType t)
{       
   switch(t) {
      case rtBPatch_nullEvent: return evtNullEvent;
      case rtBPatch_newConnectionEvent: return evtNewConnection;
      case rtBPatch_internalShutDownEvent: return evtShutDown;
      case rtBPatch_threadCreateEvent: return evtThreadCreate;
      case rtBPatch_threadDestroyEvent: return evtThreadExit;
      case rtBPatch_dynamicCallEvent: return evtDynamicCall;
      case rtBPatch_userEvent: return evtUserEvent;
      default:
                               fprintf(stderr, "%s[%d], invalid conversion\n", FILE__, __LINE__);
   }
   return evtUndefined;
}         


readReturnValue_t BPatch_asyncEventHandler::readEvent(PDSOCKET fd, EventRecord &ev)
{
   rtBPatch_asyncEventRecord rt_ev;
#if 0
   asyncReadReturnValue_t retval = readEvent(fd, &rt_ev, sizeof(rtBPatch_asyncEventRecord));
#endif
   readReturnValue_t retval = P_socketRead<rtBPatch_asyncEventRecord>(fd, rt_ev);
   if (retval != RRVsuccess) {
      async_printf("%s[%d]:  read failed\n", FILE__, __LINE__);
      return retval;
   }
   ev.proc = process::findProcess(rt_ev.pid);
   if (ev.proc == NULL) {
      // Message failed... I've seen this before when we get garbage
      // over the FD (juniper, first runs'll do it) --bernat
      async_printf("%s[%d]:  read failed, incorrect pid\n", FILE__, __LINE__);
      return RRVerror;
      //return REillegalProcess;
   }
   ev.what = rt_ev.event_fd;
   ev.fd = fd;
   ev.type = rt2EventType(rt_ev.type);
#if !defined(os_windows)
   ev.info = rt_ev.size;
#endif
   async_printf("%s[%d]: read event, proc = %d, fd = %d\n", FILE__, __LINE__,
         ev.proc->getPid(), ev.fd);
   return RRVsuccess;
}

#if 0
#if !defined(os_windows)
asyncReadReturnValue_t BPatch_asyncEventHandler::readEvent(PDSOCKET fd, void *ev, ssize_t sz)
{
   ssize_t bytes_read = 0;
try_again:
   bytes_read = read(fd, ev, sz);

   if ( (ssize_t)-1 == bytes_read ) {
      if (errno == EAGAIN || errno == EINTR) 
         goto try_again;

      fprintf(stderr, "%s[%d]:  read failed: %s:%d\n", FILE__, __LINE__,
            strerror(errno), errno);
      return REreadError;
   }

   if (0 == bytes_read) {
      //  fd closed on other end (most likely)
      //bperr("%s[%d]:  cannot read, fd is closed\n", FILE__, __LINE__);
      return REnoData;
   }
   if (bytes_read != sz) {
      bperr("%s[%d]:  read wrong number of bytes! %d, not %d\n", 
            FILE__, __LINE__, bytes_read, sz);
      bperr("FIXME:  Need better logic to handle incomplete reads\n");
      return REinsufficientData;
   }

   return REsuccess;
}
#else

asyncReadReturnValue_t BPatch_asyncEventHandler::readEvent(PDSOCKET fd, void *ev, ssize_t sz)
{
   ssize_t bytes_read = 0;

   bytes_read = recv( fd, (char *)ev, sz, 0 );

   if ( PDSOCKET_ERROR == bytes_read && errno != 0 ) {
      fprintf(stderr, "%s[%d]:  read failed: %s:%d\n", FILE__, __LINE__,
            strerror(errno), errno);
      return REreadError;
   }

   if (0 == bytes_read || (PDSOCKET_ERROR == bytes_read && errno == 0)) {
      //  fd closed on other end (most likely)
      //bperr("%s[%d]:  cannot read, fd is closed\n", FILE__, __LINE__);
      return REnoData;
   }

   if (bytes_read != sz) {
      bperr("%s[%d]:  read wrong number of bytes!\n", FILE__, __LINE__);
      bperr("FIXME:  Need better logic to handle incomplete reads\n");
      return REinsufficientData;
   }

   return REsuccess;
}
#endif
#endif


#ifndef CASE_RETURN_STR
#define CASE_RETURN_STR(x) case x: return #x
#endif

const char *asyncEventType2Str(BPatch_asyncEventType ev) {
   switch(ev) {
      CASE_RETURN_STR(BPatch_nullEvent);
      CASE_RETURN_STR(BPatch_newConnectionEvent);
      CASE_RETURN_STR(BPatch_internalShutDownEvent);
      CASE_RETURN_STR(BPatch_threadCreateEvent);
  CASE_RETURN_STR(BPatch_threadDestroyEvent);
  CASE_RETURN_STR(BPatch_dynamicCallEvent);
  default:
  return "BadEventType";
  }
}

bool BPatch_asyncEventHandler::startupThread()
{
  if (!isRunning()) {
    if (!createThread()) {
      fprintf(stderr, "%s[%d]:  failed to create thread\n", FILE__, __LINE__);
      return false;
    }
  }
  return true;
}

bool BPatch_asyncEventHandler::registerMonitoredPoint(BPatch_point *p)
{
  if (monitored_points.defines((Address)p->getAddress())) {
     //    fprintf(stderr, "%s[%d]:  address %lu already exists in monitored_points hash\n", FILE__, __LINE__, (unsigned long) p->getAddress());
    return false;
  }
  monitored_points[(Address)p->getAddress()] = p;
  return true;
}<|MERGE_RESOLUTION|>--- conflicted
+++ resolved
@@ -384,9 +384,6 @@
   //     return
   __LOCK;
 
-#if 0
-  async_printf("%s[%d]: welcome to waitnextEvent\n", FILE__, __LINE__);
-#endif
   //  keep a static list of events in case we get several simultaneous
   //  events from select()...  just in case.
 
@@ -573,9 +570,6 @@
        event_queue.push_back(new_ev);
     }
   }
-#if 0
-  async_printf("%s[%d]: leaving waitnextEvent\n",  FILE__, __LINE__);
-#endif
   
   __UNLOCK;
   return true;
@@ -688,27 +682,11 @@
    //  find the BPatch_function...
 
    BPatch_function *bpf = NULL;
-   if (NULL == (bpf = appProc->get_function(f))) {
+   if (NULL == (bpf = appProc->findOrCreateBPFunc(f, NULL))) {
       fprintf(stderr, "%s[%d]:  failed to find BPatch_function\n",
             FILE__, __LINE__);
       return false;
    }
-#if 0
-   if (!appProc->func_map->defines(f)) {
-      bperr("%s[%d]:  failed to find BPatch_function\n",
-            FILE__, __LINE__);
-      return false;
-   }
-
-   BPatch_function *bpf = appProc->func_map->get(f);
-
-   if (!bpf) {
-      bperr("%s[%d]:  failed to find BPatch_function\n",
-            FILE__, __LINE__);
-      return false;
-   }
-#endif
-
    //  issue the callback(s) and we're done:
 
    pdvector<CallbackBase *> cbs;
@@ -889,38 +867,9 @@
                return false;
             }
 
-#if 0
-#if defined(x86_64_unknown_linux2_4)
-            //is the mutatee 32 or 64 bit?
-            if ( appProc->getAddressWidth() == 4){//32 bit
-               BPatch_newThreadEventRecord32 call_rec_32;
-               retval = P_socketRead<BPatch_newThreadEventRecord32>(ev.fd, call_rec_32);
-               
-               call_rec.ppid=call_rec_32.ppid;
-               call_rec.tid=(void*)(long)call_rec_32.tid;
-               call_rec.lwp=call_rec_32.lwp;
-               call_rec.index=call_rec_32.index;
-               call_rec.stack_addr=(void*)(long)call_rec_32.stack_addr;
-               call_rec.start_pc=(void*)(long)call_rec_32.start_pc;
-            } else {
-               retval = P_socketRead<BPatch_newThreadEventRecord>(ev.fd, call_rec);
-            }
-#else
-            retval = P_socketRead<BPatch_newThreadEventRecord>(ev.fd, call_rec);
-#endif
-
-#endif
             for (int i = 0; i < lock_depth; i++) {
                eventlock->_Lock(FILE__, __LINE__);
             }
-
-#if 0
-            if (retval != RRVsuccess) {
-               bperr("%s[%d]:  failed to read thread event call record\n",
-                     FILE__, __LINE__);
-               return false;
-            }
-#endif
 
             bool ret = handleThreadCreate(appProc, ev, index, lwpid, tid, stack_addr, start_pc);
 
@@ -937,11 +886,6 @@
             for (int i = 0; i < lock_depth; i++) {
                eventlock->_Unlock(FILE__, __LINE__);
             }
-#if 0
-            asyncReadReturnValue_t retval = readEvent(ev.fd/*fd*/, 
-                  (void *) &rec, 
-                  sizeof(BPatch_deleteThreadEventRecord));
-#endif
             readReturnValue_t retval = P_socketRead<BPatch_deleteThreadEventRecord>(ev.fd, rec);
             async_printf("%s[%d]: read event, retval %d\n", FILE__, __LINE__);
 
@@ -964,28 +908,6 @@
                      FILE__, __LINE__);
                return false;
             }
-
-#if 0
-            BPatch_thread *appThread = appProc->getThreadByIndex(index);
-
-            //  this is a bit nasty:  since we need to ensure that the callbacks are 
-            //  called before the thread is deleted, we use a special callback function,
-            //  threadExitWrapper, specified above, which guarantees serialization.
-
-            BPatch::bpatch->mutateeStatusChange = true;
-
-            pdvector<CallbackBase *> cbs;
-            pdvector<AsyncThreadEventCallback *> *cbs_copy = new pdvector<AsyncThreadEventCallback *>;
-            getCBManager()->dispenseCallbacksMatching(ev.type, cbs);
-            for (unsigned int i = 0; i < cbs.size(); ++i) {
-               BPatch::bpatch->signalNotificationFD();
-               cbs_copy->push_back((AsyncThreadEventCallback *)cbs[i]); 
-            }
-
-            InternalThreadExitCallback *cb_ptr = new InternalThreadExitCallback(threadExitWrapper);
-            InternalThreadExitCallback &cb = *cb_ptr;
-            cb(appProc, appThread, cbs_copy); 
-#endif
 
             ev.proc->sh->signalEvent(evtThreadExit);
             return true;
@@ -1009,42 +931,9 @@
                return false;
             }
 
-#if 0
-            //is the mutatee 32 or 64 bit?
-#if defined(x86_64_unknown_linux2_4)
-            if ( appProc->getAddressWidth() == 4 ){
-               BPatch_dynamicCallRecord32 call_rec_32;
-
-               retval = P_socketRead<BPatch_dynamicCallRecord32>(ev.fd, call_rec_32);
-<<<<<<< BPatch_asyncEventHandler.C
-               call_rec.call_site_addr = (void*)call_rec_32.call_site_addr;
-               call_rec.call_target = (void*)call_rec_32.call_target;
-            } else
-               retval = P_socketRead<BPatch_dynamicCallRecord>(ev.fd, call_rec);
-#else
-            retval = P_socketRead<BPatch_dynamicCallRecord>(ev.fd, call_rec);
-=======
-               call_rec.call_site_addr = (void*)(long)call_rec_32.call_site_addr;
-               call_rec.call_target = (void*)(long)call_rec_32.call_target;
-            }else
->>>>>>> 1.54
-#endif
-
-            async_printf("%s[%d]: read event, retval %d\n", FILE__, __LINE__);
-#endif
             for (int i = 0; i < lock_depth; i++) {
                eventlock->_Lock(FILE__, __LINE__);
             }
-
-#if 0
-            if (retval != RRVsuccess) {
-               bperr("%s[%d]:  failed to read dynamic call record\n",
-                     FILE__, __LINE__);
-               return false;
-            }
-
-            Address func_addr = (Address) call_rec.call_target;
-#endif
 
             if (!handleDynamicCall(appProc, appProc->llproc, monitored_points, 
                      callsite_addr, func_addr)) {
@@ -1052,50 +941,6 @@
                      FILE__, __LINE__, (unsigned long) callsite_addr);
                return false;
             }
-
-#if 0
-            //  find the point that triggered this event
-            if (!monitored_points.defines(callsite_addr)) {
-               fprintf(stderr, "%s[%d]:  could not find point for address %lu\n", 
-                     FILE__, __LINE__, (unsigned long) callsite_addr);
-               return false;
-            }
-
-            BPatch_point *pt = monitored_points[callsite_addr];
-
-            //  found the record(s), now find the function that was called
-            int_function *f = appProc->llproc->findFuncByAddr(func_addr);
-            if (!f) {
-               bperr("%s[%d]:  failed to find BPatch_function\n",
-                     FILE__, __LINE__);
-               return false;
-            }
-
-            //  find the BPatch_function...
-
-            if (!appProc->func_map->defines(f)) {
-               bperr("%s[%d]:  failed to find BPatch_function\n",
-                     FILE__, __LINE__);
-               return false;
-            }
-
-            BPatch_function *bpf = appProc->func_map->get(f);
-
-            if (!bpf) {
-               bperr("%s[%d]:  failed to find BPatch_function\n",
-                     FILE__, __LINE__);
-               return false;
-            }
-
-            //  issue the callback(s) and we're done:
-
-            pdvector<CallbackBase *> cbs;
-            getCBManager()->dispenseCallbacksMatching(evtDynamicCall, cbs);
-            for (unsigned int i = 0; i < cbs.size(); ++i) {
-               DynamicCallsiteCallback &cb = * ((DynamicCallsiteCallback *) cbs[i]);
-               cb(pt, bpf);
-            }
-#endif
 
             return true;
          }
@@ -1110,9 +955,6 @@
                eventlock->_Unlock(FILE__, __LINE__);
             }
             //  Read auxilliary packet with user specifiedbuffer
-#if 0
-            asyncReadReturnValue_t retval = readEvent(ev.what, (void *) userbuf, ev.info);
-#endif
             readReturnValue_t retval = P_socketRead<char>(ev.what, *userbuf, ev.info);
             for (int i = 0; i < lock_depth; i++) {
                eventlock->_Lock(FILE__, __LINE__);
@@ -1234,9 +1076,6 @@
 readReturnValue_t BPatch_asyncEventHandler::readEvent(PDSOCKET fd, EventRecord &ev)
 {
    rtBPatch_asyncEventRecord rt_ev;
-#if 0
-   asyncReadReturnValue_t retval = readEvent(fd, &rt_ev, sizeof(rtBPatch_asyncEventRecord));
-#endif
    readReturnValue_t retval = P_socketRead<rtBPatch_asyncEventRecord>(fd, rt_ev);
    if (retval != RRVsuccess) {
       async_printf("%s[%d]:  read failed\n", FILE__, __LINE__);
@@ -1260,69 +1099,6 @@
          ev.proc->getPid(), ev.fd);
    return RRVsuccess;
 }
-
-#if 0
-#if !defined(os_windows)
-asyncReadReturnValue_t BPatch_asyncEventHandler::readEvent(PDSOCKET fd, void *ev, ssize_t sz)
-{
-   ssize_t bytes_read = 0;
-try_again:
-   bytes_read = read(fd, ev, sz);
-
-   if ( (ssize_t)-1 == bytes_read ) {
-      if (errno == EAGAIN || errno == EINTR) 
-         goto try_again;
-
-      fprintf(stderr, "%s[%d]:  read failed: %s:%d\n", FILE__, __LINE__,
-            strerror(errno), errno);
-      return REreadError;
-   }
-
-   if (0 == bytes_read) {
-      //  fd closed on other end (most likely)
-      //bperr("%s[%d]:  cannot read, fd is closed\n", FILE__, __LINE__);
-      return REnoData;
-   }
-   if (bytes_read != sz) {
-      bperr("%s[%d]:  read wrong number of bytes! %d, not %d\n", 
-            FILE__, __LINE__, bytes_read, sz);
-      bperr("FIXME:  Need better logic to handle incomplete reads\n");
-      return REinsufficientData;
-   }
-
-   return REsuccess;
-}
-#else
-
-asyncReadReturnValue_t BPatch_asyncEventHandler::readEvent(PDSOCKET fd, void *ev, ssize_t sz)
-{
-   ssize_t bytes_read = 0;
-
-   bytes_read = recv( fd, (char *)ev, sz, 0 );
-
-   if ( PDSOCKET_ERROR == bytes_read && errno != 0 ) {
-      fprintf(stderr, "%s[%d]:  read failed: %s:%d\n", FILE__, __LINE__,
-            strerror(errno), errno);
-      return REreadError;
-   }
-
-   if (0 == bytes_read || (PDSOCKET_ERROR == bytes_read && errno == 0)) {
-      //  fd closed on other end (most likely)
-      //bperr("%s[%d]:  cannot read, fd is closed\n", FILE__, __LINE__);
-      return REnoData;
-   }
-
-   if (bytes_read != sz) {
-      bperr("%s[%d]:  read wrong number of bytes!\n", FILE__, __LINE__);
-      bperr("FIXME:  Need better logic to handle incomplete reads\n");
-      return REinsufficientData;
-   }
-
-   return REsuccess;
-}
-#endif
-#endif
-
 
 #ifndef CASE_RETURN_STR
 #define CASE_RETURN_STR(x) case x: return #x
