--- conflicted
+++ resolved
@@ -484,15 +484,9 @@
    bool nativeCompiler;
 
    // data from the symbol table 
-<<<<<<< HEAD
    SymtabAPI::Symtab *linkedFile;
-#if defined (os_aix) || defined(os_linux) || defined(os_solaris)
+#if defined (os_aix) || defined(os_linux) || defined(os_solaris) || defined(os_freebsd)
    SymtabAPI::Archive *archive;
-=======
-   Symtab *linkedFile;
-#if defined (os_aix) || defined(os_linux) || defined(os_solaris) || defined(os_freebsd)
-   Archive *archive;
->>>>>>> 8110dd6d
 #endif
 
    // ParseAPI
