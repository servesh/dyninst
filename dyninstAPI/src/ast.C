/*
 * See the dyninst/COPYRIGHT file for copyright information.
 *
 * We provide the Paradyn Tools (below described as "Paradyn")
 * on an AS IS basis, and do not warrant its validity or performance.
 * We reserve the right to update, modify, or discontinue this
 * software at any time.  We shall have no obligation to supply such
 * updates or modifications or any other form of support to you.
 *
 * By your use of Paradyn, you understand and agree that we (or any
 * other person or entity with proprietary rights in Paradyn) are
 * under no obligation to provide either maintenance services,
 * update services, notices of latent defects, or correction of
 * defects for Paradyn.
 *
 * This library is free software; you can redistribute it and/or
 * modify it under the terms of the GNU Lesser General Public
 * License as published by the Free Software Foundation; either
 * version 2.1 of the License, or (at your option) any later version.
 *
 * This library is distributed in the hope that it will be useful,
 * but WITHOUT ANY WARRANTY; without even the implied warranty of
 * MERCHANTABILITY or FITNESS FOR A PARTICULAR PURPOSE.  See the GNU
 * Lesser General Public License for more details.
 *
 * You should have received a copy of the GNU Lesser General Public
 * License along with this library; if not, write to the Free Software
 * Foundation, Inc., 51 Franklin Street, Fifth Floor, Boston, MA 02110-1301 USA
 */

// $Id: ast.C,v 1.209 2008/09/15 18:37:49 jaw Exp $

#include "dyninstAPI/src/image.h"
#include "function.h"
#include "inst.h"
#include "instP.h"
#include "instPoint.h"
#include "ast.h"
#include "util.h"
#include "debug.h"

extern int dyn_debug_ast;



#include "Instruction.h"
using namespace Dyninst::InstructionAPI;

#include "dyninstAPI/h/BPatch.h"
#include "BPatch_collections.h"
#include "dyninstAPI/h/BPatch_type.h"
#include "BPatch_libInfo.h" // For instPoint->BPatch_point mapping
#include "BPatch_function.h"
#include "dyninstAPI/h/BPatch_point.h"
#include "dyninstAPI/h/BPatch_memoryAccess_NP.h"
#include "dyninstAPI/h/BPatch_type.h"
#include "dyninstAPI/src/RegisterConversion.h"

#include "addressSpace.h"
#include "binaryEdit.h"

#if defined(arch_power)
#include "inst-power.h"
#elif defined(arch_x86) || defined (arch_x86_64)
#include "inst-x86.h"
#include "emit-x86.h"
extern int tramp_pre_frame_size_32;
extern int tramp_pre_frame_size_64;
#elif defined(arch_aarch64)
#include "inst-aarch64.h"
#else
#error "Unknown architecture in ast.h"
#endif

#include "emitter.h"

#include "registerSpace.h"
#include "mapped_module.h"

#include "legacy-instruction.h"
#include "mapped_object.h"
#include "Buffer.h"

using namespace Dyninst;
using PatchAPI::Point;

extern bool doNotOverflow(int value);

AstNodePtr AstNode::originalAddrNode_ = AstNodePtr();
AstNodePtr AstNode::actualAddrNode_ = AstNodePtr();
AstNodePtr AstNode::dynamicTargetNode_ = AstNodePtr();

AstNode::AstNode() {
#if defined(ASTDEBUG)
   ASTcounter();
#endif

//   dyn_debug_ast = 0;
   referenceCount = 0;
   useCount = 0;
   // "operands" is left as an empty vector
   size = 4;
   bptype = NULL;
   doTypeCheck = true;
   lineNum = 0;
   columnNum = 0;
   snippetName = NULL;
   lineInfoSet = false;
   columnInfoSet = false;
   snippetNameSet = false;
}

//The following methods are for error reporting in dynC_API

// Returns the line number at which the ast was declared
int AstNode::getLineNum(){
   return lineNum;
}

// Sets the line number at which the ast was declared
void AstNode::setLineNum(int ln){
   lineInfoSet = true;
   lineNum = ln;
}

// Returns the column number at which the ast was declared
int AstNode::getColumnNum(){
   return columnNum;
}

// Sets the column number at which the ast was declared
void AstNode::setColumnNum(int cn){
   columnInfoSet = true;
   columnNum = cn;
}

char * AstNode::getSnippetName(){
   return snippetName;
}

void AstNode::setSnippetName(char *n){
   if(n != NULL){
//      printf(":::%s\n", n);
      snippetName = n;
      snippetNameSet = true;
   }
}

bool AstNode::hasLineInfo(){
   return lineInfoSet;
}


bool AstNode::hasColumnInfo(){
   return columnInfoSet;
}

bool AstNode::hasNameInfo(){
   return snippetNameSet;
}

//////////////////////////////////////////////////////

AstNodePtr AstNode::nullNode() {
    return AstNodePtr(new AstNullNode());
}

AstNodePtr AstNode::stackInsertNode(int size, long dispFromRSP, MSpecialType type) {
    return AstNodePtr(new AstStackInsertNode(size, dispFromRSP, type));
}

AstNodePtr AstNode::stackRemoveNode(int size, MSpecialType type) {
    return AstNodePtr(new AstStackRemoveNode(size, type));
}

AstNodePtr AstNode::stackRemoveNode(int size, MSpecialType type, func_instance* func, bool canaryAfterPrologue, long canaryHeight) {
    return AstNodePtr(new AstStackRemoveNode(size, type, func, canaryAfterPrologue, canaryHeight));
}

AstNodePtr AstNode::stackGenericNode() {
    return AstNodePtr(new AstStackGenericNode());
}

AstNodePtr AstNode::labelNode(std::string &label) {
    return AstNodePtr (new AstLabelNode(label));
}

AstNodePtr AstNode::operandNode(operandType ot, void *arg) {
    return AstNodePtr(new AstOperandNode(ot, arg));
}

// TODO: this is an indirect load; should be an operator.
AstNodePtr AstNode::operandNode(operandType ot, AstNodePtr ast) {
    return AstNodePtr(new AstOperandNode(ot, ast));
}

AstNodePtr AstNode::operandNode(operandType ot, const image_variable* iv) {
    return AstNodePtr(new AstOperandNode(ot, iv));
}

AstNodePtr AstNode::sequenceNode(pdvector<AstNodePtr > &sequence) {
//    assert(sequence.size());
    return AstNodePtr(new AstSequenceNode(sequence));
}

AstNodePtr AstNode::variableNode(vector<AstNodePtr> &ast_wrappers,
                                 vector<pair<Offset, Offset> >*ranges) {
    return AstNodePtr(new AstVariableNode(ast_wrappers, ranges));
}

AstNodePtr AstNode::operatorNode(opCode ot, AstNodePtr l, AstNodePtr r, AstNodePtr e) {
    return AstNodePtr(new AstOperatorNode(ot, l, r, e));
}

AstNodePtr AstNode::funcCallNode(const std::string &func, pdvector<AstNodePtr > &args,
      AddressSpace *addrSpace)
{
   if (addrSpace)
   {
      func_instance *ifunc = addrSpace->findOnlyOneFunction(func.c_str());

      if (ifunc == NULL)
      {
         fprintf(stderr, "Bitch whine moan\n");
         fprintf(stderr, "%s[%d]: Can't find function %s\n", FILE__, __LINE__, func.c_str());
         return AstNodePtr();
      }

      return AstNodePtr(new AstCallNode(ifunc, args));
   }
   else
      return AstNodePtr(new AstCallNode(func, args));
}

AstNodePtr AstNode::funcCallNode(func_instance *func, pdvector<AstNodePtr > &args) {
    if (func == NULL) return AstNodePtr();
    return AstNodePtr(new AstCallNode(func, args));
}

AstNodePtr AstNode::funcCallNode(func_instance *func) {
    if (func == NULL) return AstNodePtr();
    return AstNodePtr(new AstCallNode(func));
}

AstNodePtr AstNode::funcCallNode(Address addr, pdvector<AstNodePtr > &args) {
    return AstNodePtr(new AstCallNode(addr, args));
}

AstNodePtr AstNode::memoryNode(memoryType ma, int which) {
    return AstNodePtr(new AstMemoryNode(ma, which));
}

AstNodePtr AstNode::miniTrampNode(AstNodePtr tramp) {
    if (tramp == NULL) return AstNodePtr();
    return AstNodePtr(new AstMiniTrampNode(tramp));
}

AstNodePtr AstNode::insnNode(BPatch_instruction *insn) {
    // Figure out what kind of instruction we've got...
    if (dynamic_cast<BPatch_memoryAccess *>(insn)) {
        return AstNodePtr(new AstInsnMemoryNode(insn->insn()->insn(), (Address) insn->getAddress()));
    }

    return AstNodePtr(new AstInsnNode(insn->insn()->insn(), (Address) insn->getAddress()));
}

AstNodePtr AstNode::originalAddrNode() {
    if (originalAddrNode_ == NULL) {
        originalAddrNode_ = AstNodePtr(new AstOriginalAddrNode());
    }
    return originalAddrNode_;
}

AstNodePtr AstNode::actualAddrNode() {
    if (actualAddrNode_ == NULL) {
        actualAddrNode_ = AstNodePtr(new AstActualAddrNode());
    }
    return actualAddrNode_;
}

AstNodePtr AstNode::dynamicTargetNode() {
    if (dynamicTargetNode_ == NULL) {
        dynamicTargetNode_ = AstNodePtr(new AstDynamicTargetNode());
    }
    return dynamicTargetNode_;
}

AstNodePtr AstNode::snippetNode(Dyninst::PatchAPI::SnippetPtr snip) {
   return AstNodePtr(new AstSnippetNode(snip));
}

AstNodePtr AstNode::scrambleRegistersNode(){
    return AstNodePtr(new AstScrambleRegistersNode());
}

bool isPowerOf2(int value, int &result)
{
  if (value<=0) return(false);
  if (value==1) {
    result=0;
    return(true);
  }
  if ((value%2)!=0) return(false);
  if (isPowerOf2(value/2,result)) {
    result++;
    return(true);
  }
  else return(false);
}

BPatch_type *AstNode::getType() { return bptype; }

void AstNode::setType(BPatch_type *t) {
    bptype = t;
    if (t != NULL) {
        size = t->getSize();
    }
}

AstOperatorNode::AstOperatorNode(opCode opC, AstNodePtr l, AstNodePtr r, AstNodePtr e) :
    AstNode(),
    op(opC),
    loperand(l),
    roperand(r),
    eoperand(e)
{
    // Optimization pass...

    if (op == plusOp) {
        if (loperand->getoType() == Constant) {
            // Swap left and right...
            AstNodePtr temp = loperand;
            loperand = roperand;
            roperand = temp;
        }
    }
    if (op == timesOp) {
        if (roperand->getoType() == undefOperandType) {
            // ...
       }
        else if (roperand->getoType() != Constant) {
            AstNodePtr temp = roperand;
            roperand = loperand;
            loperand = temp;
        }
        else {
            int result;
            if (!isPowerOf2((Address)roperand->getOValue(),result) &&
                isPowerOf2((Address)loperand->getOValue(),result)) {
                AstNodePtr temp = roperand;
                roperand = loperand;
                loperand = temp;
            }
        }
    }
    if (l != AstNodePtr())
    {
       //Unfortunate hack.  storeOp with a loperand of DataIndir
       // don't actually reference their loperand--they reference
       // the child of the loperand.  Handle that here to keep
       // reference counts sane.
       if (op == storeOp && loperand->getoType() == DataIndir)
          l->operand()->referenceCount++;
       else
          l->referenceCount++;
    }
    if (r != AstNodePtr())
       r->referenceCount++;
    if (e != AstNodePtr())
       e->referenceCount++;
};

    // Direct operand
AstOperandNode::AstOperandNode(operandType ot, void *arg) :
    AstNode(),
    oType(ot),
    oVar(NULL),
    operand_()
{

    if (ot == ConstantString)
        oValue = (void *)P_strdup((char *)arg);
    else
        oValue = (void *) arg;
}

// And an indirect (say, a load)
AstOperandNode::AstOperandNode(operandType ot, AstNodePtr l) :
    AstNode(),
    oType(ot),
    oValue(NULL),
    oVar(NULL),
    operand_(l)
{
   l->referenceCount++;
}

AstOperandNode::AstOperandNode(operandType ot, const image_variable* iv) :
  AstNode(),
  oType(ot),
  oValue(NULL),
  oVar(iv),
  operand_()
{
  assert(oVar);
}


AstCallNode::AstCallNode(func_instance *func,
                         pdvector<AstNodePtr > &args) :
    AstNode(),
    func_addr_(0),
    func_(func),
    callReplace_(false),
    constFunc_(false)
{
    for (unsigned i = 0; i < args.size(); i++) {
        args[i]->referenceCount++;
        args_.push_back(args[i]);
    }
}

AstCallNode::AstCallNode(func_instance *func) :
    AstNode(),
    func_addr_(0),
    func_(func),
    callReplace_(true),
    constFunc_(false)
{
}

AstCallNode::AstCallNode(const std::string &func,
                         pdvector<AstNodePtr > &args) :
    AstNode(),
    func_name_(func),
    func_addr_(0),
    func_(NULL),
    callReplace_(false),
    constFunc_(false)
{
    for (unsigned i = 0; i < args.size(); i++) {
        args[i]->referenceCount++;
        args_.push_back(args[i]);
    }
}

AstCallNode::AstCallNode(Address addr,
                         pdvector<AstNodePtr > &args) :
    AstNode(),
    func_addr_(addr),
    func_(NULL),
    callReplace_(false),
    constFunc_(false)
{
    for (unsigned i = 0; i < args.size(); i++) {
        args[i]->referenceCount++;
        args_.push_back(args[i]);
    }
}

AstSequenceNode::AstSequenceNode(pdvector<AstNodePtr > &sequence) :
    AstNode()
{
    for (unsigned i = 0; i < sequence.size(); i++) {
        sequence[i]->referenceCount++;
        sequence_.push_back(sequence[i]);
    }
}

AstVariableNode::AstVariableNode(vector<AstNodePtr>&ast_wrappers, vector<pair<Offset, Offset> > *ranges) :
    ast_wrappers_(ast_wrappers), ranges_(ranges), index(0)
{
   vector<AstNodePtr>::iterator i;
   assert(!ast_wrappers_.empty());

   for (i = ast_wrappers.begin(); i != ast_wrappers.end(); i++) {
      (*i)->referenceCount++;
   }
}

AstInsnNode::AstInsnNode(instruction *insn, Address addr) :
    AstNode(),
    insn_(insn),
    origAddr_(addr) {
}

AstMemoryNode::AstMemoryNode(memoryType mem,
                             unsigned which) :
    AstNode(),
    mem_(mem),
    which_(which) {

    assert(BPatch::bpatch != NULL);
    assert(BPatch::bpatch->stdTypes != NULL);


    switch(mem_) {
    case EffectiveAddr:
        bptype = BPatch::bpatch->stdTypes->findType("void *");
        break;
    case BytesAccessed:
        bptype = BPatch::bpatch->stdTypes->findType("int");
        break;
    default:
        assert(!"Naah...");
    }
    size = bptype->getSize();
    doTypeCheck = BPatch::bpatch->isTypeChecked();
};


AstNodePtr AstNode::threadIndexNode() {
    // We use one of these across all platforms, since it
    // devolves into a process-specific function node.
    // However, this lets us delay that until code generation
    // when we have the process pointer.
    static AstNodePtr indexNode_;

    // Since we only ever have one, keep a static copy around. If
    // we get multiples, we'll screw up our pointer-based common subexpression
    // elimination.

    if (indexNode_ != AstNodePtr()) return indexNode_;
    pdvector<AstNodePtr > args;
    // By not including a process we'll specialize at code generation.
    indexNode_ = AstNode::funcCallNode("DYNINSTthreadIndex", args);
    assert(indexNode_);
    indexNode_->setConstFunc(true);

    return indexNode_;
}


#if defined(ASTDEBUG)
#define AST_PRINT
#endif

#if defined(AST_PRINT)
void AstNode::printRC()
{
    sprintf(errorLine,"RC referenceCount=%d\n",referenceCount);
    logLine(errorLine);
    if (loperand) {
      logLine("RC loperand\n");
      loperand->printRC();
    }
    if (roperand) {
      logLine("RC roperand\n");
      roperand->printRC();
    }
    if (eoperand) {
      logLine("RC eoperand\n");
      eoperand->printRC();
    }
}
#endif

AstNode::~AstNode() {
    //printf("at ~AstNode()  count=%d\n", referenceCount);
}

Address AstMiniTrampNode::generateTramp(codeGen &gen,
                                        int &trampCost,
                                        bool noCost) {
    static AstNodePtr costAst;
    static AstNodePtr preamble;

    if (costAst == AstNodePtr())
        costAst = AstNode::operandNode(AstNode::Constant, (void *)0);

    if (preamble == AstNodePtr())
        preamble = AstNode::operatorNode(trampPreamble, costAst);

    // private constructor; assumes NULL for right child

    // we only want to use the cost of the minimum statements that will
    // be executed.  Statements, such as the body of an if statement,
    // will have their costs added to the observed cost global variable
    // only if they are indeed called.  The code to do this in the minitramp
    // right after the body of the if.
    trampCost = preamble->maxCost() + minCost();

    costAst->setOValue((void *) (long) trampCost);

    if (!preamble->generateCode(gen, noCost)) {
        fprintf(stderr, "[%s:%d] WARNING: failure to generate miniTramp preamble\n", __FILE__, __LINE__);
    }

    if (!ast_->generateCode(gen, noCost)) {
        fprintf(stderr, "[%s:%d] WARNING: failure to generate miniTramp body\n", __FILE__, __LINE__);
    }

    return 0;
}

// This name is a bit of a misnomer. It's not the strict use count; it's the
// use count modified by whether a node can be kept or not. We can treat
// un-keepable nodes (AKA those that don't strictly depend on their AST inputs)
// as multiple different nodes that happen to have the same children; keepable
// nodes are the "same". If that makes any sense.
//
// In any case, we use the following algorithm to set use counts:
//
//DFS through the AST graph.
//If an AST can be kept:
//  Increase its use count;
//  Return.
//If an AST cannot be kept:
//  Recurse to each child;
//  Return
//
// The result is all nodes having counts of 0, 1, or >1. These mean:
// 0: node cannot be kept, or is only reached via a keepable node.
// 1: Node can be kept, but doesn't matter as it's only used once.
// >1: keep result in a register.

void AstNode::setUseCount()
{
	if (useCount) {
		// If the useCount is 1, then it means this node can
		// be shared, and there is a copy. In that case, we assume
		// that when this particular incarnation is generated, the
		// result will already be calculated and sitting in a register.
		// Since that's the case, just up the useCount so we know when
		// we can free said register.
		useCount++;
		return;
	}
	if (canBeKept()) {
		useCount++;
		// We purposefully fall through... if our use count
		// is 1, we'll have to calculate this node instead of
		// keeping it around. In that case, see if any of the
		// children are shared (because we can reuse them when
		// calculating this guy)
	}
	// We can't be kept, but maybe our children can.
	pdvector<AstNodePtr> children;
	getChildren(children);
	for (unsigned i=0; i<children.size(); i++) {
	    children[i]->setUseCount();
    }
}

void AstNode::cleanUseCount(void)
{
    useCount = 0;

    pdvector<AstNodePtr> children;
    getChildren(children);
    for (unsigned i=0; i<children.size(); i++) {
		children[i]->cleanUseCount();
    }
}

// Allocate a register and make it available for sharing if our
// node is shared
Register AstNode::allocateAndKeep(codeGen &gen, bool noCost)
{
    ast_printf("Allocating register for node %p, useCount %d\n", this, useCount);
    // Allocate a register
    Register dest = gen.rs()->allocateRegister(gen, noCost);

    ast_printf("Allocator returned %d\n", dest);
    assert(dest != REG_NULL);

    if (useCount > 1) {
        ast_printf("Adding kept register %d for node %p: useCount %d\n", dest, this, useCount);
        // If use count is 0 or 1, we don't want to keep
        // it around. If it's > 1, then we can keep the node
        // (by construction) and want to since there's another
        // use later.
        gen.tracker()->addKeptRegister(gen, this, dest);
    }
    return dest;
}

//
// This procedure generates code for an AST DAG. If there is a sub-graph
// being shared between more than 1 node, then the code is generated only
// once for this sub-graph and the register where the return value of the
// sub-graph is stored, is kept allocated until the last node sharing the
// sub-graph has used it (freeing it afterwards). A count called "useCount"
// is used to determine whether a particular node or sub-graph is being
// shared. At the end of the call to generate code, this count must be 0
// for every node. Another important issue to notice is that we have to make
// sure that if a node is not calling generate code recursively for either
// its left or right operands, we then need to make sure that we update the
// "useCount" for these nodes (otherwise we might be keeping registers
// allocated without reason).
//
// This code was modified in order to set the proper "useCount" for every
// node in the DAG before calling the original generateCode procedure (now
// generateCode_phase2). This means that we are traversing the DAG twice,
// but with the advantage of potencially generating more efficient code.
//
// Note: a complex Ast DAG might require more registers than the ones
// currently available. In order to fix this problem, we will need to
// implement a "virtual" register allocator - naim 11/06/96
//
bool AstNode::generateCode(codeGen &gen,
                           bool noCost,
                           Address &retAddr,
                           Register &retReg) {
    static bool entered = false;


    bool ret = true;

    bool top_level;
    if (entered) {
        top_level = false;
    }
    else {
        entered = true;
        top_level = true;
        stats_codegen.startTimer(CODEGEN_AST_TIMER);
        stats_codegen.incrementCounter(CODEGEN_AST_COUNTER);
    }

    entered = true;

    cleanUseCount();
    setUseCount();
    setVariableAST(gen);
    ast_printf("====== Code Generation Start ===== \n");
    ast_cerr << format("");
    ast_printf("\n\n");

    // We can enter this guy recursively... inst-ia64 goes through
    // emitV and calls generateCode on the frame pointer AST. Now, it
    // really shouldn't, but them's the breaks. So we only want
    // to build a regTracker if there isn't one already...
    if (top_level) {
        gen.setRegTracker(new regTracker_t);
    }

    // note: this could return the value "(Address)(-1)" -- csserra
    if (!generateCode_phase2(gen, noCost, retAddr, retReg)) {
        fprintf(stderr, "WARNING: failed in generateCode internals!\n");
        ret = false;
    }

    if (top_level) {
      delete gen.tracker();
      gen.setRegTracker(NULL);
    }

    if (top_level) {
        entered = false;
        stats_codegen.stopTimer(CODEGEN_AST_TIMER);
    }
    return ret;
}

bool AstNode::generateCode(codeGen &gen,
                           bool noCost) {
    Address unused = ADDR_NULL;
    Register unusedReg = REG_NULL;
    bool ret = generateCode(gen, noCost, unused, unusedReg);
    gen.rs()->freeRegister(unusedReg);

    return ret;
}

bool AstNode::previousComputationValid(Register &reg,
                                       codeGen &gen) {
	Register keptReg = gen.tracker()->hasKeptRegister(this);
	if (keptReg != REG_NULL) {
		reg = keptReg;
		ast_printf("Returning previously used register %d for node %p\n", reg, this);
		return true;
	}
   return false;
}

// We're going to use this fragment over and over and over...
#define RETURN_KEPT_REG(r) { if (previousComputationValid(r, gen)) { decUseCount(gen); gen.rs()->incRefCount(r); return true;} }
#define ERROR_RETURN { fprintf(stderr, "[%s:%d] ERROR: failure to generate operand\n", __FILE__, __LINE__); return false; }
#define REGISTER_CHECK(r) if (r == REG_NULL) { fprintf(stderr, "[%s: %d] ERROR: returned register invalid\n", __FILE__, __LINE__); return false; }


bool AstNode::initRegisters(codeGen &g) {
    bool ret = true;
    pdvector<AstNodePtr> kids;
    getChildren(kids);
    for (unsigned i = 0; i < kids.size(); i++) {
        if (!kids[i]->initRegisters(g))
            ret = false;
    }
    return ret;
}


bool AstNode::generateCode_phase2(codeGen &, bool,
                                  Address &,
                                  Register &) {
    fprintf(stderr, "ERROR: call to AstNode generateCode_phase2; should be handled by subclass\n");
    fprintf(stderr, "Undefined phase2 for:\n");
    if (dynamic_cast<AstNullNode *>(this)) fprintf(stderr, "nullNode\n");
    if (dynamic_cast<AstStackInsertNode *>(this)) fprintf(stderr, "stackInsertNode\n");
    if (dynamic_cast<AstStackRemoveNode *>(this)) fprintf(stderr, "stackRemoveNode\n");
    if (dynamic_cast<AstStackGenericNode *>(this)) fprintf(stderr, "stackMoveNode\n");
    if (dynamic_cast<AstOperatorNode *>(this)) fprintf(stderr, "operatorNode\n");
    if (dynamic_cast<AstOperandNode *>(this)) fprintf(stderr, "operandNode\n");
    if (dynamic_cast<AstCallNode *>(this)) fprintf(stderr, "callNode\n");
    if (dynamic_cast<AstSequenceNode *>(this)) fprintf(stderr, "seqNode\n");
    if (dynamic_cast<AstVariableNode *>(this)) fprintf(stderr, "varNode\n");
    if (dynamic_cast<AstInsnNode *>(this)) fprintf(stderr, "insnNode\n");
    if (dynamic_cast<AstMiniTrampNode *>(this)) fprintf(stderr, "miniTrampNode\n");
    if (dynamic_cast<AstMemoryNode *>(this)) fprintf(stderr, "memoryNode\n");
    assert(0);
	return 0;
}


bool AstNullNode::generateCode_phase2(codeGen &gen, bool,
                                      Address &retAddr,
                                      Register &retReg) {
    retAddr = ADDR_NULL;
    retReg = REG_NULL;

    decUseCount(gen);

    return true;
}

bool AstNode::allocateCanaryRegister(codeGen& gen,
        bool noCost,
        Register& reg,
        bool& needSaveAndRestore)
{
    // Let's see if we can find a dead register to use!
    instPoint* point = gen.point();

    // Try to get a scratch register from the register space
    registerSpace* regSpace = registerSpace::actualRegSpace(point);
    bool realReg = true;
    Register tmpReg = regSpace->getScratchRegister(gen, noCost, realReg);
    if (tmpReg != REG_NULL) {
        reg = tmpReg;
        needSaveAndRestore = false;
        if (gen.getArch() == Arch_x86) {
            gen.rs()->noteVirtualInReal(reg, RealRegister(reg));
        }
        return true;
    }

    // Couldn't find a dead register to use :-(
    registerSpace* deadRegSpace = registerSpace::optimisticRegSpace(gen.addrSpace());
    reg = deadRegSpace->getScratchRegister(gen, noCost, realReg);
    if (reg == REG_NULL) {
        fprintf(stderr, "WARNING: using default allocateAndKeep in allocateCanaryRegister\n");
        reg = allocateAndKeep(gen, noCost);
    }
    needSaveAndRestore = true;
    fprintf(stderr, "allocateCanaryRegister will require save&restore at 0x%lx\n", gen.point()->addr());

    return true;
}


#if defined(cap_stack_mods)
bool AstStackInsertNode::generateCode_phase2(codeGen &gen, bool noCost,
        Address &,
        Register &)
{
    // Turn off default basetramp instrumentation saves & restores
    gen.setInsertNaked(true);
    gen.setModifiedStackFrame(true);

    bool ignored;
    Register reg_sp = convertRegID(MachRegister::getStackPointer(gen.getArch()), ignored);

    Emitterx86* emitter = dynamic_cast<Emitterx86*>(gen.codeEmitter());
    assert(emitter);

    if (type == GENERIC_AST) {
        /* We're going to use a MOV to insert the new value, and a LEA to update the SP
         * This is instead of using a push, which requires a free register */

        /* Move stack pointer to accomodate new value */
        if (gen.getArch() == Arch_x86) {
            emitter->emitLEA(reg_sp, Null_Register, 0, -size, reg_sp, gen);
        } else if (gen.getArch() == Arch_x86_64) {
            emitter->emitLEA(reg_sp, Null_Register, 0, -size, reg_sp, gen);
        }

    } else if (type == CANARY_AST){
//        gen.setCanary(true);

        // Find a register to use
        Register canaryReg = Null_Register;
        bool needSaveAndRestore = true;

        // 64-bit requires stack alignment
        // We'll do this BEFORE we push the canary for two reasons:
        // 1. Easier to pop the canary in the check at the end of the function
        // 2. Ensures that the canary will get overwritten (rather than empty alignment space) in case of an overflow
        if (gen.getArch() == Arch_x86_64) {
            allocateCanaryRegister(gen, noCost, canaryReg, needSaveAndRestore);

            int canarySize = 8;
            int off = AMD64_STACK_ALIGNMENT - canarySize; // canary
            emitter->emitLEA(reg_sp, Null_Register, 0, -off, reg_sp, gen);
        } else {
            canaryReg = REGNUM_EAX;
            needSaveAndRestore = true;
        }

        // Save canaryReg value if necessary
        if (needSaveAndRestore) {
            if (gen.getArch() == Arch_x86) {
                int disp = 4;
                emitter->emitLEA(reg_sp, Null_Register, 0, -disp, reg_sp, gen);
                gen.codeEmitter()->emitPush(gen, canaryReg);
                emitter->emitLEA(reg_sp, Null_Register, 0, 2*disp, reg_sp, gen);
            } else if (gen.getArch() == Arch_x86_64) {
                int disp = 8;
                emitter->emitLEA(reg_sp, Null_Register, 0, -disp, reg_sp, gen);
                gen.codeEmitter()->emitPush(gen, canaryReg);
                emitter->emitLEA(reg_sp, Null_Register, 0, 2*disp, reg_sp, gen);
            }
        }

        // Set up canary value
        // CURRENT USES GLIBC-PROVIDED VALUE;
        // from gcc/config/i386/gnu-user64.h:
        //  #ifdef TARGET_LIBC_PROVIDES_SSP
        //  /* i386 glibc provides __stack_chk_guard in %gs:0x14,
        //      x32 glibc provides it in %fs:0x18.
        //      x86_64 glibc provides it in %fs:0x28.  */
        //  #define TARGET_THREAD_SSP_OFFSET (TARGET_64BIT ? (TARGET_X32 ? 0x18 : 0x28) : 0x14))) */

        // goal:
        //      x86:    mov %fs:0x14, canaryReg
        //      x86_64: mov %gs:0x28, canaryReg
        if (gen.getArch() == Arch_x86) {
            emitter->emitLoadRelativeSegReg(canaryReg, 0x14, REGNUM_GS, 4, gen);
        } else if (gen.getArch() == Arch_x86_64) {
            emitter->emitLoadRelativeSegReg(canaryReg, 0x28, REGNUM_FS, 8, gen);
        }

        // Push the canary value
        gen.codeEmitter()->emitPush(gen, canaryReg);

        // Clear canary register to prevent info leaking
        emitter->emitXorRegReg(canaryReg, canaryReg, gen);

        // Restore canaryReg value if necessary
        if (needSaveAndRestore) {
            if (gen.getArch() == Arch_x86) {
                int disp = 4;
                emitter->emitLEA(reg_sp, Null_Register, 0, -disp, reg_sp, gen);
                gen.codeEmitter()->emitPop(gen, canaryReg);
            } else if (gen.getArch() == Arch_x86_64) {
                int disp = 8;
                emitter->emitLEA(reg_sp, Null_Register, 0, -disp, reg_sp, gen);
                emitter->emitPop(gen, canaryReg);
            }
        }

        // C&P from nullNode
        decUseCount(gen);
    }

    return true;
}

bool AstStackRemoveNode::generateCode_phase2(codeGen &gen, bool noCost,
        Address &,
        Register &)
{
    // Turn off default basetramp instrumentation saves & restores
    gen.setInsertNaked(true);
    gen.setModifiedStackFrame(true);

    bool ignored;
    Register reg_sp = convertRegID(MachRegister::getStackPointer(gen.getArch()), ignored);

    Emitterx86* emitter = dynamic_cast<Emitterx86*>(gen.codeEmitter());
    assert(emitter);
<<<<<<< HEAD

    bool upcast;
    Register reg_sp = convertRegID(MachRegister::getStackPointer(gen.getArch()), upcast);
=======
>>>>>>> b4c85acc

    if (type == GENERIC_AST) {
        /* Adjust stack pointer by size */
        int disp = size;
        if (gen.getArch() == Arch_x86) {
            emitter->emitLEA(reg_sp, Null_Register, 0, disp, reg_sp, gen);
        } else if (gen.getArch() == Arch_x86_64) {
            emitter->emitLEA(reg_sp, Null_Register, 0, disp, reg_sp, gen);
        }
    } else if (type == CANARY_AST) {
//        gen.setCanary(true);

        // Find a register to use
        Register canaryReg = Null_Register;
        bool needSaveAndRestore = true;
        if (gen.getArch() == Arch_x86_64) {
            allocateCanaryRegister(gen, noCost, canaryReg, needSaveAndRestore);
        }
        else {
            canaryReg = REGNUM_EDX;
            gen.rs()->noteVirtualInReal(canaryReg, RealRegister(canaryReg));
            needSaveAndRestore = true;
        }
        // Save canaryReg value if necessary
        if (needSaveAndRestore) {
            if (gen.getArch() == Arch_x86) {
                int disp = 4;
                gen.codeEmitter()->emitPush(gen, canaryReg);
                emitter->emitLEA(reg_sp, Null_Register, 0, disp, reg_sp, gen);
            } else if (gen.getArch() == Arch_x86_64) {
                int disp = 8;
                emitter->emitLEA(reg_sp, Null_Register, 0, disp, reg_sp, gen);
            }
        }

        // Retrieve canary value and verify its integrity
        if (!canaryAfterPrologue_) {
            gen.codeEmitter()->emitPop(gen, canaryReg);
        } else {
            Address canaryOffset = -1*(Address)(canaryHeight_);
            if (gen.getArch() == Arch_x86) {
                Register destReg = reg_sp;
                RealRegister canaryReg_r = gen.rs()->loadVirtualForWrite(canaryReg, gen);
                emitMovRMToReg(canaryReg_r, RealRegister(destReg), canaryOffset, gen);
            } else if (gen.getArch() == Arch_x86_64) {
                Register destReg = reg_sp;
                gen.codeEmitter()->emitLoadRelative(canaryReg, canaryOffset, destReg, 0, gen);
            }
        }

        // CURRENTLY USES GLIBC-PROVIDED VALUE;
        //  /* i386 glibc provides __stack_chk_guard in %gs:0x14,
        //      x32 glibc provides it in %fs:0x18.
        //      x86_64 glibc provides it in %fs:0x28.  */
        // goal:
        //      x86: xor %fs:0x14, canaryReg
        //      x86_64: xor %gs:0x28, canaryReg
        if (gen.getArch() == Arch_x86) {
            emitter->emitXorRegSegReg(canaryReg, REGNUM_GS, 0x14, gen);
        } else if (gen.getArch() == Arch_x86_64) {
            emitter->emitXorRegSegReg(canaryReg, REGNUM_FS, 0x28, gen);
        }

        // Restore canaryReg if necessary
        if (needSaveAndRestore) {
            if (gen.getArch() == Arch_x86) {
                int disp = 4;
                emitter->emitLEA(reg_sp, Null_Register, 0, -disp, reg_sp, gen);
                gen.codeEmitter()->emitPop(gen, canaryReg);
            } else if (gen.getArch() == Arch_x86_64) {
                int disp = 8;
                emitter->emitLEA(reg_sp, Null_Register, 0, -disp, reg_sp, gen);
                gen.codeEmitter()->emitPop(gen, canaryReg);
            }
       }

        // Fix up the stack in the canaryAfterPrologue case
        if (canaryAfterPrologue_) {
            if (gen.getArch() == Arch_x86) {
                int disp = 4;
                emitter->emitLEA(reg_sp, Null_Register, 0, -1*canaryHeight_ + disp, reg_sp, gen);
            } else if (gen.getArch() == Arch_x86_64) {
                int disp = 8;
                emitter->emitLEA(reg_sp, Null_Register, 0, -1*canaryHeight_ + disp, reg_sp, gen);
            }
        }

        // Re-align the stack
        if (gen.getArch() == Arch_x86_64) {
            // 64-bit requires stack alignment (this will include canary cleanup)
            int canarySize = 8;
            int off = AMD64_STACK_ALIGNMENT - canarySize;
            emitter->emitLEA(reg_sp, Null_Register, 0, off, reg_sp, gen);
        }

        // If the canary value is valid, jmp to next expected instruction
        int condition = 0x4;
        int offset = 1; // This is just the placeholder
        bool willRegen = true; // This gets the longer form of the jcc, so we can patch it up
        codeBufIndex_t jccIndex = gen.getIndex();
        emitJcc(condition, offset, gen, willRegen);

        // Otherwise, call specified failure function
        // NOTE: Skipping saving live registers that will be clobbered by the call because this will be non-returning
        pdvector<AstNodePtr> operands;
        func_instance* func = func_; // c&p'd from AstCallNode
        codeBufIndex_t preCallIndex = gen.getIndex();
        emitter->emitCallInstruction(gen, func, canaryReg);
        codeBufIndex_t postCallIndex = gen.getIndex();

        // Fix-up the jcc
        offset = postCallIndex - preCallIndex;
        gen.setIndex(jccIndex);
        emitJcc(condition, offset, gen, willRegen);
        gen.setIndex(postCallIndex);

        decUseCount(gen);
    }

    return true;
}

bool AstStackGenericNode::generateCode_phase2(codeGen& gen, bool, Address&, Register&)
{
    gen.setInsertNaked(true);
    gen.setModifiedStackFrame(true);

    // No code generation necessary

    return true;
}
#else
bool AstStackInsertNode::generateCode_phase2(codeGen&, bool,
        Address &,
        Register &) {
    return false;
}

bool AstStackRemoveNode::generateCode_phase2(codeGen&, bool,
        Address &,
        Register &)
{
    return false;
}

bool AstStackGenericNode::generateCode_phase2(codeGen&, bool, Address&, Register&)
{
    return false;
}
#endif

bool AstLabelNode::generateCode_phase2(codeGen &gen, bool,
                                       Address &retAddr,
                                       Register &retReg) {
	assert(generatedAddr_ == 0);
    // Pick up the address we were added at
    generatedAddr_ = gen.currAddr();

    retAddr = ADDR_NULL;
    retReg = REG_NULL;

	decUseCount(gen);

    return true;
}

bool AstOperatorNode::initRegisters(codeGen &g) {
    bool ret = true;
    pdvector<AstNodePtr> kids;
    getChildren(kids);
    for (unsigned i = 0; i < kids.size(); i++) {
        if (!kids[i]->initRegisters(g))
            ret = false;
    }

#if !defined(arch_x86)
    // Override: if we're trying to save to an original
    // register, make sure it's saved on the stack.
    if (op == storeOp) {
        if (loperand->getoType() == origRegister) {
            Address origReg = (Address) loperand->getOValue();
            // Mark that register as live so we are sure to save it.
            registerSlot *r = (*(g.rs()))[origReg];
            r->liveState = registerSlot::live;
        }
    }
#endif
    return ret;
}


#if defined(arch_x86) || defined(arch_x86_64)
bool AstOperatorNode::generateOptimizedAssignment(codeGen &gen, int size, bool noCost)
{
   //Recognize the common case of 'a = a op constant' and try to
   // generate optimized code for this case.
   Address laddr;

   if (loperand->getoType() == DataAddr)
   {
      laddr = (Address) loperand->getOValue();
   }
   else
   {
      if(loperand->getoType() == variableValue)
      {
         boost::shared_ptr<AstOperandNode> lnode =
            boost::dynamic_pointer_cast<AstOperandNode>(loperand);

         int_variable* var = lnode->lookUpVar(gen.addrSpace());
         if (!var || gen.addrSpace()->needsPIC(var))
            return false;
         laddr = var->getAddress();
      }
      else
      {
         //Deal with global writes for now.
         return false;
      }

   }

   if (roperand->getoType() == Constant) {
      //Looks like 'global = constant'
#if defined(arch_x86_64)
     if (laddr >> 32 || ((Address) roperand->getOValue()) >> 32 || size == 8) {
       // Make sure value and address are 32-bit values.
       return false;
     }


#endif
      int imm = (int) (long) roperand->getOValue();
      emitStoreConst(laddr, (int) imm, gen, noCost);
      loperand->decUseCount(gen);
      roperand->decUseCount(gen);
      return true;
   }

   AstOperatorNode *roper = dynamic_cast<AstOperatorNode *>(roperand.get());
   if (!roper)
      return false;

   if (roper->op != plusOp && roper->op != minusOp)
      return false;

   AstOperandNode *arithl = dynamic_cast<AstOperandNode *>(roper->loperand.get());
   AstOperandNode *arithr = dynamic_cast<AstOperandNode *>(roper->roperand.get());
   if (!arithl || !arithr)
      return false;

   AstNode *const_oper = NULL;
   if (arithl->getoType() == DataAddr && arithr->getoType() == Constant &&
       laddr == (Address) arithl->getOValue())
   {
      const_oper = arithr;
   }
   else if (arithl->getoType() == variableValue && arithr->getoType() == Constant)
   {
      Address addr = 0;
      int_variable* var = arithl->lookUpVar(gen.addrSpace());
      if (!var || gen.addrSpace()->needsPIC(var))
         return false;
      addr = var->getAddress();
      if (addr == laddr) {
         const_oper = arithr;
      }
   }
   else if (arithr->getoType() == DataAddr && arithl->getoType() == Constant &&
            laddr == (Address) arithr->getOValue() && roper->op == plusOp)
   {
      const_oper = arithl;
   }
   else if (arithl->getoType() == variableValue && arithr->getoType() == Constant)
   {
      Address addr = 0;
      int_variable* var = arithl->lookUpVar(gen.addrSpace());
      if(!var || gen.addrSpace()->needsPIC(var))
         return false;
      addr = var->getAddress();
      if (addr == laddr) {
         const_oper = arithl;
      }
   }
   else
   {
      return false;
   }

   long int imm = (long int) const_oper->getOValue();
   if (roper->op == plusOp) {
      emitAddSignedImm(laddr, imm, gen, noCost);
   }
   else {
      emitSubSignedImm(laddr, imm, gen, noCost);
   }

   loperand->decUseCount(gen);
   roper->roperand->decUseCount(gen);
   roper->loperand->decUseCount(gen);
   roper->decUseCount(gen);

   return true;
}
#else
bool AstOperatorNode::generateOptimizedAssignment(codeGen &, int, bool)
{
   return false;
}
#endif

bool AstOperatorNode::generateCode_phase2(codeGen &gen, bool noCost,
                                          Address &retAddr,
                                          Register &retReg) {

   retAddr = ADDR_NULL; // We won't be setting this...
   // retReg may have a value or be the (register) equivalent of NULL.
   // In either case, we don't touch it...

	RETURN_KEPT_REG(retReg);


   Address addr = ADDR_NULL;

   Register src1 = Null_Register;
   Register src2 = Null_Register;

   Register right_dest = Null_Register;
   Register tmp = Null_Register;

   switch(op) {
      case branchOp: {
         assert(loperand->getoType() == Constant);
         unsigned offset = (Register) (long) loperand->getOValue();
         // We are not calling loperand->generateCode_phase2,
         // so we decrement its useCount by hand.
         // Would be nice to allow register branches...
         loperand->decUseCount(gen);
         (void)emitA(branchOp, 0, 0, (Register)offset, gen, rc_no_control, noCost);
         retReg = REG_NULL; // No return register
         break;
      }
      case ifOp: {
         // This ast cannot be shared because it doesn't return a register

         if (!loperand->generateCode_phase2(gen, noCost, addr, src1)) ERROR_RETURN;
         REGISTER_CHECK(src1);
         codeBufIndex_t ifIndex= gen.getIndex();

         size_t preif_patches_size = gen.allPatches().size();
         codeBufIndex_t thenSkipStart = emitA(op, src1, 0, 0, gen, rc_before_jump, noCost);

         size_t postif_patches_size = gen.allPatches().size();

	 // We can reuse src1 for the body of the conditional; however, keep the value here
	 // so that we can use it for the branch fix below.
         Register src1_copy = src1;
         if (loperand->decRefCount())
            gen.rs()->freeRegister(src1);

         // The flow of control forks. We need to add the forked node to
         // the path
         gen.tracker()->increaseConditionalLevel();
         if (!roperand->generateCode_phase2(gen, noCost, addr, src2)) ERROR_RETURN;
         if (roperand->decRefCount())
            gen.rs()->freeRegister(src2);
         gen.tracker()->decreaseAndClean(gen);
         gen.rs()->unifyTopRegStates(gen); //Join the registerState for the if

         // Is there an else clause?  If yes, generate branch over it
         codeBufIndex_t elseSkipStart = 0;
         codeBufIndex_t elseSkipIndex = gen.getIndex();
         size_t preelse_patches_size = 0, postelse_patches_size = 0;
         if (eoperand) {
            gen.rs()->pushNewRegState(); //Create registerState for else
            preelse_patches_size = gen.allPatches().size();
            elseSkipStart = emitA(branchOp, 0, 0, 0,
                                  gen, rc_no_control, noCost);
            postelse_patches_size = gen.allPatches().size();
         }

         // Now that we've generated the "then" section, rewrite the if
         // conditional branch.
         codeBufIndex_t elseStartIndex = gen.getIndex();

         if (preif_patches_size != postif_patches_size) {
            assert(postif_patches_size > preif_patches_size);
            ifTargetPatch if_targ(elseStartIndex + gen.startAddr());
            for (unsigned i=preif_patches_size; i < postif_patches_size; i++) {
               gen.allPatches()[i].setTarget(&if_targ);
            }
            for (unsigned i=preif_patches_size; i < postif_patches_size; i++) {
               gen.allPatches()[i].applyPatch();
            }
         }
         else {
            gen.setIndex(ifIndex);
            // call emit again now with correct offset.
            // This backtracks over current code.
            // If/when we vectorize, we can do this in a two-pass arrangement
            (void) emitA(op, src1_copy, 0,
                         (Register) codeGen::getDisplacement(thenSkipStart, elseStartIndex),
                         gen, rc_no_control, noCost);
            // Now we can free the register
            // Register has already been freed; we're just re-using it.
            //gen.rs()->freeRegister(src1);

            gen.setIndex(elseStartIndex);
         }

         if (eoperand) {
            // If there's an else clause, we need to generate code for it.
            gen.tracker()->increaseConditionalLevel();
            if (!eoperand->generateCode_phase2(gen,
                                               noCost,
                                               addr,
                                               src2)) ERROR_RETURN;
            if (eoperand->decRefCount())
               gen.rs()->freeRegister(src2);
            gen.tracker()->decreaseAndClean(gen);
            gen.rs()->unifyTopRegStates(gen); //Join the registerState for the else

            // We also need to fix up the branch at the end of the "true"
            // clause to jump around the "else" clause.
            codeBufIndex_t endIndex = gen.getIndex();
            if (preelse_patches_size != postelse_patches_size) {
               assert(postif_patches_size > preif_patches_size);
               ifTargetPatch else_targ(endIndex + gen.startAddr());
               for (unsigned i=preelse_patches_size; i < postelse_patches_size; i++) {
                  gen.allPatches()[i].setTarget(&else_targ);
               }
               for (unsigned i=preelse_patches_size; i < postelse_patches_size; i++) {
                  gen.allPatches()[i].applyPatch();
               }
            }
            else {
               gen.setIndex(elseSkipIndex);
               emitA(branchOp, 0, 0,
                     (Register) codeGen::getDisplacement(elseSkipStart, endIndex),
                     gen, rc_no_control, noCost);
               gen.setIndex(endIndex);
            }
         }
         retReg = REG_NULL;
         break;
      }
      case ifMCOp: {
         assert(gen.point());

         // TODO: Right now we get the condition from the memory access info,
         // because scanning for memory accesses is the only way to detect these
         // conditional instructions. The right way(TM) would be to attach that
         // info directly to the point...
         // Okay. The info we need is stored in the BPatch_point. We have the instPoint.
         // Yay.

         BPatch_addressSpace *bproc = (BPatch_addressSpace *) gen.addrSpace()->up_ptr();
         BPatch_point *bpoint = bproc->findOrCreateBPPoint(NULL, gen.point(), BPatch_point::convertInstPointType_t(gen.point()->type()));

         const BPatch_memoryAccess* ma = bpoint->getMemoryAccess();
         assert(ma);
         int cond = ma->conditionCode_NP();
         if(cond > -1) {
            codeBufIndex_t startIndex = gen.getIndex();
            emitJmpMC(cond, 0 /* target, changed later */, gen);
            codeBufIndex_t fromIndex = gen.getIndex();
            // Add the snippet to the tracker, as AM has indicated...
            gen.tracker()->increaseConditionalLevel();
            // generate code with the right path
            if (!loperand->generateCode_phase2(gen,
                                               noCost,
                                               addr,
                                               src1)) ERROR_RETURN;
            if (loperand->decRefCount())
               gen.rs()->freeRegister(src1);
            gen.tracker()->decreaseAndClean(gen);
            codeBufIndex_t endIndex = gen.getIndex();
            // call emit again now with correct offset.
            gen.setIndex(startIndex);
            emitJmpMC(cond, codeGen::getDisplacement(fromIndex, endIndex), gen);
            gen.setIndex(endIndex);
         }
         else {
            if (!loperand->generateCode_phase2(gen,
                                               noCost,
                                               addr,
                                               src1)) ERROR_RETURN;
            if (loperand->decRefCount())
               gen.rs()->freeRegister(src1);
         }

         break;
      }
      case whileOp: {
         codeBufIndex_t top = gen.getIndex();

         if (!loperand->generateCode_phase2(gen, noCost, addr, src1)) ERROR_RETURN;
         REGISTER_CHECK(src1);

         codeBufIndex_t startIndex = gen.getIndex();

         size_t preif_patches_size = gen.allPatches().size();
         codeBufIndex_t fromIndex = emitA(ifOp, src1, 0, 0, gen, rc_before_jump, noCost);
         size_t postif_patches_size = gen.allPatches().size();

	 // See comment in ifOp
	 Register src1_copy = src1;

         if (loperand->decRefCount())
            gen.rs()->freeRegister(src1);

         if (roperand) {
	   // The flow of control forks. We need to add the forked node to
	   // the path
	   gen.tracker()->increaseConditionalLevel();
	   if (!roperand->generateCode_phase2(gen, noCost, addr, src2)) ERROR_RETURN;
	   if (roperand->decRefCount())
	     gen.rs()->freeRegister(src2);
	 }

         gen.tracker()->decreaseAndClean(gen);
         gen.rs()->unifyTopRegStates(gen); //Join the registerState for the if

         //jump back
         (void) emitA(branchOp, 0, 0, codeGen::getDisplacement(gen.getIndex(), top),
                      gen, rc_no_control, noCost);

         if (preif_patches_size != postif_patches_size) {
            assert(postif_patches_size > preif_patches_size);
            ifTargetPatch if_targ(gen.getIndex() + gen.startAddr());
            for (unsigned i=preif_patches_size; i < postif_patches_size; i++) {
               gen.allPatches()[i].setTarget(&if_targ);
            }
            for (unsigned i=preif_patches_size; i < postif_patches_size; i++) {
               gen.allPatches()[i].applyPatch();
            }
         }
         else {
            gen.setIndex(startIndex);
            codeBufIndex_t endIndex = gen.getIndex();
            // call emit again now with correct offset.
            // This backtracks over current code.
            // If/when we vectorize, we can do this in a two-pass arrangement
            (void) emitA(op, src1_copy, 0,
                         (Register) codeGen::getDisplacement(fromIndex, endIndex),
                         gen, rc_no_control, noCost);
            // Now we can free the register
            // Register has already been freed; we're just re-using it.
            //gen.rs()->freeRegister(src1);

            gen.setIndex(endIndex);
         }
	 break;
      }
      case doOp: {
         fprintf(stderr, "[%s:%d] WARNING: do AST node unimplemented!\n", __FILE__, __LINE__);
         return false;
      }
      case getAddrOp: {
         switch(loperand->getoType()) {
            case variableAddr:
               if (retReg == REG_NULL) {
                  retReg = allocateAndKeep(gen, noCost);
               }
               assert (loperand->getOVar());
               loperand->emitVariableLoad(loadConstOp, retReg, retReg, gen, noCost, gen.rs(), size,
                                          gen.point(), gen.addrSpace());
               break;
            case variableValue:
               if (retReg == REG_NULL) {
                  retReg = allocateAndKeep(gen, noCost);
               }
               assert (loperand->getOVar());
               loperand->emitVariableLoad(loadOp, retReg, retReg, gen, noCost, gen.rs(), size,
                                          gen.point(), gen.addrSpace());
               break;
            case DataAddr:
               {
                  addr = reinterpret_cast<Address>(loperand->getOValue());
                  if (retReg == REG_NULL) {
                     retReg = allocateAndKeep(gen, noCost);
                  }
                  assert(!loperand->getOVar());
                  emitVload(loadConstOp, addr, retReg, retReg, gen,
                            noCost, gen.rs(), size, gen.point(), gen.addrSpace());
               }
               break;
            case FrameAddr: {
               // load the address fp + addr into dest
               if (retReg == REG_NULL)
                  retReg = allocateAndKeep(gen, noCost);
               Register temp = gen.rs()->getScratchRegister(gen, noCost);
               addr = (Address) loperand->getOValue();
               emitVload(loadFrameAddr, addr, temp, retReg, gen,
                         noCost, gen.rs(), size, gen.point(), gen.addrSpace());
               break;
            }
            case RegOffset: {
               assert(loperand);
               assert(loperand->operand());

               // load the address reg + addr into dest
               if (retReg == REG_NULL) {
                  retReg = allocateAndKeep(gen, noCost);
               }
               addr = (Address) loperand->operand()->getOValue();

               emitVload(loadRegRelativeAddr, addr, (long)loperand->getOValue(), retReg, gen,
                         noCost, gen.rs(), size, gen.point(), gen.addrSpace());
               break;
            }
            case DataIndir:
               // taking address of pointer de-ref returns the original
               //    expression, so we simple generate the left child's
               //    code to get the address
               if (!loperand->operand()->generateCode_phase2(gen,
                                                             noCost,
                                                             addr,
                                                             retReg)) ERROR_RETURN;
               // Broken refCounts?
               break;
            case origRegister:
               // Added 2NOV11 Bernat - some variables live in original registers,
               // and so we need to be able to dereference their contents.
               if (!loperand->generateCode_phase2(gen, noCost, addr, retReg)) ERROR_RETURN;
               break;
            default:
               cerr << "Uh oh, unknown loperand type in getAddrOp: " << loperand->getoType() << endl;
               cerr << "\t Generating ast " << hex << this << dec << endl;
               assert(0);
         }
         break;
      }
      case storeOp: {
	bool result = generateOptimizedAssignment(gen, size, noCost);
         if (result)
            break;

         // This ast cannot be shared because it doesn't return a register
         if (!roperand->generateCode_phase2(gen,
                                            noCost,
                                            addr,
                                            src1))  {
            fprintf(stderr, "ERROR: failure generating roperand\n");
            ERROR_RETURN;
         }
         REGISTER_CHECK(src1);
         // We will access loperand's children directly. They do not expect
         // it, so we need to bump up their useCounts
         loperand->fixChildrenCounts();

         src2 = gen.rs()->allocateRegister(gen, noCost);
         switch (loperand->getoType()) {
            case variableValue:
               loperand->emitVariableStore(storeOp, src1, src2, gen,
                                           noCost, gen.rs(), size, gen.point(), gen.addrSpace());
               loperand->decUseCount(gen);
               break;
            case DataAddr:
               addr = (Address) loperand->getOValue();
               assert(loperand->getOVar() == NULL);
               emitVstore(storeOp, src1, src2, addr, gen,
                          noCost, gen.rs(), size, gen.point(), gen.addrSpace());
               // We are not calling generateCode for the left branch,
               // so need to decrement the refcount by hand
               loperand->decUseCount(gen);
               break;
            case FrameAddr:
               addr = (Address) loperand->getOValue();
               emitVstore(storeFrameRelativeOp, src1, src2, addr, gen,
                          noCost, gen.rs(), size, gen.point(), gen.addrSpace());
               loperand->decUseCount(gen);
               break;
            case RegOffset: {
               assert(loperand->operand());
               addr = (Address) loperand->operand()->getOValue();

               // This is cheating, but I need to pass 4 data values into emitVstore, and
               // it only allows for 3.  Prepare the dest address in scratch register src2.

               emitVload(loadRegRelativeAddr, addr, (long)loperand->getOValue(), src2,
                         gen, noCost, gen.rs(), size, gen.point(), gen.addrSpace());

               // Same as DataIndir at this point.
               emitV(storeIndirOp, src1, 0, src2, gen, noCost, gen.rs(), size, gen.point(), gen.addrSpace());
               loperand->decUseCount(gen);
               break;
            }
            case DataIndir: {
               // store to a an expression (e.g. an array or field use)
               // *(+ base offset) = src1
               if (!loperand->operand()->generateCode_phase2(gen,
                                                             noCost,
                                                             addr,
                                                             tmp)) ERROR_RETURN;
               REGISTER_CHECK(tmp);

               // tmp now contains address to store into
               emitV(storeIndirOp, src1, 0, tmp, gen, noCost, gen.rs(), size, gen.point(), gen.addrSpace());
               if (loperand->operand()->decRefCount())
                  gen.rs()->freeRegister(tmp);
               loperand->decUseCount(gen);
               break;
            }
            case origRegister:
               gen.rs()->writeProgramRegister(gen, (Register)(long)loperand->getOValue(),
                                              src1, getSize());
               //emitStorePreviousStackFrameRegister((Address) loperand->getOValue(),
               //src1, gen, getSize(), noCost);
               loperand->decUseCount(gen);
               break;
            case Param:
            case ParamAtCall:
            case ParamAtEntry: {
               boost::shared_ptr<AstOperandNode> lnode =
                  boost::dynamic_pointer_cast<AstOperandNode>(loperand);
               emitR(getParamOp, (Address)lnode->oValue,
                     src1, src2, gen, noCost, gen.point(),
                     gen.addrSpace()->multithread_capable());
               loperand->decUseCount(gen);
               break;
            }
            case ReturnVal:
               emitR(getRetValOp, Null_Register,
                     src1, src2, gen, noCost, gen.point(),
                     gen.addrSpace()->multithread_capable());
               loperand->decUseCount(gen);
               break;
            case ReturnAddr:
                emitR(getRetAddrOp, Null_Register,
                      src1, src2, gen, noCost, gen.point(),
                      gen.addrSpace()->multithread_capable());
            default: {
               // Could be an error, could be an attempt to load based on an arithmetic expression
               // Generate the left hand side, store the right to that address
               if (!loperand->generateCode_phase2(gen, noCost, addr, tmp)) ERROR_RETURN;
               REGISTER_CHECK(tmp);

               emitV(storeIndirOp, src1, 0, tmp, gen, noCost, gen.rs(), size, gen.point(), gen.addrSpace());
               if (loperand->decRefCount())
                  gen.rs()->freeRegister(tmp);
               break;
            }
         }
         if (roperand->decRefCount())
            gen.rs()->freeRegister(src1);
         gen.rs()->freeRegister(src2);
         retReg = REG_NULL;
         break;
      }
      case storeIndirOp: {

         if (!roperand->generateCode_phase2(gen, noCost, addr, src1)) ERROR_RETURN;
         if (!loperand->generateCode_phase2(gen, noCost, addr, src2)) ERROR_RETURN;
         REGISTER_CHECK(src1);
         REGISTER_CHECK(src2);
         emitV(op, src1, 0, src2, gen, noCost, gen.rs(), size, gen.point(), gen.addrSpace());
         if (roperand->decRefCount())
            gen.rs()->freeRegister(src1);
         if (loperand->decRefCount())
            gen.rs()->freeRegister(src2);
         retReg = REG_NULL;
         break;
      }
      case trampPreamble: {
         // This ast cannot be shared because it doesn't return a register
         retReg = REG_NULL;
         break;
      }
      case plusOp:
      case minusOp:
      case timesOp:
      case divOp:
      case orOp:
      case andOp:
      case eqOp:
      case neOp:
      case lessOp:
      case leOp:
      case greaterOp:
      case geOp:
      default:
      {
         src1 = Null_Register;
         right_dest = Null_Register;
         if (loperand) {
            if (!loperand->generateCode_phase2(gen,
                                               noCost, addr, src1)) ERROR_RETURN;
            REGISTER_CHECK(src1);
         }

         if (roperand &&
             (roperand->getoType() == Constant) &&
             doNotOverflow((Register) (long) roperand->getOValue())) {
            if (retReg == REG_NULL) {
               retReg = allocateAndKeep(gen, noCost);
               ast_printf("Operator node, const RHS, allocated register %d\n", retReg);
            }
            else
               ast_printf("Operator node, const RHS, keeping register %d\n", retReg);

            emitImm(op, src1, (Register) (long) roperand->getOValue(), retReg, gen, noCost, gen.rs());

            if (src1 != Null_Register && loperand->decRefCount())
               gen.rs()->freeRegister(src1);

            // We do not .generateCode for roperand, so need to update its
            // refcounts manually
            roperand->decUseCount(gen);
         }
         else {
            if (roperand) {
               if (!roperand->generateCode_phase2(gen, noCost, addr, right_dest)) ERROR_RETURN;
               REGISTER_CHECK(right_dest);
            }
            if (retReg == REG_NULL) {
               retReg = allocateAndKeep(gen, noCost);
            }
            emitV(op, src1, right_dest, retReg, gen, noCost, gen.rs(), size, gen.point(), gen.addrSpace());
            if (src1 != Null_Register && loperand->decRefCount()) {
               // Don't free inputs until afterwards; we have _no_ idea
               gen.rs()->freeRegister(src1);
            }
            // what the underlying code might do with a temporary register.
            if (right_dest != Null_Register && roperand->decRefCount())
               gen.rs()->freeRegister(right_dest);
         }
      }
   }
	decUseCount(gen);
   return true;
}

bool AstOperandNode::generateCode_phase2(codeGen &gen, bool noCost,
                                         Address &,
                                         Register &retReg) {
	RETURN_KEPT_REG(retReg);


    Address addr = ADDR_NULL;
    Register src = Null_Register;

#if defined(ASTDEBUG)
   sprintf(errorLine,"### location: %p ###\n", gen.point());
   logLine(errorLine);
#endif
   // Allocate a register to return
   if (oType != DataReg) {
       if (retReg == REG_NULL) {
           retReg = allocateAndKeep(gen, noCost);
       }
   }
   Register temp;
   int tSize;
   int len;
   BPatch_type *Type;
   switch (oType) {
   case Constant:
     assert(oVar == NULL);
     emitVload(loadConstOp, (Address)oValue, retReg, retReg, gen,
		 noCost, gen.rs(), size, gen.point(), gen.addrSpace());
     break;
   case DataIndir:
      if (!operand_->generateCode_phase2(gen, noCost, addr, src)) ERROR_RETURN;
      REGISTER_CHECK(src);
      Type = const_cast<BPatch_type *> (getType());
      // Internally generated calls will not have type information set
      if(Type)
         tSize = Type->getSize();
      else
         tSize = sizeof(long);
      emitV(loadIndirOp, src, 0, retReg, gen, noCost, gen.rs(), tSize, gen.point(), gen.addrSpace());
      if (operand_->decRefCount())
         gen.rs()->freeRegister(src);
      break;
   case DataReg:
       retReg = (Register) (long) oValue;
       break;
   case origRegister:
      gen.rs()->readProgramRegister(gen, (Register)(long)oValue, retReg, size);
       //emitLoadPreviousStackFrameRegister((Address) oValue, retReg, gen,
       //size, noCost);
       break;
   case variableAddr:
     assert(oVar);
     emitVariableLoad(loadConstOp, retReg, retReg, gen,
		 noCost, gen.rs(), size, gen.point(), gen.addrSpace());
     break;
   case variableValue:
     assert(oVar);
     emitVariableLoad(loadOp, retReg, retReg, gen,
        noCost, gen.rs(), size, gen.point(), gen.addrSpace());
     break;
   case ReturnVal:
       src = emitR(getRetValOp, 0, Null_Register, retReg, gen, noCost, gen.point(),
                   gen.addrSpace()->multithread_capable());
       REGISTER_CHECK(src);
       if (src != retReg) {
           // Move src to retReg. Can't simply return src, since it was not
           // allocated properly
           emitImm(orOp, src, 0, retReg, gen, noCost, gen.rs());
       }
       break;
   case ReturnAddr:
       src = emitR(getRetAddrOp, 0, Null_Register, retReg, gen, noCost, gen.point(),
                   gen.addrSpace()->multithread_capable());
       REGISTER_CHECK(src);
       if (src != retReg) {
           // Move src to retReg. Can't simply return src, since it was not
           // allocated properly
           emitImm(orOp, src, 0, retReg, gen, noCost, gen.rs());
       }
       break;
   case Param:
   case ParamAtCall:
   case ParamAtEntry: {
       opCode paramOp = undefOp;
       switch(oType) {
           case Param:
               paramOp = getParamOp;
               break;
           case ParamAtCall:
               paramOp = getParamAtCallOp;
               break;
           case ParamAtEntry:
               paramOp = getParamAtEntryOp;
               break;
           default:
               assert(0);
               break;
       }
       src = emitR(paramOp, (Address)oValue, Null_Register,
                   retReg, gen, noCost, gen.point(),
                   gen.addrSpace()->multithread_capable());
       REGISTER_CHECK(src);
       if (src != retReg) {
           // Move src to retReg. Can't simply return src, since it was not
           // allocated properly
           emitImm(orOp, src, 0, retReg, gen, noCost, gen.rs());
       }
       }
       break;
   case DataAddr:
     {
       assert(oVar == NULL);
       Address addr = reinterpret_cast<Address>(oValue);
       emitVload(loadOp, addr, retReg, retReg, gen, noCost, NULL, size, gen.point(), gen.addrSpace());
     }

       break;
   case FrameAddr:
       addr = (Address) oValue;
       temp = gen.rs()->allocateRegister(gen, noCost);
       emitVload(loadFrameRelativeOp, addr, temp, retReg, gen, noCost, gen.rs(), size, gen.point(), gen.addrSpace());
       gen.rs()->freeRegister(temp);
       break;
   case RegOffset:
       // Prepare offset from value in any general register (not just fp).
       // This AstNode holds the register number, and loperand holds offset.
       assert(operand_);
       addr = (Address) operand_->getOValue();
       emitVload(loadRegRelativeOp, addr, (long)oValue, retReg, gen, noCost, gen.rs(), size, gen.point(), gen.addrSpace());
       break;
   case ConstantString:
       // XXX This is for the std::string type.  If/when we fix the std::string type
       // to make it less of a hack, we'll need to change this.
       len = strlen((char *)oValue) + 1;

       addr = (Address) gen.addrSpace()->inferiorMalloc(len, dataHeap); //dataheap

       if (!gen.addrSpace()->writeDataSpace((char *)addr, len, (char *)oValue)) {
           ast_printf("Failed to write string constant into mutatee\n");
           return false;
       }

       if(!gen.addrSpace()->needsPIC())
       {
          emitVload(loadConstOp, addr, retReg, retReg, gen, noCost, gen.rs(), size, gen.point(), gen.addrSpace());
       }
       else
       {
          gen.codeEmitter()->emitLoadShared(loadConstOp, retReg, NULL, true, size, gen, addr);
       }
       break;
   default:
       fprintf(stderr, "[%s:%d] ERROR: Unknown operand type %d in AstOperandNode generation\n",
               __FILE__, __LINE__, oType);
       return false;
       break;
   }
	decUseCount(gen);
   return true;
}

bool AstMemoryNode::generateCode_phase2(codeGen &gen, bool noCost,
                                        Address &,
                                        Register &retReg) {

	RETURN_KEPT_REG(retReg);

    const BPatch_memoryAccess* ma;
    const BPatch_addrSpec_NP *start;
    const BPatch_countSpec_NP *count;
    if (retReg == REG_NULL)
        retReg = allocateAndKeep(gen, noCost);
    switch(mem_) {
    case EffectiveAddr: {

        // VG(11/05/01): get effective address
        // VG(07/31/02): take care which one
        // 1. get the point being instrumented & memory access info
        assert(gen.point());

        BPatch_addressSpace *bproc = (BPatch_addressSpace *)gen.addrSpace()->up_ptr();
        BPatch_point *bpoint = bproc->findOrCreateBPPoint(NULL, gen.point(), BPatch_point::convertInstPointType_t(gen.point()->type()));
        if (bpoint == NULL) {
            fprintf(stderr, "ERROR: Unable to find BPatch point for internal point %p/0x%lx\n",
                    gen.point(), gen.point()->insnAddr());
        }
        assert(bpoint);
        ma = bpoint->getMemoryAccess();
        if(!ma) {
            bpfatal( "Memory access information not available at this point.\n");
            bpfatal( "Make sure you create the point in a way that generates it.\n");
            bpfatal( "E.g.: findPoint(const std::set<BPatch_opCode>& ops).\n");
            assert(0);
        }
        if(which_ >= ma->getNumberOfAccesses()) {
            bpfatal( "Attempt to instrument non-existent memory access number.\n");
            bpfatal( "Consider using filterPoints()...\n");
            assert(0);
        }
        start = ma->getStartAddr(which_);
        emitASload(start, retReg, 0, gen, noCost);
        break;
    }
    case BytesAccessed: {
        // 1. get the point being instrumented & memory access info
        assert(gen.point());

        BPatch_addressSpace *bproc = (BPatch_addressSpace *)gen.addrSpace()->up_ptr();
        BPatch_point *bpoint = bproc->findOrCreateBPPoint(NULL, gen.point(), BPatch_point::convertInstPointType_t(gen.point()->type()));
        ma = bpoint->getMemoryAccess();
        if(!ma) {
            bpfatal( "Memory access information not available at this point.\n");
            bpfatal("Make sure you create the point in a way that generates it.\n");
            bpfatal( "E.g.: findPoint(const std::set<BPatch_opCode>& ops).\n");
            assert(0);
        }
        if(which_ >= ma->getNumberOfAccesses()) {
            bpfatal( "Attempt to instrument non-existent memory access number.\n");
            bpfatal( "Consider using filterPoints()...\n");
            assert(0);
        }
        count = ma->getByteCount(which_);
        emitCSload(count, retReg, gen, noCost);
        break;
    }
    default:
        assert(0);
    }
	decUseCount(gen);
    return true;
}

bool AstCallNode::initRegisters(codeGen &gen) {
    // For now, we only care if we should save everything. "Everything", of course,
    // is platform dependent. This is the new location of the clobberAllFuncCalls
    // that had previously been in emitCall.

    bool ret = true;

    // First, check kids
    pdvector<AstNodePtr > kids;
    getChildren(kids);
    for (unsigned i = 0; i < kids.size(); i++) {
        if (!kids[i]->initRegisters(gen))
            ret = false;
    }

    // Platform-specific...
#if defined(arch_x86) || defined(arch_x86_64)
    // Our "everything" is "floating point registers".
    // We also need a function object.
    func_instance *callee = func_;
    if (!callee) {
        // Painful lookup time
        callee = gen.addrSpace()->findOnlyOneFunction(func_name_.c_str());
    }
    assert(callee);

    // Marks registers as used based on the callee's behavior
    // This means we'll save them if necessary (also, lets us use
    // them in our generated code because we've saved, instead
    // of saving others).
    assert(gen.codeEmitter());
    gen.codeEmitter()->clobberAllFuncCall(gen.rs(), callee);


#endif
#if defined(arch_power)
    if (callReplace_) return true;

    // This code really doesn't work right now...
    func_instance *callee = func_;
    if (!callee) {
        // Painful lookup time
        callee = gen.addrSpace()->findOnlyOneFunction(func_name_.c_str());
        assert(callee);
    }
    gen.codeEmitter()->clobberAllFuncCall(gen.rs(), callee);
    // We clobber in clobberAllFuncCall...

    // Monotonically increasing...
#endif

#if defined(arch_aarch64)
	//#warning "This function is not implemented yet!"
	assert(false);
#endif
    return ret;

}

bool AstCallNode::generateCode_phase2(codeGen &gen, bool noCost,
                                      Address &,
                                      Register &retReg) {
	// We call this anyway... not that we'll ever be kept.
	// Well... if we can somehow know a function is entirely
	// dependent on arguments (a flag?) we can keep it around.
	RETURN_KEPT_REG(retReg);

    // VG(11/06/01): This platform independent fn calls a platfrom
    // dependent fn which calls it back for each operand... Have to
    // fix those as well to pass location...

    func_instance *use_func = func_;

    if (!use_func && !func_addr_) {
        // We purposefully don't cache the func_instance object; the AST nodes
        // are process independent, and functions kinda are.
        use_func = gen.addrSpace()->findOnlyOneFunction(func_name_.c_str());
        if (!use_func) {
            fprintf(stderr, "ERROR: failed to find function %s, unable to create call\n",
                    func_name_.c_str());
        }
        assert(use_func); // Otherwise we've got trouble...
    }

    Register tmp = 0;

    if (use_func && !callReplace_) {
        tmp = emitFuncCall(callOp, gen, args_,
                           noCost, use_func);
    }
    else if (use_func && callReplace_) {
	tmp = emitFuncCall(funcJumpOp, gen, args_,
                           noCost, use_func);
    }
    else if (func_addr_) {
        tmp = emitFuncCall(callOp, gen, args_,
                           noCost, func_addr_);
    }
    else {
        char msg[256];
        sprintf(msg, "%s[%d]:  internal error:  unable to find %s",
                __FILE__, __LINE__, func_name_.c_str());
        showErrorCallback(100, msg);
        assert(0);  // can probably be more graceful
    }

	// TODO: put register allocation here and have emitCall just
	// move the return result.
    if (tmp == REG_NULL) {
        // Happens in function replacement... didn't allocate
        // a return register.
    }
    else if (retReg == REG_NULL) {
        //emitFuncCall allocated tmp; we can use it, but let's see
        // if we should keep it around.
        retReg = tmp;
        // from allocateAndKeep:
        if (useCount > 1) {
            // If use count is 0 or 1, we don't want to keep
            // it around. If it's > 1, then we can keep the node
            // (by construction) and want to since there's another
            // use later.
            gen.tracker()->addKeptRegister(gen, this, retReg);
        }
    }
    else if (retReg != tmp) {
        emitImm(orOp, tmp, 0, retReg, gen, noCost, gen.rs());
        gen.rs()->freeRegister(tmp);
    }
    decUseCount(gen);
    return true;
}

bool AstSequenceNode::generateCode_phase2(codeGen &gen, bool noCost,
                                          Address &,
                                          Register &retReg) {
    RETURN_KEPT_REG(retReg);
    Register tmp = REG_NULL;
    Address unused = ADDR_NULL;

    if (sequence_.size() == 0) {
      // Howzat???
      return true;
    }

    for (unsigned i = 0; i < sequence_.size() - 1; i++) {
      if (!sequence_[i]->generateCode_phase2(gen,
                                               noCost,
                                               unused,
                                               tmp)) ERROR_RETURN;
        if (sequence_[i]->decRefCount())
           gen.rs()->freeRegister(tmp);
        tmp = REG_NULL;
    }

    // We keep the last one
    if (!sequence_.back()->generateCode_phase2(gen, noCost, unused, retReg)) ERROR_RETURN;

	decUseCount(gen);

    return true;
}

bool AstVariableNode::generateCode_phase2(codeGen &gen, bool noCost,
                                          Address &addr,
                                          Register &retReg) {
    return ast_wrappers_[index]->generateCode_phase2(gen, noCost, addr, retReg);
}

bool AstInsnNode::generateCode_phase2(codeGen &gen, bool,
                                      Address &, Register &) {
    assert(insn_);

    insnCodeGen::generate(gen,*insn_,gen.addrSpace(),origAddr_,gen.currAddr());
    decUseCount(gen);

    return true;
}

bool AstInsnBranchNode::generateCode_phase2(codeGen &gen, bool noCost,
                                            Address &, Register & ) {
    assert(insn_);

    // Generate side 2 and get the result...
    Address targetAddr = ADDR_NULL;
    Register targetReg = REG_NULL;
    if (target_) {
        // TODO: address vs. register...
        if (!target_->generateCode_phase2(gen, noCost, targetAddr, targetReg)) ERROR_RETURN;
    }
    // We'd now generate a fixed or register branch. But we don't. So there.
    assert(0 && "Unimplemented");
    insnCodeGen::generate(gen,*insn_,gen.addrSpace(), origAddr_, gen.currAddr(), 0, 0);
	decUseCount(gen);

    return true;
}

bool AstInsnMemoryNode::generateCode_phase2(codeGen &gen, bool noCost,
                                            Address &, Register &) {
    Register loadReg = REG_NULL;
    Register storeReg = REG_NULL;
    Address loadAddr = ADDR_NULL;
    Address storeAddr = ADDR_NULL;
    assert(insn_);

    // Step 1: save machine-specific state (AKA flags) and mark registers used in
    // the instruction itself as off-limits.

    gen.rs()->saveVolatileRegisters(gen);
    pdvector<int> usedRegisters;
    if (insn_->getUsedRegs(usedRegisters)) {
        for (unsigned i = 0; i < usedRegisters.size(); i++) {
            gen.rs()->markReadOnly(usedRegisters[i]);
        }
    }
    else {
        // We don't know who to avoid... return false?
        fprintf(stderr, "WARNING: unknown \"off limits\" register set, returning false from memory modification\n");
        return false;
    }

    // Step 2: generate code (this may spill registers)

    if (load_)
        if (!load_->generateCode_phase2(gen, noCost, loadAddr, loadReg)) ERROR_RETURN;

    if (store_)
        if (!store_->generateCode_phase2(gen, noCost, storeAddr, storeReg)) ERROR_RETURN;

    // Step 3: restore flags (before the original instruction)

    gen.rs()->restoreVolatileRegisters(gen);

    // Step 4: generate the memory instruction
    if (!insnCodeGen::generateMem(gen,*insn_,origAddr_, gen.currAddr(), loadReg, storeReg)) {
        fprintf(stderr, "ERROR: generateMem call failed\n");
        return false;
    }

    // Step 5: restore any registers that were st0mped.


    gen.rs()->restoreAllRegisters(gen, true);

    decUseCount(gen);
    return true;
}

bool AstOriginalAddrNode::generateCode_phase2(codeGen &gen,
                                              bool noCost,
                                              Address &,
                                              Register &retReg) {
    RETURN_KEPT_REG(retReg);
    if (retReg == REG_NULL) {
        retReg = allocateAndKeep(gen, noCost);
    }
    if (retReg == REG_NULL) return false;

    emitVload(loadConstOp,
              (Address) gen.point()->addr_compat(),
              retReg, retReg, gen, noCost);
    return true;
}

bool AstActualAddrNode::generateCode_phase2(codeGen &gen,
                                            bool noCost,
                                            Address &,
                                            Register &retReg) {
    if (retReg == REG_NULL) {
        retReg = allocateAndKeep(gen, noCost);
    }
    if (retReg == REG_NULL) return false;

    emitVload(loadConstOp,
              (Address) gen.currAddr(),
              retReg, retReg,
              gen, noCost);

    return true;
}

bool AstDynamicTargetNode::generateCode_phase2(codeGen &gen,
                                            bool noCost,
                                            Address & retAddr,
                                            Register &retReg)
{
    if (gen.point()->type() != instPoint::PreCall &&
       gen.point()->type() != instPoint::FuncExit &&
       gen.point()->type() != instPoint::PreInsn)
       return false;

   InstructionAPI::Instruction::Ptr insn = gen.point()->block()->getInsn(gen.point()->block()->last());
   if (insn->getCategory() == c_ReturnInsn) {
      // if this is a return instruction our AST reads the top stack value
      if (retReg == REG_NULL) {
         retReg = allocateAndKeep(gen, noCost);
      }
      if (retReg == REG_NULL) return false;

#if defined (arch_x86)
        emitVload(loadRegRelativeOp,
                  (Address) sizeof(Address),
                  REGNUM_ESP,
                  retReg,
                  gen, noCost);
#elif defined (arch_x86_64) // KEVINTODO: untested
        emitVload(loadRegRelativeOp,
                  (Address) sizeof(Address),
                  REGNUM_RSP,
                  retReg,
                  gen, noCost);
        bpwarn("WARNING: Untested functionality for x86/64 platform");
#elif defined (arch_power) // KEVINTODO: untested
        emitVload(loadRegRelativeOp,
                  (Address) sizeof(Address),
                  REG_SP,
                  retReg,
                  gen, noCost);
#elif defined (arch_aarch64)
			//#warning "This function is not implemented yet!"
			assert(0);
#else
        assert(0);
#endif
      return true;
   }
   else {// this is a dynamic ctrl flow instruction, have
      // getDynamicCallSiteArgs generate the necessary AST
      pdvector<AstNodePtr> args;
      if (!gen.addrSpace()->getDynamicCallSiteArgs(insn, gen.point()->block()->last(), args)) {
         return false;
      }
      if (!args[0]->generateCode_phase2(gen, noCost, retAddr, retReg)) {
         return false;
      }
      return true;
   }
}

bool AstScrambleRegistersNode::generateCode_phase2(codeGen &gen,
 						  bool ,
						  Address&,
						  Register& )
{
   (void)gen; // unused
#if defined(arch_x86_64)
   for (int i = 0; i < gen.rs()->numGPRs(); i++) {
      registerSlot *reg = gen.rs()->GPRs()[i];
      if (reg->encoding() != REGNUM_RBP && reg->encoding() != REGNUM_RSP)
          gen.codeEmitter()->emitLoadConst(reg->encoding() , -1, gen);
   }
#endif
   return true;
}

#if defined(AST_PRINT)
std::string getOpString(opCode op)
{
    switch (op) {
	case plusOp: return("+");
	case minusOp: return("-");
	case timesOp: return("*");
	case divOp: return("/");
	case lessOp: return("<");
	case leOp: return("<=");
	case greaterOp: return(">");
	case geOp: return(">=");
	case eqOp: return("==");
	case neOp: return("!=");
	case loadOp: return("lda");
	case loadConstOp: return("load");
	case storeOp: return("=");
	case ifOp: return("if");
	case ifMCOp: return("ifMC");
	case whileOp: return("while") ;
	case doOp: return("while") ;
	case trampPreamble: return("preTramp");
	case branchOp: return("goto");
	case noOp: return("nop");
	case andOp: return("and");
	case orOp: return("or");
	case loadIndirOp: return("load&");
	case storeIndirOp: return("=&");
	case loadFrameRelativeOp: return("load $fp");
	case loadRegRelativeOp: return("load $reg");
        case loadFrameAddr: return("$fp");
	case storeFrameRelativeOp: return("store $fp");
	case getAddrOp: return("&");
	default: return("ERROR");
    }
}
#endif

#undef MIN
#define MIN(x,y) ((x)>(y) ? (y) : (x))
#undef MAX
#define MAX(x,y) ((x)>(y) ? (x) : (y))
#undef AVG
#define AVG(x,y) (((x)+(y))/2)

int AstOperatorNode::costHelper(enum CostStyleType costStyle) const {
    int total = 0;
    int getInsnCost(opCode t);

    if (op == ifOp) {
        // loperand is the conditional expression
        if (loperand) total += loperand->costHelper(costStyle);
        total += getInsnCost(op);
        int rcost = 0, ecost = 0;
        if (roperand) {
            rcost = roperand->costHelper(costStyle);
            if (eoperand)
                rcost += getInsnCost(branchOp);
        }
        if (eoperand)
            ecost = eoperand->costHelper(costStyle);
        if(ecost == 0) { // ie. there's only the if body
            if(costStyle      == Min)  total += 0;
            //guess half time body not executed
            else if(costStyle == Avg)  total += rcost / 2;
            else if(costStyle == Max)  total += rcost;
        } else {  // ie. there's an else block also, for the statements
            if(costStyle      == Min)  total += MIN(rcost, ecost);
            else if(costStyle == Avg)  total += AVG(rcost, ecost);
            else if(costStyle == Max)  total += MAX(rcost, ecost);
        }
    } else if (op == storeOp) {
        if (roperand) total += roperand->costHelper(costStyle);
        total += getInsnCost(op);
    } else if (op == storeIndirOp) {
        if (loperand) total += loperand->costHelper(costStyle);
        if (roperand) total += roperand->costHelper(costStyle);
        total += getInsnCost(op);
    } else if (op == trampPreamble) {
        total = getInsnCost(op);
    } else {
        if (loperand)
            total += loperand->costHelper(costStyle);
        if (roperand)
            total += roperand->costHelper(costStyle);
        total += getInsnCost(op);
    }
    return total;
}

int AstOperandNode::costHelper(enum CostStyleType costStyle) const {
    int total = 0;
    if (oType == Constant) {
        total = getInsnCost(loadConstOp);
    } else if (oType == DataIndir) {
        total = getInsnCost(loadIndirOp);
        total += operand()->costHelper(costStyle);
    } else if (oType == DataAddr) {
        total = getInsnCost(loadOp);
    } else if (oType == DataReg) {
        total = getInsnCost(loadIndirOp);
    } else if (oType == Param || oType == ParamAtCall || oType == ParamAtEntry) {
        total = getInsnCost(getParamOp);
    }
    return total;
}

int AstCallNode::costHelper(enum CostStyleType costStyle) const {
    int total = 0;
    if (func_) total += getPrimitiveCost(func_->prettyName().c_str());
    else total += getPrimitiveCost(func_name_);

    for (unsigned u = 0; u < args_.size(); u++)
        if (args_[u]) total += args_[u]->costHelper(costStyle);
    return total;
}


int AstSequenceNode::costHelper(enum CostStyleType costStyle) const {
    int total = 0;
    for (unsigned i = 0; i < sequence_.size(); i++) {
        total += sequence_[i]->costHelper(costStyle);
    }

    return total;
}

int AstVariableNode::costHelper(enum CostStyleType /*costStyle*/) const{
    int total = 0;
    return total;
}

#if defined(AST_PRINT)
void AstNode::print() const {
  if (this) {
#if defined(ASTDEBUG)
    bpfatal("{%d}", referenceCount) ;
#endif
    if (type == operandNode) {
      if (oType == Constant) {
	fprintf(stderr,"%d", (int)(Address) oValue);
      } else if (oType == ConstantString) {
        fprintf(stderr," %s", (char *)oValue);
      } else if (oType == DataIndir) {
	fprintf(stderr," @[");
        loperand->print();
	fprintf(stderr,"]");
      } else if (oType == DataReg) {
	fprintf(stderr," reg%d ",(int)(Address)oValue);
        loperand->print();
      } else if (oType == Param || oType == ParamAtCall || oType == ParamAtEntry) {
	fprintf(stderr," param[%d]", (int)(Address) oValue);
      } else if (oType == ReturnVal) {
	fprintf(stderr,"retVal");
      } else if (oType == ReturnAddr) {
	fprintf(stderr, "retAddr");
      } else if (oType == DataAddr)  {
	if(!oVar)
	{
	  fprintf(stderr," [0x%lx]", (long) oValue);
	}
	else
	{
	  fprintf(stderr," [%s]", oVar->symTabName().c_str());
	}

      } else if (oType == FrameAddr)  {
	fprintf(stderr," [$fp + %d]", (int)(Address) oValue);
      } else if (oType == RegOffset)  {
	fprintf(stderr," [$%d + %d]", (int)(Address) loperand->getOValue(), (int)(Address) oValue);
      } else if (oType == EffectiveAddr)  {
	fprintf(stderr," <<effective address>>");
      } else if (oType == BytesAccessed)  {
	fprintf(stderr," <<bytes accessed>>");
      } else {
	fprintf(stderr," <Unknown Operand>");
      }
    } else if (type == opCodeNode_t) {
      cerr << "(" << getOpString(op);
      if (loperand) loperand->print();
      if (roperand) roperand->print();
      if (eoperand) eoperand->print();
      fprintf(stderr,")\n");
    } else if (type == callNode) {
      cerr << "(" << callee;
      for (unsigned u = 0; u < operands.size(); u++)
         operands[u]->print();
      fprintf(stderr,")\n");
    } else if (type == sequenceNode_t) {
       if (loperand) loperand->print();
       fprintf(stderr,",");
       if (roperand) roperand->print();
       fprintf(stderr,"\n");
    }
  }
}
#endif

BPatch_type *AstNode::checkType(BPatch_function*) {
    return BPatch::bpatch->type_Untyped;
}

BPatch_type *AstOperatorNode::checkType(BPatch_function* func) {
    BPatch_type *ret = NULL;
    BPatch_type *lType = NULL, *rType = NULL, *eType = NULL;
    bool errorFlag = false;

    assert(BPatch::bpatch != NULL);	/* We'll use this later. */

    if ((loperand || roperand) && getType()) {
	// something has already set the type for us.
	// this is likely an expression for array access
       ret = const_cast<BPatch_type *>(getType());
       return ret;
    }

    if (loperand) lType = loperand->checkType(func);

    if (roperand) rType = roperand->checkType(func);

    if (eoperand) eType = eoperand->checkType(func);
    (void)eType; // unused...

    if (lType == BPatch::bpatch->type_Error ||
        rType == BPatch::bpatch->type_Error)
       errorFlag = true;

    switch (op) {
    case ifOp:
    case whileOp:
        // XXX No checking for now.  Should check that loperand
        // is boolean.
        ret = BPatch::bpatch->type_Untyped;
        break;
    case noOp:
        ret = BPatch::bpatch->type_Untyped;
        break;
    case funcJumpOp:
        ret = BPatch::bpatch->type_Untyped;
        break;
    case getAddrOp:
        // Should set type to the infered type not just void *
        //  - jkh 7/99
        ret = BPatch::bpatch->stdTypes->findType("void *");
        assert(ret != NULL);
        break;
    default:
        // XXX The following line must change to decide based on the
        // types and operation involved what the return type of the
        // expression will be.
        ret = lType;
        if (lType != NULL && rType != NULL) {
            if (!lType->isCompatible(rType)) {
                fprintf(stderr, "WARNING: LHS type %s not compatible with RHS type %s\n",
                        lType->getName(), rType->getName());
                errorFlag = true;
            }
        }
        break;
    }
    assert (ret != NULL);

    if (errorFlag && doTypeCheck) {
       ret = BPatch::bpatch->type_Error;
    } else if (errorFlag) {
       ret = BPatch::bpatch->type_Untyped;
    }

#if defined(ASTDEBUG)
    // it would be useful to have some indication of what the type applied to
    // (currently it appears to be copious amounts of contextless junk)
    if (ret) {
       logLine(" type is ");
       if (ret->getName()){
          logLine(ret->getName());
       } else {
          logLine(" <NULL Name String>");
          logLine("\n");
       }
    }
#endif

    // remember what type we are
    setType(ret);

    return ret;
}

BPatch_type *AstOperandNode::checkType(BPatch_function* func)
{
    BPatch_type *ret = NULL;
    BPatch_type *type = NULL;
    bool errorFlag = false;

    assert(BPatch::bpatch != NULL);	/* We'll use this later. */

    if (operand_ && getType()) {
       // something has already set the type for us.
       // this is likely an expression for array access
       ret = const_cast<BPatch_type *>(getType());
       return ret;
    }

    if (operand_) type = operand_->checkType(func);

    if (type == BPatch::bpatch->type_Error)
       errorFlag = true;

    if (oType == DataIndir) {
        // XXX Should really be pointer to lType -- jkh 7/23/99
        ret = BPatch::bpatch->type_Untyped;
    }
    else if ((oType == Param) || (oType == ParamAtCall) ||
             (oType == ParamAtEntry) || (oType == ReturnVal)
             || (oType == ReturnAddr)) {
      if(func)
      {
	switch(oType)
	{
	case ReturnVal:
	  {
	    ret = func->getReturnType();
	    if(!ret || (ret->isCompatible(BPatch::bpatch->builtInTypes->findBuiltInType("void")))) {
		  if(ret) {
		      errorFlag = true;
		  }
	      ret = BPatch::bpatch->type_Untyped;
	    }
	    break;
	  }
	default:
	  ret = BPatch::bpatch->type_Untyped;
	}

      }
      else
      {
	// If we don't have a function context, then ignore types
        ret = BPatch::bpatch->type_Untyped;
      }
    }
    else if (oType == origRegister) {
        ret = BPatch::bpatch->type_Untyped;
    }
    else {
        ret = const_cast<BPatch_type *>(getType());
    }
    assert(ret != NULL);

    if (errorFlag && doTypeCheck) {
       ret = BPatch::bpatch->type_Error;
    } else if (errorFlag) {
       ret = BPatch::bpatch->type_Untyped;
    }

#if defined(ASTDEBUG)
    // it would be useful to have some indication of what the type applied to
    // (currently it appears to be copious amounts of contextless junk)
    if (ret) {
	logLine(" type is ");
	if (ret->getName())
	     logLine(ret->getName());
	else
	     logLine(" <NULL Name String>");
	logLine("\n");
    }
#endif

    // remember what type we are
    setType(ret);

    return ret;

}


BPatch_type *AstCallNode::checkType(BPatch_function* func) {
    BPatch_type *ret = NULL;
    bool errorFlag = false;

    assert(BPatch::bpatch != NULL);	/* We'll use this later. */

    unsigned i;
    for (i = 0; i < args_.size(); i++) {
        BPatch_type *operandType = args_[i]->checkType(func);
        /* XXX Check operands for compatibility */
        if (operandType == BPatch::bpatch->type_Error) {
            errorFlag = true;
        }
    }
    /* XXX Should set to return type of function. */
    ret = BPatch::bpatch->type_Untyped;

    assert(ret != NULL);

    if (errorFlag && doTypeCheck) {
       ret = BPatch::bpatch->type_Error;
    } else if (errorFlag) {
       ret = BPatch::bpatch->type_Untyped;
    }

#if defined(ASTDEBUG)
    // it would be useful to have some indication of what the type applied to
    // (currently it appears to be copious amounts of contextless junk)
    if (ret) {
	logLine(" type is ");
	if (ret->getName())
	     logLine(ret->getName());
	else
	     logLine(" <NULL Name String>");
	logLine("\n");
    }
#endif

    // remember what type we are
    setType(ret);

    return ret;
}

BPatch_type *AstSequenceNode::checkType(BPatch_function* func) {
    BPatch_type *ret = NULL;
    BPatch_type *sType = NULL;
    bool errorFlag = false;

    assert(BPatch::bpatch != NULL);	/* We'll use this later. */

    if (getType()) {
	// something has already set the type for us.
	// this is likely an expression for array access
	ret = const_cast<BPatch_type *>(getType());
	return ret;
    }

    for (unsigned i = 0; i < sequence_.size(); i++) {
        sType = sequence_[i]->checkType(func);
        if (sType == BPatch::bpatch->type_Error)
            errorFlag = true;
    }

    ret = sType;

    assert(ret != NULL);

    if (errorFlag && doTypeCheck) {
	ret = BPatch::bpatch->type_Error;
    } else if (errorFlag) {
	ret = BPatch::bpatch->type_Untyped;
    }

#if defined(ASTDEBUG)
    // it would be useful to have some indication of what the type applied to
    // (currently it appears to be copious amounts of contextless junk)
    if (ret) {
	logLine(" type is ");
	if (ret->getName())
	     logLine(ret->getName());
	else
	     logLine(" <NULL Name String>");
	logLine("\n");
    }
#endif

    // remember what type we are
    setType(ret);

    return ret;
}

bool AstNode::accessesParam() {
#if 0
    fprintf(stderr, "Undefined call to getChildren for type: ");
    if (dynamic_cast<AstNullNode *>(this)) fprintf(stderr, "nullNode\n");
    else if (dynamic_cast<AstOperatorNode *>(this)) fprintf(stderr, "operatorNode\n");
    else if (dynamic_cast<AstOperandNode *>(this)) fprintf(stderr, "operandNode\n");
    else if (dynamic_cast<AstCallNode *>(this)) fprintf(stderr, "callNode\n");
    else if (dynamic_cast<AstSequenceNode *>(this)) fprintf(stderr, "seqNode\n");
    else if (dynamic_cast<AstVariableNode *>(this)) fprintf(stderr, "varNode\n");
    else if (dynamic_cast<AstInsnNode *>(this)) fprintf(stderr, "insnNode\n");
    else if (dynamic_cast<AstMiniTrampNode *>(this)) fprintf(stderr, "miniTrampNode\n");
    else if (dynamic_cast<AstMemoryNode *>(this)) fprintf(stderr, "memoryNode\n");
    else fprintf(stderr, "unknownNode\n");
#endif
    return false;
}


// This is not the most efficient way to traverse a DAG
bool AstOperatorNode::accessesParam()
{
    bool ret = false;
    if (loperand)
        ret |= loperand->accessesParam();
    if (roperand)
        ret |= roperand->accessesParam();
    if (eoperand)
        ret |= eoperand->accessesParam();
    return ret;
}


bool AstCallNode::accessesParam() {
    for (unsigned i = 0; i < args_.size(); i++) {
        if (args_[i]->accessesParam())
            return true;
    }
    return false;
}

bool AstSequenceNode::accessesParam() {
    for (unsigned i = 0; i < sequence_.size(); i++) {
        if (sequence_[i]->accessesParam())
            return true;
    }
    return false;
}

bool AstVariableNode::accessesParam() {
    return ast_wrappers_[index]->accessesParam();
}

// Our children may have incorrect useCounts (most likely they
// assume that we will not bother them again, which is wrong)
void AstNode::fixChildrenCounts()
{
    pdvector<AstNodePtr> children;
    getChildren(children);
    for (unsigned i=0; i<children.size(); i++) {
		children[i]->setUseCount();
    }
}


// Check if the node can be kept at all. Some nodes (e.g., storeOp)
// can not be cached. In fact, there are fewer nodes that can be cached.
bool AstOperatorNode::canBeKept() const {
    switch (op) {
    case plusOp:
    case minusOp:
    case timesOp:
    case divOp:
    case neOp:
    case noOp:
    case orOp:
    case andOp:
		break;
    default:
        return false;
    }

    // The switch statement is a little odd, but hey.
    if (loperand && !loperand->canBeKept()) return false;
    if (roperand && !roperand->canBeKept()) return false;
    if (eoperand && !eoperand->canBeKept()) return false;

    return true;
}

bool AstOperandNode::canBeKept() const {

    switch (oType) {
    case DataReg:
    case DataIndir:
    case RegOffset:
    case origRegister:
    case DataAddr:
    case variableValue:
        return false;
    default:
		break;
    }
    if (operand_ && !operand_->canBeKept()) return false;
    return true;
}

bool AstCallNode::canBeKept() const {
    if (constFunc_) {
        for (unsigned i = 0; i < args_.size(); i++) {
            if (!args_[i]->canBeKept()) {
                fprintf(stderr, "AST %p: labelled const func but argument %d cannot be kept!\n",
                        this, i);
                return false;
            }
        }
        return true;
    }
    return false;

}

bool AstSequenceNode::canBeKept() const {
	// Theoretically we could keep the entire thing, but... not sure
	// that's a terrific idea. For now, don't keep a sequence node around.
    return false;
}

bool AstVariableNode::canBeKept() const {
    return ast_wrappers_[index]->canBeKept();
}

bool AstMiniTrampNode::canBeKept() const {
	// Well... depends on the actual AST, doesn't it.
	assert(ast_);

	return ast_->canBeKept();
}

bool AstMemoryNode::canBeKept() const {
	// Despite our memory loads, we can be kept;
	// we're loading off process state, which is defined
	// to be invariant during the instrumentation phase.
	return true;
}

// Occasionally, we do not call .generateCode_phase2 for the referenced node,
// but generate code by hand. This routine decrements its use count properly
void AstNode::decUseCount(codeGen &gen)
{
    if (useCount == 0) return;

    useCount--;

    if (useCount == 0) {
        gen.tracker()->removeKeptRegister(gen, this);
    }
}

// Return all children of this node ([lre]operand, ..., operands[])

void AstNode::getChildren(pdvector<AstNodePtr > &) {
#if 0
    fprintf(stderr, "Undefined call to getChildren for type: ");
    if (dynamic_cast<AstNullNode *>(this)) fprintf(stderr, "nullNode\n");
    else if (dynamic_cast<AstOperatorNode *>(this)) fprintf(stderr, "operatorNode\n");
    else if (dynamic_cast<AstOperandNode *>(this)) fprintf(stderr, "operandNode\n");
    else if (dynamic_cast<AstCallNode *>(this)) fprintf(stderr, "callNode\n");
    else if (dynamic_cast<AstSequenceNode *>(this)) fprintf(stderr, "seqNode\n");
    else if (dynamic_cast<AstInsnNode *>(this)) fprintf(stderr, "insnNode\n");
    else if (dynamic_cast<AstMiniTrampNode *>(this)) fprintf(stderr, "miniTrampNode\n");
    else if (dynamic_cast<AstMemoryNode *>(this)) fprintf(stderr, "memoryNode\n");
    else fprintf(stderr, "unknownNode\n");
#endif
}

void AstNode::setChildren(pdvector<AstNodePtr > &) {
#if 0
    fprintf(stderr, "Undefined call to setChildren for type: ");
    if (dynamic_cast<AstNullNode *>(this)) fprintf(stderr, "nullNode\n");
    else if (dynamic_cast<AstOperatorNode *>(this)) fprintf(stderr, "operatorNode\n");
    else if (dynamic_cast<AstOperandNode *>(this)) fprintf(stderr, "operandNode\n");
    else if (dynamic_cast<AstCallNode *>(this)) fprintf(stderr, "callNode\n");
    else if (dynamic_cast<AstSequenceNode *>(this)) fprintf(stderr, "seqNode\n");
    else if (dynamic_cast<AstInsnNode *>(this)) fprintf(stderr, "insnNode\n");
    else if (dynamic_cast<AstMiniTrampNode *>(this)) fprintf(stderr, "miniTrampNode\n");
    else if (dynamic_cast<AstMemoryNode *>(this)) fprintf(stderr, "memoryNode\n");
    else fprintf(stderr, "unknownNode\n");
#endif
}

void AstOperatorNode::getChildren(pdvector<AstNodePtr > &children) {
    if (loperand) children.push_back(loperand);
    if (roperand) children.push_back(roperand);
    if (eoperand) children.push_back(eoperand);
}

void AstOperatorNode::setChildren(pdvector<AstNodePtr > &children){
   int count = (loperand ? 1 : 0) + (roperand ? 1 : 0) + (eoperand ? 1 : 0);
   if ((int)children.size() == count){
      //memory management?
      if (loperand) loperand = children[0];
      if (roperand) roperand = children[1];
      if (eoperand) eoperand = children[2];
   }else{
      fprintf(stderr, "OPERATOR setChildren given bad arguments. Wanted:%d , given:%d\n", count, (int)children.size());
   }
}

AstNodePtr AstOperatorNode::deepCopy(){
   AstNodePtr copy = operatorNode(op, (loperand ? loperand->deepCopy() : loperand),
                                  (roperand ? roperand->deepCopy() : roperand),
                                  (eoperand ? eoperand->deepCopy() : eoperand));
   copy->setType(bptype);
   copy->setTypeChecking(doTypeCheck);

   copy->setLineNum(getLineNum());
   copy->setColumnNum(getColumnNum());
   copy->setSnippetName(snippetName);

/* TODO: Impliment this copy.
   copy->columnInfoSet = columnInfoSet
   copy->lineInfoSet = lineInfoSet;
*/
   return copy;
}

void AstOperandNode::getChildren(pdvector<AstNodePtr > &children) {
    if (operand_) children.push_back(operand_);
}

void AstOperandNode::setChildren(pdvector<AstNodePtr > &children){
   if (children.size() == 1){
      //memory management?
      operand_ = children[0];
   }else{
      fprintf(stderr, "OPERAND setChildren given bad arguments. Wanted:%d , given:%d\n", 1,  (int)children.size());
   }
}

AstNodePtr AstOperandNode::deepCopy(){
   AstOperandNode * copy = new AstOperandNode();
   copy->oType = oType;
   copy->oValue = oValue; //this might need to be copied deeper
   copy->oVar = oVar;
   if(operand_) copy->operand_ = operand_->deepCopy();

   copy->setType(bptype);
   copy->setTypeChecking(doTypeCheck);

   copy->setLineNum(getLineNum());
   copy->lineInfoSet = lineInfoSet;
   copy->setColumnNum(getColumnNum());
   copy->columnInfoSet = columnInfoSet;
   copy->setSnippetName(getSnippetName());
   return AstNodePtr(copy);
}

void AstCallNode::getChildren(pdvector<AstNodePtr > &children) {
    for (unsigned i = 0; i < args_.size(); i++)
        children.push_back(args_[i]);
}

void AstCallNode::setChildren(pdvector<AstNodePtr > &children){
   if (children.size() == args_.size()){
      //memory management?
      for (unsigned i = 0; i < args_.size(); i++){
         AstNodePtr * newNode = new AstNodePtr(children[i]);
         args_.push_back(*newNode);
         args_.erase(args_.begin() + i + 1);
      }
   }else{
      fprintf(stderr, "CALL setChildren given bad arguments. Wanted:%d , given:%d\n",  (int)args_.size(),  (int)children.size());
   }
}

AstNodePtr AstCallNode::deepCopy(){
   pdvector<AstNodePtr> empty_args;

   AstCallNode * copy;

   if(func_name_.empty()){
      copy = new AstCallNode();
   }else{
      copy = new AstCallNode(func_name_, empty_args);
   }
//   copy->func_name_ = func_name_;
   copy->func_addr_ = func_addr_;
   copy->func_ = func_;

   for(unsigned int i = 0; i < args_.size(); ++i){
      copy->args_.push_back(args_[i]->deepCopy());
   }

   copy->callReplace_ = callReplace_;
   copy->constFunc_ = constFunc_;

   copy->setType(bptype);
   copy->setTypeChecking(doTypeCheck);

   copy->setLineNum(getLineNum());
   copy->lineInfoSet = lineInfoSet;
   copy->setColumnNum(getColumnNum());
   copy->columnInfoSet = columnInfoSet;
   copy->setSnippetName(getSnippetName());
   copy->snippetNameSet = snippetNameSet;

   return AstNodePtr(copy);
}

void AstSequenceNode::getChildren(pdvector<AstNodePtr > &children) {
    for (unsigned i = 0; i < sequence_.size(); i++)
        children.push_back(sequence_[i]);
}

void AstSequenceNode::setChildren(pdvector<AstNodePtr > &children){
   if (children.size() == sequence_.size()){
      //memory management?
      for (unsigned i = 0; i < sequence_.size(); i++){
         AstNodePtr * newNode = new AstNodePtr(children[i]);
         sequence_.push_back(*newNode);
         sequence_.erase(sequence_.begin() + i + 1);
      }
   }else{
      fprintf(stderr, "SEQ setChildren given bad arguments. Wanted:%d , given:%d\n", (int)sequence_.size(),  (int)children.size());
   }
}

AstNodePtr AstSequenceNode::deepCopy(){
   AstSequenceNode * copy = new AstSequenceNode();
   for(unsigned int i = 0; i < sequence_.size(); ++i){
      copy->sequence_.push_back(sequence_[i]->deepCopy());
   }

   copy->setType(bptype);
   copy->setTypeChecking(doTypeCheck);

   copy->setLineNum(getLineNum());
   copy->lineInfoSet = lineInfoSet;
   copy->setColumnNum(getColumnNum());
   copy->columnInfoSet = columnInfoSet;
   copy->setSnippetName(getSnippetName());
   copy->snippetNameSet = snippetNameSet;

   return AstNodePtr(copy);
}

void AstVariableNode::getChildren(pdvector<AstNodePtr > &children) {
    ast_wrappers_[index]->getChildren(children);
}

void AstVariableNode::setChildren(pdvector<AstNodePtr > &children){
   ast_wrappers_[index]->setChildren(children);
}

AstNodePtr AstVariableNode::deepCopy(){
   AstVariableNode * copy = new AstVariableNode();
   copy->index = index;
   copy->ranges_ = ranges_; //i'm not sure about this one. (it's a vector)
   for(unsigned int i = 0; i < ast_wrappers_.size(); ++i){
      copy->ast_wrappers_.push_back(ast_wrappers_[i]->deepCopy());
   }

   copy->setType(bptype);
   copy->setTypeChecking(doTypeCheck);

   copy->setLineNum(getLineNum());
   copy->lineInfoSet = lineInfoSet;
   copy->setColumnNum(getColumnNum());
   copy->columnInfoSet = columnInfoSet;
   copy->setSnippetName(getSnippetName());
   copy->snippetNameSet = snippetNameSet;

   return AstNodePtr(copy);
}

void AstMiniTrampNode::getChildren(pdvector<AstNodePtr > &children) {
    children.push_back(ast_);
}

void AstMiniTrampNode::setChildren(pdvector<AstNodePtr > &children){
   if (children.size() == 1){
      //memory management?
      ast_ = children[0];
   }else{
 fprintf(stderr, "MINITRAMP setChildren given bad arguments. Wanted:%d , given:%d\n", 1,  (int)children.size());
   }
}

AstNodePtr AstMiniTrampNode::deepCopy(){
   AstMiniTrampNode * copy = new AstMiniTrampNode();
   copy->inline_ = inline_;
   copy->ast_ = ast_->deepCopy();

   copy->setType(bptype);
   copy->setTypeChecking(doTypeCheck);

   copy->setLineNum(getLineNum());
   copy->lineInfoSet = lineInfoSet;
   copy->setColumnNum(getColumnNum());
   copy->columnInfoSet = columnInfoSet;
   copy->setSnippetName(getSnippetName());
   copy->snippetNameSet = snippetNameSet;

   return AstNodePtr(copy);
}


void AstOperatorNode::setVariableAST(codeGen &g) {
    if(loperand) loperand->setVariableAST(g);
    if(roperand) roperand->setVariableAST(g);
    if(eoperand) eoperand->setVariableAST(g);
}

void AstOperandNode::setVariableAST(codeGen &g){
    if(operand_) operand_->setVariableAST(g);
}

void AstCallNode::setVariableAST(codeGen &g){
    for (unsigned i = 0; i < args_.size(); i++)
        args_[i]->setVariableAST(g);
}

void AstSequenceNode::setVariableAST(codeGen &g) {
    for (unsigned i = 0; i < sequence_.size(); i++)
        sequence_[i]->setVariableAST(g);
}

void AstVariableNode::setVariableAST(codeGen &gen){
    //fprintf(stderr, "Generating code for variable in function %s with start address 0x%lx at address 0x%lx\n",gen.func()->prettyName().c_str(), gen.func()->getAddress(),gen.point()->addr());
    if(!ranges_)
        return;
    if(!gen.point())    //oneTimeCode. Set the AST at the beginning of the function??
    {
        index = 0;
        return;
    }
    Address addr = gen.point()->addr_compat();     //Offset of inst point from function base address
    bool found = false;
    for(unsigned i=0; i< ranges_->size();i++){
       if((*ranges_)[i].first<=addr && addr<=(*ranges_)[i].second) {
          index = i;
          found = true;
       }
    }
    if (!found) {
       cerr << "Error: unable to find AST representing variable at " << hex << addr << dec << endl;
       cerr << "Pointer " << hex << this << dec << endl;
       cerr << "Options are: " << endl;
       for(unsigned i=0; i< ranges_->size();i++){
          cerr << "\t" << hex << (*ranges_)[i].first << "-" << (*ranges_)[i].second << dec << endl;
       }
    }
    assert(found);
}

void AstInsnBranchNode::setVariableAST(codeGen &g){
    if(target_) target_->setVariableAST(g);
}

void AstInsnMemoryNode::setVariableAST(codeGen &g){
    if(load_) load_->setVariableAST(g);
    if(store_) store_->setVariableAST(g);
}

void AstMiniTrampNode::setVariableAST(codeGen &g){
    if(ast_) ast_->setVariableAST(g);
}

bool AstCallNode::containsFuncCall() const {
   return true;
}



bool AstOperatorNode::containsFuncCall() const {
	if (loperand && loperand->containsFuncCall()) return true;
	if (roperand && roperand->containsFuncCall()) return true;
	if (eoperand && eoperand->containsFuncCall()) return true;
	return false;
}

bool AstOperandNode::containsFuncCall() const {
	if (operand_ && operand_->containsFuncCall()) return true;
	return false;
}

bool AstMiniTrampNode::containsFuncCall() const {
	if (ast_ && ast_->containsFuncCall()) return true;
	return false;
}

bool AstSequenceNode::containsFuncCall() const {
	for (unsigned i = 0; i < sequence_.size(); i++) {
		if (sequence_[i]->containsFuncCall()) return true;
	}
	return false;
}

bool AstVariableNode::containsFuncCall() const
{
    return ast_wrappers_[index]->containsFuncCall();
}

bool AstInsnMemoryNode::containsFuncCall() const {
    if (load_ && load_->containsFuncCall()) return true;
    if (store_ && store_->containsFuncCall()) return true;
    return false;
}

bool AstNullNode::containsFuncCall() const
{
   return false;
}

bool AstStackInsertNode::containsFuncCall() const
{
    return false;
}

bool AstStackRemoveNode::containsFuncCall() const
{
    return false;
}

bool AstStackGenericNode::containsFuncCall() const
{
    return false;
}

bool AstLabelNode::containsFuncCall() const
{
   return false;
}

bool AstMemoryNode::containsFuncCall() const
{
   return false;
}

bool AstInsnNode::containsFuncCall() const
{
   return false;
}

bool AstOriginalAddrNode::containsFuncCall() const
{
   return false;
}

bool AstActualAddrNode::containsFuncCall() const
{
   return false;
}

bool AstDynamicTargetNode::containsFuncCall() const
{
   return false;
}
bool AstScrambleRegistersNode::containsFuncCall() const
{
   return false;
}

bool AstCallNode::usesAppRegister() const {
   for (unsigned i=0; i<args_.size(); i++) {
      if (args_[i] && args_[i]->usesAppRegister()) return true;
   }
   return false;
}

bool AstOperatorNode::usesAppRegister() const {
	if (loperand && loperand->usesAppRegister()) return true;
	if (roperand && roperand->usesAppRegister()) return true;
	if (eoperand && eoperand->usesAppRegister()) return true;
	return false;
}

bool AstOperandNode::usesAppRegister() const {
   if (oType == AstNode::FrameAddr ||
       oType == AstNode::RegOffset ||
       oType == AstNode::origRegister ||
       oType == AstNode::Param ||
       oType == AstNode::ParamAtEntry ||
       oType == AstNode::ParamAtCall ||
       oType == AstNode::ReturnVal)
   {
      return true;
   }

   if (operand_ && operand_->usesAppRegister()) return true;
   return false;
}

bool AstMiniTrampNode::usesAppRegister() const {
	if (ast_ && ast_->usesAppRegister()) return true;
	return false;
}

bool AstSequenceNode::usesAppRegister() const {
	for (unsigned i = 0; i < sequence_.size(); i++) {
		if (sequence_[i]->usesAppRegister()) return true;
	}
	return false;
}

bool AstVariableNode::usesAppRegister() const
{
    return ast_wrappers_[index]->usesAppRegister();
}

bool AstInsnMemoryNode::usesAppRegister() const {
    if (load_ && load_->usesAppRegister()) return true;
    if (store_ && store_->usesAppRegister()) return true;
    return false;
}

bool AstNullNode::usesAppRegister() const
{
   return false;
}

bool AstStackInsertNode::usesAppRegister() const
{
    return false;
}

bool AstStackRemoveNode::usesAppRegister() const
{
    return false;
}

bool AstStackGenericNode::usesAppRegister() const
{
    return false;
}

bool AstLabelNode::usesAppRegister() const
{
   return false;
}

bool AstDynamicTargetNode::usesAppRegister() const
{
   return false;
}

bool AstActualAddrNode::usesAppRegister() const
{
   return false;
}

bool AstOriginalAddrNode::usesAppRegister() const
{
   return false;
}

bool AstMemoryNode::usesAppRegister() const
{
   return true;
}

bool AstInsnNode::usesAppRegister() const
{
   return true;
}
bool AstScrambleRegistersNode::usesAppRegister() const
{
   return true;
}

void regTracker_t::addKeptRegister(codeGen &gen, AstNode *n, Register reg) {
	assert(n);
	if (tracker.find(n) != tracker.end()) {
		assert(tracker[n].keptRegister == reg);
		return;
	}
	commonExpressionTracker t;
	t.keptRegister = reg;
	t.keptLevel = condLevel;
	tracker[n] = t;
	gen.rs()->markKeptRegister(reg);
}

void regTracker_t::removeKeptRegister(codeGen &gen, AstNode *n) {
   auto iter = tracker.find(n);
   if (iter == tracker.end()) return;

   gen.rs()->unKeepRegister(iter->second.keptRegister);
   tracker.erase(iter);
}

Register regTracker_t::hasKeptRegister(AstNode *n) {
   auto iter = tracker.find(n);
   if (iter == tracker.end())
      return REG_NULL;
   else return iter->second.keptRegister;
}

// Find if the given register is "owned" by an AST node,
// and if so nuke it.

bool regTracker_t::stealKeptRegister(Register r) {
	ast_printf("STEALING kept register %d for someone else\n", r);
        for (auto iter = tracker.begin(); iter != tracker.end(); ++iter) {
           if (iter->second.keptRegister == r) {
              tracker.erase(iter);
              return true;
           }
        }
	fprintf(stderr, "Odd - couldn't find kept register %d\n", r);
	return true;
}

void regTracker_t::reset() {
	condLevel = 0;
	tracker.clear();
}

void regTracker_t::increaseConditionalLevel() {
	condLevel++;
	ast_printf("Entering conditional branch, level now %d\n", condLevel);
}

void regTracker_t::decreaseAndClean(codeGen &) {

    assert(condLevel > 0);

    ast_printf("Exiting from conditional branch, level currently %d\n", condLevel);

    std::vector<AstNode *> delete_list;

    for (auto iter = tracker.begin(); iter != tracker.end();) {
       if (iter->second.keptLevel == condLevel) {
          iter = tracker.erase(iter);
       }
       else {
          ++iter;
       }
    }

    condLevel--;
}

unsigned regTracker_t::astHash(AstNode* const &ast) {
	return addrHash4((Address) ast);
}

void regTracker_t::debugPrint() {
    if (!dyn_debug_ast) return;

    fprintf(stderr, "==== Begin debug dump of register tracker ====\n");

    fprintf(stderr, "Condition level: %d\n", condLevel);

    for (auto iter = tracker.begin(); iter != tracker.end(); ++iter) {
       fprintf(stderr, "AstNode %p: register %d, condition level %d\n",
               iter->first, iter->second.keptRegister, iter->second.keptLevel);
    }
    fprintf(stderr, "==== End debug dump of register tracker ====\n");
}

unsigned AstNode::getTreeSize() {
	pdvector<AstNodePtr > children;
	getChildren(children);

	unsigned size = 1; // Us
	for (unsigned i = 0; i < children.size(); i++)
		size += children[i]->getTreeSize();
	return size;

}

int_variable* AstOperandNode::lookUpVar(AddressSpace* as)
{
  mapped_module *mod = as->findModule(oVar->pdmod()->fileName());
  if(mod && (oVar->pdmod() == mod->pmod()))
  {
    int_variable* tmp = mod->obj()->findVariable(const_cast<image_variable*>(oVar));
    return tmp;
  }
  return NULL;
}

void AstOperandNode::emitVariableLoad(opCode op, Register src2, Register dest, codeGen& gen,
				      bool noCost, registerSpace* rs,
				      int size, const instPoint* point, AddressSpace* as)
{
  int_variable* var = lookUpVar(as);
  if(var && !as->needsPIC(var))
  {
    emitVload(op, var->getAddress(), src2, dest, gen, noCost, rs, size, point, as);
  }
  else
  {
    gen.codeEmitter()->emitLoadShared(op, dest, oVar, (var!=NULL),size, gen, 0);
  }
}

void AstOperandNode::emitVariableStore(opCode op, Register src1, Register src2, codeGen& gen,
				      bool noCost, registerSpace* rs,
				      int size, const instPoint* point, AddressSpace* as)
{
  int_variable* var = lookUpVar(as);
  if (var && !as->needsPIC(var))
  {
    emitVstore(op, src1, src2, var->getAddress(), gen, noCost, rs, size, point, as);
  }
  else
  {
    gen.codeEmitter()->emitStoreShared(src1, oVar, (var!=NULL), size, gen);
  }
}

bool AstNode::decRefCount()
{
   referenceCount--;
   //return referenceCount <= 0;
   return true;
}

bool AstNode::generate(Point *point, Buffer &buffer) {
   // For now, be really inefficient. Yay!
   codeGen gen(1024);
   instPoint *ip = IPCONV(point);

   gen.setPoint(ip);
   gen.setRegisterSpace(registerSpace::actualRegSpace(ip));
   gen.setAddrSpace(ip->proc());
   if (!generateCode(gen, false)) return false;

   unsigned char *start_ptr = (unsigned char *)gen.start_ptr();
   unsigned char *cur_ptr = (unsigned char *)gen.cur_ptr();
   buffer.copy(start_ptr, cur_ptr);

   return true;
}

bool AstSnippetNode::generateCode_phase2(codeGen &gen,
                                         bool,
                                         Address &,
                                         Register &) {
   Buffer buf(gen.currAddr(), 1024);
   if (!snip_->generate(gen.point(), buf)) return false;
   gen.copy(buf.start_ptr(), buf.size());
   return true;
}

std::string AstNode::format(std::string indent) {
   std::stringstream ret;
   ret << indent << "Default/" << hex << this << dec << "()" << endl;
   return ret.str();
}

std::string AstNullNode::format(std::string indent) {
   std::stringstream ret;
   ret << indent << "Null/" << hex << this << dec << "()" << endl;
   return ret.str();
}

std::string AstStackInsertNode::format(std::string indent) {
    std::stringstream ret;
    ret << indent << "StackInsert/" << hex << this;
    ret << "(size " << size << ")";
    if (type == CANARY_AST) ret << " (is canary)";
    ret << endl;
    return ret.str();
}

std::string AstStackRemoveNode::format(std::string indent) {
    std::stringstream ret;
    ret << indent << "StackRemove/" << hex << this;
    ret << "(size " << size << ")";
    if (type == CANARY_AST) ret << "(is canary)";
    ret << endl;
    return ret.str();
}

std::string AstStackGenericNode::format(std::string indent) {
    std::stringstream ret;
    ret << indent << "StackGeneric/" << hex << this;
    ret << endl;
    return ret.str();
}

std::string AstOperatorNode::format(std::string indent) {
   std::stringstream ret;
   ret << indent << "Op/" << hex << this << dec << "(" << convert(op) << ")" << endl;
   if (loperand) ret << indent << loperand->format(indent + "  ");
   if (roperand) ret << indent << roperand->format(indent + "  ");
   if (eoperand) ret << indent << eoperand->format(indent + "  ");

   return ret.str();
}

std::string AstOperandNode::format(std::string indent) {
   std::stringstream ret;
   ret << indent << "Oper/" << hex << this << dec << "(" << convert(oType) << "/" << oValue << ")" << endl;
   if (operand_) ret << indent << operand_->format(indent + "  ");

   return ret.str();
}


std::string AstCallNode::format(std::string indent) {
   std::stringstream ret;
   ret << indent << "Call/" << hex << this << dec;
   if (func_) ret << "(" << func_->name() << ")";
   else ret << "(" << func_name_ << ")";
   ret << endl;
   indent += "  ";
   for (unsigned i = 0; i < args_.size(); ++i) {
      ret << indent << args_[i]->format(indent + "  ");
   }

   return ret.str();
}

std::string AstSequenceNode::format(std::string indent) {
   std::stringstream ret;
   ret << indent << "Seq/" << hex << this << dec << "()" << endl;
   for (unsigned i = 0; i < sequence_.size(); ++i) {
      ret << indent << sequence_[i]->format(indent + "  ");
   }
   return ret.str();
}


std::string AstVariableNode::format(std::string indent) {
   std::stringstream ret;
   ret << indent << "Var/" << hex << this << dec << "(" << ast_wrappers_.size() << ")" << endl;
   for (unsigned i = 0; i < ast_wrappers_.size(); ++i) {
      ret << indent << ast_wrappers_[i]->format(indent + "  ");
   }

   return ret.str();
}

std::string AstMemoryNode::format(std::string indent) {
   std::stringstream ret;
   ret << indent << "Mem/" << hex << this << dec << "("
       << ((mem_ == EffectiveAddr) ? "EffAddr" : "BytesAcc")
       << ")" << endl;

   return ret.str();
}

std::string AstNode::convert(operandType type) {
   switch(type) {
      case Constant: return "Constant";
      case ConstantString: return "ConstantString";
      case DataReg: return "DataReg";
      case DataIndir: return "DataIndir";
      case Param: return "Param";
      case ParamAtCall: return "ParamAtCall";
      case ParamAtEntry: return "ParamAtEntry";
      case ReturnVal: return "ReturnVal";
      case ReturnAddr: return "ReturnAddr";
      case DataAddr: return "DataAddr";
      case FrameAddr: return "FrameAddr";
      case RegOffset: return "RegOffset";
      case origRegister: return "OrigRegister";
      case variableAddr: return "variableAddr";
      case variableValue: return "variableValue";
      default: return "UnknownOperand";
   }
}

std::string AstNode::convert(opCode op) {
   switch(op) {
      case invalidOp: return "invalid";
      case plusOp: return "plus";
      case minusOp: return "minus";
      case timesOp: return "times";
      case divOp: return "div";
      case lessOp: return "less";
      case leOp: return "le";
      case greaterOp: return "greater";
      case geOp: return "ge";
      case eqOp: return "equal";
      case neOp: return "ne";
      case loadOp: return "loadOp";
      case loadConstOp: return "loadConstOp";
      case loadFrameRelativeOp: return "loadFrameRelativeOp";
      case loadFrameAddr: return "loadFrameAddr";
      case loadRegRelativeOp: return "loadRegRelativeOp";
      case loadRegRelativeAddr: return "loadRegRelativeAddr";
      case storeOp: return "storeOp";
      case storeFrameRelativeOp: return "storeFrameRelativeOp";
      case ifOp: return "if";
      case whileOp: return "while";
      case doOp: return "do";
      case callOp: return "call";
      case noOp: return "no";
      case orOp: return "or";
      case andOp: return "and";
      case getRetValOp: return "getRetValOp";
      case getRetAddrOp: return "getRetAddrOp";
      case getSysRetValOp: return "getSysRetValOp";
      case getParamOp: return "getParamOp";
      case getParamAtCallOp: return "getParamAtCallOp";
      case getParamAtEntryOp: return "getParamAtEntryOp";
      case getSysParamOp: return "getSysParamOp";
      case getAddrOp: return "getAddrOp";
      case loadIndirOp: return "loadIndirOp";
      case storeIndirOp: return "storeIndirOp";
      case saveRegOp: return "saveRegOp";
      case loadRegOp: return "loadRegOp";
      case saveStateOp: return "saveStateOp";
      case loadStateOp: return "loadStateOp";
      case funcJumpOp: return "funcJump";
      case funcCallOp: return "funcCall";
      case branchOp: return "branch";
      case ifMCOp: return "ifMC";
      case breakOp: return "break";
      default: return "UnknownOp";
   }
}

bool AstOperandNode::initRegisters(codeGen &g) {
    bool ret = true;
    pdvector<AstNodePtr> kids;
    getChildren(kids);
    for (unsigned i = 0; i < kids.size(); i++) {
        if (!kids[i]->initRegisters(g))
            ret = false;
    }

    // If we're an origRegister, override its state as live.
    if (oType == origRegister) {
       Address origReg = (Address) oValue;
       // Mark that register as live so we are sure to save it.
       registerSlot *r = (*(g.rs()))[origReg];
       r->liveState = registerSlot::live;
    }

    return ret;
}<|MERGE_RESOLUTION|>--- conflicted
+++ resolved
@@ -980,12 +980,6 @@
 
     Emitterx86* emitter = dynamic_cast<Emitterx86*>(gen.codeEmitter());
     assert(emitter);
-<<<<<<< HEAD
-
-    bool upcast;
-    Register reg_sp = convertRegID(MachRegister::getStackPointer(gen.getArch()), upcast);
-=======
->>>>>>> b4c85acc
 
     if (type == GENERIC_AST) {
         /* Adjust stack pointer by size */
