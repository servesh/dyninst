--- conflicted
+++ resolved
@@ -1203,13 +1203,7 @@
             //gen.rs()->freeRegister(src1);                                                   
                                                                                               
             gen.setIndex(endIndex);
-         }                                                                                    
- 
-<<<<<<< HEAD
-
-=======
->>>>>>> 93415ab2
-         break;
+         }                                                                               break;
       }
       case doOp: {
          fprintf(stderr, "[%s:%d] WARNING: do AST node unimplemented!\n", __FILE__, __LINE__);
