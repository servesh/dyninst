/*
 * Copyright (c) 1996-2004 Barton P. Miller
 * 
 * We provide the Paradyn Parallel Performance Tools (below
 * described as "Paradyn") on an AS IS basis, and do not warrant its
 * validity or performance.  We reserve the right to update, modify,
 * or discontinue this software at any time.  We shall have no
 * obligation to supply such updates or modifications or any other
 * form of support to you.
 * 
 * This license is for research uses.  For such uses, there is no
 * charge. We define "research use" to mean you may freely use it
 * inside your organization for whatever purposes you see fit. But you
 * may not re-distribute Paradyn or parts of Paradyn, in any form
 * source or binary (including derivatives), electronic or otherwise,
 * to any other organization or entity without our permission.
 * 
 * (for other uses, please contact us at paradyn@cs.wisc.edu)
 * 
 * All warranties, including without limitation, any warranty of
 * merchantability or fitness for a particular purpose, are hereby
 * excluded.
 * 
 * By your use of Paradyn, you understand and agree that we (or any
 * other person or entity with proprietary rights in Paradyn) are
 * under no obligation to provide either maintenance services,
 * update services, notices of latent defects, or correction of
 * defects for Paradyn.
 * 
 * Even if advised of the possibility of such damages, under no
 * circumstances shall we (or any other person or entity with
 * proprietary rights in the software licensed hereunder) be liable
 * to you or any third party for direct, indirect, or consequential
 * damages of any character regardless of type of action, including,
 * without limitation, loss of profits, loss of use, loss of good
 * will, or computer failure or malfunction.  You agree to indemnify
 * us (and any other person or entity with proprietary rights in the
 * software licensed hereunder) for any and all liability it may
 * incur to third parties resulting from your use of Paradyn.
 */

// $Id: ast.C,v 1.209 2008/09/15 18:37:49 jaw Exp $

#include "dyninstAPI/src/symtab.h"
#include "dyninstAPI/src/process.h"
#include "dyninstAPI/src/inst.h"
#include "dyninstAPI/src/instP.h"
#include "dyninstAPI/src/instPoint.h"
#include "dyninstAPI/src/ast.h"
#include "dyninstAPI/src/util.h"
#include "dyninstAPI/src/debug.h"
#include "dyninstAPI/src/InstrucIter.h"

#include "dyninstAPI/h/BPatch.h"
#include "dyninstAPI/src/BPatch_collections.h"
#include "dyninstAPI/h/BPatch_type.h"
#include "dyninstAPI/src/BPatch_libInfo.h" // For instPoint->BPatch_point mapping

#include "dyninstAPI/h/BPatch_point.h"
#include "dyninstAPI/h/BPatch_memoryAccess_NP.h"
#include "dyninstAPI/h/BPatch_type.h"

#include "dyninstAPI/src/addressSpace.h"
#include "dyninstAPI/src/binaryEdit.h"

#if defined(arch_sparc)
#include "dyninstAPI/src/inst-sparc.h"
#elif defined(arch_power)
#include "dyninstAPI/src/inst-power.h"
#elif defined(arch_x86) || defined (arch_x86_64)
#include "dyninstAPI/src/inst-x86.h"
extern int tramp_pre_frame_size_32;
extern int tramp_pre_frame_size_64;
#elif defined(arch_ia64)
#include "dyninstAPI/src/inst-ia64.h"
#else
#error "Unknown architecture in ast.h"
#endif

#include "emitter.h"

#include "registerSpace.h"
#include "mapped_module.h"

using namespace Dyninst;

extern bool doNotOverflow(int value);

AstNodePtr AstNode::originalAddrNode_ = AstNodePtr();
AstNodePtr AstNode::actualAddrNode_ = AstNodePtr();
AstNodePtr AstNode::dynamicTargetNode_ = AstNodePtr();

AstNode::AstNode() {
#if defined(ASTDEBUG)
   ASTcounter();
#endif
   // used in mdl.C
   referenceCount = 1;
   useCount = 0;
   // "operands" is left as an empty vector
   size = 4;
   bptype = NULL;
   doTypeCheck = true;

}

AstNodePtr AstNode::nullNode() {
    return AstNodePtr(new AstNullNode());
}

AstNodePtr AstNode::labelNode(std::string &label) {
    return AstNodePtr (new AstLabelNode(label));
}

AstNodePtr AstNode::operandNode(operandType ot, void *arg) {
    return AstNodePtr(new AstOperandNode(ot, arg));
}

// TODO: this is an indirect load; should be an operator.
AstNodePtr AstNode::operandNode(operandType ot, AstNodePtr ast) {
    return AstNodePtr(new AstOperandNode(ot, ast));
}

AstNodePtr AstNode::operandNode(operandType ot, const image_variable* iv) {
    return AstNodePtr(new AstOperandNode(ot, iv));
}

AstNodePtr AstNode::sequenceNode(pdvector<AstNodePtr > &sequence) {
    return AstNodePtr(new AstSequenceNode(sequence));
}

AstNodePtr AstNode::variableNode(vector<AstNodePtr> &ast_wrappers, 
                                 vector<pair<Offset, Offset> >*ranges) {
    return AstNodePtr(new AstVariableNode(ast_wrappers, ranges));
}

AstNodePtr AstNode::operatorNode(opCode ot, AstNodePtr l, AstNodePtr r, AstNodePtr e) {
    return AstNodePtr(new AstOperatorNode(ot, l, r, e));
}

AstNodePtr AstNode::funcCallNode(const std::string &func, pdvector<AstNodePtr > &args,
      AddressSpace *addrSpace) 
{
   if (addrSpace) 
   {
      int_function *ifunc = addrSpace->findOnlyOneFunction(func.c_str());

      if (ifunc == NULL) 
      {
         fprintf(stderr, "Bitch whine moan\n");
         fprintf(stderr, "%s[%d]: Can't find function %s\n", FILE__, __LINE__, func.c_str());
         return AstNodePtr();
      }

      return AstNodePtr(new AstCallNode(ifunc, args));
   }
   else
      return AstNodePtr(new AstCallNode(func, args));
}

AstNodePtr AstNode::funcCallNode(int_function *func, pdvector<AstNodePtr > &args) {
    if (func == NULL) return AstNodePtr();
    return AstNodePtr(new AstCallNode(func, args));
}

AstNodePtr AstNode::funcCallNode(Address addr, pdvector<AstNodePtr > &args) {
    return AstNodePtr(new AstCallNode(addr, args));
}

AstNodePtr AstNode::funcReplacementNode(int_function *func) {
    if (func == NULL) return AstNodePtr();
    return AstNodePtr(new AstReplacementNode(func));
}

AstNodePtr AstNode::memoryNode(memoryType ma, int which) {
    return AstNodePtr(new AstMemoryNode(ma, which));
}

AstNodePtr AstNode::miniTrampNode(AstNodePtr tramp) {
    if (tramp == NULL) return AstNodePtr();
    return AstNodePtr(new AstMiniTrampNode(tramp));
}

AstNodePtr AstNode::insnNode(BPatch_instruction *insn) {
    // Figure out what kind of instruction we've got...
    if (dynamic_cast<BPatch_memoryAccess *>(insn)) {
        return AstNodePtr(new AstInsnMemoryNode(insn->insn(), (Address) insn->getAddress()));
    } 
    
    return AstNodePtr(new AstInsnNode(insn->insn(), (Address) insn->getAddress()));
}

AstNodePtr AstNode::originalAddrNode() {
    if (originalAddrNode_ == NULL) {
        originalAddrNode_ = AstNodePtr(new AstOriginalAddrNode());
    }
    return originalAddrNode_;
}

AstNodePtr AstNode::actualAddrNode() {
    if (actualAddrNode_ == NULL) {
        actualAddrNode_ = AstNodePtr(new AstActualAddrNode());
    }
    return actualAddrNode_;
}

AstNodePtr AstNode::dynamicTargetNode() {
    if (dynamicTargetNode_ == NULL) {
        dynamicTargetNode_ = AstNodePtr(new AstDynamicTargetNode());
    }
    return dynamicTargetNode_;
}


bool isPowerOf2(int value, int &result)
{
  if (value<=0) return(false);
  if (value==1) {
    result=0;
    return(true);
  }
  if ((value%2)!=0) return(false);
  if (isPowerOf2(value/2,result)) {
    result++;
    return(true);
  }
  else return(false);
}

BPatch_type *AstNode::getType() { return bptype; }

void AstNode::setType(BPatch_type *t) { 
    bptype = t;
    if (t != NULL) { 
        size = t->getSize(); 
    }
}

AstOperatorNode::AstOperatorNode(opCode opC, AstNodePtr l, AstNodePtr r, AstNodePtr e) :
    AstNode(),
    op(opC),
    loperand(l),
    roperand(r),
    eoperand(e)
{
    // Optimization pass...
    
    if (op == plusOp) {
        if (loperand->getoType() == Constant) {
            // Swap left and right...
            AstNodePtr temp = loperand;
            loperand = roperand;
            roperand = temp;
        }
    }
    if (op == timesOp) {
        if (roperand->getoType() == undefOperandType) {
            // ...
        }
        else if (roperand->getoType() != Constant) {
            AstNodePtr temp = roperand;
            roperand = loperand;
            loperand = temp;
        }
        else {
            int result;
            if (!isPowerOf2((Address)roperand->getOValue(),result) &&
                isPowerOf2((Address)loperand->getOValue(),result)) {
                AstNodePtr temp = roperand;
                roperand = loperand;
                loperand = temp;
            }
        }
    }
};

    // Direct operand
AstOperandNode::AstOperandNode(operandType ot, void *arg) :
    AstNode(),
    oType(ot),
    oVar(NULL),
    operand_()
{
    
    if (ot == ConstantString)
        oValue = (void *)P_strdup((char *)arg);
    else
        oValue = (void *) arg;
}

// And an indirect (say, a load)
AstOperandNode::AstOperandNode(operandType ot, AstNodePtr l) :
    AstNode(),
    oType(ot),
    oValue(NULL),
    oVar(NULL),
    operand_(l)
{
}

AstOperandNode::AstOperandNode(operandType ot, const image_variable* iv) :
  AstNode(),
  oType(ot),
  oValue(NULL),
  oVar(iv),
  operand_()
{
  assert(oVar);
}


AstCallNode::AstCallNode(int_function *func,
                         pdvector<AstNodePtr > &args) :
    AstNode(),
    func_addr_(0),
    func_(func),
    constFunc_(false)
{
    for (unsigned i = 0; i < args.size(); i++) {
        args_.push_back(args[i]);
    }
}

AstCallNode::AstCallNode(const std::string &func,
                         pdvector<AstNodePtr > &args) :
    AstNode(),
    func_name_(func),
    func_addr_(0),
    func_(NULL),
    constFunc_(false)
{
    for (unsigned i = 0; i < args.size(); i++) {
        args_.push_back(args[i]);
    }
}

AstCallNode::AstCallNode(Address addr,
                         pdvector<AstNodePtr > &args) :
    AstNode(),
    func_addr_(addr),
    func_(NULL),
    constFunc_(false)
{
    for (unsigned i = 0; i < args.size(); i++) {
        args_.push_back(args[i]);
    }
}
 
AstSequenceNode::AstSequenceNode(pdvector<AstNodePtr > &sequence) :
    AstNode()
{
    for (unsigned i = 0; i < sequence.size(); i++) {
        sequence_.push_back(sequence[i]);
    }
}

AstVariableNode::AstVariableNode(vector<AstNodePtr>&ast_wrappers, vector<pair<Offset, Offset> > *ranges) :
    ast_wrappers_(ast_wrappers), ranges_(ranges), index(0)
{
}

AstInsnNode::AstInsnNode(instruction *insn, Address addr) :
    AstNode(),
    insn_(insn),
    origAddr_(addr) {
}

AstMemoryNode::AstMemoryNode(memoryType mem,
                             unsigned which) :
    AstNode(),
    mem_(mem),
    which_(which) {
    
    assert(BPatch::bpatch != NULL);
    assert(BPatch::bpatch->stdTypes != NULL);

    
    switch(mem_) {
    case EffectiveAddr:
        bptype = BPatch::bpatch->stdTypes->findType("void *");
        break;
    case BytesAccessed:
        bptype = BPatch::bpatch->stdTypes->findType("int");
        break;
    default:
        assert(!"Naah...");
    }
    size = bptype->getSize();
    doTypeCheck = BPatch::bpatch->isTypeChecked();
};

AstNodePtr AstNode::threadIndexNode() {
    // We use one of these across all platforms, since it
    // devolves into a process-specific function node. 
    // However, this lets us delay that until code generation
    // when we have the process pointer.
    static AstNodePtr indexNode_;

    // Since we only ever have one, keep a static copy around. If
    // we get multiples, we'll screw up our pointer-based common subexpression
    // elimination.

    if (indexNode_ != AstNodePtr()) return indexNode_;
    pdvector<AstNodePtr > args;
    // By not including a process we'll specialize at code generation.
    indexNode_ = AstNode::funcCallNode("DYNINSTthreadIndex", args);
    assert(indexNode_);
    indexNode_->setConstFunc(true);

    return indexNode_;
}


#if defined(ASTDEBUG)
#define AST_PRINT
#endif

#if defined(AST_PRINT)
void AstNode::printRC()
{
    sprintf(errorLine,"RC referenceCount=%d\n",referenceCount);
    logLine(errorLine);
    if (loperand) {
      logLine("RC loperand\n");
      loperand->printRC();
    }
    if (roperand) {
      logLine("RC roperand\n");
      roperand->printRC();
    }
    if (eoperand) {
      logLine("RC eoperand\n");
      eoperand->printRC();
    }
}
#endif

AstNode::~AstNode() {
    //printf("at ~AstNode()  count=%d\n", referenceCount);
}

Address AstMiniTrampNode::generateTramp(codeGen &gen,
                                        int &trampCost, 
                                        bool noCost) {
    static AstNodePtr costAst;
    static AstNodePtr preamble;

    if (costAst == AstNodePtr())
        costAst = AstNode::operandNode(AstNode::Constant, (void *)0);

    if (preamble == AstNodePtr())
        preamble = AstNode::operatorNode(trampPreamble, costAst);

    // private constructor; assumes NULL for right child
    
    // we only want to use the cost of the minimum statements that will
    // be executed.  Statements, such as the body of an if statement,
    // will have their costs added to the observed cost global variable
    // only if they are indeed called.  The code to do this in the minitramp
    // right after the body of the if.
    trampCost = preamble->maxCost() + minCost();

    costAst->setOValue((void *) (long) trampCost);
    

//#if defined( ia64_unknown_linux2_4 )
//    extern Register deadRegisterList[];
//    defineBaseTrampRegisterSpaceFor( gen.point(), gen.rs(), deadRegisterList);
//#endif

    if (!preamble->generateCode(gen, noCost)) {
        fprintf(stderr, "[%s:%d] WARNING: failure to generate miniTramp preamble\n", __FILE__, __LINE__);
    }
    
    if (!ast_->generateCode(gen, noCost)) {
        fprintf(stderr, "[%s:%d] WARNING: failure to generate miniTramp body\n", __FILE__, __LINE__);
    }

    return 0;
}

// This name is a bit of a misnomer. It's not the strict use count; it's the
// use count modified by whether a node can be kept or not. We can treat
// un-keepable nodes (AKA those that don't strictly depend on their AST inputs)
// as multiple different nodes that happen to have the same children; keepable
// nodes are the "same". If that makes any sense. 
//
// In any case, we use the following algorithm to set use counts:
//
//DFS through the AST graph. 
//If an AST can be kept:
//  Increase its use count;
//  Return.
//If an AST cannot be kept:
//  Recurse to each child;
//  Return
//
// The result is all nodes having counts of 0, 1, or >1. These mean:
// 0: node cannot be kept, or is only reached via a keepable node.
// 1: Node can be kept, but doesn't matter as it's only used once.
// >1: keep result in a register.

void AstNode::setUseCount() 
{
    // This code fails on IA-64. Until I can ask Todd about it, 
    // it's just getting commented out...
    //#if defined(arch_ia64)
    //return;
    //#endif
	if (useCount) {
		// If the useCount is 1, then it means this node can
		// be shared, and there is a copy. In that case, we assume
		// that when this particular incarnation is generated, the
		// result will already be calculated and sitting in a register.
		// Since that's the case, just up the useCount so we know when
		// we can free said register.
		useCount++;
		return;	
	}
	if (canBeKept()) {
		useCount++;
		// We purposefully fall through... if our use count
		// is 1, we'll have to calculate this node instead of
		// keeping it around. In that case, see if any of the 
		// children are shared (because we can reuse them when
		// calculating this guy)
	}
	// We can't be kept, but maybe our children can.
	pdvector<AstNodePtr> children;
	getChildren(children);
	for (unsigned i=0; i<children.size(); i++) {
	    children[i]->setUseCount();
    }
}

void AstNode::cleanUseCount(void)
{
    useCount = 0;

    pdvector<AstNodePtr> children;
    getChildren(children);
    for (unsigned i=0; i<children.size(); i++) {
		children[i]->cleanUseCount();
    }
}

// Allocate a register and make it available for sharing if our
// node is shared
Register AstNode::allocateAndKeep(codeGen &gen, bool noCost)
{
    ast_printf("Allocating register for node %p, useCount %d\n", this, useCount);
    // Allocate a register
    Register dest = gen.rs()->allocateRegister(gen, noCost);
    
    if (useCount > 1) {
        ast_printf("Adding kept register %d for node %p: useCount %d\n", dest, this, useCount);
        // If use count is 0 or 1, we don't want to keep
        // it around. If it's > 1, then we can keep the node
        // (by construction) and want to since there's another
        // use later.
        gen.tracker()->addKeptRegister(gen, this, dest);
    }
    return dest;
}

//
// This procedure generates code for an AST DAG. If there is a sub-graph
// being shared between more than 1 node, then the code is generated only
// once for this sub-graph and the register where the return value of the
// sub-graph is stored, is kept allocated until the last node sharing the
// sub-graph has used it (freeing it afterwards). A count called "useCount"
// is used to determine whether a particular node or sub-graph is being
// shared. At the end of the call to generate code, this count must be 0
// for every node. Another important issue to notice is that we have to make
// sure that if a node is not calling generate code recursively for either
// its left or right operands, we then need to make sure that we update the
// "useCount" for these nodes (otherwise we might be keeping registers
// allocated without reason). 
//
// This code was modified in order to set the proper "useCount" for every
// node in the DAG before calling the original generateCode procedure (now
// generateCode_phase2). This means that we are traversing the DAG twice,
// but with the advantage of potencially generating more efficient code.
//
// Note: a complex Ast DAG might require more registers than the ones 
// currently available. In order to fix this problem, we will need to 
// implement a "virtual" register allocator - naim 11/06/96
//
bool AstNode::generateCode(codeGen &gen, 
                           bool noCost, 
                           Address &retAddr,
                           Register &retReg) {
    static bool entered = false;


    bool ret = true;

    bool top_level;
    if (entered) {
        top_level = false;
    }
    else {
        entered = true;
        top_level = true;
        stats_codegen.startTimer(CODEGEN_AST_TIMER);
        stats_codegen.incrementCounter(CODEGEN_AST_COUNTER);
    }

    entered = true;

    cleanUseCount();
    setUseCount();
    setVariableAST(gen);
    ast_printf("====== Code Generation Start ===== \n");
    debugPrint();
    ast_printf("\n\n\n\n");

    // We can enter this guy recursively... inst-ia64 goes through
    // emitV and calls generateCode on the frame pointer AST. Now, it
    // really shouldn't, but them's the breaks. So we only want
    // to build a regTracker if there isn't one already...
    if (top_level) {
        gen.setRegTracker(new regTracker_t);
    }
    
    // note: this could return the value "(Address)(-1)" -- csserra
    if (!generateCode_phase2(gen, noCost, retAddr, retReg)) {
        fprintf(stderr, "WARNING: failed in generateCode internals!\n");
        ret = false;
    }
    
    if (top_level) {
        delete gen.tracker();
        gen.setRegTracker(NULL);
    }
    
    ast_printf("====== Code Generation End ===== \n");
    debugPrint();
    ast_printf("\n\n\n\n");

    if (top_level) {
        entered = false;
        stats_codegen.stopTimer(CODEGEN_AST_TIMER);
    }

    return ret;
}

bool AstNode::generateCode(codeGen &gen, 
                           bool noCost) {
    Address unused = ADDR_NULL;
    Register unusedReg = REG_NULL;
    bool ret = generateCode(gen, noCost, unused, unusedReg);
    gen.rs()->freeRegister(unusedReg);

    return ret;
}

bool AstNode::previousComputationValid(Register &reg,
                                       codeGen &gen) {
	Register keptReg = gen.tracker()->hasKeptRegister(this);
	if (keptReg != REG_NULL) {
		reg = keptReg;
		ast_printf("Returning previously used register %d for node %p\n", reg, this);
		return true;
	}
    return false;
}

// We're going to use this fragment over and over and over...
#define RETURN_KEPT_REG(r) { if (previousComputationValid(r, gen)) { decUseCount(gen); gen.rs()->incRefCount(r); return true;} }
#define ERROR_RETURN { fprintf(stderr, "[%s:%d] ERROR: failure to generate operand\n", __FILE__, __LINE__); return false; }
#define REGISTER_CHECK(r) if (r == REG_NULL) { fprintf(stderr, "[%s: %d] ERROR: returned register invalid\n", __FILE__, __LINE__); return false; }


bool AstNode::initRegisters(codeGen &g) {
    bool ret = true;
    pdvector<AstNodePtr> kids;
    getChildren(kids);
    for (unsigned i = 0; i < kids.size(); i++) {
        if (!kids[i]->initRegisters(g))
            ret = false;
    }
    return ret;
}

bool AstNode::generateCode_phase2(codeGen &, bool,
                                  Address &,
                                  Register &) {
    fprintf(stderr, "ERROR: call to AstNode generateCode_phase2; should be handled by subclass\n");
    fprintf(stderr, "Undefined phase2 for:\n");
    if (dynamic_cast<AstNullNode *>(this)) fprintf(stderr, "nullNode\n");
    if (dynamic_cast<AstOperatorNode *>(this)) fprintf(stderr, "operatorNode\n");
    if (dynamic_cast<AstOperandNode *>(this)) fprintf(stderr, "operandNode\n");
    if (dynamic_cast<AstCallNode *>(this)) fprintf(stderr, "callNode\n");
    if (dynamic_cast<AstReplacementNode *>(this)) fprintf(stderr, "replacementNode\n");
    if (dynamic_cast<AstSequenceNode *>(this)) fprintf(stderr, "seqNode\n");
    if (dynamic_cast<AstVariableNode *>(this)) fprintf(stderr, "varNode\n");
    if (dynamic_cast<AstInsnNode *>(this)) fprintf(stderr, "insnNode\n");
    if (dynamic_cast<AstMiniTrampNode *>(this)) fprintf(stderr, "miniTrampNode\n");
    if (dynamic_cast<AstMemoryNode *>(this)) fprintf(stderr, "memoryNode\n");
    assert(0);
	return 0;
}


bool AstNullNode::generateCode_phase2(codeGen &gen, bool,
                                      Address &retAddr,
                                      Register &retReg) {
    retAddr = ADDR_NULL;
    retReg = REG_NULL;

	decUseCount(gen);

    return true;
}

bool AstLabelNode::generateCode_phase2(codeGen &gen, bool,
                                          Address &retAddr,
                                          Register &retReg) {
	assert(generatedAddr_ == 0);
    // Pick up the address we were added at
    generatedAddr_ = gen.currAddr();

    retAddr = ADDR_NULL;
    retReg = REG_NULL;

	decUseCount(gen);

    return true;
}

bool AstReplacementNode::generateCode_phase2(codeGen &gen, bool noCost,
                                             Address &retAddr,
                                             Register &retReg) {
    retAddr = ADDR_NULL;
    retReg = REG_NULL;
    
    assert(replacement);
    
    emitFuncJump(funcJumpOp, gen, replacement, gen.addrSpace(),
                 gen.point(), noCost);
    
    decUseCount(gen);
    return true;
}

bool AstOperatorNode::initRegisters(codeGen &g) {
    bool ret = true;
    pdvector<AstNodePtr> kids;
    getChildren(kids);
    for (unsigned i = 0; i < kids.size(); i++) {
        if (!kids[i]->initRegisters(g))
            ret = false;
    }

#if !defined(arch_x86)
    // Override: if we're trying to save to an original
    // register, make sure it's saved on the stack.
    if (op == storeOp) {
        if (loperand->getoType() == origRegister) {
            Address origReg = (Address) loperand->getOValue();
            // Mark that register as live so we are sure to save it.
            registerSlot *r = (*(g.rs()))[origReg];
            r->liveState = registerSlot::live;
        }
    }
#endif
    return ret;
}


#if defined(arch_x86) || defined(arch_x86_64)
bool AstOperatorNode::generateOptimizedAssignment(codeGen &gen, bool noCost) 
{
   //Recognize the common case of 'a = a op constant' and try to 
   // generate optimized code for this case.

   if (loperand->getoType() != DataAddr) {
      //Deal with global writes for now.
      return false;
   }
   Address laddr = (Address) loperand->getOValue();
   
   // If lvalue has no address, we're in the image_variable case; don't do optimized yet.
   if(loperand->getOVar() != NULL || roperand->getOVar() != NULL)
   {
     return false;
   }


   if (roperand->getoType() == Constant) {
      //Looks like 'global = constant'
#if defined(arch_x86_64)
      if (laddr >> 32 || ((Address) roperand->getOValue()) >> 32) {
         // Make sure value and address are 32-bit values.
         return false;
      }
#endif
      int imm = (int) (long) roperand->getOValue();
      emitStoreConst(laddr, (int) imm, gen, noCost);
      loperand->decUseCount(gen);
      roperand->decUseCount(gen);
      return true;
   }

   AstOperatorNode *roper = dynamic_cast<AstOperatorNode *>(roperand.get());
   if (!roper)
      return false;
   
   if (roper->op != plusOp && roper->op != minusOp)
      return false;
   
   AstNode *arithl = dynamic_cast<AstOperandNode *>(roper->loperand.get());
   AstNode *arithr = dynamic_cast<AstOperandNode *>(roper->roperand.get());
   if(!arithl)
      arithl = dynamic_cast<AstVariableNode *>(roper->loperand.get());
   if(!arithr)
      arithl = dynamic_cast<AstVariableNode *>(roper->roperand.get());
   if (!arithl || !arithr)
      return false;
   
   AstNode *data_oper = NULL, *const_oper = NULL;
   if (arithl->getoType() == DataAddr && arithr->getoType() == Constant &&
       laddr == (Address) arithl->getOValue())
   {
      data_oper = arithl;
      const_oper = arithr;
   }
   else if (arithr->getoType() == DataAddr && arithl->getoType() == Constant &&
            laddr == (Address) arithr->getOValue() && roper->op == plusOp)
   {
      data_oper = arithr;
      const_oper = arithl;
   }
   else
   {
      return false;
   }

   long int imm = (long int) const_oper->getOValue();
   if (roper->op == plusOp) {
      emitAddSignedImm(laddr, imm, gen, noCost);
   }
   else {
      emitSubSignedImm(laddr, imm, gen, noCost);
   }
   
   loperand->decUseCount(gen);
   roper->roperand->decUseCount(gen);
   roper->loperand->decUseCount(gen);
   roper->decUseCount(gen);

   return true;
}
#else
bool AstOperatorNode::generateOptimizedAssignment(codeGen &, bool) 
{
   return false;   
}
#endif

bool AstOperatorNode::generateCode_phase2(codeGen &gen, bool noCost,
                                          Address &retAddr,
                                          Register &retReg) {

    retAddr = ADDR_NULL; // We won't be setting this...
    // retReg may have a value or be the (register) equivalent of NULL.
    // In either case, we don't touch it...

	RETURN_KEPT_REG(retReg);

    
    Address addr = ADDR_NULL;
 
    Register src1 = Null_Register;
    Register src2 = Null_Register;

    Register right_dest = Null_Register;
    Register tmp = Null_Register;
    
    switch(op) {
    case branchOp: {
        assert(loperand->getoType() == Constant);
        unsigned offset = (Register) (long) loperand->getOValue();
        // We are not calling loperand->generateCode_phase2,
        // so we decrement its useCount by hand.
        // Would be nice to allow register branches...
        loperand->decUseCount(gen);
        (void)emitA(branchOp, 0, 0, (Register)offset, gen, noCost);
        retReg = REG_NULL; // No return register
        break;
    }
    case ifOp: {
        // This ast cannot be shared because it doesn't return a register
        if (!loperand->generateCode_phase2(gen, noCost, addr, src1)) ERROR_RETURN;
        
        REGISTER_CHECK(src1);
        codeBufIndex_t ifIndex= gen.getIndex();
        codeBufIndex_t thenSkipStart = emitA(op, src1, 0, 0, gen, noCost);
        // DO NOT FREE THE REGISTER HERE!!! we use it later to regenerate the
        // jump once code has been generated. This is annoying, since we
        // don't really need the register... we just want it allocated.
        
        // I'm ignoring the above; we'll keep the _value_ of src1, but free it
        // for internal code.
        Register src1_copy = src1;
        gen.rs()->freeRegister(src1);
        
        // The flow of control forks. We need to add the forked node to 
        // the path
        gen.tracker()->increaseConditionalLevel();
        if (!roperand->generateCode_phase2(gen, noCost, addr, src2)) ERROR_RETURN;
        gen.rs()->freeRegister(src2);
        gen.tracker()->decreaseAndClean(gen);
        
        // Is there an else clause?  If yes, generate branch over it
        codeBufIndex_t elseSkipStart = 0;
        codeBufIndex_t elseSkipIndex = gen.getIndex();
        if (eoperand) 
            elseSkipStart = emitA(branchOp, 0, 0, 0,
                                  gen, noCost);
        // Now that we've generated the "then" section, rewrite the if
        // conditional branch.
        codeBufIndex_t elseStartIndex = gen.getIndex();
        
        gen.setIndex(ifIndex);
        // call emit again now with correct offset.
        // This backtracks over current code.
        // If/when we vectorize, we can do this in a two-pass arrangement
        (void) emitA(op, src1_copy, 0, 
                     (Register) codeGen::getDisplacement(thenSkipStart, elseStartIndex),
                     gen, noCost);
        // Now we can free the register
        // Register has already been freed; we're just re-using it.
        //gen.rs()->freeRegister(src1);
        
        gen.setIndex(elseStartIndex);
        
        if (eoperand) {
            // If there's an else clause, we need to generate code for it.
			gen.tracker()->increaseConditionalLevel();
            if (!eoperand->generateCode_phase2(gen,
                                               noCost, 
                                               addr,
                                               src2)) ERROR_RETURN;
            gen.rs()->freeRegister(src2);
			gen.tracker()->decreaseAndClean(gen);
            
            // We also need to fix up the branch at the end of the "true"
            // clause to jump around the "else" clause.
            codeBufIndex_t endIndex = gen.getIndex();
            gen.setIndex(elseSkipIndex);
            emitA(branchOp, 0, 0, 
                  (Register) codeGen::getDisplacement(elseSkipStart, endIndex),
                  gen, noCost);
            gen.setIndex(endIndex);
        }
        retReg = REG_NULL; 
        break;
    }
    case ifMCOp: {
        assert(gen.point());
        
        // TODO: Right now we get the condition from the memory access info,
        // because scanning for memory accesses is the only way to detect these
        // conditional instructions. The right way(TM) would be to attach that
        // info directly to the point...
        // Okay. The info we need is stored in the BPatch_point. We have the instPoint. 
        // Yay.
        
        BPatch_addressSpace *bproc = (BPatch_addressSpace *) gen.addrSpace()->up_ptr();
        BPatch_point *bpoint = bproc->findOrCreateBPPoint(NULL, gen.point());
        
        const BPatch_memoryAccess* ma = bpoint->getMemoryAccess();
        assert(ma);
        int cond = ma->conditionCode_NP();
        if(cond > -1) {
            codeBufIndex_t startIndex = gen.getIndex();
            emitJmpMC(cond, 0 /* target, changed later */, gen);
            codeBufIndex_t fromIndex = gen.getIndex();
            // Add the snippet to the tracker, as AM has indicated...
 			gen.tracker()->increaseConditionalLevel();
            // generate code with the right path
            if (!loperand->generateCode_phase2(gen,
                                               noCost,
                                               addr,
                                               src1)) ERROR_RETURN;
            gen.rs()->freeRegister(src1);
			gen.tracker()->decreaseAndClean(gen);
            codeBufIndex_t endIndex = gen.getIndex();
            // call emit again now with correct offset.
            gen.setIndex(startIndex);
            emitJmpMC(cond, codeGen::getDisplacement(fromIndex, endIndex), gen);
            gen.setIndex(endIndex);
        }
        else {
            if (!loperand->generateCode_phase2(gen,
                                               noCost,
                                               addr, 
                                               src1)) ERROR_RETURN;
            gen.rs()->freeRegister(src1);
        }

        break;
    }
    case whileOp: {
        codeBufIndex_t top = gen.getIndex();
        if (!loperand->generateCode_phase2(gen, noCost, addr, src1)) ERROR_RETURN;
        REGISTER_CHECK(src1);
        codeBufIndex_t startIndex = gen.getIndex();
        codeBufIndex_t fromIndex = emitA(ifOp, src1, 0, 0, gen, noCost);
        gen.rs()->freeRegister(src1);
        if (roperand) {
			gen.tracker()->increaseConditionalLevel();
            if (!roperand->generateCode_phase2(gen, noCost,
                                               addr,
                                               src1)) ERROR_RETURN;
            gen.rs()->freeRegister(src1);
			gen.tracker()->decreaseAndClean(gen);
        }
        //jump back
        (void) emitA(branchOp, 0, 0, codeGen::getDisplacement(top, gen.getIndex()),
                     gen, noCost);
        
        // Rewind and replace the skip jump
        codeBufIndex_t endIndex = gen.getIndex();
        gen.setIndex(startIndex);
        (void) emitA(ifOp, src1, 0, (Register) codeGen::getDisplacement(fromIndex, endIndex), 
                     gen, noCost);
        gen.setIndex(endIndex);
        // sprintf(errorLine,"branch forward %d\n", base - fromAddr);
        break;
    }
    case doOp: {
        fprintf(stderr, "[%s:%d] WARNING: do AST node unimplemented!\n", __FILE__, __LINE__);
        return false;
    }
    case getAddrOp: {
        switch(loperand->getoType()) {
	case variableAddr:
	  if (retReg == REG_NULL) {
	    retReg = allocateAndKeep(gen, noCost);
	  }
	  assert (loperand->getOVar());
	  loperand->emitVariableLoad(loadConstOp, retReg, retReg, gen, noCost, gen.rs(), size,
				     gen.point(), gen.addrSpace());
	  break;
	case variableValue:
	  if (retReg == REG_NULL) {
	    retReg = allocateAndKeep(gen, noCost);
	  }
	  assert (loperand->getOVar());
	  loperand->emitVariableLoad(loadOp, retReg, retReg, gen, noCost, gen.rs(), size,
				     gen.point(), gen.addrSpace());
	  break;
	case DataAddr:
	  {
            addr = reinterpret_cast<Address>(loperand->getOValue());
            if (retReg == REG_NULL) {
	      retReg = allocateAndKeep(gen, noCost);
            }
	    assert(!loperand->getOVar());
	    emitVload(loadConstOp, addr, retReg, retReg, gen,
		      noCost, gen.rs(), size, gen.point(), gen.addrSpace());
	  }
            break;
        case FrameAddr: {
            // load the address fp + addr into dest
            if (retReg == REG_NULL)
                retReg = allocateAndKeep(gen, noCost);
            Register temp = gen.rs()->getScratchRegister(gen, noCost);
            addr = (Address) loperand->getOValue();
	    
            emitVload(loadFrameAddr, addr, temp, retReg, gen,
                      noCost, gen.rs(), size, gen.point(), gen.addrSpace());
            break;
        }
        case RegOffset: {
            assert(loperand);
            assert(loperand->operand());
            
            // load the address reg + addr into dest
            if (retReg == REG_NULL) {
                retReg = allocateAndKeep(gen, noCost);
            }
            addr = (Address) loperand->operand()->getOValue();
	    
            emitVload(loadRegRelativeAddr, addr, (long)loperand->getOValue(), retReg, gen,
                      noCost, gen.rs(), size, gen.point(), gen.addrSpace());
            break;
        }
        case DataIndir:
            // taking address of pointer de-ref returns the original
            //    expression, so we simple generate the left child's 
            //    code to get the address 
            if (!loperand->operand()->generateCode_phase2(gen,
                                                          noCost, 
                                                          addr,
                                                          retReg)) ERROR_RETURN;
            // Broken refCounts?
            break;
        default:
            assert(0);
        }
        break;
    }
    case storeOp: {
        bool result = generateOptimizedAssignment(gen, noCost);
        if (result)
           break;
       
        // This ast cannot be shared because it doesn't return a register
        if (!roperand->generateCode_phase2(gen,
                                          noCost,
                                          addr,
                                          src1))  { 
			fprintf(stderr, "ERROR: failure generating roperand\n"); 
			ERROR_RETURN; 
		}
        REGISTER_CHECK(src1);
        // We will access loperand's children directly. They do not expect
        // it, so we need to bump up their useCounts
        loperand->fixChildrenCounts();
        
        src2 = gen.rs()->allocateRegister(gen, noCost);
        switch (loperand->getoType()) {
	case variableValue:
	      loperand->emitVariableStore(storeOp, src1, src2, gen,
			 noCost, gen.rs(), size, gen.point(), gen.addrSpace());
	      loperand->decUseCount(gen);
	      break;
        case DataAddr:
            addr = (Address) loperand->getOValue();
	    assert(loperand->getOVar() == NULL);
	    emitVstore(storeOp, src1, src2, addr, gen,
		       noCost, gen.rs(), size, gen.point(), gen.addrSpace());
            // We are not calling generateCode for the left branch,
            // so need to decrement the refcount by hand
            loperand->decUseCount(gen);
            break;
        case FrameAddr:
            addr = (Address) loperand->getOValue();
            emitVstore(storeFrameRelativeOp, src1, src2, addr, gen, 
                       noCost, gen.rs(), size, gen.point(), gen.addrSpace());
            loperand->decUseCount(gen);
            break;
        case RegOffset: {
            assert(loperand->operand());
            addr = (Address) loperand->operand()->getOValue();
            
            // This is cheating, but I need to pass 4 data values into emitVstore, and
            // it only allows for 3.  Prepare the dest address in scratch register src2.
            
            emitVload(loadRegRelativeAddr, addr, (long)loperand->getOValue(), src2,
                      gen, noCost, gen.rs(), size, gen.point(), gen.addrSpace());
            
            // Same as DataIndir at this point.
            emitV(storeIndirOp, src1, 0, src2, gen, noCost, gen.rs(), size, gen.point(), gen.addrSpace());
            loperand->decUseCount(gen);
            break;
        }
        case DataIndir: {
            // store to a an expression (e.g. an array or field use)
            // *(+ base offset) = src1
            if (!loperand->operand()->generateCode_phase2(gen,
                                                          noCost,
                                                          addr,
                                                          tmp)) ERROR_RETURN;
            REGISTER_CHECK(tmp);

            // tmp now contains address to store into
            emitV(storeIndirOp, src1, 0, tmp, gen, noCost, gen.rs(), size, gen.point(), gen.addrSpace());
            gen.rs()->freeRegister(tmp);
            loperand->decUseCount(gen);
            break;
        }
        case origRegister:
           gen.rs()->writeProgramRegister(gen, (Register)(long)loperand->getOValue(),
                                           src1, getSize());
            //emitStorePreviousStackFrameRegister((Address) loperand->getOValue(),
            //src1, gen, getSize(), noCost);
            loperand->decUseCount(gen);
            break;
        default: {
            // Could be an error, could be an attempt to load based on an arithmetic expression
            // Generate the left hand side, store the right to that address
            if (!loperand->generateCode_phase2(gen, noCost, addr, tmp)) ERROR_RETURN;
            REGISTER_CHECK(tmp);

            emitV(storeIndirOp, src1, 0, tmp, gen, noCost, gen.rs(), size, gen.point(), gen.addrSpace());
            gen.rs()->freeRegister(tmp);
            break;
        }
        }
        gen.rs()->freeRegister(src1);
        gen.rs()->freeRegister(src2);
        retReg = REG_NULL;
        break;
    }
    case storeIndirOp: {
        
        if (!roperand->generateCode_phase2(gen, noCost, addr, src1)) ERROR_RETURN;
        if (!loperand->generateCode_phase2(gen, noCost, addr, src2)) ERROR_RETURN;
        REGISTER_CHECK(src1);
        REGISTER_CHECK(src2);
        emitV(op, src1, 0, src2, gen, noCost, gen.rs(), size, gen.point(), gen.addrSpace());
        gen.rs()->freeRegister(src1);
        gen.rs()->freeRegister(src2);
        retReg = REG_NULL;
        break;
    }
    case trampPreamble: {
        // This ast cannot be shared because it doesn't return a register
#if defined(i386_unknown_solaris2_5) \
 || defined(sparc_sun_solaris2_4)
        // loperand is a constant AST node with the cost, in cycles.
        //int cost = noCost ? 0 : (int) loperand->getOValue();
        Address costAddr = 0; // for now... (won't change if noCost is set)
        loperand->decUseCount(gen);
        costAddr = gen.addrSpace()->getObservedCostAddr();
        retAddr = emitA(op, 0, 0, 0, gen, noCost);
#endif
        retReg = REG_NULL;
        break;
    }
    default: {
        src1 = Null_Register;
        right_dest = Null_Register;
        if (loperand) {
            if (!loperand->generateCode_phase2(gen,
                                               noCost, addr, src1)) ERROR_RETURN;
            REGISTER_CHECK(src1);
        }
        
        if (roperand &&
            (roperand->getoType() == Constant) &&
            doNotOverflow((Register) (long) roperand->getOValue())) {
            gen.rs()->freeRegister(src1); // may be able to reuse it for dest
            if (retReg == REG_NULL) {
                retReg = allocateAndKeep(gen, noCost);
				ast_printf("Operator node, const RHS, allocated register %d\n", retReg);
            }
			else
				ast_printf("Operator node, const RHS, keeping register %d\n", retReg);
				
            emitImm(op, src1, (Register) (long) roperand->getOValue(), retReg, gen, noCost, gen.rs());
            // We do not .generateCode for roperand, so need to update its
            // refcounts manually
            roperand->decUseCount(gen);
        }
        else {
            if (roperand) {
                if (!roperand->generateCode_phase2(gen, noCost, addr, right_dest)) ERROR_RETURN;
                REGISTER_CHECK(right_dest);
            }
            if (retReg == REG_NULL) {
                retReg = allocateAndKeep(gen, noCost);
            }
            emitV(op, src1, right_dest, retReg, gen, noCost, gen.rs(), size, gen.point(), gen.addrSpace());
	    gen.rs()->freeRegister(src1); // Don't free inputs until afterwards; we have _no_ idea
	    // what the underlying code might do with a temporary register.
	    gen.rs()->freeRegister(right_dest); 
        }
    }
    }
	decUseCount(gen);
    return true;
}

bool AstOperandNode::generateCode_phase2(codeGen &gen, bool noCost,
                                         Address &,
                                         Register &retReg) {
	RETURN_KEPT_REG(retReg);
    

    Address addr = ADDR_NULL;
    Register src = Null_Register;

#if defined(ASTDEBUG)
   sprintf(errorLine,"### location: %p ###\n", gen.point());
   logLine(errorLine);
#endif
   // Allocate a register to return
   if (oType != DataReg) {
       if (retReg == REG_NULL) {
           retReg = allocateAndKeep(gen, noCost);
       }
   }
   Register temp;
   int tSize;
   int len;
   BPatch_type *Type;
   switch (oType) {
   case Constant:
     assert(oVar == NULL);
     emitVload(loadConstOp, (Address)oValue, retReg, retReg, gen,
		 noCost, gen.rs(), size, gen.point(), gen.addrSpace());
     break;
   case DataIndir:
      if (!operand_->generateCode_phase2(gen, noCost, addr, src)) ERROR_RETURN;
      REGISTER_CHECK(src);
      Type = const_cast<BPatch_type *> (getType());
      // Internally generated calls will not have type information set
      if(Type)
         tSize = Type->getSize();
      else
         tSize = sizeof(long);
      emitV(loadIndirOp, src, 0, retReg, gen, noCost, gen.rs(), tSize, gen.point(), gen.addrSpace()); 
      gen.rs()->freeRegister(src);
      break;
   case DataReg:
       retReg = (Register) (long) oValue;
       break;
   case origRegister:
      gen.rs()->readProgramRegister(gen, (Register)(long)oValue, retReg, size);
       //emitLoadPreviousStackFrameRegister((Address) oValue, retReg, gen,
       //size, noCost);
       break;
   case variableAddr:
     assert(oVar);
     emitVariableLoad(loadConstOp, retReg, retReg, gen,
		 noCost, gen.rs(), size, gen.point(), gen.addrSpace());
     break;
   case variableValue:
     assert(oVar);
     emitVariableLoad(loadOp, retReg, retReg, gen,
		 noCost, gen.rs(), size, gen.point(), gen.addrSpace());
     break;
   case ReturnVal:
       src = emitR(getRetValOp, 0, 0, retReg, gen, noCost, gen.point(),
                   gen.addrSpace()->multithread_capable());
       REGISTER_CHECK(src);
       if (src != retReg) {
           // Move src to retReg. Can't simply return src, since it was not
           // allocated properly
           emitImm(orOp, src, 0, retReg, gen, noCost, gen.rs());
       }
       break;
   case Param:
       src = emitR(getParamOp, (Address)oValue, Null_Register,
                   retReg, gen, noCost, gen.point(),
                   gen.addrSpace()->multithread_capable());
       REGISTER_CHECK(src);
       if (src != retReg) {
           // Move src to retReg. Can't simply return src, since it was not
           // allocated properly
           emitImm(orOp, src, 0, retReg, gen, noCost, gen.rs());
       }
       break;
   case DataAddr:
     {
       assert(oVar == NULL);
       Address addr = reinterpret_cast<Address>(oValue);
       emitVload(loadOp, addr, retReg, retReg, gen, noCost, NULL, size, gen.point(), gen.addrSpace());
     }
     
       break;
   case FrameAddr:
       addr = (Address) oValue;
       temp = gen.rs()->allocateRegister(gen, noCost);
       
       emitVload(loadFrameRelativeOp, addr, temp, retReg, gen, noCost, gen.rs(), size, gen.point(), gen.addrSpace());
       gen.rs()->freeRegister(temp);
       break;
   case RegOffset:
       // Prepare offset from value in any general register (not just fp).
       // This AstNode holds the register number, and loperand holds offset.
       assert(operand_);
       addr = (Address) operand_->getOValue();
       emitVload(loadRegRelativeOp, addr, (long)oValue, retReg, gen, noCost, gen.rs(), size, gen.point(), gen.addrSpace());
       break;
   case ConstantString:
       // XXX This is for the std::string type.  If/when we fix the std::string type
       // to make it less of a hack, we'll need to change this.
       len = strlen((char *)oValue) + 1;
       
       addr = (Address) gen.addrSpace()->inferiorMalloc(len, dataHeap); //dataheap
       
       if (!gen.addrSpace()->writeDataSpace((char *)addr, len, (char *)oValue))
           perror("ast.C(1351): writing string value");
       if(gen.addrSpace()->proc())
       {
	 emitVload(loadConstOp, addr, retReg, retReg, gen, noCost, gen.rs(), size, gen.point(), gen.addrSpace());
       }
       else
       {
	 fprintf(stderr, "Emitting load for string at: %x, address size %d\n", addr, size);
	 gen.codeEmitter()->emitLoadShared(loadConstOp, retReg, NULL, true, size, gen, addr);
	 
       }
       
       break;
   default:
       fprintf(stderr, "[%s:%d] ERROR: Unknown operand type %d in AstOperandNode generation\n",
               __FILE__, __LINE__, oType);
       return false;
       break;
   }
	decUseCount(gen);
   return true;
}

bool AstMemoryNode::generateCode_phase2(codeGen &gen, bool noCost,
                                        Address &,
                                        Register &retReg) {
	RETURN_KEPT_REG(retReg);
	
    const BPatch_memoryAccess* ma;
    const BPatch_addrSpec_NP *start;
    const BPatch_countSpec_NP *count;
    if (retReg == REG_NULL)
        retReg = allocateAndKeep(gen, noCost);    
    switch(mem_) {
    case EffectiveAddr: {
        
        // VG(11/05/01): get effective address
        // VG(07/31/02): take care which one
        // 1. get the point being instrumented & memory access info
        assert(gen.point());
        
        BPatch_addressSpace *bproc = (BPatch_addressSpace *)gen.addrSpace()->up_ptr();
        BPatch_point *bpoint = bproc->findOrCreateBPPoint(NULL, gen.point());
        if (bpoint == NULL) {
            fprintf(stderr, "ERROR: Unable to find BPatch point for internal point %p/0x%lx\n",
                    gen.point(), gen.point()->addr());
        }
        assert(bpoint);
        ma = bpoint->getMemoryAccess();
        if(!ma) {
            bpfatal( "Memory access information not available at this point.\n");
            bpfatal( "Make sure you create the point in a way that generates it.\n");
            bpfatal( "E.g.: find*Point(const BPatch_Set<BPatch_opCode>& ops).\n");
            assert(0);
        }
        if(which_ >= ma->getNumberOfAccesses()) {
            bpfatal( "Attempt to instrument non-existent memory access number.\n");
            bpfatal( "Consider using filterPoints()...\n");
            assert(0);
        }
        start = ma->getStartAddr(which_);
        emitASload(start, retReg, gen, noCost);
        break;
    }
    case BytesAccessed: {
        // 1. get the point being instrumented & memory access info
        assert(gen.point());
        
        BPatch_addressSpace *bproc = (BPatch_addressSpace *)gen.addrSpace()->up_ptr();
        BPatch_point *bpoint = bproc->findOrCreateBPPoint(NULL, gen.point());
        ma = bpoint->getMemoryAccess();
        if(!ma) {
            bpfatal( "Memory access information not available at this point.\n");
            bpfatal("Make sure you create the point in a way that generates it.\n");
            bpfatal( "E.g.: find*Point(const BPatch_Set<BPatch_opCode>& ops).\n");
            assert(0);
        }
        if(which_ >= ma->getNumberOfAccesses()) {
            bpfatal( "Attempt to instrument non-existent memory access number.\n");
            bpfatal( "Consider using filterPoints()...\n");
            assert(0);
        }
        count = ma->getByteCount(which_);
        emitCSload(count, retReg, gen, noCost);
        break;
    }
    default:
        assert(0);
    }
	decUseCount(gen);
    return true;
}

bool AstCallNode::initRegisters(codeGen &gen) {
    // For now, we only care if we should save everything. "Everything", of course, 
    // is platform dependent. This is the new location of the clobberAllFuncCalls
    // that had previously been in emitCall.

    bool ret = true;

    // First, check kids
    pdvector<AstNodePtr > kids;
    getChildren(kids);
    for (unsigned i = 0; i < kids.size(); i++) {
        if (!kids[i]->initRegisters(gen))
            ret = false;
    }

    // Platform-specific...
#if defined(arch_x86) || defined(arch_x86_64)
    // Our "everything" is "floating point registers".
    // We also need a function object.
    int_function *callee = func_;
    if (!callee) {
        // Painful lookup time
        callee = gen.addrSpace()->findOnlyOneFunction(func_name_.c_str());
    }
    assert(callee);

    // Marks registers as used based on the callee's behavior
    // This means we'll save them if necessary (also, lets us use
    // them in our generated code because we've saved, instead
    // of saving others).
    gen.codeEmitter()->clobberAllFuncCall(gen.rs(), callee);


#endif
#if defined(arch_power)
    // This code really doesn't work right now...
    int_function *callee = func_;
    if (!callee) {
        // Painful lookup time
        callee = gen.addrSpace()->findOnlyOneFunction(func_name_.c_str());
        assert(callee);
    }
    gen.codeEmitter()->clobberAllFuncCall(gen.rs(), callee);
    // We clobber in clobberAllFuncCall...

    // Monotonically increasing...
#endif
    return ret;
    
}

bool AstCallNode::generateCode_phase2(codeGen &gen, bool noCost,
                                      Address &, 
                                      Register &retReg) {
	// We call this anyway... not that we'll ever be kept.
	// Well... if we can somehow know a function is entirely
	// dependent on arguments (a flag?) we can keep it around.
	RETURN_KEPT_REG(retReg);

    // VG(11/06/01): This platform independent fn calls a platfrom
    // dependent fn which calls it back for each operand... Have to
    // fix those as well to pass location...

    int_function *use_func = func_;

    if (!use_func && !func_addr_) {
        // We purposefully don't cache the int_function object; the AST nodes
        // are process independent, and functions kinda are.
        use_func = gen.addrSpace()->findOnlyOneFunction(func_name_.c_str());
        if (!use_func) {
            fprintf(stderr, "ERROR: failed to find function %s, unable to create call\n",
                    func_name_.c_str());
        }
        assert(use_func); // Otherwise we've got trouble...
    }

    Register tmp = 0;

    if (use_func) {
        tmp = emitFuncCall(callOp, gen, args_,  
                           noCost, use_func);
    }
    else if (func_addr_) {
        tmp = emitFuncCall(callOp, gen, args_,  
                           noCost, func_addr_);
    }
    else {
        char msg[256];
        sprintf(msg, "%s[%d]:  internal error:  unable to find %s",
                __FILE__, __LINE__, func_name_.c_str());
        showErrorCallback(100, msg);
        assert(0);  // can probably be more graceful
    }
    
	// TODO: put register allocation here and have emitCall just
	// move the return result.
    if (tmp == REG_NULL) {
        // Happens in function replacement... didn't allocate
        // a return register.
    }
    else if (retReg == REG_NULL) {
        //emitFuncCall allocated tmp; we can use it, but let's see
        // if we should keep it around.
        retReg = tmp;
        // from allocateAndKeep:
        if (useCount > 1) {
            // If use count is 0 or 1, we don't want to keep
            // it around. If it's > 1, then we can keep the node
            // (by construction) and want to since there's another
            // use later.
            gen.tracker()->addKeptRegister(gen, this, retReg);
        }
    }		
    else if (retReg != tmp) {
        emitImm(orOp, tmp, 0, retReg, gen, noCost, gen.rs());
        gen.rs()->freeRegister(tmp);
    }
    decUseCount(gen);
    return true;
}

bool AstSequenceNode::generateCode_phase2(codeGen &gen, bool noCost,
                                          Address &,
                                          Register &retReg) {
    RETURN_KEPT_REG(retReg);
    Register tmp = REG_NULL;
    Address unused = ADDR_NULL;
    
    for (unsigned i = 0; i < sequence_.size() - 1; i++) {
        if (!sequence_[i]->generateCode_phase2(gen,
                                               noCost, 
                                               unused,
                                               tmp)) ERROR_RETURN;
        gen.rs()->freeRegister(tmp);
        tmp = REG_NULL;
    }

    // We keep the last one
    if (!sequence_.back()->generateCode_phase2(gen, noCost, unused, retReg)) ERROR_RETURN;

	decUseCount(gen);
    
    return true;
}

bool AstVariableNode::generateCode_phase2(codeGen &gen, bool noCost,
                                          Address &addr,
                                          Register &retReg) {

    return ast_wrappers_[index]->generateCode_phase2(gen, noCost, addr, retReg);
}

bool AstInsnNode::generateCode_phase2(codeGen &gen, bool,
                                      Address &, Register &) {
    assert(insn_);
    
    insn_->generate(gen, gen.addrSpace(), origAddr_, gen.currAddr());
    decUseCount(gen);
    
    return true;
}

bool AstInsnBranchNode::generateCode_phase2(codeGen &gen, bool noCost,
                                            Address &, Register & ) {
    assert(insn_);
    
    // Generate side 2 and get the result...
    Address targetAddr = ADDR_NULL;
    Register targetReg = REG_NULL;
    if (target_) {
        // TODO: address vs. register...
        if (!target_->generateCode_phase2(gen, noCost, targetAddr, targetReg)) ERROR_RETURN;
    }
    // We'd now generate a fixed or register branch. But we don't. So there.
    assert(0 && "Unimplemented");
    insn_->generate(gen, gen.addrSpace(), origAddr_, gen.currAddr(), 0, 0);
	decUseCount(gen);

    return true;
}

bool AstInsnMemoryNode::generateCode_phase2(codeGen &gen, bool noCost,
                                            Address &, Register &) {
    Register loadReg = REG_NULL;
    Register storeReg = REG_NULL;
    Address loadAddr = ADDR_NULL;
    Address storeAddr = ADDR_NULL;
    assert(insn_);

    // Step 1: save machine-specific state (AKA flags) and mark registers used in
    // the instruction itself as off-limits.

    gen.rs()->saveVolatileRegisters(gen);
    pdvector<int> usedRegisters;
    if (insn_->getUsedRegs(usedRegisters)) {
        for (unsigned i = 0; i < usedRegisters.size(); i++) {
            gen.rs()->markReadOnly(usedRegisters[i]);
        }
    }
    else {
        // We don't know who to avoid... return false?
        fprintf(stderr, "WARNING: unknown \"off limits\" register set, returning false from memory modification\n");
        return false;
    }

    // Step 2: generate code (this may spill registers)

    if (load_)
        if (!load_->generateCode_phase2(gen, noCost, loadAddr, loadReg)) ERROR_RETURN;
    
    if (store_)
        if (!store_->generateCode_phase2(gen, noCost, storeAddr, storeReg)) ERROR_RETURN;

    // Step 3: restore flags (before the original instruction)

    gen.rs()->restoreVolatileRegisters(gen);

    // Step 4: generate the memory instruction
    if (!insn_->generateMem(gen, origAddr_, gen.currAddr(), loadReg, storeReg)) {
        fprintf(stderr, "ERROR: generateMem call failed\n");
        return false;
    }

    // Step 5: restore any registers that were st0mped. 


    gen.rs()->restoreAllRegisters(gen, true);

    decUseCount(gen);
    return true;
}

bool AstOriginalAddrNode::generateCode_phase2(codeGen &gen,
                                              bool noCost,
                                              Address &,
                                              Register &retReg) {
    RETURN_KEPT_REG(retReg);
    if (retReg == REG_NULL) {
        retReg = allocateAndKeep(gen, noCost);
    }
    if (retReg == REG_NULL) return false;

    emitVload(loadConstOp, 
              (Address) gen.point()->addr(),
              retReg, retReg, gen, noCost);
    return true;
}

bool AstActualAddrNode::generateCode_phase2(codeGen &gen,
                                            bool noCost,
                                            Address &,
                                            Register &retReg) {
    if (retReg == REG_NULL) {
        retReg = allocateAndKeep(gen, noCost);
    }
    if (retReg == REG_NULL) return false;

    emitVload(loadConstOp, 
              (Address) gen.currAddr(),
              retReg, retReg, 
              gen, noCost);

    return true;
}

bool AstDynamicTargetNode::generateCode_phase2(codeGen &gen,
                                            bool noCost,
                                            Address & retAddr,
                                            Register &retReg) {

    InstrucIter instruc(gen.point()->addr(), gen.addrSpace());
    // if this is a return instruction our AST reads the top stack value
    if (instruc.isAReturnInstruction()) {
        if (retReg == REG_NULL) {
            retReg = allocateAndKeep(gen, noCost);
        }
        if (retReg == REG_NULL) return false;

#if defined (arch_x86)
        emitVload(loadRegRelativeOp, 
                  (Address) sizeof(Address), 
                  REGNUM_ESP, 
                  retReg, 
                  gen, noCost);
#elif defined (arch_x86_64) // KEVINTODO: untested
        emitVload(loadRegRelativeOp, 
                  (Address) sizeof(Address), 
                  REGNUM_RSP, 
                  retReg, 
                  gen, noCost);
#elif defined (arch_sparc) // KEVINTODO: untested
        emitVload(loadRegRelativeOp, 
                  (Address) sizeof(Address), 
                  REG_SPTR, 
                  retReg, 
                  gen, noCost);
#elif defined (arch_power) // KEVINTODO: untested
        emitVload(loadRegRelativeOp, 
                  (Address) sizeof(Address), 
                  REG_SP,
                  retReg, 
                  gen, noCost);
#elif defined (arch_arch_ia64) // KEVINTODO: untested
        emitVload(loadRegRelativeOp, 
                  (Address) sizeof(Address), 
                  REGISTER_SP, 
                  retReg, 
                  gen, noCost);
#else
        assert(0);
#endif
        return true;
    }
    else {// this is a dynamic ctrl flow instruction, have
          // getDynamicCallSiteArgs generate the necessary AST
        pdvector<AstNodePtr> args;
        if (!gen.addrSpace()->getDynamicCallSiteArgs
            (const_cast<instPoint*>(gen.point()),args)) {
            return false;
        }
        return args[0]->generateCode_phase2(gen, noCost, retAddr, retReg);
    }
}


#if defined(AST_PRINT)
std::string getOpString(opCode op)
{
    switch (op) {
	case plusOp: return("+");
	case minusOp: return("-");
	case timesOp: return("*");
	case divOp: return("/");
	case lessOp: return("<");
	case leOp: return("<=");
	case greaterOp: return(">");
	case geOp: return(">=");
	case eqOp: return("==");
	case neOp: return("!=");
	case loadOp: return("lda");
	case loadConstOp: return("load");
	case storeOp: return("=");
	case ifOp: return("if");
	case ifMCOp: return("ifMC");
	case whileOp: return("while") ;
	case doOp: return("while") ;
	case trampPreamble: return("preTramp");
	case branchOp: return("goto");
	case noOp: return("nop");
	case andOp: return("and");
	case orOp: return("or");
	case loadIndirOp: return("load&");
	case storeIndirOp: return("=&");
	case loadFrameRelativeOp: return("load $fp");
	case loadRegRelativeOp: return("load $reg");
        case loadFrameAddr: return("$fp");
	case storeFrameRelativeOp: return("store $fp");
	case getAddrOp: return("&");
	default: return("ERROR");
    }
}
#endif

#undef MIN
#define MIN(x,y) ((x)>(y) ? (y) : (x))
#undef MAX
#define MAX(x,y) ((x)>(y) ? (x) : (y))
#undef AVG
#define AVG(x,y) (((x)+(y))/2)

int AstOperatorNode::costHelper(enum CostStyleType costStyle) const {
    int total = 0;
    int getInsnCost(opCode t);
    
    if (op == ifOp) {
        // loperand is the conditional expression
        if (loperand) total += loperand->costHelper(costStyle);
        total += getInsnCost(op);
        int rcost = 0, ecost = 0;
        if (roperand) {
            rcost = roperand->costHelper(costStyle);
            if (eoperand)
                rcost += getInsnCost(branchOp);
        }
        if (eoperand)
            ecost = eoperand->costHelper(costStyle);
        if(ecost == 0) { // ie. there's only the if body
            if(costStyle      == Min)  total += 0;
            //guess half time body not executed
            else if(costStyle == Avg)  total += rcost / 2;
            else if(costStyle == Max)  total += rcost;
        } else {  // ie. there's an else block also, for the statements
            if(costStyle      == Min)  total += MIN(rcost, ecost);
            else if(costStyle == Avg)  total += AVG(rcost, ecost);
            else if(costStyle == Max)  total += MAX(rcost, ecost);
        }
    } else if (op == storeOp) {
        if (roperand) total += roperand->costHelper(costStyle);
        total += getInsnCost(op);
    } else if (op == storeIndirOp) {
        if (loperand) total += loperand->costHelper(costStyle);
        if (roperand) total += roperand->costHelper(costStyle);
        total += getInsnCost(op);
    } else if (op == trampPreamble) {
        total = getInsnCost(op);
    } else {
        if (loperand) 
            total += loperand->costHelper(costStyle);
        if (roperand) 
            total += roperand->costHelper(costStyle);
        total += getInsnCost(op);
    }
    return total;
}

int AstOperandNode::costHelper(enum CostStyleType costStyle) const {
    int total = 0;
    if (oType == Constant) {
        total = getInsnCost(loadConstOp);
    } else if (oType == DataIndir) {
        total = getInsnCost(loadIndirOp);
        total += operand()->costHelper(costStyle);
    } else if (oType == DataAddr) {
        total = getInsnCost(loadOp);
    } else if (oType == DataReg) {
        total = getInsnCost(loadIndirOp);
    } else if (oType == Param) {
        total = getInsnCost(getParamOp);
    }
    return total;
}

int AstCallNode::costHelper(enum CostStyleType costStyle) const {
    int total = 0;
    if (func_) total += getPrimitiveCost(func_->prettyName().c_str());
    else total += getPrimitiveCost(func_name_);

    for (unsigned u = 0; u < args_.size(); u++)
        if (args_[u]) total += args_[u]->costHelper(costStyle);
    return total;
}
    

int AstSequenceNode::costHelper(enum CostStyleType costStyle) const {
    int total = 0;
    for (unsigned i = 0; i < sequence_.size(); i++) {
        total += sequence_[i]->costHelper(costStyle);
    }

    return total;
}

int AstVariableNode::costHelper(enum CostStyleType /*costStyle*/) const{
    int total = 0;
    return total;
}

#if defined(AST_PRINT)
void AstNode::print() const {
  if (this) {
#if defined(ASTDEBUG)
    bpfatal("{%d}", referenceCount) ;
#endif
    if (type == operandNode) {
      if (oType == Constant) {
	fprintf(stderr,"%d", (int)(Address) oValue);
      } else if (oType == ConstantString) {
        fprintf(stderr," %s", (char *)oValue);
      } else if (oType == DataIndir) {
	fprintf(stderr," @[");
        loperand->print();
	fprintf(stderr,"]");
      } else if (oType == DataReg) {
	fprintf(stderr," reg%d ",(int)(Address)oValue);
        loperand->print();
      } else if (oType == Param) {
	fprintf(stderr," param[%d]", (int)(Address) oValue);
      } else if (oType == ReturnVal) {
	fprintf(stderr,"retVal");
      } else if (oType == DataAddr)  {
	if(!oVar)
	{
	  fprintf(stderr," [0x%lx]", (long) oValue);
	}
	else
	{
	  fprintf(stderr," [%s]", oVar->symTabName().c_str());
	}
	
      } else if (oType == FrameAddr)  {
	fprintf(stderr," [$fp + %d]", (int)(Address) oValue);
      } else if (oType == RegOffset)  {
	fprintf(stderr," [$%d + %d]", (int)(Address) loperand->getOValue(), (int)(Address) oValue);
      } else if (oType == EffectiveAddr)  {
	fprintf(stderr," <<effective address>>");
      } else if (oType == BytesAccessed)  {
	fprintf(stderr," <<bytes accessed>>");
      } else {
	fprintf(stderr," <Unknown Operand>");
      }
    } else if (type == opCodeNode_t) {
      cerr << "(" << getOpString(op);
      if (loperand) loperand->print();
      if (roperand) roperand->print();
      if (eoperand) eoperand->print();
      fprintf(stderr,")\n");
    } else if (type == callNode) {
      cerr << "(" << callee;
      for (unsigned u = 0; u < operands.size(); u++)
	operands[u]->print();
      fprintf(stderr,")\n");
    } else if (type == sequenceNode_t) {
      if (loperand) loperand->print();
      fprintf(stderr,",");
      if (roperand) roperand->print();
      fprintf(stderr,"\n");
    }
  }
}
#endif

BPatch_type *AstNode::checkType() {
    return BPatch::bpatch->type_Untyped;
}

BPatch_type *AstOperatorNode::checkType() {
    BPatch_type *ret = NULL;
    BPatch_type *lType = NULL, *rType = NULL, *eType = NULL;
    bool errorFlag = false;

    assert(BPatch::bpatch != NULL);	/* We'll use this later. */

    if ((loperand || roperand) && getType()) {
	// something has already set the type for us.
	// this is likely an expression for array access
	ret = const_cast<BPatch_type *>(getType());
	return ret;
    }

    if (loperand) lType = loperand->checkType();

    if (roperand) rType = roperand->checkType();

    if (eoperand) eType = eoperand->checkType();

    if (lType == BPatch::bpatch->type_Error ||
	rType == BPatch::bpatch->type_Error)
	errorFlag = true;
    
    switch (op) {
    case ifOp:
        // XXX No checking for now.  Should check that loperand
        // is boolean.
        ret = BPatch::bpatch->type_Untyped;
        break;
    case noOp:
        ret = BPatch::bpatch->type_Untyped;
        break;
    case funcJumpOp:
        ret = BPatch::bpatch->type_Untyped;
        break;
    case getAddrOp:
        // Should set type to the infered type not just void * 
        //  - jkh 7/99
        ret = BPatch::bpatch->stdTypes->findType("void *");
        assert(ret != NULL);
        break;
    default:
        // XXX The following line must change to decide based on the
        // types and operation involved what the return type of the
        // expression will be.
        ret = lType;
        if (lType != NULL && rType != NULL) {
            if (!lType->isCompatible(rType)) {
                fprintf(stderr, "WARNING: LHS type %s not compatible with RHS type %s\n",
                        lType->getName(), rType->getName());
                errorFlag = true;
            }
        }
        break;
    }
    assert (ret != NULL);

    if (errorFlag && doTypeCheck) {
	ret = BPatch::bpatch->type_Error;
    } else if (errorFlag) {
	ret = BPatch::bpatch->type_Untyped;
    }

#if defined(ASTDEBUG)
    // it would be useful to have some indication of what the type applied to
    // (currently it appears to be copious amounts of contextless junk)
    if (ret) {
	logLine(" type is ");
	if (ret->getName()) 
	     logLine(ret->getName());
	else
	     logLine(" <NULL Name String>");
	logLine("\n");
    }
#endif

    // remember what type we are
    setType(ret);

    return ret;
}

BPatch_type *AstOperandNode::checkType()
{
    BPatch_type *ret = NULL;
    BPatch_type *type = NULL;
    bool errorFlag = false;
    
    assert(BPatch::bpatch != NULL);	/* We'll use this later. */

    if (operand_ && getType()) {
	// something has already set the type for us.
	// this is likely an expression for array access
	ret = const_cast<BPatch_type *>(getType());
	return ret;
    }
    
    if (operand_) type = operand_->checkType();

    if (type == BPatch::bpatch->type_Error)
	errorFlag = true;
    
    if (oType == DataIndir) {
        // XXX Should really be pointer to lType -- jkh 7/23/99
        ret = BPatch::bpatch->type_Untyped;
    } 
    else if ((oType == Param) || (oType == ReturnVal)) {
            // XXX Params and ReturnVals untyped for now
        ret = BPatch::bpatch->type_Untyped; 
    }
    else if ((oType == origRegister)) {
        ret = BPatch::bpatch->stdTypes->findType("int");
    }
    else {
        ret = const_cast<BPatch_type *>(getType());
    }
    assert(ret != NULL);

    if (errorFlag && doTypeCheck) {
	ret = BPatch::bpatch->type_Error;
    } else if (errorFlag) {
	ret = BPatch::bpatch->type_Untyped;
    }

#if defined(ASTDEBUG)
    // it would be useful to have some indication of what the type applied to
    // (currently it appears to be copious amounts of contextless junk)
    if (ret) {
	logLine(" type is ");
	if (ret->getName()) 
	     logLine(ret->getName());
	else
	     logLine(" <NULL Name String>");
	logLine("\n");
    }
#endif

    // remember what type we are
    setType(ret);

    return ret;

}


BPatch_type *AstCallNode::checkType() {
    BPatch_type *ret = NULL;
    bool errorFlag = false;
    
    assert(BPatch::bpatch != NULL);	/* We'll use this later. */
    
    unsigned i;
    for (i = 0; i < args_.size(); i++) {
        BPatch_type *operandType = args_[i]->checkType();
        /* XXX Check operands for compatibility */
        if (operandType == BPatch::bpatch->type_Error) {
            errorFlag = true;
        }
    }
    /* XXX Should set to return type of function. */
    ret = BPatch::bpatch->type_Untyped;

    assert(ret != NULL);

    if (errorFlag && doTypeCheck) {
	ret = BPatch::bpatch->type_Error;
    } else if (errorFlag) {
	ret = BPatch::bpatch->type_Untyped;
    }

#if defined(ASTDEBUG)
    // it would be useful to have some indication of what the type applied to
    // (currently it appears to be copious amounts of contextless junk)
    if (ret) {
	logLine(" type is ");
	if (ret->getName()) 
	     logLine(ret->getName());
	else
	     logLine(" <NULL Name String>");
	logLine("\n");
    }
#endif

    // remember what type we are
    setType(ret);

    return ret;
}

BPatch_type *AstSequenceNode::checkType() {
    BPatch_type *ret = NULL;
    BPatch_type *sType = NULL;
    bool errorFlag = false;
    
    assert(BPatch::bpatch != NULL);	/* We'll use this later. */

    if (getType()) {
	// something has already set the type for us.
	// this is likely an expression for array access
	ret = const_cast<BPatch_type *>(getType());
	return ret;
    }

    for (unsigned i = 0; i < sequence_.size(); i++) {
        sType = sequence_[i]->checkType();
        if (sType == BPatch::bpatch->type_Error)
            errorFlag = true;
    }

    ret = sType;

    assert(ret != NULL);
    
    if (errorFlag && doTypeCheck) {
	ret = BPatch::bpatch->type_Error;
    } else if (errorFlag) {
	ret = BPatch::bpatch->type_Untyped;
    }
    
#if defined(ASTDEBUG)
    // it would be useful to have some indication of what the type applied to
    // (currently it appears to be copious amounts of contextless junk)
    if (ret) {
	logLine(" type is ");
	if (ret->getName()) 
	     logLine(ret->getName());
	else
	     logLine(" <NULL Name String>");
	logLine("\n");
    }
#endif

    // remember what type we are
    setType(ret);

    return ret;
}

bool AstNode::accessesParam() {
#if 0
    fprintf(stderr, "Undefined call to getChildren for type: ");
    if (dynamic_cast<AstNullNode *>(this)) fprintf(stderr, "nullNode\n");
    else if (dynamic_cast<AstOperatorNode *>(this)) fprintf(stderr, "operatorNode\n");
    else if (dynamic_cast<AstOperandNode *>(this)) fprintf(stderr, "operandNode\n");
    else if (dynamic_cast<AstCallNode *>(this)) fprintf(stderr, "callNode\n");
    else if (dynamic_cast<AstReplacementNode *>(this)) fprintf(stderr, "replacementNode\n");
    else if (dynamic_cast<AstSequenceNode *>(this)) fprintf(stderr, "seqNode\n");
    else if (dynamic_cast<AstVariableNode *>(this)) fprintf(stderr, "varNode\n");
    else if (dynamic_cast<AstInsnNode *>(this)) fprintf(stderr, "insnNode\n");
    else if (dynamic_cast<AstMiniTrampNode *>(this)) fprintf(stderr, "miniTrampNode\n");
    else if (dynamic_cast<AstMemoryNode *>(this)) fprintf(stderr, "memoryNode\n");
    else fprintf(stderr, "unknownNode\n");
#endif
    return false;
}


// This is not the most efficient way to traverse a DAG
bool AstOperatorNode::accessesParam()
{
    bool ret = false;
    if (loperand)
        ret |= loperand->accessesParam();
    if (roperand)
        ret |= roperand->accessesParam();
    if (eoperand)
        ret |= eoperand->accessesParam();
    return ret;
}


bool AstCallNode::accessesParam() {
    for (unsigned i = 0; i < args_.size(); i++) {
        if (args_[i]->accessesParam())
            return true;
    }
    return false;
}

bool AstSequenceNode::accessesParam() {
    for (unsigned i = 0; i < sequence_.size(); i++) {
        if (sequence_[i]->accessesParam())
            return true;
    }
    return false;
}

bool AstVariableNode::accessesParam() {
    return ast_wrappers_[index]->accessesParam();
}

// Our children may have incorrect useCounts (most likely they 
// assume that we will not bother them again, which is wrong)
void AstNode::fixChildrenCounts()
{
    pdvector<AstNodePtr> children;
    getChildren(children);
    for (unsigned i=0; i<children.size(); i++) {
		children[i]->setUseCount();
    }
}


// Check if the node can be kept at all. Some nodes (e.g., storeOp)
// can not be cached. In fact, there are fewer nodes that can be cached.
bool AstOperatorNode::canBeKept() const {
    switch (op) {
    case plusOp:
    case minusOp:
    case timesOp:
    case divOp:
    case neOp:
    case noOp:
    case orOp:
    case andOp:
		break;
    default:
        return false;
    }

    // The switch statement is a little odd, but hey. 
    if (loperand && !loperand->canBeKept()) return false;
    if (roperand && !roperand->canBeKept()) return false;
    if (eoperand && !eoperand->canBeKept()) return false;
    
    return true;
}

bool AstOperandNode::canBeKept() const {
    
    switch (oType) {
    case DataReg:
    case DataIndir:
    case RegOffset:
    case origRegister:
    case DataAddr:
    case variableValue:
        return false;
    default:
		break;
    }
    if (operand_ && !operand_->canBeKept()) return false;
    return true;
}

bool AstCallNode::canBeKept() const {
    if (constFunc_) {
        for (unsigned i = 0; i < args_.size(); i++) {
            if (!args_[i]->canBeKept()) {
                fprintf(stderr, "AST %p: labelled const func but argument %d cannot be kept!\n",
                        this, i);
                return false;
            }
        }
        return true;
    }
    return false;
    
}

bool AstSequenceNode::canBeKept() const {
	// Theoretically we could keep the entire thing, but... not sure
	// that's a terrific idea. For now, don't keep a sequence node around.
    return false;
}

bool AstVariableNode::canBeKept() const {
    return ast_wrappers_[index]->canBeKept();
}

bool AstMiniTrampNode::canBeKept() const {
	// Well... depends on the actual AST, doesn't it.
	assert(ast_);
	
	return ast_->canBeKept();
}

bool AstReplacementNode::canBeKept() const { 
    return false;
}

bool AstMemoryNode::canBeKept() const {
	// Despite our memory loads, we can be kept;
	// we're loading off process state, which is defined
	// to be invariant during the instrumentation phase.
	return true;
}

// Occasionally, we do not call .generateCode_phase2 for the referenced node, 
// but generate code by hand. This routine decrements its use count properly
void AstNode::decUseCount(codeGen &gen)
{
    if (useCount == 0) return;
    
    useCount--;
    
    if (useCount == 0) {
        gen.tracker()->removeKeptRegister(gen, this);
    }
}

// Return all children of this node ([lre]operand, ..., operands[])

void AstNode::getChildren(pdvector<AstNodePtr > &) {
#if 0
    fprintf(stderr, "Undefined call to getChildren for type: ");
    if (dynamic_cast<AstNullNode *>(this)) fprintf(stderr, "nullNode\n");
    else if (dynamic_cast<AstOperatorNode *>(this)) fprintf(stderr, "operatorNode\n");
    else if (dynamic_cast<AstOperandNode *>(this)) fprintf(stderr, "operandNode\n");
    else if (dynamic_cast<AstCallNode *>(this)) fprintf(stderr, "callNode\n");
    else if (dynamic_cast<AstReplacementNode *>(this)) fprintf(stderr, "replacementNode\n");
    else if (dynamic_cast<AstSequenceNode *>(this)) fprintf(stderr, "seqNode\n");
    else if (dynamic_cast<AstInsnNode *>(this)) fprintf(stderr, "insnNode\n");
    else if (dynamic_cast<AstMiniTrampNode *>(this)) fprintf(stderr, "miniTrampNode\n");
    else if (dynamic_cast<AstMemoryNode *>(this)) fprintf(stderr, "memoryNode\n");
    else fprintf(stderr, "unknownNode\n");
#endif
}


void AstOperatorNode::getChildren(pdvector<AstNodePtr > &children) {
    if (loperand) children.push_back(loperand);
    if (roperand) children.push_back(roperand);
    if (eoperand) children.push_back(eoperand);
}

void AstOperandNode::getChildren(pdvector<AstNodePtr > &children) {
    if (operand_) children.push_back(operand_);
}

void AstCallNode::getChildren(pdvector<AstNodePtr > &children) {
    for (unsigned i = 0; i < args_.size(); i++)
        children.push_back(args_[i]);
}

void AstSequenceNode::getChildren(pdvector<AstNodePtr > &children) {
    for (unsigned i = 0; i < sequence_.size(); i++)
        children.push_back(sequence_[i]);
}

void AstVariableNode::getChildren(pdvector<AstNodePtr > &children) {
    ast_wrappers_[index]->getChildren(children);
}

void AstMiniTrampNode::getChildren(pdvector<AstNodePtr > &children) {
    children.push_back(ast_);
}

void AstOperatorNode::setVariableAST(codeGen &g) {
    if(loperand) loperand->setVariableAST(g);
    if(roperand) roperand->setVariableAST(g);
    if(eoperand) eoperand->setVariableAST(g);
}

void AstOperandNode::setVariableAST(codeGen &g){
    if(operand_) operand_->setVariableAST(g);
}

void AstCallNode::setVariableAST(codeGen &g){
    for (unsigned i = 0; i < args_.size(); i++)
        args_[i]->setVariableAST(g);
}

void AstSequenceNode::setVariableAST(codeGen &g) {
    for (unsigned i = 0; i < sequence_.size(); i++)
        sequence_[i]->setVariableAST(g);
}

void AstVariableNode::setVariableAST(codeGen &gen){
    //fprintf(stderr, "Generating code for variable in function %s with start address 0x%lx at address 0x%lx\n",gen.func()->prettyName().c_str(), gen.func()->getAddress(),gen.point()->addr());
    if(!ranges_)
        return;
    if(!gen.point())    //oneTimeCode. Set the AST at the beginning of the function??
    {
        index = 0;
        return;
    }
    Address addr = gen.point()->addr();     //Offset of inst point from function base address
    for(unsigned i=0; i< ranges_->size();i++){
        if((*ranges_)[i].first<=addr && addr<(*ranges_)[i].second)
            index = i;
    }
}

void AstInsnBranchNode::setVariableAST(codeGen &g){
    if(target_) target_->setVariableAST(g);
}

void AstInsnMemoryNode::setVariableAST(codeGen &g){
    if(load_) load_->setVariableAST(g);
    if(store_) store_->setVariableAST(g);
}

void AstMiniTrampNode::setVariableAST(codeGen &g){
    if(ast_) ast_->setVariableAST(g);
}

bool AstNode::containsFuncCall() const { 
   return false; 
}

bool AstCallNode::containsFuncCall() const {
   return true;
}

bool AstReplacementNode::containsFuncCall() const {
   return true;
}

bool AstOperatorNode::containsFuncCall() const {
	if (loperand && loperand->containsFuncCall()) return true;
	if (roperand && roperand->containsFuncCall()) return true;
	if (eoperand && eoperand->containsFuncCall()) return true;
	return false;
}

bool AstOperandNode::containsFuncCall() const {
	if (operand_ && operand_->containsFuncCall()) return true;
	return false;
}

bool AstMiniTrampNode::containsFuncCall() const {
	if (ast_ && ast_->containsFuncCall()) return true;
	return false;
}

bool AstSequenceNode::containsFuncCall() const {
	for (unsigned i = 0; i < sequence_.size(); i++) {
		if (sequence_[i]->containsFuncCall()) return true;
	}
	return false;
}

bool AstVariableNode::containsFuncCall() const 
{
    return ast_wrappers_[index]->containsFuncCall();
}

bool AstInsnMemoryNode::containsFuncCall() const {
    if (load_ && load_->containsFuncCall()) return true;
    if (store_ && store_->containsFuncCall()) return true;
    return false;
}

void regTracker_t::addKeptRegister(codeGen &gen, AstNode *n, Register reg) {
	assert(n);
	if (tracker.find(n)) {
		assert(tracker[n].keptRegister == reg);
		return;
	}
	commonExpressionTracker t;
	t.keptRegister = reg;
	t.keptLevel = condLevel;
	tracker[n] = t;
	gen.rs()->markKeptRegister(reg);
}

void regTracker_t::removeKeptRegister(codeGen &gen, AstNode *n) {
	if (!tracker.find(n)) {
		return;
	}
	gen.rs()->unKeepRegister(tracker[n].keptRegister);
	tracker.undef(n);
}

Register regTracker_t::hasKeptRegister(AstNode *n) {
	if (tracker.find(n))
		return tracker[n].keptRegister;
	return REG_NULL;	
}

// Find if the given register is "owned" by an AST node,
// and if so nuke it.

bool regTracker_t::stealKeptRegister(Register r) {
	AstNode *a;
	commonExpressionTracker c;
	ast_printf("STEALING kept register %d for someone else\n", r);
	dictionary_hash_iter<AstNode *, commonExpressionTracker> reg_iter(tracker);
        while (reg_iter.next(a, c)) {
            if (c.keptRegister == r) {
                tracker.undef(a);
                return true;
            }
	}
	fprintf(stderr, "Odd - couldn't find kept register %d\n", r);
	return true;
}

void regTracker_t::reset() {
	condLevel = 0;
	tracker.clear();
}

void regTracker_t::increaseConditionalLevel() {
	condLevel++;
	ast_printf("Entering conditional branch, level now %d\n", condLevel);
}

void regTracker_t::decreaseAndClean(codeGen &gen) {
    AstNode *a;
    commonExpressionTracker c;
    assert(condLevel > 0);
    
    ast_printf("Exiting from conditional branch, level currently %d\n", condLevel);
    
    dictionary_hash_iter<AstNode *, commonExpressionTracker> reg_iter(tracker);
    while (reg_iter.next(a, c)) {
        if (c.keptLevel == condLevel) {
            tracker.undef(a);
            gen.rs()->unKeepRegister(c.keptRegister);
            ast_printf("Removing kept register %d, level %d, for AST %p\n", 
                       c.keptRegister, c.keptLevel, a);
        }
    }
    
    condLevel--;
}

unsigned regTracker_t::astHash(AstNode* const &ast) {
	return addrHash4((Address) ast);
}

void AstNode::debugPrint(unsigned level) {
    if (!dyn_debug_ast) return;
    
    for (unsigned i = 0; i < level; i++) fprintf(stderr, "%s", " ");
    
    std::string type;
    if (dynamic_cast<AstNullNode *>(this)) type = "nullNode";
    else if (dynamic_cast<AstOperatorNode *>(this)) type = "operatorNode";
    else if (dynamic_cast<AstOperandNode *>(this)) type = "operandNode";
    else if (dynamic_cast<AstCallNode *>(this)) type = "callNode";
    else if (dynamic_cast<AstReplacementNode *>(this)) type = "replacementNode";
    else if (dynamic_cast<AstSequenceNode *>(this)) type = "sequenceNode";
    else if (dynamic_cast<AstVariableNode *>(this)) type = "variableNode";
    else if (dynamic_cast<AstInsnNode *>(this)) type = "insnNode";
    else if (dynamic_cast<AstMiniTrampNode *>(this)) type = "miniTrampNode";
    else if (dynamic_cast<AstMemoryNode *>(this)) type = "memoryNode";
    else type = "unknownNode";
    
    if (dynamic_cast<AstNode *>(this)) {
        ast_printf("AstNode <no data>\n");
    }
    else {
        ast_printf("Node %s: ptr %p, useCount is %d, canBeKept %d, type %s\n", type.c_str(), this, useCount, canBeKept(), getType() ? getType()->getName() : "<NULL TYPE>");
    }

    pdvector<AstNodePtr> children;
    getChildren(children);
    for (unsigned i=0; i<children.size(); i++) {
        children[i]->debugPrint(level+1);
    }
}

void regTracker_t::debugPrint() {
    if (!dyn_debug_ast) return;
    
    fprintf(stderr, "==== Begin debug dump of register tracker ====\n");
    
    fprintf(stderr, "Condition level: %d\n", condLevel);
    
    AstNode *a;
    commonExpressionTracker c;
    
    dictionary_hash_iter<AstNode *, commonExpressionTracker> reg_iter(tracker);
    while (reg_iter.next(a, c)) {
        fprintf(stderr, "AstNode %p: register %d, condition level %d\n",
                a, c.keptRegister, c.keptLevel);
    }	
    fprintf(stderr, "==== End debug dump of register tracker ====\n");
}

unsigned AstNode::getTreeSize() {
	pdvector<AstNodePtr > children;
	getChildren(children);

	unsigned size = 1; // Us
	for (unsigned i = 0; i < children.size(); i++)
		size += children[i]->getTreeSize();
	return size;
	
}

int_variable* AstOperandNode::lookUpVar(AddressSpace* as)
{
  mapped_module *mod = as->findModule(oVar->pdmod()->fileName());
  if(mod && (oVar->pdmod() == mod->pmod()))
  {
    int_variable* tmp = mod->obj()->findVariable(const_cast<image_variable*>(oVar));
    return tmp;
  }
  return NULL;
}

void AstOperandNode::emitVariableLoad(opCode op, Register src2, Register dest, codeGen& gen, 
				      bool noCost, registerSpace* rs, 
				      int size, const instPoint* point, AddressSpace* as)
{
  int_variable* var = lookUpVar(as);
  if(as->proc())
  {
    emitVload(op, var->getAddress(), src2, dest, gen, noCost, rs, size, point, as);
  }
  else
  {
<<<<<<< HEAD
     gen.codeEmitter()->emitLoadShared(op, dest, oVar, (var != NULL), size, gen);
=======
    gen.codeEmitter()->emitLoadShared(op, dest, oVar, (var!=NULL),size, gen, 0);
>>>>>>> bd74153d
  }  
}

void AstOperandNode::emitVariableStore(opCode op, Register src1, Register src2, codeGen& gen, 
				      bool noCost, registerSpace* rs, 
				      int size, const instPoint* point, AddressSpace* as)
{
  int_variable* var = lookUpVar(as);
  if(as->proc())
  {
    emitVstore(op, src1, src2, var->getAddress(), gen, noCost, rs, size, point, as);
  }
  else
  {
<<<<<<< HEAD
     gen.codeEmitter()->emitStoreShared(src1, oVar, (var != NULL), size, gen);
=======
    gen.codeEmitter()->emitStoreShared(src1, oVar, (var!=NULL), size, gen);
>>>>>>> bd74153d
  }  
}<|MERGE_RESOLUTION|>--- conflicted
+++ resolved
@@ -2703,11 +2703,7 @@
   }
   else
   {
-<<<<<<< HEAD
-     gen.codeEmitter()->emitLoadShared(op, dest, oVar, (var != NULL), size, gen);
-=======
     gen.codeEmitter()->emitLoadShared(op, dest, oVar, (var!=NULL),size, gen, 0);
->>>>>>> bd74153d
   }  
 }
 
@@ -2722,10 +2718,6 @@
   }
   else
   {
-<<<<<<< HEAD
-     gen.codeEmitter()->emitStoreShared(src1, oVar, (var != NULL), size, gen);
-=======
     gen.codeEmitter()->emitStoreShared(src1, oVar, (var!=NULL), size, gen);
->>>>>>> bd74153d
   }  
 }