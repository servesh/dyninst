--- conflicted
+++ resolved
@@ -869,16 +869,11 @@
     gen.setInsertNaked(true);
     gen.setModifiedStackFrame(true);
 
-<<<<<<< HEAD
-    bool upcast;
-    Register reg_sp = convertRegID(MachRegister::getStackPointer(gen.getArch()), upcast);
-=======
     bool ignored;
     Register reg_sp = convertRegID(MachRegister::getStackPointer(gen.getArch()), ignored);
-    
+
     Emitterx86* emitter = dynamic_cast<Emitterx86*>(gen.codeEmitter());
     assert(emitter);
->>>>>>> bdb57c06
 
     if (type == GENERIC_AST) {
         /* We're going to use a MOV to insert the new value, and a LEA to update the SP
@@ -886,15 +881,9 @@
 
         /* Move stack pointer to accomodate new value */
         if (gen.getArch() == Arch_x86) {
-<<<<<<< HEAD
-            gen.codeEmitter()->emitLEA(reg_sp, Null_Register, 0, -size, reg_sp, gen);
-        } else if (gen.getArch() == Arch_x86_64) {
-            gen.codeEmitter()->emitLEA(reg_sp, Null_Register, 0, -size, reg_sp, gen);
-=======
             emitter->emitLEA(reg_sp, Null_Register, 0, -size, reg_sp, gen);
         } else if (gen.getArch() == Arch_x86_64) {
             emitter->emitLEA(reg_sp, Null_Register, 0, -size, reg_sp, gen);
->>>>>>> bdb57c06
         }
 
     } else if (type == CANARY_AST){
@@ -913,11 +902,7 @@
 
             int canarySize = 8;
             int off = AMD64_STACK_ALIGNMENT - canarySize; // canary
-<<<<<<< HEAD
-            gen.codeEmitter()->emitLEA(reg_sp, Null_Register, 0, -off, reg_sp, gen);
-=======
             emitter->emitLEA(reg_sp, Null_Register, 0, -off, reg_sp, gen);
->>>>>>> bdb57c06
         } else {
             canaryReg = REGNUM_EAX;
             needSaveAndRestore = true;
@@ -927,16 +912,6 @@
         if (needSaveAndRestore) {
             if (gen.getArch() == Arch_x86) {
                 int disp = 4;
-<<<<<<< HEAD
-                gen.codeEmitter()->emitLEA(reg_sp, Null_Register, 0, -disp, reg_sp, gen);
-                gen.codeEmitter()->emitPush(gen, canaryReg);
-                gen.codeEmitter()->emitLEA(reg_sp, Null_Register, 0, 2*disp, reg_sp, gen);
-            } else if (gen.getArch() == Arch_x86_64) {
-                int disp = 8;
-                gen.codeEmitter()->emitLEA(reg_sp, Null_Register, 0, -disp, reg_sp, gen);
-                gen.codeEmitter()->emitPush(gen, canaryReg);
-                gen.codeEmitter()->emitLEA(reg_sp, Null_Register, 0, 2*disp, reg_sp, gen);
-=======
                 emitter->emitLEA(reg_sp, Null_Register, 0, -disp, reg_sp, gen);
                 gen.codeEmitter()->emitPush(gen, canaryReg);
                 emitter->emitLEA(reg_sp, Null_Register, 0, 2*disp, reg_sp, gen);
@@ -945,7 +920,6 @@
                 emitter->emitLEA(reg_sp, Null_Register, 0, -disp, reg_sp, gen);
                 gen.codeEmitter()->emitPush(gen, canaryReg);
                 emitter->emitLEA(reg_sp, Null_Register, 0, 2*disp, reg_sp, gen);
->>>>>>> bdb57c06
             }
         }
 
@@ -977,21 +951,12 @@
         if (needSaveAndRestore) {
             if (gen.getArch() == Arch_x86) {
                 int disp = 4;
-<<<<<<< HEAD
-                gen.codeEmitter()->emitLEA(reg_sp, Null_Register, 0, -disp, reg_sp, gen);
-                gen.codeEmitter()->emitPop(gen, canaryReg);
-            } else if (gen.getArch() == Arch_x86_64) {
-                int disp = 8;
-                gen.codeEmitter()->emitLEA(reg_sp, Null_Register, 0, -disp, reg_sp, gen);
-                gen.codeEmitter()->emitPop(gen, canaryReg);
-=======
                 emitter->emitLEA(reg_sp, Null_Register, 0, -disp, reg_sp, gen);
                 gen.codeEmitter()->emitPop(gen, canaryReg);
             } else if (gen.getArch() == Arch_x86_64) {
                 int disp = 8;
                 emitter->emitLEA(reg_sp, Null_Register, 0, -disp, reg_sp, gen);
                 emitter->emitPop(gen, canaryReg);
->>>>>>> bdb57c06
             }
         }
 
@@ -1009,10 +974,10 @@
     // Turn off default basetramp instrumentation saves & restores
     gen.setInsertNaked(true);
     gen.setModifiedStackFrame(true);
-    
+
     bool ignored;
     Register reg_sp = convertRegID(MachRegister::getStackPointer(gen.getArch()), ignored);
-   
+
     Emitterx86* emitter = dynamic_cast<Emitterx86*>(gen.codeEmitter());
     assert(emitter);
 
@@ -1023,15 +988,9 @@
         /* Adjust stack pointer by size */
         int disp = size;
         if (gen.getArch() == Arch_x86) {
-<<<<<<< HEAD
-            gen.codeEmitter()->emitLEA(reg_sp, Null_Register, 0, disp, reg_sp, gen);
-        } else if (gen.getArch() == Arch_x86_64) {
-            gen.codeEmitter()->emitLEA(reg_sp, Null_Register, 0, disp, reg_sp, gen);
-=======
             emitter->emitLEA(reg_sp, Null_Register, 0, disp, reg_sp, gen);
         } else if (gen.getArch() == Arch_x86_64) {
             emitter->emitLEA(reg_sp, Null_Register, 0, disp, reg_sp, gen);
->>>>>>> bdb57c06
         }
     } else if (type == CANARY_AST) {
 //        gen.setCanary(true);
@@ -1052,17 +1011,10 @@
             if (gen.getArch() == Arch_x86) {
                 int disp = 4;
                 gen.codeEmitter()->emitPush(gen, canaryReg);
-<<<<<<< HEAD
-                gen.codeEmitter()->emitLEA(reg_sp, Null_Register, 0, disp, reg_sp, gen);
-            } else if (gen.getArch() == Arch_x86_64) {
-                int disp = 8;
-                gen.codeEmitter()->emitLEA(reg_sp, Null_Register, 0, disp, reg_sp, gen);
-=======
                 emitter->emitLEA(reg_sp, Null_Register, 0, disp, reg_sp, gen);
             } else if (gen.getArch() == Arch_x86_64) {
                 int disp = 8;
                 emitter->emitLEA(reg_sp, Null_Register, 0, disp, reg_sp, gen);
->>>>>>> bdb57c06
             }
         }
 
@@ -1098,19 +1050,11 @@
         if (needSaveAndRestore) {
             if (gen.getArch() == Arch_x86) {
                 int disp = 4;
-<<<<<<< HEAD
-                gen.codeEmitter()->emitLEA(reg_sp, Null_Register, 0, -disp, reg_sp, gen);
-                gen.codeEmitter()->emitPop(gen, canaryReg);
-            } else if (gen.getArch() == Arch_x86_64) {
-                int disp = 8;
-                gen.codeEmitter()->emitLEA(reg_sp, Null_Register, 0, -disp, reg_sp, gen);
-=======
                 emitter->emitLEA(reg_sp, Null_Register, 0, -disp, reg_sp, gen);
                 gen.codeEmitter()->emitPop(gen, canaryReg);
             } else if (gen.getArch() == Arch_x86_64) {
                 int disp = 8;
                 emitter->emitLEA(reg_sp, Null_Register, 0, -disp, reg_sp, gen);
->>>>>>> bdb57c06
                 gen.codeEmitter()->emitPop(gen, canaryReg);
             }
        }
@@ -1119,17 +1063,10 @@
         if (canaryAfterPrologue_) {
             if (gen.getArch() == Arch_x86) {
                 int disp = 4;
-<<<<<<< HEAD
-                gen.codeEmitter()->emitLEA(reg_sp, Null_Register, 0, -1*canaryHeight_ + disp, reg_sp, gen);
-            } else if (gen.getArch() == Arch_x86_64) {
-                int disp = 8;
-                gen.codeEmitter()->emitLEA(reg_sp, Null_Register, 0, -1*canaryHeight_ + disp, reg_sp, gen);
-=======
                 emitter->emitLEA(reg_sp, Null_Register, 0, -1*canaryHeight_ + disp, reg_sp, gen);
             } else if (gen.getArch() == Arch_x86_64) {
                 int disp = 8;
                 emitter->emitLEA(reg_sp, Null_Register, 0, -1*canaryHeight_ + disp, reg_sp, gen);
->>>>>>> bdb57c06
             }
         }
 
@@ -1138,11 +1075,7 @@
             // 64-bit requires stack alignment (this will include canary cleanup)
             int canarySize = 8;
             int off = AMD64_STACK_ALIGNMENT - canarySize;
-<<<<<<< HEAD
-            gen.codeEmitter()->emitLEA(reg_sp, Null_Register, 0, off, reg_sp, gen);
-=======
             emitter->emitLEA(reg_sp, Null_Register, 0, off, reg_sp, gen);
->>>>>>> bdb57c06
         }
 
         // If the canary value is valid, jmp to next expected instruction
