--- conflicted
+++ resolved
@@ -3271,8 +3271,6 @@
    return true;
 }
 
-<<<<<<< HEAD
-
 bool AstNode::generate(Point *point, Buffer &buffer) {
    // For now, be really inefficient. Yay!
    codeGen gen(1024);
@@ -3300,7 +3298,6 @@
    return true;
 }
    
-=======
 std::string AstNode::format(std::string indent) {
    std::stringstream ret;
    ret << indent << "Default/" << hex << this << dec << "()" << endl;
@@ -3458,5 +3455,4 @@
     }       
     
     return ret;
-}
->>>>>>> 0434a2e2
+}