--- conflicted
+++ resolved
@@ -47,13 +47,10 @@
 #include "dyninstAPI/src/function.h"
 #include "dyninstAPI/src/parse-cfg.h"
 #include "dyninstAPI/src/codegen.h"
-<<<<<<< HEAD
 #include "dyninstAPI/src/addressSpace.h"
-=======
 
 using namespace Dyninst;
 using namespace PatchAPI;
->>>>>>> de7a59d8
 
 /*
  * return the time required to execute the passed primitive.
