--- conflicted
+++ resolved
@@ -1570,14 +1570,7 @@
 }
 
 bblInstance::~bblInstance() {
-<<<<<<< HEAD
     mal_printf("deleting bblInstance at %lx\n", firstInsnAddr());
-#if defined(cap_relocation)
-   if (reloc_info)
-      delete reloc_info;
-#endif
-=======
->>>>>>> f5943138
 }
 
 int_basicBlock *bblInstance::block() const {
