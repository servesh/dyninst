--- conflicted
+++ resolved
@@ -552,11 +552,7 @@
 
 instPoint *func_instance::findPoint(instPoint::Type type, bool create) {
   //cerr << "findPoint\n";
-<<<<<<< HEAD
-   assert(obj()->as()->mgr());
-=======
    assert(proc()->mgr());
->>>>>>> 3e372b3f
    assert(type == instPoint::FuncEntry);
    if (points_.entry) return points_.entry;
    if (!create) return NULL;
@@ -631,11 +627,7 @@
                                     block_instance *b,
                                     Address a, InstructionAPI::Instruction::Ptr ptr,
                                     bool trusted, bool create) {
-<<<<<<< HEAD
   //cerr << "findPoint\n";
-=======
-  // cerr << "findPoint\n";
->>>>>>> 3e372b3f
   assert(proc()->mgr());
 
    std::map<block_instance *, BlockInstpoints>::iterator iter = blockPoints_.find(b);
@@ -706,11 +698,7 @@
 instPoint *func_instance::findPoint(instPoint::Type type,
                                     edge_instance *e,
                                     bool create) {
-<<<<<<< HEAD
   //  cerr << "findPoint\n";
-=======
-  //cerr << "findPoint\n";
->>>>>>> 3e372b3f
    assert(proc()->mgr());
 
    if (type != instPoint::EdgeDuring) return NULL;
