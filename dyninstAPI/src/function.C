--- conflicted
+++ resolved
@@ -506,11 +506,7 @@
 
 
 bool func_instance::isInstrumentable() {
-<<<<<<< HEAD
-  Instrumenter* inst = proc()->mgr()->instrumenter();
-=======
   Dyninst::PatchAPI::Instrumenter* inst = proc()->mgr()->instrumenter();
->>>>>>> 23f52d8b
   if (inst) return inst->isInstrumentable(this);
   return false;
 
