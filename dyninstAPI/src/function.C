--- conflicted
+++ resolved
@@ -46,6 +46,7 @@
 
 using namespace Dyninst;
 using namespace Dyninst::ParseAPI;
+using namespace Dyninst::PatchAPI;
 using namespace Dyninst::Relocation;
 
 int func_instance_count = 0;
@@ -127,7 +128,7 @@
     assert(!all_blocks_.empty());
 
     // choose block with no intraprocedural incoming edges
-    PatchFunction::BlockSet::iterator bIter;
+    PatchFunction::blockset::iterator bIter;
     for (bIter = all_blocks_.begin(); 
          bIter != all_blocks_.end(); 
          bIter++) 
@@ -362,49 +363,16 @@
 mapped_object *func_instance::obj() const { return mod()->obj(); }
 AddressSpace *func_instance::proc() const { return obj()->proc(); }
 
-<<<<<<< HEAD
-const func_instance::BlockSet &func_instance::blocks() {
-  if (blocks_.empty()) {
-    for (PatchFunction::BlockSet::const_iterator i = getAllBlocks().begin();
-         i != getAllBlocks().end(); i++) {
-      blocks_.insert(SCAST_BI(*i));
-    }
-  }
-  return blocks_;
-}
-
-const func_instance::BlockSet &func_instance::callBlocks() {
-  // Check the list...
-  if (callBlocks_.empty()) {
-    for (PatchFunction::BlockSet::const_iterator i = getCallBlocks().begin();
-         i != getCallBlocks().end(); i++) {
-      callBlocks_.insert(SCAST_BI(*i));
-    }
-  }
-  return callBlocks_;
-}
-
-const func_instance::BlockSet &func_instance::exitBlocks() {
-    // Check the list...
-  if (exitBlocks_.empty()) {
-    for (PatchFunction::BlockSet::const_iterator i = getExitBlocks().begin();
-         i != getExitBlocks().end(); i++) {
-      exitBlocks_.insert(SCAST_BI(*i));
-    }
-  }
-  return exitBlocks_;
-}
-
-=======
->>>>>>> bcfa14f1
 const func_instance::BlockSet &func_instance::unresolvedCF() {
    if (unresolvedCF_.empty() || obj()->isExploratoryModeOn()) {
       // A block has unresolved control flow if it has an indirect
       // out-edge.
-     for (blockset::iterator iter = getAllBlocks().begin(); iter != getAllBlocks().end(); ++iter) {
-       block_instance* iblk = SCAST_BI(*iter);
-         if (iblk->llb()->unresolvedCF()) {
-            unresolvedCF_.insert(iblk);
+       for (PatchFunction::blockset::const_iterator iter = getAllBlocks().begin(); 
+            iter != getAllBlocks().end(); ++iter) 
+       {
+          block_instance* iblk = SCAST_BI(*iter);
+          if (iblk->llb()->unresolvedCF()) {
+             unresolvedCF_.insert(iblk);
          }
       }
    }
@@ -412,44 +380,28 @@
 }
 
 const func_instance::BlockSet &func_instance::abruptEnds() {
-<<<<<<< HEAD
-   if (abruptEnds_.empty() || obj()->isExploratoryModeOn()) {
-      blocks();
-      for (BlockSet::iterator iter = blocks_.begin(); iter != blocks_.end(); ++iter) {
-         if ((*iter)->llb()->abruptEnd()) {
-            abruptEnds_.insert(*iter);
-=======
-   if (abruptEnds_.empty()) {
-      // A block has unresolved control flow if it has an indirect
-      // out-edge.
-     for (blockset::iterator iter = getAllBlocks().begin(); iter != getAllBlocks().end(); ++iter) {
-       block_instance* iblk = SCAST_BI(*iter);
-         if (iblk->llb()->abruptEnd()) {
+    for (PatchFunction::blockset::const_iterator iter = getAllBlocks().begin(); 
+         iter != getAllBlocks().end(); ++iter) 
+    {
+        block_instance* iblk = SCAST_BI(*iter);
+        if (iblk->llb()->abruptEnd()) {
             abruptEnds_.insert(iblk);
->>>>>>> bcfa14f1
-         }
-      }
-   }
-   return abruptEnds_;
+        }
+    }
+    return abruptEnds_;
 }
 
 block_instance *func_instance::entryBlock() {
-<<<<<<< HEAD
-    block_instance *entry = SCAST_BI(getEntryBlock());
-    if (!entry) {
-        cerr << "ERROR: Couldn't find entry block for " << name() << endl;
-    }
-    return entry;
-=======
   return SCAST_BI(getEntryBlock());
->>>>>>> bcfa14f1
 }
 
 unsigned func_instance::getNumDynamicCalls()
 {
    unsigned count=0;
-   for (blockset::const_iterator iter = getCallBlocks().begin(); iter != getCallBlocks().end(); ++iter) {
-     block_instance* iblk = SCAST_BI(*iter);
+   for (PatchFunction::blockset::const_iterator iter = getCallBlocks().begin(); 
+        iter != getCallBlocks().end(); ++iter) 
+   {
+      block_instance* iblk = SCAST_BI(*iter);
       if (iblk->containsDynamicCall()) {
          count++;
       }
@@ -535,7 +487,7 @@
     bool ret = false;
 
     // Create the block list.
-    blockset::iterator bIter;
+    PatchFunction::blockset::const_iterator bIter;
     for (bIter = getAllBlocks().begin();
          bIter != getAllBlocks().end();
          bIter++) {
@@ -574,7 +526,7 @@
     bool ret = false;
 
     // Create the block list.
-    blockset::iterator bIter;
+    PatchFunction::blockset::const_iterator bIter;
     for (bIter = getAllBlocks().begin();
          bIter != getAllBlocks().end();
          bIter++) {
@@ -664,7 +616,9 @@
 
    // Hack: avoid things that throw exceptions
    // Make sure we parsed calls
-   for (blockset::iterator iter = getCallBlocks().begin(); iter != getCallBlocks().end(); ++iter) {
+   for (PatchFunction::blockset::const_iterator iter = getCallBlocks().begin(); 
+        iter != getCallBlocks().end(); ++iter) 
+   {
       block_instance* iblk = SCAST_BI(*iter);
       if (iblk->calleeName().find("cxa_throw") != std::string::npos) {
          cerr << "Func " << symTabName() << " found exception ret false" << endl;
