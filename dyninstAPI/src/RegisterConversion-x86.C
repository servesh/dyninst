--- conflicted
+++ resolved
@@ -117,19 +117,11 @@
         (r_RBP, REGNUM_RBP)
         (r_RSI, REGNUM_RSI)
         (r_RDI, REGNUM_RDI)
-<<<<<<< HEAD
-        (r_AX, REGNUM_RAX)
-        (r_BX, REGNUM_RBX)
-        (r_CX, REGNUM_RCX)
-        (r_DX, REGNUM_RDX)
-        (r_SI, REGNUM_RSI)
-=======
   (r_AX, REGNUM_RAX)
   (r_BX, REGNUM_RBX)
   (r_CX, REGNUM_RCX)
   (r_DX, REGNUM_RDX)
   (r_SI, REGNUM_RSI)
->>>>>>> 6e317e78
         (r_DI, REGNUM_RDI)
         (r_XMM0, REGNUM_XMM0)
         (r_XMM1, REGNUM_XMM1)
