/*
 * Copyright (c) 1996-2011 Barton P. Miller
 *
 * We provide the Paradyn Parallel Performance Tools (below
 * described as "Paradyn") on an AS IS basis, and do not warrant its
 * validity or performance.  We reserve the right to update, modify,
 * or discontinue this software at any time.  We shall have no
 * obligation to supply such updates or modifications or any other
 * form of support to you.
 *
 * By your use of Paradyn, you understand and agree that we (or any
 * other person or entity with proprietary rights in Paradyn) are
 * under no obligation to provide either maintenance services,
 * update services, notices of latent defects, or correction of
 * defects for Paradyn.
 *
 * This library is free software; you can redistribute it and/or
 * modify it under the terms of the GNU Lesser General Public
 * License as published by the Free Software Foundation; either
 * version 2.1 of the License, or (at your option) any later version.
 *
 * This library is distributed in the hope that it will be useful,
 * but WITHOUT ANY WARRANTY; without even the implied warranty of
 * MERCHANTABILITY or FITNESS FOR A PARTICULAR PURPOSE.  See the GNU
 * Lesser General Public License for more details.
 *
 * You should have received a copy of the GNU Lesser General Public
 * License along with this library; if not, write to the Free Software
 * Foundation, Inc., 51 Franklin Street, Fifth Floor, Boston, MA 02110-1301 USA
 */

// $Id: function.h,v 1.52 2008/09/08 16:44:02 bernat Exp $

#ifndef FUNCTION_H
#define FUNCTION_H

#include <string>
#include "common/h/Vector.h"
#include "common/h/Types.h"
#include "common/h/Pair.h"
#include "codegen.h"
#include "codeRange.h"
#include "util.h"
#include "parse-cfg.h"

#include "bitArray.h"

#include "dyn_detail/boost/shared_ptr.hpp"

#include "block.h"
#include "instPoint.h"
#include "PatchCFG.h"
#include "Point.h"

class process;
class mapped_module;
class mapped_object;

class func_instance;
class block_instance;
class edge_instance;
class instPoint;

typedef enum callType {
  unknown_call,
  cdecl_call,
  stdcall_call,
  fastcall_call,
  thiscall_call
} callType;

using Dyninst::PatchAPI::Point;

class func_instance : public patchTarget, public Dyninst::PatchAPI::PatchFunction {
  friend class block_instance;
  friend class edge_instance;
  friend class instPoint;
  public:
    // Almost everythcing gets filled in later.
    func_instance(parse_func *f,
                  Address baseAddr,
                  mapped_module *mod);

    func_instance(const func_instance *parent,
                  mapped_module *child_mod);

    ~func_instance();

  ////////////////////////////////////////////////
  // Passthrough functions.
  ////////////////////////////////////////////////
  // To minimize wasted memory (since there will be many copies of
  // this function) we make most methods passthroughs to the original
  // parsed version.

  const string &symTabName() const { return ifunc()->symTabName(); };
  const string &prettyName() const { return ifunc()->prettyName(); };
  const string &typedName() const { return ifunc()->typedName(); };
  const string &name() const { return symTabName(); }

  const vector<string>& symTabNameVector() const { return ifunc()->symTabNameVector(); }
  const vector<string>& prettyNameVector() const { return ifunc()->prettyNameVector(); }
  const vector<string>& typedNameVector() const { return ifunc()->typedNameVector(); }

  // Debuggering functions
  void debugPrint() const;

  // And add...
  // Don't make the std::string a reference; we want a copy.
  void addSymTabName(const std::string name, bool isPrimary = false);
  void addPrettyName(const std::string name, bool isPrimary = false);

  Address getPtrAddress() const {return ptrAddr_;}

  // Not defined here so we don't have to play header file magic
  // Not const; we can add names via the Dyninst layer
  parse_func *ifunc() const { return SCAST_PF(func_); }
  mapped_module *mod() const { return mod_; }
  mapped_object *obj() const;

  AddressSpace *proc() const;
  std::string format() const;

  ////////////////////////////////////////////////
  // CFG and other function body methods
  ////////////////////////////////////////////////
  typedef AddrOrderedBlockSet BlockSet;

  block_instance *entryBlock();

  // Kevin's defensive mode shtuff
  // Blocks that have a sink target, essentially.
  const BlockSet &unresolvedCF();// Blocks that have a sink target, essentially
  const BlockSet &abruptEnds(); // Blocks where we provisionally stopped 
                                // parsing because things looked weird.
  void addMissingBlocks();
  block_instance * setNewEntryPoint();
  // kevin signal-handler information
  bool isSignalHandler() {return handlerFaultAddr_ != 0;}
  Address getHandlerFaultAddr() {return handlerFaultAddr_;}
  Address getHandlerFaultAddrAddr() {return handlerFaultAddrAddr_;}
  void setHandlerFaultAddr(Address fa);
  void setHandlerFaultAddrAddr(Address faa, bool set);

  block_instance *getBlock(const Address addr);

  Offset addrToOffset(const Address addr) const;

  bool hasNoStackFrame() const {return ifunc()->hasNoStackFrame();}
  bool savesFramePointer() const {return ifunc()->savesFramePointer();}

  ////////////////////////////////////////////////
  // Legacy/inter-module calls. Arguably should be an
  // interprocedural edge, but I expect that would
  // break all manner of things
  ////////////////////////////////////////////////
  func_instance *findCallee(block_instance *callBlock);

  bool isInstrumentable();

  Address get_address() const;
  unsigned get_size() const;
  unsigned footprint(); // not const, calls ifunc()->extents()
  std::string get_name() const;

#if defined(arch_x86) || defined(arch_x86_64)
  //Replaces the function with a 'return val' statement.
  // currently needed only on Linux/x86
  // Defined in inst-x86.C
  bool setReturnValue(int val);

#endif

  ////////////////////////////////////////////////
  // Relocation
  ////////////////////////////////////////////////

  bool canBeRelocated() const { return ifunc()->canBeRelocated(); }


  ////////////////////////////////////////////////
  // Code overlapping
  ////////////////////////////////////////////////
  // Get all functions that "share" the block. Actually, the
  // block_instance will not be shared (they are per function),
  // but the underlying parse_block records the sharing status.
  // So dodge through to the image layer and find out that info.
  // Returns true if such functions exist.

  bool getSharingFuncs(block_instance *b,
                       std::set<func_instance *> &funcs);

  // The same, but for any function that overlaps with any of
  // our basic blocks.
  // OPTIMIZATION: we're not checking all blocks, only an exit
  // point; this _should_ work :) but needs to change if we
  // ever do flow-sensitive parsing
  bool getSharingFuncs(std::set<func_instance *> &funcs);

  // Slower version of the above that also finds functions that occupy
  // the same address range, even if they do not share blocks - this can
  // be caused by overlapping but disjoint assembly sequences
  bool getOverlappingFuncs(std::set<func_instance *> &funcs);
  bool getOverlappingFuncs(block_instance *b, std::set<func_instance *> &funcs);

  ////////////////////////////////////////////////
  // Misc
  ////////////////////////////////////////////////


  const pdvector< int_parRegion* > &parRegions();

  bool containsSharedBlocks() const { return ifunc()->containsSharedBlocks(); }
  unsigned getNumDynamicCalls();

  // Fill the <callers> vector with pointers to the statically-determined
  // list of functions that call this function.
  template <class OutputIterator>
    void getCallerBlocks(OutputIterator result);
  template <class OutputIterator>
    void getCallerFuncs(OutputIterator result);

#if defined(arch_power)
  bool savesReturnAddr() const { return ifunc()->savesReturnAddr(); }
#endif

#if defined(os_windows)
  //Calling convention for this function
  callType func_instance::getCallingConvention();
  int getParamSize() { return paramSize; }
  void setParamSize(int s) { paramSize = s; }
#endif

  void removeFromAll();
  void getReachableBlocks(const std::set<block_instance*> &exceptBlocks,
                          const std::list<block_instance*> &seedBlocks,
                          std::set<block_instance*> &reachBlocks);//output


  // So we can assert(consistency());
  bool consistency() const;

  // Wrappers for patchapi findPoints to find a single instPoint
  instPoint *funcEntryPoint(bool create);
  instPoint *funcExitPoint(block_instance* blk, bool create);
  instPoint *preCallPoint(block_instance* blk, bool create);
  instPoint *postCallPoint(block_instance* blk, bool create);
  instPoint *blockEntryPoint(block_instance* blk, bool create);
  instPoint *blockExitPoint(block_instance* b, bool create);
  instPoint *preInsnPoint(block_instance* b, Address a,
                          InstructionAPI::Instruction::Ptr ptr,
                          bool trusted, bool create);
  instPoint *postInsnPoint(block_instance* b, Address a,
                           InstructionAPI::Instruction::Ptr ptr,
                           bool trusted, bool create);
  instPoint *edgePoint(edge_instance* eg, bool create);

  // Wrappers for patchapi findPoints to find all instPoints w/ certain type
  typedef std::vector<instPoint*> Points;
  void funcExitPoints(Points*);
  void callPoints(Points*);
  void blockInsnPoints(block_instance*, Points*);
  void edgePoints(Points*);

  // And the "mass" version of the above
  bool findInsnPoints(Point::Type type, block_instance *b,
                      InsnInstpoints::const_iterator &begin,
                      InsnInstpoints::const_iterator &end);

  // Function wrapping
  bool callWrappedFunction(func_instance *target);
  bool updateRelocationsToSym(Dyninst::SymtabAPI::Symbol *oldsym, 
			      Dyninst::SymtabAPI::Symbol *newsym);
  Dyninst::SymtabAPI::Symbol *getWrapperSymbol();
  Dyninst::SymtabAPI::Symbol *getRelocSymbol();
  void createWrapperSymbol(Address entry);

  static void destroy(func_instance *f);

  void destroyBlock(block_instance *block);

 private:

  ///////////////////// Basic func info
  //Address addr_; // Absolute address of the start of the function
  Address ptrAddr_; // Absolute address of the function descriptor, if exists

  // parse_func *ifunc_;
  mapped_module *mod_; // This is really a dodge; translate a list of
  // parse_funcs to int_funcs

<<<<<<< HEAD
  BlockSet blocks_;
  BlockSet callBlocks_;
  BlockSet exitBlocks_;
  block_instance *entry_;
=======
  ///////////////////// CFG and function body
>>>>>>> f531f726
  // Defensive mode
  BlockSet unresolvedCF_;
  BlockSet abruptEnds_;

  ///////////////////// Function-level instPoints
  FuncInstpoints points_;
  std::map<block_instance *, BlockInstpoints> blockPoints_;
  std::map<edge_instance *, EdgeInstpoints> edgePoints_;


  Address handlerFaultAddr_; /* if this is a signal handler, faultAddr_ is
                                set to -1, or to the address of the fault
                                that last caused the handler to be invoked. */
  Address handlerFaultAddrAddr_;

  //////////////////////////  Parallel Regions
  pdvector<int_parRegion*> parallelRegions_; /* pointer to the parallel regions */

  void addblock_instance(block_instance *instance);

#if defined(os_windows)
  callType callingConv;
  int paramSize;
#endif

   Dyninst::SymtabAPI::Symbol *wrapperSym_;
};

template <class OutputIterator>
void func_instance::getCallerBlocks(OutputIterator result)
{
  if(!ifunc() || !ifunc()->entryBlock())
    return;
  /*
  const block_instance::edgelist &ins = entryBlock()->sources();
  for (block_instance::edgelist::const_iterator iter = ins.begin();
       iter != ins.end(); ++iter) {
  */
  const PatchBlock::edgelist &ins = entryBlock()->getSources();
  for (PatchBlock::edgelist::const_iterator iter = ins.begin();
       iter != ins.end(); ++iter) {
    *result = SCAST_EI(*iter)->src();
    ++result;
  }
}

template <class OutputIterator>
void func_instance::getCallerFuncs(OutputIterator result)
{
  std::set<block_instance *> callerBlocks;
  getCallerBlocks(std::inserter(callerBlocks, callerBlocks.end()));
  for (std::set<block_instance *>::iterator iter = callerBlocks.begin();
       iter != callerBlocks.end(); ++iter) {
    (*iter)->getFuncs(result);
  }
}


#endif /* FUNCTION_H */<|MERGE_RESOLUTION|>--- conflicted
+++ resolved
@@ -289,14 +289,7 @@
   mapped_module *mod_; // This is really a dodge; translate a list of
   // parse_funcs to int_funcs
 
-<<<<<<< HEAD
-  BlockSet blocks_;
-  BlockSet callBlocks_;
-  BlockSet exitBlocks_;
-  block_instance *entry_;
-=======
   ///////////////////// CFG and function body
->>>>>>> f531f726
   // Defensive mode
   BlockSet unresolvedCF_;
   BlockSet abruptEnds_;
