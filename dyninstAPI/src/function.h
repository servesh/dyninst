/*
 * Copyright (c) 1996-2011 Barton P. Miller
 *
 * We provide the Paradyn Parallel Performance Tools (below
 * described as "Paradyn") on an AS IS basis, and do not warrant its
 * validity or performance.  We reserve the right to update, modify,
 * or discontinue this software at any time.  We shall have no
 * obligation to supply such updates or modifications or any other
 * form of support to you.
 *
 * By your use of Paradyn, you understand and agree that we (or any
 * other person or entity with proprietary rights in Paradyn) are
 * under no obligation to provide either maintenance services,
 * update services, notices of latent defects, or correction of
 * defects for Paradyn.
 *
 * This library is free software; you can redistribute it and/or
 * modify it under the terms of the GNU Lesser General Public
 * License as published by the Free Software Foundation; either
 * version 2.1 of the License, or (at your option) any later version.
 *
 * This library is distributed in the hope that it will be useful,
 * but WITHOUT ANY WARRANTY; without even the implied warranty of
 * MERCHANTABILITY or FITNESS FOR A PARTICULAR PURPOSE.  See the GNU
 * Lesser General Public License for more details.
 *
 * You should have received a copy of the GNU Lesser General Public
 * License along with this library; if not, write to the Free Software
 * Foundation, Inc., 51 Franklin Street, Fifth Floor, Boston, MA 02110-1301 USA
 */

// $Id: function.h,v 1.52 2008/09/08 16:44:02 bernat Exp $

#ifndef FUNCTION_H
#define FUNCTION_H

#include <string>
#include "common/h/Vector.h"
#include "common/h/Types.h"
#include "common/h/Pair.h"
#include "codegen.h"
#include "codeRange.h"
#include "util.h"
#include "parse-cfg.h"

#include "bitArray.h"

#include "dyn_detail/boost/shared_ptr.hpp"

#include "block.h"
#include "instPoint.h"
#include "PatchCFG.h"
#include "Point.h"

class process;
class mapped_module;
class mapped_object;

class func_instance;
class block_instance;
class edge_instance;
class instPoint;

typedef enum callType {
  unknown_call,
  cdecl_call,
  stdcall_call,
  fastcall_call,
  thiscall_call
} callType;

using Dyninst::PatchAPI::Point;

class func_instance : public patchTarget, public Dyninst::PatchAPI::PatchFunction {
  friend class block_instance;
  friend class edge_instance;
  friend class instPoint;
<<<<<<< HEAD
 public:
   //static std::string emptyString;

   // Almost everything gets filled in later.
  func_instance(parse_func *f,
		Address baseAddr,
                mapped_module *mod);
  
  func_instance(const func_instance *parent,
                mapped_module *child_mod);
  
   ~func_instance();

   ////////////////////////////////////////////////
   // Passthrough functions.
   ////////////////////////////////////////////////
   // To minimize wasted memory (since there will be many copies of
   // this function) we make most methods passthroughs to the original
   // parsed version.

   const string &symTabName() const { return ifunc_->symTabName(); };
   const string &prettyName() const { return ifunc_->prettyName(); };
   const string &typedName() const { return ifunc_->typedName(); };
   const string &name() const { return symTabName(); }
   
   const vector<string>& symTabNameVector() const { return ifunc_->symTabNameVector(); }
   const vector<string>& prettyNameVector() const { return ifunc_->prettyNameVector(); }
   const vector<string>& typedNameVector() const { return ifunc_->typedNameVector(); }

   // Debuggering functions
   void debugPrint() const;

   // And add...
   // Don't make the std::string a reference; we want a copy.
   void addSymTabName(const std::string name, bool isPrimary = false);
   void addPrettyName(const std::string name, bool isPrimary = false);

   Address getPtrAddress() const {return ptrAddr_;}
   Address addr() const { return addr_; }

   // Not defined here so we don't have to play header file magic
   // Not const; we can add names via the Dyninst layer
   parse_func *ifunc() { return ifunc_; }
   mapped_module *mod() const { return mod_; }
   mapped_object *obj() const;

   //process *proc() const;
   AddressSpace *proc() const;

   std::string format() const;

   ////////////////////////////////////////////////
   // CFG and other function body methods
   ////////////////////////////////////////////////
   typedef AddrOrderedBlockSet BlockSet;

   const BlockSet &blocks();

   block_instance *entryBlock();
   const BlockSet &callBlocks();
   const BlockSet &exitBlocks();

   // Kevin's defensive mode shtuff
   const BlockSet &unresolvedCF();// Blocks that have a sink target, essentially
   const BlockSet &abruptEnds(); // Blocks where we provisionally stopped 
                                 // parsing because things looked weird.
   void addMissingBlocks();
   block_instance * setNewEntryPoint();
   // kevin signal-handler information
   bool isSignalHandler() {return handlerFaultAddr_ != 0;}
   Address getHandlerFaultAddr() {return handlerFaultAddr_;}
   Address getHandlerFaultAddrAddr() {return handlerFaultAddrAddr_;}
   void setHandlerFaultAddr(Address fa);
   void setHandlerFaultAddrAddr(Address faa, bool set);

   block_instance *getBlock(const Address addr);

   Offset addrToOffset(const Address addr) const;

   bool hasNoStackFrame() const {return ifunc_->hasNoStackFrame();}
   bool savesFramePointer() const {return ifunc_->savesFramePointer();}

   ////////////////////////////////////////////////
   // Legacy/inter-module calls. Arguably should be an 
   // interprocedural edge, but I expect that would
   // break all manner of things
   ////////////////////////////////////////////////
   func_instance *findCallee(block_instance *callBlock);

   bool isInstrumentable();

   Address get_address() const;
   unsigned get_size() const;
   unsigned footprint(); // not const, calls ifunc()->extents()
   std::string get_name() const;
   
=======
  friend class BPatch_function;
  public:
    // Almost everythcing gets filled in later.
    func_instance(parse_func *f,
                  Address baseAddr,
                  mapped_module *mod);

    func_instance(const func_instance *parent,
                  mapped_module *child_mod);

    ~func_instance();

  ////////////////////////////////////////////////
  // Passthrough functions.
  ////////////////////////////////////////////////
  // To minimize wasted memory (since there will be many copies of
  // this function) we make most methods passthroughs to the original
  // parsed version.

  const string &symTabName() const { return ifunc()->symTabName(); };
  const string &prettyName() const { return ifunc()->prettyName(); };
  const string &typedName() const { return ifunc()->typedName(); };
  const string &name() const { return symTabName(); }

  const vector<string>& symTabNameVector() const { return ifunc()->symTabNameVector(); }
  const vector<string>& prettyNameVector() const { return ifunc()->prettyNameVector(); }
  const vector<string>& typedNameVector() const { return ifunc()->typedNameVector(); }

  // Debuggering functions
  void debugPrint() const;

  // And add...
  // Don't make the std::string a reference; we want a copy.
  void addSymTabName(const std::string name, bool isPrimary = false);
  void addPrettyName(const std::string name, bool isPrimary = false);

  Address getPtrAddress() const {return ptrAddr_;}

  // Not defined here so we don't have to play header file magic
  // Not const; we can add names via the Dyninst layer
  parse_func *ifunc() const { return SCAST_PF(func_); }
  mapped_module *mod() const { return mod_; }
  mapped_object *obj() const;

  AddressSpace *proc() const;
  std::string format() const;

  ////////////////////////////////////////////////
  // CFG and other function body methods
  ////////////////////////////////////////////////
  typedef AddrOrderedBlockSet BlockSet;

  const BlockSet &blocks();

  block_instance *entryBlock();
  const BlockSet &callBlocks();
  const BlockSet &exitBlocks();

  // Kevin's defensive mode shtuff
  // Blocks that have a sink target, essentially.
  const BlockSet &unresolvedCF();
  // Blocks where we provisionally stopped parsing because things looked weird.
  const BlockSet &abruptEnds();

  block_instance *getBlock(const Address addr);

  Offset addrToOffset(const Address addr) const;

  bool hasNoStackFrame() const {return ifunc()->hasNoStackFrame();}
  bool savesFramePointer() const {return ifunc()->savesFramePointer();}

  ////////////////////////////////////////////////
  // Legacy/inter-module calls. Arguably should be an
  // interprocedural edge, but I expect that would
  // break all manner of things
  ////////////////////////////////////////////////
  func_instance *findCallee(block_instance *callBlock);

  bool isSignalHandler() {return handlerFaultAddr_ != 0;}
  Address getHandlerFaultAddr() {return handlerFaultAddr_;}
  Address getHandlerFaultAddrAddr() {return handlerFaultAddrAddr_;}
  void fixHandlerReturnAddr(Address newAddr);
  void setHandlerFaultAddr(Address fa);
  void setHandlerFaultAddrAddr(Address faa, bool set);

  bool isInstrumentable();

  Address get_address() const;
  unsigned get_size() const;
  std::string get_name() const;

>>>>>>> bb7328b2
#if defined(arch_x86) || defined(arch_x86_64)
  //Replaces the function with a 'return val' statement.
  // currently needed only on Linux/x86
  // Defined in inst-x86.C
  bool setReturnValue(int val);

#endif

  ////////////////////////////////////////////////
  // Relocation
  ////////////////////////////////////////////////

  bool canBeRelocated() const { return ifunc()->canBeRelocated(); }


  ////////////////////////////////////////////////
  // Code overlapping
  ////////////////////////////////////////////////
  // Get all functions that "share" the block. Actually, the
  // block_instance will not be shared (they are per function),
  // but the underlying parse_block records the sharing status.
  // So dodge through to the image layer and find out that info.
  // Returns true if such functions exist.

  bool getSharingFuncs(block_instance *b,
                       std::set<func_instance *> &funcs);

  // The same, but for any function that overlaps with any of
  // our basic blocks.
  // OPTIMIZATION: we're not checking all blocks, only an exit
  // point; this _should_ work :) but needs to change if we
  // ever do flow-sensitive parsing
  bool getSharingFuncs(std::set<func_instance *> &funcs);

  // Slower version of the above that also finds functions that occupy
  // the same address range, even if they do not share blocks - this can
  // be caused by overlapping but disjoint assembly sequences
  bool getOverlappingFuncs(std::set<func_instance *> &funcs);
  bool getOverlappingFuncs(block_instance *b, std::set<func_instance *> &funcs);

  ////////////////////////////////////////////////
  // Misc
  ////////////////////////////////////////////////


  const pdvector< int_parRegion* > &parRegions();

  bool containsSharedBlocks() const { return ifunc()->containsSharedBlocks(); }
  unsigned getNumDynamicCalls();

  // Fill the <callers> vector with pointers to the statically-determined
  // list of functions that call this function.
  template <class OutputIterator>
    void getCallerBlocks(OutputIterator result);
  template <class OutputIterator>
    void getCallerFuncs(OutputIterator result);

#if defined(arch_power)
  bool savesReturnAddr() const { return ifunc()->savesReturnAddr(); }
#endif

#if defined(os_windows)
  //Calling convention for this function
  callType func_instance::getCallingConvention();
  int getParamSize() { return paramSize; }
  void setParamSize(int s) { paramSize = s; }
#endif

  void removeFromAll();
  void getReachableBlocks(const std::set<block_instance*> &exceptBlocks,
                          const std::list<block_instance*> &seedBlocks,
                          std::set<block_instance*> &reachBlocks);//output


  // So we can assert(consistency());
  bool consistency() const;

  // Wrappers for patchapi findPoints to find a single instPoint
  instPoint *funcEntryPoint(bool create);
  instPoint *funcExitPoint(block_instance* blk, bool create);
  instPoint *preCallPoint(block_instance* blk, bool create);
  instPoint *postCallPoint(block_instance* blk, bool create);
  instPoint *blockEntryPoint(block_instance* blk, bool create);
  instPoint *blockExitPoint(block_instance* b, bool create);
  instPoint *preInsnPoint(block_instance* b, Address a,
                          InstructionAPI::Instruction::Ptr ptr,
                          bool trusted, bool create);
  instPoint *postInsnPoint(block_instance* b, Address a,
                           InstructionAPI::Instruction::Ptr ptr,
                           bool trusted, bool create);
  instPoint *edgePoint(edge_instance* eg, bool create);

  // Wrappers for patchapi findPoints to find all instPoints w/ certain type
  typedef std::vector<instPoint*> Points;
  void funcExitPoints(Points*);
  void callPoints(Points*);
  void blockInsnPoints(block_instance*, Points*);
  void edgePoints(Points*);

  // And the "mass" version of the above
  bool findInsnPoints(Point::Type type, block_instance *b,
                      InsnInstpoints::const_iterator &begin,
                      InsnInstpoints::const_iterator &end);

  // Function wrapping
  bool callWrappedFunction(func_instance *target);
  bool updateRelocationsToSym(Dyninst::SymtabAPI::Symbol *oldsym, 
			      Dyninst::SymtabAPI::Symbol *newsym);
  Dyninst::SymtabAPI::Symbol *getWrapperSymbol();
  Dyninst::SymtabAPI::Symbol *getRelocSymbol();
  void createWrapperSymbol(Address entry);

  static void destroy(func_instance *f);

  void destroyBlock(block_instance *block);

 private:

  ///////////////////// Basic func info
  //Address addr_; // Absolute address of the start of the function
  Address ptrAddr_; // Absolute address of the function descriptor, if exists

  // parse_func *ifunc_;
  mapped_module *mod_; // This is really a dodge; translate a list of
  // parse_funcs to int_funcs

<<<<<<< HEAD
   // Function wrapping
   bool callWrappedFunction(func_instance *target);
   bool updateRelocationsToSym(Dyninst::SymtabAPI::Symbol *oldsym, 
                               Dyninst::SymtabAPI::Symbol *newsym);
   Dyninst::SymtabAPI::Symbol *getWrapperSymbol();
   Dyninst::SymtabAPI::Symbol *getRelocSymbol();
   void createWrapperSymbol(Address entry);

   static void destroy(func_instance *f);

   void destroyBlock(block_instance *block);

 private:
=======
  ///////////////////// CFG and function body
>>>>>>> bb7328b2

  BlockSet blocks_;
  BlockSet callBlocks_;
  BlockSet exitBlocks_;
  block_instance *entry_;
  // Defensive mode
  BlockSet unresolvedCF_;
  BlockSet abruptEnds_;

  ///////////////////// Function-level instPoints
  FuncInstpoints points_;
  std::map<block_instance *, BlockInstpoints> blockPoints_;
  std::map<edge_instance *, EdgeInstpoints> edgePoints_;


  Address handlerFaultAddr_; /* if this is a signal handler, faultAddr_ is
                                set to -1, or to the address of the fault
                                that last caused the handler to be invoked. */
  Address handlerFaultAddrAddr_;

  //////////////////////////  Parallel Regions
  pdvector<int_parRegion*> parallelRegions_; /* pointer to the parallel regions */

  void addblock_instance(block_instance *instance);

#if defined(os_windows)
  callType callingConv;
  int paramSize;
#endif

   Dyninst::SymtabAPI::Symbol *wrapperSym_;

<<<<<<< HEAD
#if defined(os_windows) 
   callType callingConv;
   int paramSize;
#endif

   SymtabAPI::Symbol *wrapperSym_;
=======
>>>>>>> bb7328b2
};

template <class OutputIterator>
void func_instance::getCallerBlocks(OutputIterator result)
{
  if(!ifunc() || !ifunc()->entryBlock())
    return;

  const block_instance::edgelist &ins = entryBlock()->sources();
  for (block_instance::edgelist::const_iterator iter = ins.begin();
       iter != ins.end(); ++iter) {
    *result = (*iter)->src();
    ++result;
  }
}

template <class OutputIterator>
void func_instance::getCallerFuncs(OutputIterator result)
{
  std::set<block_instance *> callerBlocks;
  getCallerBlocks(std::inserter(callerBlocks, callerBlocks.end()));
  for (std::set<block_instance *>::iterator iter = callerBlocks.begin();
       iter != callerBlocks.end(); ++iter) {
    (*iter)->getFuncs(result);
  }
}


#endif /* FUNCTION_H */<|MERGE_RESOLUTION|>--- conflicted
+++ resolved
@@ -75,105 +75,6 @@
   friend class block_instance;
   friend class edge_instance;
   friend class instPoint;
-<<<<<<< HEAD
- public:
-   //static std::string emptyString;
-
-   // Almost everything gets filled in later.
-  func_instance(parse_func *f,
-		Address baseAddr,
-                mapped_module *mod);
-  
-  func_instance(const func_instance *parent,
-                mapped_module *child_mod);
-  
-   ~func_instance();
-
-   ////////////////////////////////////////////////
-   // Passthrough functions.
-   ////////////////////////////////////////////////
-   // To minimize wasted memory (since there will be many copies of
-   // this function) we make most methods passthroughs to the original
-   // parsed version.
-
-   const string &symTabName() const { return ifunc_->symTabName(); };
-   const string &prettyName() const { return ifunc_->prettyName(); };
-   const string &typedName() const { return ifunc_->typedName(); };
-   const string &name() const { return symTabName(); }
-   
-   const vector<string>& symTabNameVector() const { return ifunc_->symTabNameVector(); }
-   const vector<string>& prettyNameVector() const { return ifunc_->prettyNameVector(); }
-   const vector<string>& typedNameVector() const { return ifunc_->typedNameVector(); }
-
-   // Debuggering functions
-   void debugPrint() const;
-
-   // And add...
-   // Don't make the std::string a reference; we want a copy.
-   void addSymTabName(const std::string name, bool isPrimary = false);
-   void addPrettyName(const std::string name, bool isPrimary = false);
-
-   Address getPtrAddress() const {return ptrAddr_;}
-   Address addr() const { return addr_; }
-
-   // Not defined here so we don't have to play header file magic
-   // Not const; we can add names via the Dyninst layer
-   parse_func *ifunc() { return ifunc_; }
-   mapped_module *mod() const { return mod_; }
-   mapped_object *obj() const;
-
-   //process *proc() const;
-   AddressSpace *proc() const;
-
-   std::string format() const;
-
-   ////////////////////////////////////////////////
-   // CFG and other function body methods
-   ////////////////////////////////////////////////
-   typedef AddrOrderedBlockSet BlockSet;
-
-   const BlockSet &blocks();
-
-   block_instance *entryBlock();
-   const BlockSet &callBlocks();
-   const BlockSet &exitBlocks();
-
-   // Kevin's defensive mode shtuff
-   const BlockSet &unresolvedCF();// Blocks that have a sink target, essentially
-   const BlockSet &abruptEnds(); // Blocks where we provisionally stopped 
-                                 // parsing because things looked weird.
-   void addMissingBlocks();
-   block_instance * setNewEntryPoint();
-   // kevin signal-handler information
-   bool isSignalHandler() {return handlerFaultAddr_ != 0;}
-   Address getHandlerFaultAddr() {return handlerFaultAddr_;}
-   Address getHandlerFaultAddrAddr() {return handlerFaultAddrAddr_;}
-   void setHandlerFaultAddr(Address fa);
-   void setHandlerFaultAddrAddr(Address faa, bool set);
-
-   block_instance *getBlock(const Address addr);
-
-   Offset addrToOffset(const Address addr) const;
-
-   bool hasNoStackFrame() const {return ifunc_->hasNoStackFrame();}
-   bool savesFramePointer() const {return ifunc_->savesFramePointer();}
-
-   ////////////////////////////////////////////////
-   // Legacy/inter-module calls. Arguably should be an 
-   // interprocedural edge, but I expect that would
-   // break all manner of things
-   ////////////////////////////////////////////////
-   func_instance *findCallee(block_instance *callBlock);
-
-   bool isInstrumentable();
-
-   Address get_address() const;
-   unsigned get_size() const;
-   unsigned footprint(); // not const, calls ifunc()->extents()
-   std::string get_name() const;
-   
-=======
-  friend class BPatch_function;
   public:
     // Almost everythcing gets filled in later.
     func_instance(parse_func *f,
@@ -233,9 +134,17 @@
 
   // Kevin's defensive mode shtuff
   // Blocks that have a sink target, essentially.
-  const BlockSet &unresolvedCF();
-  // Blocks where we provisionally stopped parsing because things looked weird.
-  const BlockSet &abruptEnds();
+  const BlockSet &unresolvedCF();// Blocks that have a sink target, essentially
+  const BlockSet &abruptEnds(); // Blocks where we provisionally stopped 
+                                // parsing because things looked weird.
+  void addMissingBlocks();
+  block_instance * setNewEntryPoint();
+  // kevin signal-handler information
+  bool isSignalHandler() {return handlerFaultAddr_ != 0;}
+  Address getHandlerFaultAddr() {return handlerFaultAddr_;}
+  Address getHandlerFaultAddrAddr() {return handlerFaultAddrAddr_;}
+  void setHandlerFaultAddr(Address fa);
+  void setHandlerFaultAddrAddr(Address faa, bool set);
 
   block_instance *getBlock(const Address addr);
 
@@ -251,20 +160,13 @@
   ////////////////////////////////////////////////
   func_instance *findCallee(block_instance *callBlock);
 
-  bool isSignalHandler() {return handlerFaultAddr_ != 0;}
-  Address getHandlerFaultAddr() {return handlerFaultAddr_;}
-  Address getHandlerFaultAddrAddr() {return handlerFaultAddrAddr_;}
-  void fixHandlerReturnAddr(Address newAddr);
-  void setHandlerFaultAddr(Address fa);
-  void setHandlerFaultAddrAddr(Address faa, bool set);
-
   bool isInstrumentable();
 
   Address get_address() const;
   unsigned get_size() const;
+  unsigned footprint(); // not const, calls ifunc()->extents()
   std::string get_name() const;
 
->>>>>>> bb7328b2
 #if defined(arch_x86) || defined(arch_x86_64)
   //Replaces the function with a 'return val' statement.
   // currently needed only on Linux/x86
@@ -391,7 +293,6 @@
   mapped_module *mod_; // This is really a dodge; translate a list of
   // parse_funcs to int_funcs
 
-<<<<<<< HEAD
    // Function wrapping
    bool callWrappedFunction(func_instance *target);
    bool updateRelocationsToSym(Dyninst::SymtabAPI::Symbol *oldsym, 
@@ -405,9 +306,6 @@
    void destroyBlock(block_instance *block);
 
  private:
-=======
-  ///////////////////// CFG and function body
->>>>>>> bb7328b2
 
   BlockSet blocks_;
   BlockSet callBlocks_;
@@ -440,15 +338,7 @@
 
    Dyninst::SymtabAPI::Symbol *wrapperSym_;
 
-<<<<<<< HEAD
-#if defined(os_windows) 
-   callType callingConv;
-   int paramSize;
-#endif
-
    SymtabAPI::Symbol *wrapperSym_;
-=======
->>>>>>> bb7328b2
 };
 
 template <class OutputIterator>
