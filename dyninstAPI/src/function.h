--- conflicted
+++ resolved
@@ -254,14 +254,6 @@
 
   instPoint *findPoint(Point::Type type, edge_instance *e, bool create);
 
-   // Function wrapping
-   bool callWrappedFunction(func_instance *target);
-   bool updateRelocationsToSym(Dyninst::SymtabAPI::Symbol *oldsym, 
-                               Dyninst::SymtabAPI::Symbol *newsym);
-   Dyninst::SymtabAPI::Symbol *getWrapperSymbol();
-   Dyninst::SymtabAPI::Symbol *getRelocSymbol();
-   void createWrapperSymbol(Address entry);
-
  private:
 
   ///////////////////// Basic func info
@@ -282,7 +274,6 @@
   BlockSet unresolvedCF_;
   BlockSet abruptEnds_;
 
-<<<<<<< HEAD
   ///////////////////// Function-level instPoints
   FuncInstpoints points_;
   std::map<block_instance *, BlockInstpoints> blockPoints_;
@@ -293,25 +284,6 @@
                                 set to -1, or to the address of the fault
                                 that last caused the handler to be invoked. */
   Address handlerFaultAddrAddr_;
-=======
-   BlockSet blocks_; 
-   BlockSet callBlocks_;
-   BlockSet exitBlocks_;
-   block_instance *entry_;
-   // Defensive mode
-   BlockSet unresolvedCF_;
-   BlockSet abruptEnds_;
-   
-   ///////////////////// Function-level instPoints
-   FuncInstpoints points_;
-   std::map<block_instance *, BlockInstpoints> blockPoints_;
-   std::map<edge_instance *, EdgeInstpoints> edgePoints_;
-   
-   Address handlerFaultAddr_; /* if this is a signal handler, faultAddr_ is 
-                                 set to -1, or to the address of the fault 
-                                 that last caused the handler to be invoked. */
-   Address handlerFaultAddrAddr_; 
->>>>>>> 2db491ca
 
   //////////////////////////  Parallel Regions
   pdvector<int_parRegion*> parallelRegions_; /* pointer to the parallel regions */
