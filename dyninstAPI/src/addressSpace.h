--- conflicted
+++ resolved
@@ -310,23 +310,14 @@
     // instPoint isn't const; it may get an updated list of
     // instances since we generate them lazily.
     // Shouldn't this be an instPoint member function?
-<<<<<<< HEAD
-    void replaceFunctionCall(instPoint *point, int_function *newFunc);
-    void revertReplacedCall(instPoint *point);
-    void replaceFunction(int_function *oldfunc, int_function *newfunc);
-    void revertReplacedFunction(int_function *oldfunc);
-    int_function *isFunctionReplaced(int_function *func) const;
-    int_function *isFunctionReplacement(int_function *func) const;
-
-    void removeFunctionCall(instPoint *point);
-    void revertRemovedFunctionCall(instPoint *point);
-=======
+
     void modifyCall(block_instance *callBlock, func_instance *newCallee, func_instance *context = NULL);
     void revertCall(block_instance *callBlock, func_instance *context = NULL);
     void replaceFunction(func_instance *oldfunc, func_instance *newfunc);
     void revertReplacedFunction(func_instance *oldfunc);
     void removeCall(block_instance *callBlock, func_instance *context = NULL);
->>>>>>> d2d9ff8f
+    func_instance *isFunctionReplaced(func_instance *func) const;
+    func_instance *isFunctionReplacement(func_instance *func) const;
 
     // And this....
     typedef dyn_detail::boost::shared_ptr<Dyninst::InstructionAPI::Instruction> InstructionPtr;
