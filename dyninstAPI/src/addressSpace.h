/*
 * Copyright (c) 1996-2009 Barton P. Miller
 * 
 * We provide the Paradyn Parallel Performance Tools (below
 * described as "Paradyn") on an AS IS basis, and do not warrant its
 * validity or performance.  We reserve the right to update, modify,
 * or discontinue this software at any time.  We shall have no
 * obligation to supply such updates or modifications or any other
 * form of support to you.
 * 
 * By your use of Paradyn, you understand and agree that we (or any
 * other person or entity with proprietary rights in Paradyn) are
 * under no obligation to provide either maintenance services,
 * update services, notices of latent defects, or correction of
 * defects for Paradyn.
 * 
 * This library is free software; you can redistribute it and/or
 * modify it under the terms of the GNU Lesser General Public
 * License as published by the Free Software Foundation; either
 * version 2.1 of the License, or (at your option) any later version.
 * 
 * This library is distributed in the hope that it will be useful,
 * but WITHOUT ANY WARRANTY; without even the implied warranty of
 * MERCHANTABILITY or FITNESS FOR A PARTICULAR PURPOSE.  See the GNU
 * Lesser General Public License for more details.
 * 
 * You should have received a copy of the GNU Lesser General Public
 * License along with this library; if not, write to the Free Software
 * Foundation, Inc., 51 Franklin Street, Fifth Floor, Boston, MA 02110-1301 USA
 */

// $Id: addressSpace.h,v 1.9 2008/06/20 22:00:04 legendre Exp $

#ifndef ADDRESS_SPACE_H
#define ADDRESS_SPACE_H

#include "infHeap.h"
#include "codeRange.h"
#include "ast.h"
#include "symtabAPI/h/Symtab.h"
#include "dyninstAPI/src/trapMappings.h"
#include <list>

#include "parseAPI/h/CodeObject.h"
#include "parseAPI/h/InstructionSource.h"
#include "Relocation/Relocation.h"
#include "Relocation/CodeTracker.h"

class codeRange;
class replacedFunctionCall;

class int_function;
struct edgeStub;
class int_variable;
class mapped_module;
class mapped_object;
class instPoint;

class BPatch_process;
class BPatch_function;
class BPatch_point;

class Emitter;
class generatedCodeObject;
class fileDescriptor;

using namespace Dyninst;
//using namespace SymtabAPI;

class int_function;
class int_symbol;

class Dyn_Symbol;
class BinaryEdit;
class trampTrapMappings;

namespace Dyninst {
   class MemoryEmulator;
};

// This file serves to define an "address space", a set of routines that 
// code generation and instrumentation rely on to perform their duties. 
// This was derived from the process class and serves as a parent to that
// class and the static_space class for the rewriter. 

// The methods in this class were determined by what the code currently
// uses, not a particular design. As such, I expect this to change wildly
// by the time the refactoring is complete. 
//
// bernat, 5SEP07

// Note: this is a pure virtual class; it serves as an interface
// specification.

class AddressSpace : public InstructionSource {
 public:
    
    // Down-conversion functions
    process *proc();
    BinaryEdit *edit();

    // Read/write

    // We have read/write for both "text" and "data". This comes in handy,
    // somewhere, I'm sure
    virtual bool readDataWord(const void *inOther, 
                              u_int amount, 
                              void *inSelf, 
                              bool showError) = 0;
    virtual bool readDataSpace(const void *inOther, 
                               u_int amount, 
                               void *inSelf, 
                               bool showError) = 0;
    virtual bool readTextWord(const void *inOther, 
                              u_int amount, 
                              void *inSelf) = 0;
    virtual bool readTextSpace(const void *inOther, 
                               u_int amount, 
                               void *inSelf) = 0;
    

    virtual bool writeDataWord(void *inOther,
                               u_int amount,
                               const void *inSelf) = 0;
    virtual bool writeDataSpace(void *inOther,
                                u_int amount,
                                const void *inSelf) = 0;
    virtual bool writeTextWord(void *inOther,
                               u_int amount,
                               const void *inSelf) = 0;
    virtual bool writeTextSpace(void *inOther,
                                u_int amount,
                                const void *inSelf) = 0;

    // Memory allocation
    // We don't specify how it should be done, only that it is. The model is
    // that you ask for an allocation "near" a point, where "near" has an
    // internal, platform-specific definition. The allocation mechanism does its
    // best to give you what you want, but there are no promises - check the
    // address of the returned buffer to be sure.

    virtual Address inferiorMalloc(unsigned size, inferiorHeapType type=anyHeap,
                                   Address near = 0, bool *err = NULL) = 0;
    virtual void inferiorFree(Address item) = 0;
    void inferiorFreeInternal(Address item);
    // And a "constrain" call to free unused memory. This is useful because our
    // instrumentation is incredibly wasteful.
    virtual bool inferiorRealloc(Address item, unsigned newSize) = 0;
    bool inferiorReallocInternal(Address item, unsigned newSize);
    bool inferiorShrinkBlock(heapItem *h, Address block, unsigned newSize);
    bool inferiorExpandBlock(heapItem *h, Address block, unsigned newSize);


    bool isInferiorAllocated(Address block);

    // These are being obsoleted since they are _dangerous_ to use.

#if 0
    void addOrigRange(codeRange *range);


    void removeOrigRange(codeRange *range);


    codeRange *findOrigByAddr(Address addr);
#endif

    bool getDyninstRTLibName();

    // InstructionSource 
    virtual bool isValidAddress(const Address) const;
    virtual void *getPtrToInstruction(const Address) const;
    virtual void *getPtrToData(const Address a) const { return getPtrToInstruction(a); }
    virtual unsigned getAddressWidth() const = 0;
    virtual bool isCode(const Address) const;
    virtual bool isData(const Address) const;
    virtual Address offset() const = 0;
    virtual Address length() const = 0;
    virtual Architecture getArch() const = 0;

    // Trap address to base tramp address (for trap instrumentation)
    trampTrapMappings trapMapping;
    
    //////////////////////////////////////////////////////////////
    // Function/variable lookup code
    // Turns out that instrumentation needs this... so the 
    // AddressSpace keeps growing. 
    //////////////////////////////////////////////////////////////

    // findFuncByName: returns function associated with "func_name"
    // This routine checks both the a.out image and any shared object images 
    // for this function
    //int_function *findFuncByName(const std::string &func_name);
    
    bool findFuncsByAll(const std::string &funcname,
                        pdvector<int_function *> &res,
                        const std::string &libname = "");
    
    // Specific versions...
    bool findFuncsByPretty(const std::string &funcname,
                           pdvector<int_function *> &res,
                           const std::string &libname = "");
    bool findFuncsByMangled(const std::string &funcname, 
                            pdvector<int_function *> &res,
                            const std::string &libname = "");
    
    bool findVarsByAll(const std::string &varname,
                       pdvector<int_variable *> &res,
                       const std::string &libname = "");
    
    // And we often internally want to wrap the above to return one
    // and only one func...
    virtual int_function *findOnlyOneFunction(const std::string &name,
                                              const std::string &libname = "",
                                              bool search_rt_lib = true);


    // This will find the named symbol in the image or in a shared object
    // Necessary since some things don't show up as a function or variable.
    //    bool getSymbolInfo( const std::string &name, Dyn_Symbol &ret );
    // This gets wrapped with an int_symbol and returned.
    bool getSymbolInfo( const std::string &name, int_symbol &ret );

    // getAllFunctions: returns a vector of all functions defined in the
    // a.out and in the shared objects
    void getAllFunctions(pdvector<int_function *> &);
    
    // Find the code sequence containing an address
    bool findFuncsByAddr(Address addr, std::set<int_function *> &funcs, bool includeReloc = false);
    bool findBlocksByAddr(Address addr, std::set<int_block *> &blocks, bool includeReloc = false);
    // Don't use this...
    // I take it back. Use it when you _know_ that you want one function,
    // picked arbitrarily, from the possible functions.
    int_function *findOneFuncByAddr(Address addr);
    // And the one thing that is unique: entry address!
    int_function *findFuncByEntry(Address addr);

    // And a lookup by "internal" function to find clones during fork...
    int_function *findFuncByInternalFunc(image_func *ifunc);
    
    //findJumpTargetFuncByAddr Acts like findFunc, but if it fails,
    // checks if 'addr' is a jump to a function.
    int_function *findJumpTargetFuncByAddr(Address addr);
    
    // true if the addrs are in the same object and region within the object
    bool sameRegion(Dyninst::Address addr1, Dyninst::Address addr2);

    // findModule: returns the module associated with "mod_name" 
    // this routine checks both the a.out image and any shared object 
    // images for this module
    // if check_excluded is true it checks to see if the module is excluded
    // and if it is it returns 0.  If check_excluded is false it doesn't check
    //  if substring_match is true, the first module whose name contains
    //  the provided string is returned.
    // Wildcard: handles "*" and "?"
    mapped_module *findModule(const std::string &mod_name, bool wildcard = false);
    // And the same for objects
    // Wildcard: handles "*" and "?"
<<<<<<< HEAD
    mapped_object *findObject(const std::string &obj_name, bool wildcard = false);
    mapped_object *findObject(Address addr);
    mapped_object *findObject(fileDescriptor desc);
    mapped_object *findObject(ParseAPI::CodeObject *co);
=======
    mapped_object *findObject(const std::string &obj_name, bool wildcard = false) const;
    mapped_object *findObject(Address addr) const;
    mapped_object *findObject(fileDescriptor desc) const;
>>>>>>> 32d2489b

    mapped_object *getAOut() { assert(mapped_objects.size()); return mapped_objects[0];}
    
    // getAllModules: returns a vector of all modules defined in the
    // a.out and in the shared objects
    void getAllModules(pdvector<mapped_module *> &);

    // return the list of dynamically linked libs
    const pdvector<mapped_object *> &mappedObjects() { return mapped_objects;  } 

    // And a shortcut pointer
    std::set<mapped_object *> runtime_lib;
    // ... and keep the name around
    std::string dyninstRT_name;
    
    // If true is passed for ignore_if_mt_not_set, then an error won't be
    // initiated if we're unable to determine if the program is multi-threaded.
    // We are unable to determine this if the daemon hasn't yet figured out
    // what libraries are linked against the application.  Currently, we
    // identify an application as being multi-threaded if it is linked against
    // a thread library (eg. libpthreads.a on AIX).  There are cases where we
    // are querying whether the app is multi-threaded, but it can't be
    // determined yet but it also isn't necessary to know.
    virtual bool multithread_capable(bool ignore_if_mt_not_set = false) = 0;
    
    // Do we have the RT-side multithread functions available
    virtual bool multithread_ready(bool ignore_if_mt_not_set = false) = 0;

    //////////////////////////////////////////////////////
    // Process-level instrumentation (?)
    /////////////////////////////////////////////////////

    // instPoint isn't const; it may get an updated list of
    // instances since we generate them lazily.
    // Shouldn't this be an instPoint member function?
    void replaceFunctionCall(instPoint *point, int_function *newFunc);
    void revertReplacedCall(instPoint *point);
    void replaceFunction(int_function *oldfunc, int_function *newfunc);
    void revertReplacedFunction(int_function *oldfunc);
    void removeFunctionCall(instPoint *point);
    void revertRemovedFunctionCall(instPoint *point);

    // And this....
    bool getDynamicCallSiteArgs(instPoint *callSite, 
                                pdvector<AstNodePtr> &args);

    // Default to "nope"
    virtual bool hasBeenBound(const SymtabAPI::relocationEntry &, 
                              int_function *&, 
                              Address) { return false; }
    
    // Trampoline guard get/set functions
    int_variable* trampGuardBase(void) { return trampGuardBase_; }
    AstNodePtr trampGuardAST(void);

    // Get the current code generator (or emitter)
    Emitter *getEmitter();

    //True if any reference to this address space needs PIC
    virtual bool needsPIC() = 0;
    //True if we need PIC to reference the given variable or function
    // from this addressSpace.
    bool needsPIC(int_variable *v); 
    bool needsPIC(int_function *f);
    bool needsPIC(AddressSpace *s);
    
    //////////////////////////////////////////////////////
    // BPatch-level stuff
    //////////////////////////////////////////////////////
    // Callbacks for higher level code (like BPatch) to learn about new 
    //  functions and InstPoints.
 private:
    BPatch_function *(*new_func_cb)(AddressSpace *a, int_function *f);
    BPatch_point *(*new_instp_cb)(AddressSpace *a, int_function *f, instPoint *ip, 
                                  int type);
 public:
    //Trigger the callbacks from a lower level
    BPatch_function *newFunctionCB(int_function *f) 
        { assert(new_func_cb); return new_func_cb(this, f); }
    BPatch_point *newInstPointCB(int_function *f, instPoint *pt, int type)
        { assert(new_instp_cb); return new_instp_cb(this, f, pt, type); }
    
    //Register callbacks from the higher level
    void registerFunctionCallback(BPatch_function *(*f)(AddressSpace *p, 
                                                        int_function *f))
        { new_func_cb = f; };
    void registerInstPointCallback(BPatch_point *(*f)(AddressSpace *p, int_function *f,
                                                      instPoint *ip, int type))
        { new_instp_cb = f; }
    
    
    //Anonymous up pointer to the containing process.  This is BPatch_process
    // in Dyninst.  Currently stored as an void pointer in case we do
    // anything with this during the library split.
    void *up_ptr() { return up_ptr_; }
    void set_up_ptr(void *ptr) { up_ptr_ = ptr; }
    
    //////////////////////////////////////////////////////
    // Internal and cleanup 
    //////////////////////////////////////////////////////

    // Clear things out (e.g., deleteProcess)
    void deleteAddressSpace();
    // Fork psuedo-constructor
    void copyAddressSpace(process *parent);

    // Aaand constructor/destructor
    AddressSpace();
    virtual ~AddressSpace();


    //////////////////////////////////////////////////////
    // Yuck
    //////////////////////////////////////////////////////
    Address getObservedCostAddr() const { return costAddr_; }
    void updateObservedCostAddr(Address addr) { costAddr_ = addr;}

    // Can we use traps if necessary?
    bool canUseTraps();
    void setUseTraps(bool usetraps);

    //////////////////////////////////////////////////////
    // The New Hotness
    //////////////////////////////////////////////////////
    //
    // This is the top interface for the new (experimental)
    // (probably not working) code generation interface. 
    // The core idea is to feed a set of int_functions 
    // (actually, a set of blocks, but functions are convenient)
    // into a CodeMover class, let it chew on the code, and 
    // spit out a buffer of moved code. 
    // We also get a priority list of patches; (origAddr,
    // movedAddr) pairs. We then get to decide what we want
    // to do with those patches: put in a branch or say to 
    // heck with it.
    
    bool relocate();
		   

    // Get the list of addresses an address (in a block) 
    // has been relocated to.
    void getRelocAddrs(Address orig,
                       int_function *func,
                       std::list<Address> &relocs,
                       bool getInstrumentationAddrs) const;


    bool getAddrInfo(Address relocAddr,//input
		      Address &origAddr,
                     std::vector<int_function *> &origFuncs,
                     baseTrampInstance *&baseTramp);

    bool getRelocInfo(Address relocAddr,
		      Address &origAddr,
		      int_block *&origBlock,
		      baseTrampInstance *&baseTramp);
		
    // defensive mode code // 

    void causeTemplateInstantiations();

    // Debugging method
    bool inEmulatedCode(Address addr);

    std::map<int_function*,std::vector<edgeStub> > 
    getStubs(const std::list<int_block *> &owBBIs,
             const std::set<int_block*> &delBBIs);

    void addDefensivePad(int_block *callBlock, Address padStart, unsigned size);

    void getPreviousInstrumentationInstances(baseTramp *bt,
					     std::set<Address>::iterator &b,
					     std::set<Address>::iterator &e);
    void addInstrumentationInstance(baseTramp *bt, Address addr);

    void addModifiedFunction(int_function *func);

    void updateMemEmulator();
    bool isMemoryEmulated() { return emulateMem_; }
    bool emulatingPC() { return emulatePC_; }
    MemoryEmulator *getMemEm();
    
 protected:

    // inferior malloc support functions
    void inferiorFreeCompact();
    int findFreeIndex(unsigned size, int type, Address lo, Address hi);
    void addHeap(heapItem *h);
    void initializeHeap();
    
    // Centralization of certain inferiorMalloc operations
    Address inferiorMallocInternal(unsigned size, Address lo, Address hi, 
                                   inferiorHeapType type);
    void inferiorMallocAlign(unsigned &size);

    bool heapInitialized_;
    bool useTraps_;
    inferiorHeap heap_;

    // Loaded mapped objects (may be just 1)
    pdvector<mapped_object *> mapped_objects;

    int_variable* trampGuardBase_; // Tramp recursion index mapping
    AstNodePtr trampGuardAST_;

    void *up_ptr_;

    Address costAddr_;

    /////// New instrumentation system
    typedef std::list<Relocation::CodeTracker> CodeTrackers;
    CodeTrackers relocatedCode_;

    bool transform(Dyninst::Relocation::CodeMoverPtr cm);
    Address generateCode(Dyninst::Relocation::CodeMoverPtr cm, Address near);
    bool patchCode(Dyninst::Relocation::CodeMoverPtr cm,
		   Dyninst::Relocation::SpringboardBuilderPtr spb);

    typedef std::set<int_function *> FuncSet;
    std::map<mapped_object *, FuncSet> modifiedFunctions_;

    bool relocateInt(FuncSet::const_iterator begin, FuncSet::const_iterator end, Address near);

    // defensive mode code
    typedef std::pair<Address, unsigned> DefensivePad;
    std::map<instPoint *, std::set<DefensivePad> > forwardDefensiveMap_;
    IntervalTree<Address, instPoint *> reverseDefensiveMap_;

    // Tracking instrumentation for fast removal
    std::map<baseTramp *, std::set<Address> > instrumentationInstances_;

    // Track desired function replacements/removals/call replacements
    typedef std::map<instPoint *, int_function *> CallReplaceMap;
    CallReplaceMap callReplacements_;
    typedef std::map<int_function *, int_function *> FuncReplaceMap;
    FuncReplaceMap functionReplacements_;
    typedef std::set<instPoint *> CallRemovalSet;
    CallRemovalSet callRemovals_;


    void addAllocatedRegion(Address start, unsigned size);
    void addModifiedRegion(mapped_object *obj);

    MemoryEmulator *memEmulator_;
    bool emulateMem_;
    bool emulatePC_;
};


extern int heapItemCmpByAddr(const heapItem **A, const heapItem **B);

#endif // ADDRESS_SPACE_H<|MERGE_RESOLUTION|>--- conflicted
+++ resolved
@@ -256,16 +256,10 @@
     mapped_module *findModule(const std::string &mod_name, bool wildcard = false);
     // And the same for objects
     // Wildcard: handles "*" and "?"
-<<<<<<< HEAD
-    mapped_object *findObject(const std::string &obj_name, bool wildcard = false);
-    mapped_object *findObject(Address addr);
-    mapped_object *findObject(fileDescriptor desc);
-    mapped_object *findObject(ParseAPI::CodeObject *co);
-=======
     mapped_object *findObject(const std::string &obj_name, bool wildcard = false) const;
     mapped_object *findObject(Address addr) const;
     mapped_object *findObject(fileDescriptor desc) const;
->>>>>>> 32d2489b
+    mapped_object *findObject(const ParseAPI::CodeObject *co) const;
 
     mapped_object *getAOut() { assert(mapped_objects.size()); return mapped_objects[0];}
     
