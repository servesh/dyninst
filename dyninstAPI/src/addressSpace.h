/*
 * Copyright (c) 1996-2011 Barton P. Miller
 * 
 * We provide the Paradyn Parallel Performance Tools (below
 * described as "Paradyn") on an AS IS basis, and do not warrant its
 * validity or performance.  We reserve the right to update, modify,
 * or discontinue this software at any time.  We shall have no
 * obligation to supply such updates or modifications or any other
 * form of support to you.
 * 
 * By your use of Paradyn, you understand and agree that we (or any
 * other person or entity with proprietary rights in Paradyn) are
 * under no obligation to provide either maintenance services,
 * update services, notices of latent defects, or correction of
 * defects for Paradyn.
 * 
 * This library is free software; you can redistribute it and/or
 * modify it under the terms of the GNU Lesser General Public
 * License as published by the Free Software Foundation; either
 * version 2.1 of the License, or (at your option) any later version.
 * 
 * This library is distributed in the hope that it will be useful,
 * but WITHOUT ANY WARRANTY; without even the implied warranty of
 * MERCHANTABILITY or FITNESS FOR A PARTICULAR PURPOSE.  See the GNU
 * Lesser General Public License for more details.
 * 
 * You should have received a copy of the GNU Lesser General Public
 * License along with this library; if not, write to the Free Software
 * Foundation, Inc., 51 Franklin Street, Fifth Floor, Boston, MA 02110-1301 USA
 */

// $Id: addressSpace.h,v 1.9 2008/06/20 22:00:04 legendre Exp $

#ifndef ADDRESS_SPACE_H
#define ADDRESS_SPACE_H

#include "infHeap.h"
#include "codeRange.h"
#include "ast.h"
#include "symtabAPI/h/Symtab.h"
#include "dyninstAPI/src/trapMappings.h"
#include <list>

#include "common/h/IntervalTree.h"

#include "parseAPI/h/CodeObject.h"
#include "parseAPI/h/InstructionSource.h"
#include "Relocation/Relocation.h"
#include "Relocation/CodeTracker.h"

#include "PatchMgr.h"

class codeRange;
class replacedFunctionCall;

class func_instance;
class block_instance;
class edge_instance;

class parse_func;
class parse_block;

struct edgeStub;
class int_variable;
class mapped_module;
class mapped_object;
class instPoint;

class BPatch_process;
class BPatch_function;
class BPatch_point;

class Emitter;
class generatedCodeObject;
class fileDescriptor;

using namespace Dyninst;
//using namespace SymtabAPI;

class func_instance;
class int_symbol;

class Dyn_Symbol;
class BinaryEdit;
class trampTrapMappings;

class baseTramp;

namespace Dyninst {
   class MemoryEmulator;

   namespace InstructionAPI {
      class Instruction;
   }
   
};

// This file serves to define an "address space", a set of routines that 
// code generation and instrumentation rely on to perform their duties. 
// This was derived from the process class and serves as a parent to that
// class and the static_space class for the rewriter. 

// The methods in this class were determined by what the code currently
// uses, not a particular design. As such, I expect this to change wildly
// by the time the refactoring is complete. 
//
// bernat, 5SEP07

// Note: this is a pure virtual class; it serves as an interface
// specification.

class AddressSpace : public InstructionSource {
 public:

   // This is a little complex, so let me explain my logic
   // Map from B -> F_c -> F
   // B identifies a call site
   // F_c identifies an (optional) function context for the replacement
   //   ... if F_c is not specified, we use NULL
   // F specifies the replacement callee; if we want to remove the call entirely,
   // also use NULL
   typedef std::map<block_instance *, std::map<func_instance *, func_instance *> > CallModMap;
   typedef std::map<func_instance *, func_instance *> FuncModMap;
    
    // Down-conversion functions
    process *proc();
    BinaryEdit *edit();

    // Read/write

    // We have read/write for both "text" and "data". This comes in handy,
    // somewhere, I'm sure
    virtual bool readDataWord(const void *inOther, 
                              u_int amount, 
                              void *inSelf, 
                              bool showError) = 0;
    virtual bool readDataSpace(const void *inOther, 
                               u_int amount, 
                               void *inSelf, 
                               bool showError) = 0;
    virtual bool readTextWord(const void *inOther, 
                              u_int amount, 
                              void *inSelf) = 0;
    virtual bool readTextSpace(const void *inOther, 
                               u_int amount, 
                               void *inSelf) = 0;
    

    virtual bool writeDataWord(void *inOther,
                               u_int amount,
                               const void *inSelf) = 0;
    virtual bool writeDataSpace(void *inOther,
                                u_int amount,
                                const void *inSelf) = 0;
    virtual bool writeTextWord(void *inOther,
                               u_int amount,
                               const void *inSelf) = 0;
    virtual bool writeTextSpace(void *inOther,
                                u_int amount,
                                const void *inSelf) = 0;

    // Memory allocation
    // We don't specify how it should be done, only that it is. The model is
    // that you ask for an allocation "near" a point, where "near" has an
    // internal, platform-specific definition. The allocation mechanism does its
    // best to give you what you want, but there are no promises - check the
    // address of the returned buffer to be sure.

    virtual Address inferiorMalloc(unsigned size, inferiorHeapType type=anyHeap,
                                   Address near = 0, bool *err = NULL) = 0;
    virtual void inferiorFree(Address item) = 0;
    void inferiorFreeInternal(Address item);
    // And a "constrain" call to free unused memory. This is useful because our
    // instrumentation is incredibly wasteful.
    virtual bool inferiorRealloc(Address item, unsigned newSize) = 0;
    bool inferiorReallocInternal(Address item, unsigned newSize);
    bool inferiorShrinkBlock(heapItem *h, Address block, unsigned newSize);
    bool inferiorExpandBlock(heapItem *h, Address block, unsigned newSize);


    bool isInferiorAllocated(Address block);

    bool getDyninstRTLibName();

    // InstructionSource 
    virtual bool isValidAddress(const Address) const;
    virtual void *getPtrToInstruction(const Address) const;
    virtual void *getPtrToData(const Address a) const { return getPtrToInstruction(a); }
    virtual unsigned getAddressWidth() const = 0;
    virtual bool isCode(const Address) const;
    virtual bool isData(const Address) const;
    virtual Address offset() const = 0;
    virtual Address length() const = 0;
    virtual Architecture getArch() const = 0;

    // Trap address to base tramp address (for trap instrumentation)
    trampTrapMappings trapMapping;
    
    //////////////////////////////////////////////////////////////
    // Function/variable lookup code
    // Turns out that instrumentation needs this... so the 
    // AddressSpace keeps growing. 
    //////////////////////////////////////////////////////////////

    // findFuncByName: returns function associated with "func_name"
    // This routine checks both the a.out image and any shared object images 
    // for this function
    //func_instance *findFuncByName(const std::string &func_name);
    
    bool findFuncsByAll(const std::string &funcname,
                        pdvector<func_instance *> &res,
                        const std::string &libname = "");
    
    // Specific versions...
    bool findFuncsByPretty(const std::string &funcname,
                           pdvector<func_instance *> &res,
                           const std::string &libname = "");
    bool findFuncsByMangled(const std::string &funcname, 
                            pdvector<func_instance *> &res,
                            const std::string &libname = "");
    
    bool findVarsByAll(const std::string &varname,
                       pdvector<int_variable *> &res,
                       const std::string &libname = "");
    
    // And we often internally want to wrap the above to return one
    // and only one func...
    virtual func_instance *findOnlyOneFunction(const std::string &name,
                                              const std::string &libname = "",
                                              bool search_rt_lib = true);


    // This will find the named symbol in the image or in a shared object
    // Necessary since some things don't show up as a function or variable.
    //    bool getSymbolInfo( const std::string &name, Dyn_Symbol &ret );
    // This gets wrapped with an int_symbol and returned.
    bool getSymbolInfo( const std::string &name, int_symbol &ret );

    // getAllFunctions: returns a vector of all functions defined in the
    // a.out and in the shared objects
    void getAllFunctions(pdvector<func_instance *> &);
    
    // Find the code sequence containing an address
    bool findFuncsByAddr(Address addr, std::set<func_instance *> &funcs, bool includeReloc = false);
    bool findBlocksByAddr(Address addr, std::set<block_instance *> &blocks, bool includeReloc = false);
    // Don't use this...
    // I take it back. Use it when you _know_ that you want one function,
    // picked arbitrarily, from the possible functions.
    func_instance *findOneFuncByAddr(Address addr);
    // And the one thing that is unique: entry address!
    func_instance *findFuncByEntry(Address addr);

    // And a lookup by "internal" function to find clones during fork...
    func_instance *findFunction(parse_func *ifunc);
    block_instance *findBlock(parse_block *iblock);
    edge_instance *findEdge(ParseAPI::Edge *iedge);

	// Fast lookups across all mapped_objects
	func_instance *findFuncByEntry(const block_instance *block);

    //findJumpTargetFuncByAddr Acts like findFunc, but if it fails,
    // checks if 'addr' is a jump to a function.
    func_instance *findJumpTargetFuncByAddr(Address addr);
    
    // true if the addrs are in the same object and region within the object
    bool sameRegion(Dyninst::Address addr1, Dyninst::Address addr2);

    // findModule: returns the module associated with "mod_name" 
    // this routine checks both the a.out image and any shared object 
    // images for this module
    // if check_excluded is true it checks to see if the module is excluded
    // and if it is it returns 0.  If check_excluded is false it doesn't check
    //  if substring_match is true, the first module whose name contains
    //  the provided string is returned.
    // Wildcard: handles "*" and "?"
    mapped_module *findModule(const std::string &mod_name, bool wildcard = false);
    // And the same for objects
    // Wildcard: handles "*" and "?"
    mapped_object *findObject(const std::string &obj_name, bool wildcard = false) const;
    mapped_object *findObject(Address addr) const;
    mapped_object *findObject(fileDescriptor desc) const;
    mapped_object *findObject(const ParseAPI::CodeObject *co) const;

    mapped_object *getAOut() { assert(mapped_objects.size()); return mapped_objects[0];}
    
    // getAllModules: returns a vector of all modules defined in the
    // a.out and in the shared objects
    void getAllModules(pdvector<mapped_module *> &);

    // return the list of dynamically linked libs
    const pdvector<mapped_object *> &mappedObjects() { return mapped_objects;  } 

    // And a shortcut pointer
    std::set<mapped_object *> runtime_lib;
    // ... and keep the name around
    std::string dyninstRT_name;
    
    // If true is passed for ignore_if_mt_not_set, then an error won't be
    // initiated if we're unable to determine if the program is multi-threaded.
    // We are unable to determine this if the daemon hasn't yet figured out
    // what libraries are linked against the application.  Currently, we
    // identify an application as being multi-threaded if it is linked against
    // a thread library (eg. libpthreads.a on AIX).  There are cases where we
    // are querying whether the app is multi-threaded, but it can't be
    // determined yet but it also isn't necessary to know.
    virtual bool multithread_capable(bool ignore_if_mt_not_set = false) = 0;
    
    // Do we have the RT-side multithread functions available
    virtual bool multithread_ready(bool ignore_if_mt_not_set = false) = 0;

    //////////////////////////////////////////////////////
    // Process-level instrumentation (?)
    /////////////////////////////////////////////////////

    // instPoint isn't const; it may get an updated list of
    // instances since we generate them lazily.
    // Shouldn't this be an instPoint member function?
    void modifyCall(block_instance *callBlock, func_instance *newCallee, func_instance *context = NULL);
    void revertCall(block_instance *callBlock, func_instance *context = NULL);
    void replaceFunction(func_instance *oldfunc, func_instance *newfunc);
    bool wrapFunction(func_instance *oldfunc, func_instance *newfunc);
    void revertReplacedFunction(func_instance *oldfunc);
    void removeCall(block_instance *callBlock, func_instance *context = NULL);

    // And this....
    typedef dyn_detail::boost::shared_ptr<Dyninst::InstructionAPI::Instruction> InstructionPtr;
    bool getDynamicCallSiteArgs(InstructionPtr insn,
                                Address addr,
                                pdvector<AstNodePtr> &args);

    // Default to "nope"
    virtual bool hasBeenBound(const SymtabAPI::relocationEntry &, 
                              func_instance *&, 
                              Address) { return false; }
    
    // Trampoline guard get/set functions
    int_variable* trampGuardBase(void) { return trampGuardBase_; }
    AstNodePtr trampGuardAST(void);

    // Get the current code generator (or emitter)
    Emitter *getEmitter();

    //True if any reference to this address space needs PIC
    virtual bool needsPIC() = 0;
    //True if we need PIC to reference the given variable or function
    // from this addressSpace.
    bool needsPIC(int_variable *v); 
    bool needsPIC(func_instance *f);
    bool needsPIC(AddressSpace *s);
    
    //////////////////////////////////////////////////////
    // BPatch-level stuff
    //////////////////////////////////////////////////////
    // Callbacks for higher level code (like BPatch) to learn about new 
    //  functions and InstPoints.
 private:
    BPatch_function *(*new_func_cb)(AddressSpace *a, func_instance *f);
    BPatch_point *(*new_instp_cb)(AddressSpace *a, func_instance *f, instPoint *ip, 
                                  int type);
 public:
    //Trigger the callbacks from a lower level
    BPatch_function *newFunctionCB(func_instance *f) 
        { assert(new_func_cb); return new_func_cb(this, f); }
    BPatch_point *newInstPointCB(func_instance *f, instPoint *pt, int type)
        { assert(new_instp_cb); return new_instp_cb(this, f, pt, type); }
    
    //Register callbacks from the higher level
    void registerFunctionCallback(BPatch_function *(*f)(AddressSpace *p, 
                                                        func_instance *f))
        { new_func_cb = f; };
    void registerInstPointCallback(BPatch_point *(*f)(AddressSpace *p, func_instance *f,
                                                      instPoint *ip, int type))
        { new_instp_cb = f; }
    
    
    //Anonymous up pointer to the containing process.  This is BPatch_process
    // in Dyninst.  Currently stored as an void pointer in case we do
    // anything with this during the library split.
    void *up_ptr() { return up_ptr_; }
    void set_up_ptr(void *ptr) { up_ptr_ = ptr; }
    
    //////////////////////////////////////////////////////
    // Internal and cleanup 
    //////////////////////////////////////////////////////

    // Clear things out (e.g., deleteProcess)
    void deleteAddressSpace();
    // Fork psuedo-constructor
    void copyAddressSpace(process *parent);

    // Aaand constructor/destructor
    AddressSpace();
    virtual ~AddressSpace();


    //////////////////////////////////////////////////////
    // Yuck
    //////////////////////////////////////////////////////
    Address getObservedCostAddr() const { return costAddr_; }
    void updateObservedCostAddr(Address addr) { costAddr_ = addr;}

    // Can we use traps if necessary?
    bool canUseTraps();
    void setUseTraps(bool usetraps);

    //////////////////////////////////////////////////////
    // The New Hotness
    //////////////////////////////////////////////////////
    //
    // This is the top interface for the new (experimental)
    // (probably not working) code generation interface. 
    // The core idea is to feed a set of func_instances 
    // (actually, a set of blocks, but functions are convenient)
    // into a CodeMover class, let it chew on the code, and 
    // spit out a buffer of moved code. 
    // We also get a priority list of patches; (origAddr,
    // movedAddr) pairs. We then get to decide what we want
    // to do with those patches: put in a branch or say to 
    // heck with it.
    
    bool relocate();
		   

    // Get the list of addresses an address (in a block) 
    // has been relocated to.
    void getRelocAddrs(Address orig,
                       block_instance *block,
                       func_instance *func,
                       std::list<Address> &relocs,
                       bool getInstrumentationAddrs) const;


    bool getAddrInfo(Address relocAddr,//input
					  Address &origAddr,
                     std::vector<func_instance *> &origFuncs,
                     baseTramp *&baseTramp);
    typedef Relocation::CodeTracker::RelocInfo RelocInfo;
    bool getRelocInfo(Address relocAddr,
                      RelocInfo &relocInfo);
    // defensive mode code // 

    void causeTemplateInstantiations();

    // Debugging method
    bool inEmulatedCode(Address addr);

    std::map<func_instance*,std::vector<edgeStub> > 
    getStubs(const std::list<block_instance *> &owBBIs,
             const std::set<block_instance*> &delBBIs,
             const std::list<func_instance*> &deadFuncs);

    void addDefensivePad(block_instance *callBlock, Address padStart, unsigned size);

    void getPreviousInstrumentationInstances(baseTramp *bt,
					     std::set<Address>::iterator &b,
					     std::set<Address>::iterator &e);
    void addInstrumentationInstance(baseTramp *bt, Address addr);

    void addModifiedFunction(func_instance *func);
    void addModifiedBlock(block_instance *block);

    void updateMemEmulator();
    bool isMemoryEmulated() { return emulateMem_; }
    bool emulatingPC() { return emulatePC_; }
    MemoryEmulator *getMemEm();
    void invalidateMemory(Address base, Address size);

    bool delayRelocation() const { return delayRelocation_; }
 protected:

    // inferior malloc support functions
    void inferiorFreeCompact();
    int findFreeIndex(unsigned size, int type, Address lo, Address hi);
    void addHeap(heapItem *h);
    void initializeHeap();
    
    // Centralization of certain inferiorMalloc operations
    Address inferiorMallocInternal(unsigned size, Address lo, Address hi, 
                                   inferiorHeapType type);
    void inferiorMallocAlign(unsigned &size);

    bool heapInitialized_;
    bool useTraps_;
    inferiorHeap heap_;

    // Loaded mapped objects (may be just 1)
    pdvector<mapped_object *> mapped_objects;

    int_variable* trampGuardBase_; // Tramp recursion index mapping
    AstNodePtr trampGuardAST_;

    void *up_ptr_;

    Address costAddr_;

    /////// New instrumentation system
    typedef std::list<Relocation::CodeTracker *> CodeTrackers;
    CodeTrackers relocatedCode_;

    bool transform(Dyninst::Relocation::CodeMoverPtr cm);
    Address generateCode(Dyninst::Relocation::CodeMoverPtr cm, Address near);
    bool patchCode(Dyninst::Relocation::CodeMoverPtr cm,
		   Dyninst::Relocation::SpringboardBuilderPtr spb);

    typedef std::set<func_instance *> FuncSet;
    std::map<mapped_object *, FuncSet> modifiedFunctions_;

    bool relocateInt(FuncSet::const_iterator begin, FuncSet::const_iterator end, Address near);

    // defensive mode code
    typedef std::pair<Address, unsigned> DefensivePad;
    std::map<instPoint *, std::set<DefensivePad> > forwardDefensiveMap_;
    IntervalTree<Address, instPoint *> reverseDefensiveMap_;

    // Tracking instrumentation for fast removal
    std::map<baseTramp *, std::set<Address> > instrumentationInstances_;

    // Track desired function replacements/removals/call replacements
    CallModMap callModifications_;
    FuncModMap functionReplacements_;
    FuncModMap functionWraps_;

    void addAllocatedRegion(Address start, unsigned size);
    void addModifiedRegion(mapped_object *obj);

    MemoryEmulator *memEmulator_;

    bool emulateMem_;
    bool emulatePC_;

<<<<<<< HEAD
  // PatchAPI stuffs
  public:
    Dyninst::PatchAPI::PatchMgrPtr mgr() const { return mgr_; }
    void setMgr(Dyninst::PatchAPI::PatchMgrPtr m) { mgr_ = m; }
    void initPatchAPI();
    static bool patch(AddressSpace*);
  protected:
    Dyninst::PatchAPI::PatchMgrPtr mgr_;
=======
    bool delayRelocation_;
>>>>>>> f331bcb5
};


extern int heapItemCmpByAddr(const heapItem **A, const heapItem **B);

#endif // ADDRESS_SPACE_H<|MERGE_RESOLUTION|>--- conflicted
+++ resolved
@@ -528,7 +528,7 @@
     bool emulateMem_;
     bool emulatePC_;
 
-<<<<<<< HEAD
+    bool delayRelocation_;
   // PatchAPI stuffs
   public:
     Dyninst::PatchAPI::PatchMgrPtr mgr() const { return mgr_; }
@@ -537,9 +537,6 @@
     static bool patch(AddressSpace*);
   protected:
     Dyninst::PatchAPI::PatchMgrPtr mgr_;
-=======
-    bool delayRelocation_;
->>>>>>> f331bcb5
 };
 
 
