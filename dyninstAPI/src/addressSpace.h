--- conflicted
+++ resolved
@@ -176,21 +176,12 @@
     bool inferiorShrinkBlock(heapItem *h, Address block, unsigned newSize);
     bool inferiorExpandBlock(heapItem *h, Address block, unsigned newSize);
 
-<<<<<<< HEAD
     bool isInferiorAllocated(Address block);
 
     // Allow the AddressSpace to update any extra bookkeeping for trap-based
     // instrumentation
     virtual bool registerTrapMapping(Address from, Address to) = 0;
     virtual bool unregisterTrapMapping(Address from) = 0;
-
-    // We need a mechanism to track what exists at particular addresses in the
-    // address space - both for lookup and to ensure that there are no collisions.
-    // We have a multitude of ways to "muck with" the application (function replacement,
-    // instrumentation, function relocation, ...) and they can all stomp on each
-    // other. 
-=======
->>>>>>> cdedaa70
 
     bool isInferiorAllocated(Address block);
 
