--- conflicted
+++ resolved
@@ -38,25 +38,10 @@
 #include "common/h/Types.h"
 #include "common/h/Vector.h"
 
-<<<<<<< HEAD
 #include "stackwalk/h/frame.h"
 
 class PCThread;
 class PCProcess;
-class codeRange;
-class instPoint;
-class miniTramp;
-class int_function;
-=======
-class dyn_thread;
-class process;
-class dyn_lwp;
-
-class instPoint;
-class miniTramp;
-class func_instance;
-class baseTramp;
->>>>>>> cdedaa70
 
 class Frame {
  public:
@@ -79,63 +64,17 @@
 	bool uppermost);
 
  Frame(const Frame &f) :
-<<<<<<< HEAD
       sw_frame_(f.sw_frame_),
       proc_(f.proc_),
       thread_(f.thread_),
-      range_(f.range_),
       uppermost_(f.uppermost_) {};
 
   const Frame &operator=(const Frame &f) {
       sw_frame_ = f.sw_frame_;
       proc_ = f.proc_;
       thread_ = f.thread_;
-      range_ = f.range_;
       uppermost_ = f.uppermost_;
       return *this;
-=======
-  frameType_(f.frameType_),
-     eax(f.eax),
-     ebx(f.ebx),
-     ecx(f.ecx),
-     edx(f.edx),
-     esp(f.esp),
-     ebp(f.ebp),
-     esi(f.esi),
-     edi(f.edi),
-	 eflags(f.eflags),
-     uppermost_(f.uppermost_),
-      pc_(f.pc_),
-      fp_(f.fp_),
-      sp_(f.sp_),
-      pid_(f.pid_),
-      proc_(f.proc_),
-      thread_(f.thread_),
-      lwp_(f.lwp_),
-     pcAddr_(f.pcAddr_) {};
-
-  const Frame &operator=(const Frame &f) {
-      frameType_ = f.frameType_;
-      eax = f.eax;
-      ebx = f.ebx;
-      ecx = f.ecx;
-      edx = f.edx;
-      esp = f.esp;
-      ebp = f.ebp;
-      esi = f.esi;
-      edi = f.edi;
-	  eflags = f.eflags;
-      uppermost_ = f.uppermost_;
-      pc_ = f.pc_;
-      fp_ = f.fp_;
-      sp_ = f.sp_;
-      pid_ = f.pid_;
-      proc_ = f.proc_;
-      thread_ = f.thread_;
-      lwp_ = f.lwp_;
-      pcAddr_ = f.pcAddr_;
-	  return *this;
->>>>>>> cdedaa70
   }
   
   bool operator==(const Frame &F) {
@@ -167,7 +106,6 @@
   friend std::ostream & operator << ( std::ostream & s, Frame & m );
   bool setPC(Address newpc);
 
-<<<<<<< HEAD
 #if defined(arch_power)
   // We store the actual return addr in a word on the stack
   bool setRealReturnAddr(Address retaddr);
@@ -177,42 +115,7 @@
   Dyninst::Stackwalker::Frame sw_frame_;        // StackwalkerAPI frame
   PCProcess *		proc_;				// We're only valid for a single process anyway
   PCThread *            thread_;                // User-level thread
-  codeRange *	range_;				// If we've done a by-address lookup, keep it here
   bool			uppermost_;
-=======
-  // check for zero frame
-  bool isLastFrame() const;
-  
-  // get stack frame of caller
-  // May need the process image for various reasons
-  Frame getCallerFrame();
-  frameType_t frameType_;
-
-  // Set the frameType_ member
-  void calcFrameType();
-  
-  Address eax;
-  Address ebx;
-  Address ecx;
-  Address edx;
-  Address esp;
-  Address ebp;
-  Address esi;
-  Address edi;
-  Address eflags;
-
- private:
-  bool			uppermost_;
-  Address		pc_;
-  Address		fp_;
-  Address		sp_;				// NOTE: this is not always populated
-  int			pid_;				// Process id 
-  process *		proc_;				// We're only valid for a single process anyway
-  dyn_thread *	thread_;			// user-level thread
-  dyn_lwp *		lwp_;				// kernel-level thread (LWP)
-
-  Address		pcAddr_;  
->>>>>>> cdedaa70
 };
 
 class int_stackwalk {
