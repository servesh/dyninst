--- conflicted
+++ resolved
@@ -234,15 +234,11 @@
 {
     return ((curInsn()->getOperation().getID() == e_int) ||
             (curInsn()->getOperation().getID() == e_int3) ||
-<<<<<<< HEAD
             (curInsn()->getOperation().getID() == e_int80) ||
             ((curInsn()->getOperation().getID() == e_call) && 
-             curInsn()->getOperand(0).format() == "[0x10]") ||
-            (curInsn()->getOperation().getID() == e_syscall));
-=======
-            (curInsn()->getOperation().getID() == e_syscall) ||
+             (curInsn()->getOperand(0).format() == "[0x10]")) ||
+            (curInsn()->getOperation().getID() == e_syscall) || 
             (curInsn()->getOperation().getID() == power_op_sc));
->>>>>>> b71156bb
 }
 
 void IA_IAPI::getNewEdges(
