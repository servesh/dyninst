--- conflicted
+++ resolved
@@ -617,10 +617,7 @@
     
     //popa or pop each register, plus optional popf
     emitBTRegRestores32(bti, gen);
-<<<<<<< HEAD
-=======
-
->>>>>>> ee37120f
+
     
     // Red zone skip - see comment in emitBTsaves
     /*if (STACK_PAD_CONSTANT)
