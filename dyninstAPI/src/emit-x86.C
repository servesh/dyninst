/*
 * Copyright (c) 1996-2011 Barton P. Miller
 * 
 * We provide the Paradyn Parallel Performance Tools (below
 * described as "Paradyn") on an AS IS basis, and do not warrant its
 * validity or performance.  We reserve the right to update, modify,
 * or discontinue this software at any time.  We shall have no
 * obligation to supply such updates or modifications or any other
 * form of support to you.
 * 
 * By your use of Paradyn, you understand and agree that we (or any
 * other person or entity with proprietary rights in Paradyn) are
 * under no obligation to provide either maintenance services,
 * update services, notices of latent defects, or correction of
 * defects for Paradyn.
 * 
 * This library is free software; you can redistribute it and/or
 * modify it under the terms of the GNU Lesser General Public
 * License as published by the Free Software Foundation; either
 * version 2.1 of the License, or (at your option) any later version.
 * 
 * This library is distributed in the hope that it will be useful,
 * but WITHOUT ANY WARRANTY; without even the implied warranty of
 * MERCHANTABILITY or FITNESS FOR A PARTICULAR PURPOSE.  See the GNU
 * Lesser General Public License for more details.
 * 
 * You should have received a copy of the GNU Lesser General Public
 * License along with this library; if not, write to the Free Software
 * Foundation, Inc., 51 Franklin Street, Fifth Floor, Boston, MA 02110-1301 USA
 */

/*
 * emit-x86.C - x86 & AMD64 code generators
 * $Id: emit-x86.C,v 1.64 2008/09/11 20:14:14 mlam Exp $
 */

#include <assert.h>
#include <stdio.h>
#include "common/h/Types.h"
#include "dyninstAPI/src/codegen.h"
#include "dyninstAPI/src/function.h"
#include "dyninstAPI/src/emit-x86.h"
#include "dyninstAPI/src/inst-x86.h"
#include "dyninstAPI/src/debug.h"
#include "dyninstAPI/src/ast.h"
#include "dyninstAPI/src/process.h"
#include "dyninstAPI/h/BPatch.h"
#include "dyninstAPI/h/BPatch_memoryAccess_NP.h"
#include "dyninstAPI/src/registerSpace.h"

#include "dyninstAPI/src/binaryEdit.h"

// get_index...
#include "dyninstAPI/src/dyn_thread.h"

const int EmitterIA32::mt_offset = -4;
#if defined(arch_x86_64)
const int EmitterAMD64::mt_offset = -8;
#endif

bool EmitterIA32::emitMoveRegToReg(Register src, Register dest, codeGen &gen) {
   RealRegister src_r = gen.rs()->loadVirtual(src, gen);
   RealRegister dest_r = gen.rs()->loadVirtualForWrite(dest, gen);
   emitMovRegToReg(dest_r, src_r, gen);
   return true;
}

codeBufIndex_t EmitterIA32::emitIf(Register expr_reg, Register target, RegControl rc, codeGen &gen)
{
   RealRegister r = gen.rs()->loadVirtual(expr_reg, gen);
   emitOpRegReg(TEST_EV_GV, r, r, gen);
   
   // Retval: where the jump is in this sequence
   codeBufIndex_t retval = gen.getIndex();
   
   // Jump displacements are from the end of the insn, not start. The
   // one we're emitting has a size of 6.
   int disp = 0;
   if (target)
      disp = target - 6;
   
   if (rc == rc_before_jump)
      gen.rs()->pushNewRegState();
   GET_PTR(insn, gen);
   // je dest
   *insn++ = 0x0F;
   *insn++ = 0x84;
   *((int *)insn) = disp;
   if (disp == 0) {
     SET_PTR(insn, gen);
     gen.addPatch(gen.getIndex(), NULL, sizeof(int), relocPatch::pcrel, 
		  gen.used() + sizeof(int));
     REGET_PTR(insn, gen);
   }
   insn += sizeof(int);
   SET_PTR(insn, gen);
   
   return retval;
}

void EmitterIA32::emitOp(unsigned opcode, Register dest, Register src1, Register src2, codeGen &gen)
{
   RealRegister src1_r = gen.rs()->loadVirtual(src1, gen);
   RealRegister src2_r = gen.rs()->loadVirtual(src2, gen);
   RealRegister dest_r = gen.rs()->loadVirtualForWrite(dest, gen);
   emitMovRegToReg(dest_r, src1_r, gen);
   emitOpRegReg(opcode, dest_r, src2_r, gen);
}

void EmitterIA32::emitRelOp(unsigned op, Register dest, Register src1, Register src2, codeGen &gen)
{
   RealRegister src1_r = gen.rs()->loadVirtual(src1, gen);
   RealRegister src2_r = gen.rs()->loadVirtual(src2, gen);
   RealRegister dest_r = gen.rs()->loadVirtualForWrite(dest, gen);   
   Register scratch = gen.rs()->allocateRegister(gen, true);
   RealRegister scratch_r = gen.rs()->loadVirtualForWrite(scratch, gen);

   emitOpRegReg(XOR_R32_RM32, dest_r, dest_r, gen); //XOR dest,dest
   emitMovImmToReg(scratch_r, 0x1, gen);            //MOV $1,scratch
   emitOpRegReg(CMP_GV_EV, src1_r, src2_r, gen);    //CMP src1, src2
   
   unsigned char opcode = cmovOpcodeFromRelOp(op); 
   GET_PTR(insn, gen);
   *insn++ = 0x0f;
   SET_PTR(insn, gen);
   emitOpRegReg(opcode, dest_r, scratch_r, gen);               //CMOVcc scratch,dest
   gen.rs()->freeRegister(scratch);
}

void EmitterIA32::emitDiv(Register dest, Register src1, Register src2, codeGen &gen)
{
   Register scratch = gen.rs()->allocateRegister(gen, true);
   gen.rs()->loadVirtualToSpecific(src1, RealRegister(REGNUM_EAX), gen);
   gen.rs()->makeRegisterAvail(RealRegister(REGNUM_EDX), gen);
   gen.rs()->noteVirtualInReal(scratch, RealRegister(REGNUM_EDX));
   RealRegister src2_r = gen.rs()->loadVirtual(src2, gen);                          
   gen.rs()->makeRegisterAvail(RealRegister(REGNUM_EAX), gen);
   emitSimpleInsn(0x99, gen);            //cdq (src1 -> eax:edx)
   emitOpExtReg(0xF7, 0x7, src2_r, gen); //idiv eax:edx,src2 -> eax
   gen.rs()->noteVirtualInReal(dest, RealRegister(REGNUM_EAX));
   gen.rs()->freeRegister(scratch);
}

void EmitterIA32::emitOpImm(unsigned opcode1, unsigned opcode2, Register dest, Register src1, 
                            RegValue src2imm, codeGen &gen)
{
   RealRegister src1_r = gen.rs()->loadVirtual(src1, gen);
   RealRegister dest_r = gen.rs()->loadVirtualForWrite(dest, gen);
   if (src1 != dest) {
      emitMovRegToReg(dest_r, src1_r, gen);
   }
   emitOpExtRegImm(opcode1, (char) opcode2, dest_r, src2imm, gen);
}

void EmitterIA32::emitRelOpImm(unsigned op, Register dest, Register src1, RegValue src2imm, codeGen &gen)
{

   Register src2 = gen.rs()->allocateRegister(gen, true);
   emitLoadConst(src2, src2imm, gen);
   emitRelOp(op, dest, src1, src2, gen);
   gen.rs()->freeRegister(src2);
}

// where is this defined?
extern bool isPowerOf2(int value, int &result);

void EmitterIA32::emitTimesImm(Register dest, Register src1, RegValue src2imm, codeGen &gen)
{
   int result;
   
   RealRegister src1_r = gen.rs()->loadVirtual(src1, gen);
   RealRegister dest_r = gen.rs()->loadVirtualForWrite(dest, gen);

   if (src2imm == 1) {
      emitMovRegToReg(dest_r, src1_r, gen);
      return;
   }


   if (isPowerOf2(src2imm, result) && result <= MAX_IMM8) {
      // sal dest, result
      if (src1 != dest)
         emitMovRegToReg(dest_r, src1_r, gen);
      emitOpExtRegImm8(0xC1, 4, dest_r, static_cast<char>(result), gen);
   }
   else {
      // imul src1 * src2imm -> dest_r
      emitOpRegRegImm(0x69, dest_r, src1_r, src2imm, gen);
   } 
}

void EmitterIA32::emitDivImm(Register dest, Register src1, RegValue src2imm, codeGen &gen)
{
   int result;
   if (src2imm == 1)
      return;

   if (isPowerOf2(src2imm, result) && result <= MAX_IMM8) {
      // sar dest, result
      RealRegister src1_r = gen.rs()->loadVirtual(src1, gen);
      RealRegister dest_r = gen.rs()->loadVirtualForWrite(dest, gen);

      if (src1 != dest)
         emitMovRegToReg(src1_r, dest_r, gen);
      emitOpExtRegImm8(0xC1, 4, dest_r, static_cast<unsigned char>(result), gen);
   }
   else {
      Register src2 = gen.rs()->allocateRegister(gen, true);
      emitLoadConst(src2, src2imm, gen);
      emitDiv(dest, src1, src2, gen);
      gen.rs()->freeRegister(src2);
   }
}

void EmitterIA32::emitLoad(Register dest, Address addr, int size, codeGen &gen)
{
   RealRegister r = gen.rs()->loadVirtualForWrite(dest, gen);
   if (size == 1) {
      emitMovMBToReg(r, addr, gen);               // movsbl eax, addr
   } else if (size == 2) {
      emitMovMWToReg(r, addr, gen);               // movswl eax, addr
   } else {
      emitMovMToReg(r, addr, gen);               // mov eax, addr
   }
}

void EmitterIA32::emitLoadConst(Register dest, Address imm, codeGen &gen)
{
   RealRegister r = gen.rs()->loadVirtualForWrite(dest, gen);
   emitMovImmToReg(r, imm, gen);
}

void EmitterIA32::emitLoadIndir(Register dest, Register addr_reg, int /*size*/, codeGen &gen)
{
   RealRegister dest_r(-1);
   RealRegister src_r = gen.rs()->loadVirtual(addr_reg, gen);
   if (dest != addr_reg)
      dest_r = gen.rs()->loadVirtualForWrite(dest, gen);
   else
      dest_r = src_r;
   emitMovRMToReg(dest_r, src_r, 0, gen);
}

void EmitterIA32::emitLoadOrigFrameRelative(Register dest, Address offset, codeGen &gen)
{
   if (gen.bt()->createdFrame) {
      Register scratch = gen.rs()->allocateRegister(gen, true);
      RealRegister scratch_r = gen.rs()->loadVirtualForWrite(scratch, gen);
      RealRegister dest_r = gen.rs()->loadVirtualForWrite(dest, gen);
      emitMovRMToReg(scratch_r, RealRegister(REGNUM_EBP), 0, gen);
      emitMovRMToReg(dest_r, scratch_r, offset, gen);
      gen.rs()->freeRegister(scratch);
      return;
   }

   RealRegister dest_r = gen.rs()->loadVirtualForWrite(dest, gen);
   emitMovRMToReg(dest_r, RealRegister(REGNUM_EBP), offset, gen);
}

bool EmitterIA32::emitLoadRelative(Register /*dest*/, Address /*offset*/, Register /*base*/, int /*size*/,
                                   codeGen &/*gen*/)
{
    assert(0);
    return false;
}

void EmitterIA32::emitStoreRelative(Register /*src*/, Address /*offset*/, 
                                    Register /*base*/, int /*size*/, codeGen &/*gen*/)
{
    assert(0);
    return;
}

void EmitterIA32::emitLoadOrigRegRelative(Register dest, Address offset,
                                          Register base, codeGen &gen,
                                          bool store)
{

   RealRegister dest_r = gen.rs()->loadVirtualForWrite(dest, gen);
   restoreGPRtoGPR(RealRegister(base), dest_r, gen);
   // either load the address or the contents at that address
   if(store) 
   {
      // dest = [reg](offset)
      emitMovRMToReg(dest_r, dest_r, offset, gen);
   }
   else //calc address
   {
      //add offset,eax
      emitAddRegImm32(dest_r, offset, gen);
   }
} 

void EmitterIA32::emitLoadFrameAddr(Register dest, Address offset, codeGen &gen)
{
   RealRegister dest_r = gen.rs()->loadVirtualForWrite(dest, gen);
   restoreGPRtoReg(RealRegister(REGNUM_EBP), gen, &dest_r);
   emitAddRegImm32(dest_r, offset, gen);
}



void EmitterIA32::emitLoadOrigRegister(Address register_num, Register dest, codeGen &gen)
{
   RealRegister dest_r = gen.rs()->loadVirtualForWrite(dest, gen);
   restoreGPRtoGPR(RealRegister(register_num), dest_r, gen);

}

void EmitterIA32::emitStoreOrigRegister(Address register_num, Register src, codeGen &gen) {

   assert(0); //MATT TODO
   //Previous stack frame register is stored on the stack,
    //it was stored there at the begining of the base tramp.
    
    //Calculate the register's offset from the frame pointer in REGNUM_EBP
    unsigned offset = SAVED_EAX_OFFSET - (register_num * 4);

    emitMovRMToReg(RealRegister(REGNUM_EAX), RealRegister(REGNUM_EBP), -1*(src*4), gen);
    gen.markRegDefined(REGNUM_EAX);
    emitMovRegToRM(RealRegister(REGNUM_EBP), offset, RealRegister(REGNUM_EAX), gen);
}

void EmitterIA32::emitStore(Address addr, Register src, int size, codeGen &gen)
{
   RealRegister r = gen.rs()->loadVirtual(src, gen);
   if (size == 1) {
      emitMovRegToMB(addr, r, gen);
   } else if (size == 2) {
      emitMovRegToMW(addr, r, gen);
   } else {
      emitMovRegToM(addr, r, gen);
   }
}

void EmitterIA32::emitStoreIndir(Register addr_reg, Register src, int /*size*/, codeGen &gen)
{
   RealRegister src_r = gen.rs()->loadVirtual(src, gen);
   RealRegister addr_r = gen.rs()->loadVirtual(addr_reg, gen);
   emitMovRegToRM(addr_r, 0, src_r, gen);
}

void EmitterIA32::emitStoreFrameRelative(Address offset, Register src, Register scratch, int /*size*/, codeGen &gen)
{
   if (gen.bt()->createdFrame) 
   {
      RealRegister src_r = gen.rs()->loadVirtual(src, gen);
      RealRegister scratch_r = gen.rs()->loadVirtual(scratch, gen);
      emitMovRMToReg(scratch_r, RealRegister(REGNUM_EBP), 0, gen);
      emitMovRegToRM(scratch_r, offset, src_r, gen);
      return;
   }
   RealRegister src_r = gen.rs()->loadVirtual(src, gen);
   emitMovRegToRM(RealRegister(REGNUM_EBP), offset, src_r, gen);
}

void EmitterIA32::emitGetRetVal(Register dest, bool addr_of, codeGen &gen)
{
   RealRegister dest_r = gen.rs()->loadVirtualForWrite(dest, gen);
   if (!addr_of) {
      restoreGPRtoGPR(RealRegister(REGNUM_EAX), dest_r, gen);
      return;
   }
  
   //EAX isn't really defined here, but this will make the code generator
   //put it onto the stack and thus guarentee that we'll have an
   //address to access it at.
   gen.markRegDefined(REGNUM_EAX);
   stackItemLocation loc = getHeightOf(stackItem::framebase, gen);

   pdvector<registerSlot *> &regs = gen.rs()->trampRegs();
   registerSlot *eax = NULL;
   for (unsigned i=0; i<regs.size(); i++) {
      if (regs[i]->encoding() == REGNUM_EAX) {
         eax = regs[i];
         break;
      }
   }
   assert(eax);

   loc.offset += (eax->saveOffset * 4);
   emitLEA(loc.reg, RealRegister(Null_Register), 0, loc.offset, dest_r, gen);
}

void EmitterIA32::emitGetRetAddr(Register dest, codeGen &gen)
{
   // Parameters are addressed by a positive offset from ebp,
   // the first is PARAM_OFFSET[ebp]
   stackItemLocation loc = getHeightOf(stackItem::stacktop, gen);
   RealRegister dest_r = gen.rs()->loadVirtualForWrite(dest, gen);
   if (!gen.bt() || gen.bt()->alignedStack) {
       // Load the original %esp value into dest_r
       emitMovRMToReg(dest_r, loc.reg, loc.offset, gen);
       loc.offset = 0;
       loc.reg = dest_r;
   }
   emitMovRMToReg(dest_r, loc.reg, loc.offset, gen);
}

void EmitterIA32::emitGetParam(Register dest, Register param_num,
                               instPoint::Type pt_type, opCode op, 
                               bool addr_of, codeGen &gen)
{
   // Parameters are addressed by a positive offset from ebp,
   // the first is PARAM_OFFSET[ebp]
   stackItemLocation loc = getHeightOf(stackItem::stacktop, gen);
   RealRegister dest_r = gen.rs()->loadVirtualForWrite(dest, gen);
   if (!gen.bt() || gen.bt()->alignedStack) {
       // Load the original %esp value into dest_r
       emitMovRMToReg(dest_r, loc.reg, loc.offset, gen);
       loc.offset = 0;
       loc.reg = dest_r;
   }
   
   switch (op) {
       case getParamOp: 
           // guess whether we're at the call or the function entry point,
           // in which case we need to skip the return value
          if (pt_type == instPoint::FuncEntry) {
             loc.offset += 4;
          }
          break;
       case getParamAtCallOp:
           break;
       case getParamAtEntryOp:
           loc.offset += 4;
           break;
       default:
           assert(0);
           break;
   }

   loc.offset += param_num*4;

   // Prepare a real destination register.

   if (!addr_of)
      emitMovRMToReg(dest_r, loc.reg, loc.offset, gen);
   else
      emitLEA(loc.reg, RealRegister(Null_Register),
              0, loc.offset, dest_r, gen);
}

// Moves stack pointer by offset and aligns it to IA32_STACK_ALIGNMENT
// with the following sequence:
//
//     lea    -off(%esp) => %esp           # move %esp down
//     mov    %eax => saveSlot1(%esp)      # save %eax onto stack
//     lahf                                # save %eflags byte into %ah
//     seto   %al                          # save overflow flag into %al
//     mov    %eax => saveSlot2(%esp)      # save flags %eax onto stack
//     lea    off(%esp) => %eax            # store original %esp in %eax
//     and    -$IA32_STACK_ALIGNMENT,%esp  # align %esp
//     mov    %eax => (%esp)               # store original %esp on stack
//     mov    -off+saveSlot2(%eax) => %eax # restore flags %eax from stack
//     add    $0x7f,%al                    # restore overflow flag from %al
//     sahf                                # restore %eflags byte from %ah
//     mov    (%esp) => %eax               # re-load old %esp into %eax to ...
//     mov    -off+saveSlot1(%eax) => %eax # ... restore %eax from stack
//
// This sequence has three important properties:
//     1) It never *directly* writes to memory below %esp.  It always begins
//        by moving %esp down, then writing to locations above it.  This way,
//        if the kernel decides to interrupt, it won't stomp all over our
//        values before we get a chance to use them.
//     2) It is designed to support easy de-allocation of this space by
//        ending with %esp pointing to where we stored the original %esp.
//     3) Care has been taken to properly restore both %eax and %eflags
//        by using "lea" instead of "add" or "sub," and saving the necessary
//        flags around the "and" instruction.
//
// Saving of the flags register can be skipped if the register is not live.

void EmitterIA32::emitStackAlign(int offset, codeGen &gen)
{
    int off = offset + 4 + IA32_STACK_ALIGNMENT;
    int saveSlot1 =    0 + IA32_STACK_ALIGNMENT;
    int saveSlot2 =    4 + IA32_STACK_ALIGNMENT;
    RealRegister esp = RealRegister(REGNUM_ESP);
    RealRegister eax = RealRegister(REGNUM_EAX);
    RealRegister enull = RealRegister(Null_Register);

    bool saveFlags = false;
    if (gen.rs()->checkVolatileRegisters(gen, registerSlot::live)) {
        saveFlags = true;   // We need to save the flags register
        off += 4;           // Allocate stack space to store the flags
    }

    emitLEA(esp, enull, 0, -off, esp, gen);
    emitMovRegToRM(esp, saveSlot1, eax, gen);
    if (saveFlags) {
        emitSimpleInsn(0x9f, gen);
        emitSaveO(gen);
        emitMovRegToRM(esp, saveSlot2, eax, gen);
    }
    emitLEA(esp, enull, 0, off, eax, gen);
    emitOpExtRegImm8(0x83, EXTENDED_0x83_AND, esp, -IA32_STACK_ALIGNMENT, gen);
    emitMovRegToRM(esp, 0, eax, gen);
    if (saveFlags) {
        emitMovRMToReg(eax, eax, -off + saveSlot2, gen);
        emitRestoreO(gen);
        emitSimpleInsn(0x9e, gen);
        emitMovRMToReg(eax, esp, 0, gen);
    }
    emitMovRMToReg(eax, eax, -off + saveSlot1, gen);
}

static int extra_space_check;
bool EmitterIA32::emitBTSaves(baseTramp* bt, codeGen &gen)
{
    // x86 linux platforms do not allow for writing to memory
    // below the stack pointer.  No need to skip a "red zone."

   gen.setInInstrumentation(true);


    int instFrameSize = 0; // Tracks how much we are moving %rsp
    int funcJumpSlotSize = 0;
    if (bt) {
        funcJumpSlotSize = bt->funcJumpSlotSize() * 4;
    }

    // Align the stack now to avoid having a padding hole in the middle of
    // our instrumentation stack.  Referring to anything on the stack above
    // this point will require an indirect reference.
    //
    // There are two cases that require a 16-byte aligned stack pointer:
    //
    //    - Any time we need to save the FP registers
    //    - Any time we may execute SSE/SSE2 instructions
    //
    // The second case is only possible if we generate a function call
    // so search the ASTs for function call generation.
    //
    bool useFPRs =  BPatch::bpatch->isForceSaveFPROn() ||
                  ( BPatch::bpatch->isSaveFPROn()      &&
                    gen.rs()->anyLiveFPRsAtEntry()     &&
<<<<<<< HEAD
                    bt->isConservative()               &&
                    !bt->optimized_out_guards );
    //bool alignStack = false; //KEVINTOD: test what happens once Ray's stuff is enabled
    bool alignStack = useFPRs || !bti || bti->checkForFuncCalls();
=======
                    bt->saveFPRs()               &&
                    !bt->makesCall() );
    bool alignStack = useFPRs || !bt || bt->checkForFuncCalls();
>>>>>>> d2d9ff8f

    if (alignStack) {
        emitStackAlign(funcJumpSlotSize, gen);

    } else if (funcJumpSlotSize > 0) {
        // Just move %esp to make room for the funcJump.
        // Use LEA to avoid flag modification.
        emitLEA(RealRegister(REGNUM_ESP), RealRegister(Null_Register), 0,
                -funcJumpSlotSize, RealRegister(REGNUM_ESP), gen);
        instFrameSize += funcJumpSlotSize;
    }


    bool flags_saved = gen.rs()->saveVolatileRegisters(gen);
    // makesCall was added because our code spills registers around function
    // calls, and needs somewhere for those spills to go
    bool createFrame = !bt || bt->needsFrame() || useFPRs || bt->makesCall();
    bool saveOrigAddr = createFrame && bt->instP();
    bool localSpace = createFrame || useFPRs || 
       (bt && bt->validOptimizationInfo() && bt->spilledRegisters);

    if (bt) {
       bt->savedFPRs = useFPRs;
       bt->createdFrame = createFrame;
       bt->savedOrigAddr = saveOrigAddr;
       bt->createdLocalSpace = localSpace;
       bt->alignedStack = alignStack;
       bt->savedFlags = flags_saved;
    }

    int flags_saved_i = flags_saved ? 1 : 0;
    int base_i = (saveOrigAddr ? 1 : 0) + (createFrame ? 1 : 0);

    int num_saved = 0;
    int numRegsUsed = bt ? bt->numDefinedRegs() : -1;
    if (numRegsUsed == -1 || 
        numRegsUsed > X86_REGS_SAVE_LIMIT)
    {
       emitSimpleInsn(PUSHAD, gen);
       gen.rs()->incStack(8 * 4);
       num_saved = 8;

       gen.rs()->markSavedRegister(RealRegister(REGNUM_EAX), 7 + flags_saved_i + base_i);
       if(flags_saved)
       {
           gen.rs()->markSavedRegister(IA32_FLAG_VIRTUAL_REGISTER, 7 + base_i);
       }
       gen.rs()->markSavedRegister(RealRegister(REGNUM_ECX), 6 + base_i);
       gen.rs()->markSavedRegister(RealRegister(REGNUM_EDX), 5 + base_i);
       gen.rs()->markSavedRegister(RealRegister(REGNUM_EBX), 4 + base_i);
       gen.rs()->markSavedRegister(RealRegister(REGNUM_ESP), 3 + base_i);
       if (!createFrame)
          gen.rs()->markSavedRegister(RealRegister(REGNUM_EBP), 2 + base_i);
       gen.rs()->markSavedRegister(RealRegister(REGNUM_ESI), 1 + base_i);
       gen.rs()->markSavedRegister(RealRegister(REGNUM_EDI), 0 + base_i);
    }
    else
    {
       pdvector<registerSlot *> &regs = gen.rs()->trampRegs();
       for (unsigned i=0; i<regs.size(); i++) {
          registerSlot *reg = regs[i];
          if (bt->definedRegs[reg->encoding()]) {
             ::emitPush(RealRegister(reg->encoding()), gen);
             int eax_flags = (reg->encoding() == REGNUM_EAX) ? flags_saved_i : 0;
             gen.rs()->markSavedRegister(RealRegister(reg->encoding()),
                                         numRegsUsed - num_saved +
                                         base_i - 1 + eax_flags);
             if(eax_flags)
             {
                 gen.rs()->markSavedRegister(IA32_FLAG_VIRTUAL_REGISTER,
                    numRegsUsed - num_saved + base_i - 1);
             }
             num_saved++;
          }
       }
       assert(num_saved == numRegsUsed);
    }

    if (saveOrigAddr) {
       emitPushImm(bt->instP()->nextExecutedAddr(), gen);
    }
    if (createFrame)
    {
       // For now, we'll do all saves then do the guard. Could inline
       // Return addr for stack frame walking; for lack of a better idea,
       // we grab the original instPoint address
       emitSimpleInsn(PUSH_EBP, gen);
       gen.rs()->incStack(4);
       emitMovRegToReg(RealRegister(REGNUM_EBP), RealRegister(REGNUM_ESP), gen);
       gen.rs()->markSavedRegister(RealRegister(REGNUM_EBP), 0);
    }

    // Not sure liveness touches this yet, so not using
    //bool liveFPRs = (gen.rs()->FPRs()[0]->liveState == registerSlot:live);

    // Prepare our stack bookkeeping data structures.
    instFrameSize += (flags_saved_i + num_saved + base_i) * 4;
    if (bt) {
       bt->stackHeight = instFrameSize;
    }
    gen.rs()->setInstFrameSize(instFrameSize);
    gen.rs()->setStackHeight(0);

    // Pre-calculate space for temporaries and floating-point state.
    int extra_space = 0;
    if (useFPRs) {
        if (gen.rs()->hasXMM) {
            extra_space += TRAMP_FRAME_SIZE + 512;
        } else {
            extra_space += TRAMP_FRAME_SIZE + FSAVE_STATE_SIZE;
        }

    } else if (localSpace) {
        extra_space += TRAMP_FRAME_SIZE;
    }

    // Make sure that we're still aligned when we add extra_space to the stack.
    if (alignStack) {
        if ((instFrameSize + extra_space) % IA32_STACK_ALIGNMENT)
            extra_space += IA32_STACK_ALIGNMENT -
                ((instFrameSize + extra_space) % IA32_STACK_ALIGNMENT);
    }

    if (extra_space) {
        emitLEA(RealRegister(REGNUM_ESP), RealRegister(Null_Register), 0,
                -extra_space, RealRegister(REGNUM_ESP), gen);
        gen.rs()->incStack(extra_space);
    }
    extra_space_check = extra_space;

    if (useFPRs) {
        if (gen.rs()->hasXMM) {
           // need to save the floating point state (x87, MMX, SSE)
           // We're guaranteed to be 16-byte aligned now, so just
           // emit the fxsave.

           // fxsave (%esp) ; 0x0f 0xae 0x04 0x24
           GET_PTR(insn, gen);
           *insn++ = 0x0f;
           *insn++ = 0xae;
           *insn++ = 0x04;
           *insn++ = 0x24;
           SET_PTR(insn, gen);
        }
        else {
           emitOpRegRM(FSAVE, RealRegister(FSAVE_OP),
                       RealRegister(REGNUM_ESP), 0, gen);
        }
    }

    return true;
}

bool EmitterIA32::emitBTRestores(baseTramp* bt,codeGen &gen)
{
    bool useFPRs;
    bool createFrame;
    bool saveOrigAddr;
    bool localSpace;
    bool alignStack;
    if (bt) {
       useFPRs = bt->savedFPRs;
       createFrame = bt->createdFrame;
       saveOrigAddr = bt->savedOrigAddr;
       localSpace = bt->createdLocalSpace;
       alignStack = bt->alignedStack;
    }
    else {
       useFPRs =  BPatch::bpatch->isForceSaveFPROn() ||
                ( BPatch::bpatch->isSaveFPROn()      &&
                  gen.rs()->anyLiveFPRsAtEntry()     &&
                  bt->saveFPRs()               &&
                  !bt->makesCall() );
       createFrame = true;
       saveOrigAddr = bt->instP();
       localSpace = true;
       alignStack = true;
    }

    if (useFPRs) {
        if (gen.rs()->hasXMM) {
            // restore saved FP state
            // fxrstor (%rsp) ; 0x0f 0xae 0x04 0x24
            GET_PTR(insn, gen);
            *insn++ = 0x0f;
            *insn++ = 0xae;
            *insn++ = 0x0c;
            *insn++ = 0x24;
            SET_PTR(insn, gen);

        } else
           emitOpRegRM(FRSTOR, RealRegister(FRSTOR_OP),
                       RealRegister(REGNUM_ESP), 0, gen);
    }

    // Remove extra space allocated for temporaries and floating-point state
    int extra_space = gen.rs()->getStackHeight();
    assert(extra_space == extra_space_check);
    if (!createFrame && extra_space) {
       cerr << "LEAing " << extra_space << " bytes of extra space " << endl;
        emitLEA(RealRegister(REGNUM_ESP), RealRegister(Null_Register), 0,
                extra_space, RealRegister(REGNUM_ESP), gen);
    }

    if (createFrame) {
       emitSimpleInsn(LEAVE, gen);
    }
    if (saveOrigAddr) {
        emitLEA(RealRegister(REGNUM_ESP), RealRegister(Null_Register), 0, 4,
                RealRegister(REGNUM_ESP), gen);
    }

    //popa or pop each register, plus optional popf
    emitBTRegRestores32(bt, gen);

    // Restore the (possibly unaligned) stack pointer.
    if (alignStack) {
        emitMovRMToReg(RealRegister(REGNUM_ESP),
                       RealRegister(REGNUM_ESP), 0, gen);
    } else {
       int funcJumpSlotSize = 0;
       if (bt && bt->funcJumpSlotSize()) {
          funcJumpSlotSize = bt->funcJumpSlotSize() * 4;
       }
       if (funcJumpSlotSize) {
          emitLEA(RealRegister(REGNUM_ESP),
                  RealRegister(Null_Register), 0, funcJumpSlotSize,
                  RealRegister(REGNUM_ESP), gen);
       }
    }

   gen.setInInstrumentation(false);
    return true;
}

//
// 64-bit code generation helper functions
//

static void emitRex(bool is_64, Register* r, Register* x, Register* b, codeGen &gen)
{
    unsigned char rex = 0x40;

    // need rex for 64-bit ops in most cases
    if (is_64)
       rex |= 0x08;

    // need rex for use of new registers
    // if a new register is used, we mask off the high bit before
    // returning since we account for it in the rex prefix
    
    // "R" register - extension to ModRM reg field
    if (r && *r & 0x08) {
       rex |= 0x04;
       *r &= 0x07;
    }
    
    // "X" register - extension to SIB index field
    if (x && *x & 0x08) {
       rex |= 0x02;
       *x &= 0x07;
    }

    // "B" register - extension to ModRM r/m field, SIB base field,
    // or opcode reg field
    if (b && *b & 0x08) {
       rex |= 0x01;
       *b &= 0x07;
    }
    
    // emit the rex, if needed
    // (note that some other weird cases not covered here
    //  need a "blank" rex, like using %sil or %dil)
    if (rex & 0x0f)
       emitSimpleInsn(rex, gen);
}

#if 0
/* build the MOD/RM byte of an instruction */
static unsigned char makeModRMbyte(unsigned Mod, unsigned Reg, unsigned RM)
{
   return static_cast<unsigned char>(((Mod & 0x3) << 6) + ((Reg & 0x7) << 3) + (RM & 0x7));
}
#endif

void EmitterIA32::emitStoreImm(Address addr, int imm, codeGen &gen, bool /*noCost*/) 
{
   emitMovImmToMem(addr, imm, gen);
}

void emitAddMem(Address addr, int imm, codeGen &gen) {
   //This add needs to encode "special" due to an exception
   // to the normal encoding rules and issues caused by AMD64's
   // pc-relative data addressing mode.  Our helper functions will
   // not correctly emit what we want, and we want this very specific
   // mode for the add instruction.  So I'm just writing raw bytes.

   GET_PTR(insn, gen);
   if (imm < 128 && imm > -127) {
      if (gen.rs()->getAddressWidth() == 8)
         *insn++ = 0x48; // REX byte for a quad-add
      *insn++ = 0x83;
      *insn++ = 0x04;
      *insn++ = 0x25;

      *((int *)insn) = addr; //Write address
      insn += sizeof(int);

      *insn++ = (char) imm;
      SET_PTR(insn, gen);
      return;
   }

   if (imm == 1) {
      if (gen.rs()->getAddressWidth() == 4)
      {
         *insn++ = 0xFF; //incl 
         *insn++ = 0x05;
      }
      else {
         assert(gen.rs()->getAddressWidth() == 8);
         *insn++ = 0xFF; //inlc with SIB
         *insn++ = 0x04;
         *insn++ = 0x25;
      }
   }
   else {
      *insn++ = 0x81; //addl
      *insn++ = 0x4;
      *insn++ = 0x25;
   }

   *((int *)insn) = addr; //Write address
   insn += sizeof(int);

   if (imm != 1) {
      *((int*)insn) = imm; //Write immediate value to add
      insn += sizeof(int);
   }

   SET_PTR(insn, gen);
}

void EmitterIA32::emitAddSignedImm(Address addr, int imm, codeGen &gen,
                                 bool /*noCost*/)
{
   emitAddMem(addr, imm, gen);
}


void emitMovImmToReg64(Register dest, long imm, bool is_64, codeGen &gen)
{
   Register tmp_dest = dest;
   gen.markRegDefined(dest);
   emitRex(is_64, NULL, NULL, &tmp_dest, gen);
   if (is_64) {
      GET_PTR(insn, gen);
      *insn++ = static_cast<unsigned char>(0xB8 + tmp_dest);
      *((long *)insn) = imm;
      insn += sizeof(long);
      SET_PTR(insn, gen);
   }
   else
      emitMovImmToReg(RealRegister(tmp_dest), imm, gen);
}

// on 64-bit x86_64 targets, the DWARF register number does not
// correspond to the machine encoding. See the AMD-64 ABI.

// We can only safely map the general purpose registers (0-7 on ia-32,
// 0-15 on amd-64)
#define IA32_MAX_MAP 7
#define AMD64_MAX_MAP 15
static int const amd64_register_map[] =
{ 
    0,  // RAX
    2,  // RDX
    1,  // RCX
    3,  // RBX
    6,  // RSI
    7,  // RDI
    5,  // RBP
    4,  // RSP
    8, 9, 10, 11, 12, 13, 14, 15    // gp 8 - 15
    
    /* This is incomplete. The x86_64 ABI specifies a mapping from
       dwarf numbers (0-66) to ("architecture number"). Without a
       corresponding mapping for the SVR4 dwarf-machine encoding for
       IA-32, however, it is not meaningful to provide this mapping. */
};

int Register_DWARFtoMachineEnc32(int n)
{
    if(n > IA32_MAX_MAP) {
        dwarf_printf("%s[%d]: unexpected map lookup for DWARF register %d\n",
                FILE__,__LINE__,n);
    }
    
    return n;
}

#if defined(arch_x86_64)

bool isImm64bit(Address imm) {
   return (imm >> 32);
}

void emitMovRegToReg64(Register dest, Register src, bool is_64, codeGen &gen)
{
    if (dest == src) return;

    Register tmp_dest = dest;
    Register tmp_src = src;
    emitRex(is_64, &tmp_dest, NULL, &tmp_src, gen);
    emitMovRegToReg(RealRegister(tmp_dest), RealRegister(tmp_src), gen);
    gen.markRegDefined(dest);
}

void emitMovPCRMToReg64(Register dest, int offset, int size, codeGen &gen, bool deref_result)
{
   GET_PTR(insn, gen);
   if (size == 8)
      *insn++ = static_cast<unsigned char>((dest & 0x8)>>1 | 0x48);    // REX prefix
   else {
      *insn++ = static_cast<unsigned char>((dest & 0x8)>>1 | 0x40);    // REX prefix
   }
   if (deref_result)
      *insn++ = 0x8B;                                                  // MOV instruction
   else
      *insn++ = 0x8D;                                                  // LEA instruction
   *insn++ = static_cast<unsigned char>(((dest & 0x7) << 3) | 0x5); // ModRM byte
   *((int *)insn) = offset-7;                                       // offset
   insn += sizeof(int);
   gen.markRegDefined(dest);
   SET_PTR(insn, gen);
}

void emitLEA64(Register base, Register index, unsigned int scale, int disp,
	       Register dest, bool is_64, codeGen &gen)
{
    Register tmp_base = base;
    Register tmp_index = index;
    Register tmp_dest = dest;
    emitRex(is_64, &tmp_dest,
	    tmp_index == Null_Register ? NULL : &tmp_index,
	    tmp_base == Null_Register ? NULL : &tmp_base,
	    gen);
    emitLEA(RealRegister(tmp_base), RealRegister(tmp_index), scale, disp, 
            RealRegister(tmp_dest), gen);
    gen.markRegDefined(dest);
}

static void emitMovRMToReg64(Register dest, Register base, int disp, int size, codeGen &gen)
{
    Register tmp_dest = dest;
    Register tmp_base = base;

    gen.markRegDefined(dest);
    if (size == 1 || size == 2)
    {
       emitRex(true, &tmp_dest, NULL, &tmp_base, gen);
       GET_PTR(insn, gen);
       *insn++ = 0x0f;
       if (size == 1)
          *insn++ = 0xb6;
       else if (size == 2)
          *insn++ = 0xb7;
       SET_PTR(insn, gen);
       emitAddressingMode(tmp_base, 0, tmp_dest, gen);
    }
    if (size == 4 || size == 8)
    {
       emitRex((size == 8), &tmp_dest, NULL, &tmp_base, gen);
       emitMovRMToReg(RealRegister(tmp_dest), RealRegister(tmp_base), disp, gen);
    }
}

static void emitMovRegToRM64(Register base, int disp, Register src, int size, codeGen &gen)
{
    Register tmp_base = base;
    Register tmp_src = src;
    Register rax = REGNUM_RAX;
    if (size == 1 || size == 2) {
       //mov src, rax
       //mov a[l/x], (dest)
       gen.markRegDefined(REGNUM_RAX);
       if (tmp_src != REGNUM_RAX) {
          emitRex(true, &tmp_src, NULL, &rax, gen);
          emitMovRegToReg(RealRegister(rax), RealRegister(tmp_src), gen);
       }

       emitRex(false, NULL, NULL, &tmp_base, gen);
       GET_PTR(insn, gen);       
       if (size == 1) 
          *insn++ = 0x88;
       else if (size == 2)
          *insn++ = 0x89;
       SET_PTR(insn, gen);
       emitAddressingMode(tmp_base, 0, REGNUM_RAX, gen);
    }

    if (size == 4 || size == 8)
    {
      emitRex((size == 8), &tmp_src, NULL, &tmp_base, gen);
      emitMovRegToRM(RealRegister(tmp_base), disp, RealRegister(tmp_src), gen);
    }
}

static void emitOpRegReg64(unsigned opcode, Register dest, Register src, bool is_64, codeGen &gen)
{
    Register tmp_dest = dest;
    Register tmp_src = src;
    emitRex(is_64, &tmp_dest, NULL, &tmp_src, gen);
    emitOpRegReg(opcode, RealRegister(tmp_dest), RealRegister(tmp_src), gen);
    gen.markRegDefined(dest);
}

static void emitOpRegRM64(unsigned opcode, Register dest, Register base, int disp, bool is_64, codeGen &gen)
{
    Register tmp_dest = dest;
    Register tmp_base = base;
    emitRex(is_64, &tmp_dest, NULL, &tmp_base, gen);
    emitOpRegRM(opcode, RealRegister(tmp_dest), RealRegister(tmp_base), disp, gen);
    gen.markRegDefined(dest);
}

void emitOpRegImm64(unsigned opcode, unsigned opcode_ext, Register rm_reg, int imm,
			   bool is_64, codeGen &gen)
{
    Register tmp_rm_reg = rm_reg;
    emitRex(is_64, NULL, NULL, &tmp_rm_reg, gen);

    GET_PTR(insn, gen);
    *insn++ = opcode;
    *insn++ = 0xC0 | ((opcode_ext & 0x7) << 3) | tmp_rm_reg;
    *((int *)insn) = imm;
    insn+= sizeof(int);
    SET_PTR(insn, gen);
    gen.markRegDefined(rm_reg);
}

// operation on memory location specified with a base register
// (does not work for RSP, RBP, R12, R13)
static void emitOpMemImm64(unsigned opcode, unsigned opcode_ext, Register base,
			  int imm, bool is_64, codeGen &gen)
{
    Register tmp_base = base;
    emitRex(is_64, NULL, NULL, &tmp_base, gen);

    GET_PTR(insn, gen);
    *insn++ = opcode;
    *insn++ = ((opcode_ext & 0x7) << 3) | tmp_base;
    *((int *)insn) = imm;
    insn+= sizeof(int);
    SET_PTR(insn, gen);
}

static void emitOpRegRegImm64(unsigned opcode, Register dest, Register src1, int imm,
			      bool is_64, codeGen &gen)
{
    emitOpRegReg64(opcode, dest, src1, is_64, gen);
    GET_PTR(insn, gen);
    *((int *)insn) = imm;
    insn+= sizeof(int);
    SET_PTR(insn, gen);
    gen.markRegDefined(dest);
}

static void emitOpRegImm8_64(unsigned opcode, unsigned opcode_ext, Register dest,
			     char imm, bool is_64, codeGen &gen)
{
    Register tmp_dest = dest;
    emitRex(is_64, NULL, NULL, &tmp_dest, gen);
    GET_PTR(insn, gen);
    *insn++ = opcode;
    *insn++ = 0xC0 | ((opcode_ext & 0x7) << 3) | tmp_dest;
    *insn++ = imm;
    SET_PTR(insn, gen);
    gen.markRegDefined(dest);
}

void emitPushReg64(Register src, codeGen &gen)
{
    emitRex(false, NULL, NULL, &src, gen);
    emitSimpleInsn(0x50 + src, gen);
    gen.rs()->incStack(8);
}

void emitPopReg64(Register dest, codeGen &gen)
{
    emitRex(false, NULL, NULL, &dest, gen);    
    emitSimpleInsn(0x58 + dest, gen);
    gen.rs()->incStack(-8);
}

void emitMovImmToRM64(Register base, int disp, int imm, bool is_64, 
                      codeGen &gen) 
{
   GET_PTR(insn, gen);
   if (base == Null_Register) {
      *insn++ = 0xC7;
      *insn++ = 0x84;
      *insn++ = 0x25;
      *((int*)insn) = disp;
      insn += sizeof(int);
   }
   else {
      emitRex(is_64, &base, NULL, NULL, gen);
      *insn++ = 0xC7;
      SET_PTR(insn, gen);
      emitAddressingMode(base, disp, 0, gen);
      REGET_PTR(insn, gen);
   }
   *((int*)insn) = imm;
   insn += sizeof(int);
   SET_PTR(insn, gen);
}

void emitAddRM64(Register dest, int imm, bool is_64, codeGen &gen)
{
   if (imm == 1) {
      emitRex(is_64, &dest, NULL, NULL, gen);
      GET_PTR(insn, gen);
      *insn++ = 0xFF;
      *insn++ = dest & 0x7; 
      SET_PTR(insn, gen);   
      return;
   }
   emitRex(is_64, &dest, NULL, NULL, gen);
   emitOpMemImm64(0x81, 0x0, dest, imm, true, gen);
   gen.markRegDefined(dest);
   //   *((int*)insn) = imm;
   //insn += sizeof(int);
}


bool EmitterAMD64::emitMoveRegToReg(Register src, Register dest, codeGen &gen) {
    emitMovRegToReg64(dest, src, true, gen);
    gen.markRegDefined(dest);
    return true;
}

bool EmitterAMD64::emitMoveRegToReg(registerSlot *source, registerSlot *dest, codeGen &gen) {
    // TODO: make this work for getting the flag register too.

    return emitMoveRegToReg(source->encoding(), dest->encoding(), gen);
}

codeBufIndex_t EmitterAMD64::emitIf(Register expr_reg, Register target, RegControl, codeGen &gen)
{
    // test %expr, %expr
    emitOpRegReg64(0x85, expr_reg, expr_reg, true, gen);

    // Retval: where the jump is in this sequence
    codeBufIndex_t retval = gen.getIndex();

    // Jump displacements are from the end of the insn, not start. The
    // one we're emitting has a size of 6.
    int disp = target - 6;

    // je target
    GET_PTR(insn, gen);
    *insn++ = 0x0F;
    *insn++ = 0x84;
    *((int *)insn) = disp;
    insn += sizeof(int);
    SET_PTR(insn, gen);

    return retval;
}

void EmitterAMD64::emitOp(unsigned opcode, Register dest, Register src1, Register src2, codeGen &gen)
{
    // TODO: optimize this further for ops where order doesn't matter
    if (src1 != dest)
       emitMovRegToReg64(dest, src1, true, gen);
    emitOpRegReg64(opcode, dest, src2, true, gen);
    gen.markRegDefined(dest);
}

void EmitterAMD64::emitOpImm(unsigned opcode1, unsigned opcode2, Register dest, Register src1, RegValue src2imm,
			  codeGen &gen)
{
   if (src1 != dest) {
      emitMovRegToReg64(dest, src1, true, gen);
   }
   emitOpRegImm64(opcode1, opcode2, dest, src2imm, true, gen);
   gen.markRegDefined(dest);
}

void EmitterAMD64::emitRelOp(unsigned op, Register dest, Register src1, Register src2, codeGen &gen)
{
    // cmp %src2, %src1
    emitOpRegReg64(0x39, src2, src1, true, gen);

    // mov $0, $dest ; done now in case src1 == dest or src2 == dest
    // (we can do this since mov doesn't mess w/ flags)
    emitMovImmToReg64(dest, 0, false, gen);
    gen.markRegDefined(dest);

    // jcc by two or three, depdending on size of mov
    unsigned char jcc_opcode = jccOpcodeFromRelOp(op);
    GET_PTR(insn, gen);
    *insn++ = jcc_opcode;
    SET_PTR(insn, gen);

    codeBufIndex_t jcc_disp = gen.used();
    gen.fill(1, codeGen::cgNOP);
    codeBufIndex_t after_jcc = gen.used();
    // mov $1,  %dest

    emitMovImmToReg64(dest, 1, false, gen);
    codeBufIndex_t after_mov = gen.used();

    gen.setIndex(jcc_disp);
    REGET_PTR(insn, gen);
    *insn = (char) codeGen::getDisplacement(after_jcc, after_mov);
    SET_PTR(insn, gen);

    gen.setIndex(after_mov);
}

void EmitterAMD64::emitRelOpImm(unsigned op, Register dest, Register src1, RegValue src2imm,
                                codeGen &gen)
{
   // cmp $src2imm, %src1
   emitOpRegImm64(0x81, 7, src1, src2imm, true, gen);

   // mov $0, $dest ; done now in case src1 == dest
   // (we can do this since mov doesn't mess w/ flags)
   emitMovImmToReg64(dest, 0, false, gen);
   gen.markRegDefined(dest);

   // jcc by two or three, depdending on size of mov
   unsigned char opcode = jccOpcodeFromRelOp(op);
   GET_PTR(insn, gen);
   *insn++ = opcode;
   SET_PTR(insn, gen);
   codeBufIndex_t jcc_disp = gen.used();
   gen.fill(1, codeGen::cgNOP);
   codeBufIndex_t after_jcc = gen.used();

   // mov $1,  %dest
   emitMovImmToReg64(dest, 1, false, gen);
   codeBufIndex_t after_mov = gen.used();

   gen.setIndex(jcc_disp);
   REGET_PTR(insn, gen);
   *insn = (char) codeGen::getDisplacement(after_jcc, after_mov);

   SET_PTR(insn, gen);
   gen.setIndex(after_mov);
}

void EmitterAMD64::emitDiv(Register dest, Register src1, Register src2, codeGen &gen)
{
   // TODO: fix so that we don't always use RAX

   // push RDX if it's in use, since we will need it
   bool save_rdx = false;
   if (!gen.rs()->isFreeRegister(REGNUM_RDX) && (dest != REGNUM_RDX)) {
      save_rdx = true;
      emitPushReg64(REGNUM_RDX, gen);
   }
   else {
      gen.markRegDefined(REGNUM_RDX);
   }
   
   // If src2 is RDX we need to move it into a scratch register, as the sign extend
   // will overwrite RDX.
   // Note that this does not imply RDX is not free; both inputs are free if they
   // are not used after this call.
   Register scratchReg = src2;
   if (scratchReg == REGNUM_RDX) {
      pdvector<Register> dontUse;
      dontUse.push_back(REGNUM_RAX);
      dontUse.push_back(src2);
      dontUse.push_back(dest);
      dontUse.push_back(src1);
      scratchReg = gen.rs()->getScratchRegister(gen, dontUse);
      emitMovRegToReg64(scratchReg, src2, true, gen);
   }
   gen.markRegDefined(scratchReg);
   
   // mov %src1, %rax
   emitMovRegToReg64(REGNUM_RAX, src1, true, gen);
   gen.markRegDefined(REGNUM_RAX);
   
   // cqo (sign extend RAX into RDX)
   emitSimpleInsn(0x48, gen); // REX.W
   emitSimpleInsn(0x99, gen);
   
   // idiv %src2
   emitOpRegReg64(0xF7, 0x7, scratchReg, true, gen);
   
   // mov %rax, %dest
   emitMovRegToReg64(dest, REGNUM_RAX, true, gen);
   gen.markRegDefined(dest);
   
   // pop rdx if it needed to be saved
   if (save_rdx)
      emitPopReg64(REGNUM_RDX, gen);
}

void EmitterAMD64::emitTimesImm(Register dest, Register src1, RegValue src2imm, codeGen &gen)
{
   int result = -1;

   gen.markRegDefined(dest);
   if (isPowerOf2(src2imm, result) && result <= MAX_IMM8) {
      // immediate is a power of two - use a shift
      // mov %src1, %dest (if needed)
      if (src1 != dest) {
         emitMovRegToReg64(dest, src1, true, gen);
      }
      // sal dest, result
      emitOpRegImm8_64(0xC1, 4, dest, result, true, gen);
   }
   else {
      // imul %dest, %src1, $src2imm
      emitOpRegRegImm64(0x69, dest, src1, src2imm, true, gen);
   } 
}

void EmitterAMD64::emitDivImm(Register dest, Register src1, RegValue src2imm, codeGen &gen)
{
   int result = -1;
   gen.markRegDefined(dest);
   if (isPowerOf2(src2imm, result) && result <= MAX_IMM8) {
      // divisor is a power of two - use a shift instruction
      // mov %src1, %dest (if needed)
      if (src1 != dest) {
         emitMovRegToReg64(dest, src1, true, gen);
      }
      
      // sar $result, %dest
      emitOpRegImm8_64(0xC1, 7, dest, result, true, gen);
   }
   else {
      
      // push RDX if it's in use, since we will need it
      bool save_rdx = false;
      if (!gen.rs()->isFreeRegister(REGNUM_RDX) && (dest != REGNUM_RDX)) {
         save_rdx = true;
         emitPushReg64(REGNUM_RDX, gen);
      }
      else {
         gen.markRegDefined(REGNUM_RDX);
      }

      // need to put dividend in RDX:RAX
      // mov %src1, %rax
      // cqo
      emitMovRegToReg64(REGNUM_EAX, src1, true, gen);
      gen.markRegDefined(REGNUM_RAX);
      emitSimpleInsn(0x48, gen); // REX.W
      emitSimpleInsn(0x99, gen);
      
      // push immediate operand on the stack (no IDIV $imm)
      emitPushImm(src2imm, gen);
      
      // idiv (%rsp)
      emitOpRegRM64(0xF7, 0x7 /* opcode extension */, REGNUM_RSP, 0, true, gen);
      
      // mov %rax, %dest ; set the result
      emitMovRegToReg64(dest, REGNUM_RAX, true, gen);
      
      // pop the immediate off the stack
      // add $8, %rsp
      emitOpRegImm8_64(0x83, 0x0, REGNUM_RSP, 8, true, gen);
      gen.rs()->incStack(-8);
      
      // pop rdx if it needed to be saved
      if (save_rdx)
         emitPopReg64(REGNUM_RDX, gen);
   }
}

void EmitterAMD64::emitLoad(Register dest, Address addr, int size, codeGen &gen)
{

   Register scratch = gen.rs()->getScratchRegister(gen);
   
   // mov $addr, %rax
   emitMovImmToReg64(scratch, addr, true, gen);
	
   // mov (%rax), %dest
   emitMovRMToReg64(dest, scratch, 0, size, gen);
   gen.rs()->freeRegister(scratch);
   gen.markRegDefined(dest);
}

void EmitterAMD64::emitLoadConst(Register dest, Address imm, codeGen &gen)
{
   emitMovImmToReg64(dest, imm, true, gen);
   gen.markRegDefined(dest);
}

void EmitterAMD64::emitLoadIndir(Register dest, Register addr_src, int size, codeGen &gen)
{
   emitMovRMToReg64(dest, addr_src, 0, size, gen);
   gen.markRegDefined(dest);
}

void EmitterAMD64::emitLoadOrigFrameRelative(Register dest, Address offset, codeGen &gen)
{
   if (gen.bt()->createdFrame) {
      Register scratch = gen.rs()->getScratchRegister(gen);
      // mov (%rbp), %rax
      emitMovRMToReg64(scratch, REGNUM_RBP, 0, 8, gen);
      
      // mov offset(%rax), %dest
      emitMovRMToReg64(dest, scratch, offset, 4, gen);
      return;
   }
   emitMovRMToReg64(dest, REGNUM_RBP, offset, 4, gen);
}

bool EmitterAMD64::emitLoadRelative(Register dest, Address offset, Register base, int /* size */, codeGen &gen)
{
   // mov offset(%base), %dest
   emitMovRMToReg64(dest, base, offset,
                    gen.addrSpace()->getAddressWidth(), gen);
   gen.markRegDefined(dest);
   return true;
}

void EmitterAMD64::emitLoadFrameAddr(Register dest, Address offset, codeGen &gen)
{
   // mov (%rbp), %dest
   if (gen.bt()->createdFrame) {
      emitMovRMToReg64(dest, REGNUM_RBP, 0, 8, gen);
      
      // add $offset, %dest
      emitOpRegImm64(0x81, 0x0, dest, offset, 8, gen);
      gen.markRegDefined(dest);
      return;
   }
   emitLEA64(REGNUM_RBP, Null_Register, 0, offset, dest, true, gen);
}

void EmitterAMD64::emitLoadOrigRegRelative(Register dest, Address offset,
                                           Register base, codeGen &gen,
                                           bool store)
{
   Register scratch = gen.rs()->getScratchRegister(gen);
   gen.markRegDefined(scratch);
   gen.markRegDefined(dest);
   // either load the address or the contents at that address
   if(store) 
   {
      // load the stored register 'base' into RAX
      emitLoadOrigRegister(base, scratch, gen);
      // move offset(%rax), %dest
      emitMovRMToReg64(dest, scratch, offset, 4, gen);
   }
   else
   {
      // load the stored register 'base' into dest
      emitLoadOrigRegister(base, dest, gen);
      // add $offset, %dest
      emitOpRegImm64(0x81, 0x0, dest, offset, true, gen);
   }
} 

// this is the distance on the basetramp stack frame from the
// start of the GPR save region to where the base pointer is,
// in 8-byte quadwords
#define GPR_SAVE_REGION_OFFSET 18

void EmitterAMD64::emitLoadOrigRegister(Address register_num, Register destination, codeGen &gen)
{
   registerSlot *src = (*gen.rs())[register_num];
   assert(src);
   registerSlot *dest = (*gen.rs())[destination];
   assert(dest);

   if (src->spilledState == registerSlot::unspilled)
   {
      emitMoveRegToReg((Register) register_num, destination, gen);
      return;
   }
   if (register_num == REGNUM_ESP) {
      stackItemLocation loc = getHeightOf(stackItem::stacktop, gen);
      if (!gen.bt() || gen.bt()->alignedStack)
         emitMovRMToReg64(destination, loc.reg.reg(), loc.offset, 8, gen);
      else
         emitLEA64(loc.reg.reg(), Null_Register, 0, loc.offset,
                   destination, true, gen);
      return;
   }

   stackItemLocation loc = getHeightOf(stackItem(RealRegister(register_num)), gen);
   registerSlot *stack = (*gen.rs())[loc.reg.reg()];
   emitLoadRelative(dest->encoding(), loc.offset, stack->encoding(), gen.addrSpace()->getAddressWidth(), gen);
   gen.markRegDefined(destination);
   return;
}

void EmitterAMD64::emitStoreOrigRegister(Address register_num, Register src, codeGen &gen) {
   unsigned size = (gen.addrSpace()->getAddressWidth());
   gen.rs()->writeProgramRegister(gen, register_num, src, size);
}

void EmitterAMD64::emitStore(Address addr, Register src, int size, codeGen &gen)
{
   Register scratch = gen.rs()->getScratchRegister(gen);
   gen.markRegDefined(scratch);

   // mov $addr, %rax
   emitMovImmToReg64(scratch, addr, true, gen);

   // mov %src, (%rax)
   emitMovRegToRM64(scratch, 0, src, size, gen);
}

void EmitterAMD64::emitStoreIndir(Register addr_reg, Register src, int size, codeGen &gen)
{
   emitMovRegToRM64(addr_reg, 0, src, size, gen);
}

void EmitterAMD64::emitStoreFrameRelative(Address offset, Register src, Register /*scratch*/, int size, codeGen &gen)
{
   if (gen.bt()->createdFrame) {
      Register scratch = gen.rs()->getScratchRegister(gen);
      gen.markRegDefined(scratch);
      // mov (%rbp), %rax
      emitMovRMToReg64(scratch, REGNUM_RBP, 0, 8, gen);
      // mov %src, offset(%rax)
      emitMovRegToRM64(scratch, offset, src, size, gen);
      gen.rs()->freeRegister(scratch);
      return;
   }
   emitMovRegToRM64(REGNUM_RBP, offset, src, size, gen);
}

void EmitterAMD64::emitStoreRelative(Register src, Address offset, Register base, int /* size */, codeGen &gen) {
<<<<<<< HEAD
    emitMovRegToRM64(base, 
                     offset, 
                     src, 
                     gen.addrSpace()->getAddressWidth(),
                     gen);
=======
   emitMovRegToRM64(base, 
                    offset,
                    src, 
                    gen.addrSpace()->getAddressWidth(),
                    gen);
>>>>>>> d2d9ff8f
}

void EmitterAMD64::setFPSaveOrNot(const int * liveFPReg,bool saveOrNot)
{
   if (liveFPReg != NULL)
   {
      if (liveFPReg[0] == 0 && saveOrNot)
      {
         int * temp = const_cast<int *>(liveFPReg);
         temp[0] = 1;
      }
   }
}



/* Recursive function that goes to where our instrumentation is calling
   to figure out what registers are clobbered there, and in any function
   that it calls, to a certain depth ... at which point we clobber everything

   Update-12/06, njr, since we're going to a cached system we are just going to 
   look at the first level and not do recursive, since we would have to also
   store and reexamine every call out instead of doing it on the fly like before*/
bool EmitterAMD64::clobberAllFuncCall( registerSpace *rs,
                                       func_instance *callee)
		   
{
   if (callee == NULL) return false;
   
   /* This will calculate the values if the first time around, otherwise
      will check preparsed, stored values.
      True - FP Writes are present
      False - No FP Writes
   */

   stats_codegen.startTimer(CODEGEN_LIVENESS_TIMER);  
   if (callee->ifunc()->writesFPRs()) {
      for (unsigned i = 0; i < rs->FPRs().size(); i++) {
         // We might want this to be another flag, actually
         rs->FPRs()[i]->beenUsed = true;
      }
   }

   // Since we are making a call, mark all caller-saved registers
   // as used (therefore we will save them if they are live)
   for (int i = 0; i < rs->numGPRs(); i++) {
      rs->GPRs()[i]->beenUsed = true;
   }
   
   stats_codegen.stopTimer(CODEGEN_LIVENESS_TIMER);
   return true;
}



static Register amd64_arg_regs[] = {REGNUM_RDI, REGNUM_RSI, REGNUM_RDX, REGNUM_RCX, REGNUM_R8, REGNUM_R9};
#define AMD64_ARG_REGS (sizeof(amd64_arg_regs) / sizeof(Register))
Register EmitterAMD64::emitCall(opCode op, codeGen &gen, const pdvector<AstNodePtr> &operands,
                                bool noCost, func_instance *callee)
{
   assert(op == callOp);
   pdvector <Register> srcs;

   bool inInstrumentation = true;

   //  Sanity check for NULL address arg
   if (!callee) {
      char msg[256];
      sprintf(msg, "%s[%d]:  internal error:  emitFuncCall called w/out"
              "callee argument", __FILE__, __LINE__);
      showErrorCallback(80, msg);
      assert(0);
   }

   // Before we generate argument code, save any register that's live across
   // the call. 
   pdvector<pair<unsigned,int> > savedRegsToRestore;
   if (inInstrumentation) {
      bitArray regsClobberedByCall = registerSpace::getRegisterSpace(8)->getCallWrittenRegisters();
      for (int i = 0; i < gen.rs()->numGPRs(); i++) {
         registerSlot *reg = gen.rs()->GPRs()[i];
         regalloc_printf("%s[%d]: pre-call, register %d has refcount %d, keptValue %d, liveState %s\n",
                         FILE__, __LINE__, reg->number,
                         reg->refCount,
                         reg->keptValue,
                         (reg->liveState == registerSlot::live) ? "live" : ((reg->liveState == registerSlot::spilled) ? "spilled" : "dead"));
         if (reg->refCount > 0 ||  // Currently active
             reg->keptValue || // Has a kept value
             (reg->liveState == registerSlot::live)) { // needs to be saved pre-call
            pair<unsigned, unsigned> regToSave;
            regToSave.first = reg->number;
            
            regToSave.second = reg->refCount;
            // We can have both a keptValue and a refCount - so I invert
            // the refCount if there's a keptValue
            if (reg->keptValue)
               regToSave.second *= -1;
            
            savedRegsToRestore.push_back(regToSave);
            
            // The register is live; save it. 
            emitPushReg64(reg->encoding(), gen);
            // And now that it's saved, nuke it
            reg->refCount = 0;
            reg->keptValue = false;
         }
         else {
            Register r = reg->encoding();
            if (regsClobberedByCall.test(r))
               gen.markRegDefined(r);
         }
      }
   }

   // Make sure we'll be adding exactly enough to the stack to maintain
   // alignment required by the AMD64 ABI.
   //
   // We must make sure this matches the number of push operations
   // in the operands.size() loop below.
   int stack_operands = operands.size() - AMD64_ARG_REGS;
   if (stack_operands < 0)
      stack_operands = 0;

   int alignment = (savedRegsToRestore.size() + stack_operands) * 8;
   if (alignment % AMD64_STACK_ALIGNMENT)
      alignment = AMD64_STACK_ALIGNMENT - (alignment % AMD64_STACK_ALIGNMENT);

   if (alignment) {
      emitLEA64(REGNUM_RSP, Null_Register, 0, -alignment,
                REGNUM_RSP, true, gen);
      gen.rs()->incStack(alignment);
   }

   // generate code for arguments
   // Now, it would be _really_ nice to emit into 
   // the correct register so we don't need to move it. 
   // So try and allocate the correct one. 
   // We should be able to - we saved them all up above.
   int frame_size = 0;
   for (int u = operands.size() - 1; u >= 0; u--) {
      Address unused = ADDR_NULL;
      unsigned reg = REG_NULL;
      if(u >= (int)AMD64_ARG_REGS)
      {
         if (!operands[u]->generateCode_phase2(gen,
                                               noCost,
                                               unused,
                                               reg)) assert(0);
         assert(reg != REG_NULL);
         emitPushReg64(reg, gen);
         frame_size++;
      }
      else
      {
         if (gen.rs()->allocateSpecificRegister(gen, (unsigned) amd64_arg_regs[u], true))
            reg = amd64_arg_regs[u];
         else
            assert(0);
         gen.markRegDefined(reg);
         if (!operands[u]->generateCode_phase2(gen,
                                               noCost,
                                               unused,
                                               reg)) assert(0);
      }
   }

   // RAX = number of FP regs used by varargs on AMD64 (also specified as caller-saved).
   //Clobber it to 0.
   emitMovImmToReg64(REGNUM_RAX, 0, true, gen);
   gen.markRegDefined(REGNUM_RAX);

   emitCallInstruction(gen, callee, REG_NULL);

   // Now clear whichever registers were "allocated" for a return value
   for (unsigned i = 0; i < operands.size(); i++) {
      if (operands[i]->decRefCount())
         gen.rs()->freeRegister(amd64_arg_regs[i]);
   }
   if(frame_size)
   {
      emitAdjustStackPointer(frame_size, gen);
      //emitOpRegImm64(0x81, EXTENDED_0x81_ADD, REGNUM_RSP, frame_size * 8, gen); // add esp, frame_size
   }

   if (alignment) {
      // Skip past the stack alignment.
      emitLEA64(REGNUM_RSP, Null_Register, 0, alignment,
                REGNUM_RSP, true, gen);
      gen.rs()->incStack(-alignment);
   }

   if (!inInstrumentation) return REG_NULL;

   // We now have a bit of an ordering problem.
   // The RS thinks all registers are free; this is not the case
   // We've saved the incoming registers, and it's likely that
   // the return value is co-occupying one. 
   // We need to restore the registers, but _first_ we need to 
   // restore the RS state and allocate a keeper register.
   // Now restore any registers live over the call

   for (int i = savedRegsToRestore.size() - 1; i >= 0; i--) {
      registerSlot *reg = (*gen.rs())[savedRegsToRestore[i].first];
        
      if (savedRegsToRestore[i].second < 1) {
         reg->refCount = -1*(savedRegsToRestore[i].second);
         reg->keptValue = true;
      }
      else
         reg->refCount = savedRegsToRestore[i].second;
   }

   // allocate a (virtual) register to store the return value
   // We do this now because the state is correct again in the RS.

   Register ret = gen.rs()->allocateRegister(gen, noCost);
   gen.markRegDefined(ret);
   emitMovRegToReg64(ret, REGNUM_EAX, true, gen);

    
   // Now restore any registers live over the call
   for (int i = savedRegsToRestore.size() - 1; i >= 0; i--) {
      registerSlot *reg = (*gen.rs())[savedRegsToRestore[i].first];

      emitPopReg64(reg->encoding(), gen);
   }

   return ret;
}

bool EmitterAMD64Dyn::emitCallInstruction(codeGen &gen, func_instance *callee, Register) {
   // make the call (using an indirect call)
   //emitMovImmToReg64(REGNUM_EAX, callee->addr(), true, gen);
   //emitSimpleInsn(0xff, gen); // group 5
   //emitSimpleInsn(0xd0, gen); // mod = 11, reg = 2 (call Ev), r/m = 0 (RAX)

   
   if (gen.startAddr() != (Address) -1) {
      signed long disp = callee->addr() - (gen.currAddr() + 5);
      int disp_i = (int) disp;
      if (disp == (signed long) disp_i) {
         emitCallRel32(disp_i, gen);
         return true;
      }
   }
       
   Register ptr = gen.rs()->allocateRegister(gen, false);
   gen.markRegDefined(ptr);
   Register effective = ptr;
   emitMovImmToReg64(ptr, callee->addr(), true, gen);
   if(ptr >= REGNUM_R8) {
      emitRex(false, NULL, NULL, &effective, gen);
   }
   GET_PTR(insn, gen);
   *insn++ = 0xFF;
   *insn++ = static_cast<unsigned char>(0xD0 | effective);
   SET_PTR(insn, gen);
   gen.rs()->freeRegister(ptr);

   return true;
}


bool EmitterAMD64Stat::emitCallInstruction(codeGen &gen, func_instance *callee, Register) {
   //fprintf(stdout, "at emitCallInstruction: callee=%s\n", callee->prettyName().c_str());

   AddressSpace *addrSpace = gen.addrSpace();
   Address dest;

   // find func_instance reference in address space
   // (refresh func_map)
   pdvector<func_instance *> funcs;
   addrSpace->findFuncsByAll(callee->prettyName(), funcs);

   // test to see if callee is in a shared module
   assert(gen.func());
   if (gen.func()->obj() != callee->obj()) {
      emitPLTCall(callee, gen);
   } else {
      dest = callee->addr();
      signed long disp = dest - (gen.currAddr() + 5);
      int disp_i = (int) disp;
      assert(disp == (signed long) disp_i);
      emitCallRel32(disp_i, gen);
      return true;
   }
   return true;
}

void EmitterAMD64Stat::emitPLTJump(func_instance *callee, codeGen &gen) {
   // create or retrieve jump slot
   Address dest = getInterModuleFuncAddr(callee, gen);
   GET_PTR(insn, gen);
   *insn++ = 0xFF;
   // Note: this is a combination of 00 (MOD), 100 (opcode extension), and 101
   // (disp32)
   *insn++ = 0x25;
   *(unsigned int*)insn = dest - (gen.currAddr() + sizeof(unsigned int) + 2);
   insn += sizeof(unsigned int);
   SET_PTR(insn, gen);
}

void EmitterAMD64Stat::emitPLTCall(func_instance *callee, codeGen &gen) {
   // create or retrieve jump slot
   Address dest = getInterModuleFuncAddr(callee, gen);
   GET_PTR(insn, gen);
   *insn++ = 0xFF;
   *insn++ = 0x15;
   *(unsigned int*)insn = dest - (gen.currAddr() + sizeof(unsigned int) + 2);
   insn += sizeof(unsigned int);
   SET_PTR(insn, gen);
}


// FIXME: comment here on the stack layout
void EmitterAMD64::emitGetRetVal(Register dest, bool addr_of, codeGen &gen)
{
   if (!addr_of) {
      emitLoadOrigRegister(REGNUM_RAX, dest, gen);
      gen.markRegDefined(dest);
      return;
   }

   //RAX isn't defined here.  See comment in EmitterIA32::emitGetRetVal
   gen.markRegDefined(REGNUM_RAX);
   stackItemLocation loc = getHeightOf(stackItem::framebase, gen);
   registerSlot *rax = (*gen.rs())[REGNUM_RAX];
   assert(rax);
   loc.offset += (rax->saveOffset * 8);
   emitLEA64(loc.reg.reg(), REG_NULL, 0, loc.offset, dest, true, gen);
}


void EmitterAMD64::emitGetRetAddr(Register dest, codeGen &gen)
{
   stackItemLocation loc = getHeightOf(stackItem::stacktop, gen);
   emitLEA64(loc.reg.reg(), REG_NULL, 0, loc.offset, dest, true, gen);
}


void EmitterAMD64::emitGetParam(Register dest, Register param_num, instPoint::Type pt_type, opCode op, bool addr_of, codeGen &gen)
{
   if (!addr_of && param_num < 6) {
      emitLoadOrigRegister(amd64_arg_regs[param_num], dest, gen);
      gen.markRegDefined(dest);
      return;
   }
   else if (addr_of && param_num < 6) {
      Register reg = amd64_arg_regs[param_num];
      gen.markRegDefined(reg);
      stackItemLocation loc = getHeightOf(stackItem::framebase, gen);
      registerSlot *regSlot = (*gen.rs())[reg];
      assert(regSlot);
      loc.offset += (regSlot->saveOffset * 8);
      emitLEA64(loc.reg.reg(), REG_NULL, 0, loc.offset, dest, true, gen);
      return;
   }
   assert(param_num >= 6);
   stackItemLocation loc = getHeightOf(stackItem::stacktop, gen);
   if (!gen.bt() || gen.bt()->alignedStack) {
      // Load the original %rsp value into dest
      emitMovRMToReg64(dest, loc.reg.reg(), loc.offset, 8, gen);
      loc.reg = RealRegister(dest);
      loc.offset = 0;
   }

   switch (op) {
      case getParamOp:
         if (pt_type == instPoint::FuncEntry) {
            //Return value before any parameters
            loc.offset += 8;
         }
         break;
      case getParamAtCallOp:
         break;
      case getParamAtEntryOp:
         loc.offset += 8;
         break;
      default:
         assert(0);
         break;
   }

   loc.offset += (param_num-6)*8;
   if (!addr_of)
      emitMovRMToReg64(dest, loc.reg.reg(), loc.offset, 8, gen);
   else 
      emitLEA64(loc.reg.reg(), Null_Register, 0, loc.offset, dest, true, gen);
}

static void emitPushImm16_64(unsigned short imm, codeGen &gen)
{
   GET_PTR(insn, gen);

   // operand-size prefix
   *insn++ = 0x66;

   // PUSH imm opcode
   *insn++ = 0x68;

   // and the immediate
   *(unsigned short*)insn = imm;
   insn += 2;

   SET_PTR(insn, gen);
}

#define MAX_SINT ((signed int) (0x7fffffff))
#define MIN_SINT ((signed int) (0x80000000))
void EmitterAMD64::emitFuncJump(func_instance *f, instPoint::Type /*ptType*/, codeGen &gen)
{
   assert(gen.inInstrumentation());

   // This function assumes we aligned the stack, and hence the original
   // stack pointer value is stored at the top of our instrumentation stack.
   assert(gen.bt()->alignedStack);
   
   Address addr = f->addr();
   long int disp = addr - (gen.currAddr()+5);
   int saved_stack_height = gen.rs()->getStackHeight();
    
   Register origSP = REG_NULL;
   if (dynamic_cast<BinaryEdit *>(gen.addrSpace())) {
      // We'll need a dedicated register for these cases.
      // Allocate it now, before we ask for scratch registers.
      origSP = gen.rs()->allocateRegister(gen, true);
   }

   if (f->proc() == gen.addrSpace() &&
       gen.startAddr() &&
       disp < (signed long) MAX_SINT &&
       disp > (signed long) MIN_SINT)
   {
      //Same module or dynamic instrumentation and address and within
      // jump distance.

      // Clear the instrumentation stack.
      emitBTRestores(gen.bt(), gen);

      int disp = addr - (gen.currAddr()+5);
      emitJump(disp, gen);
   }
   else if (dynamic_cast<process *>(gen.addrSpace())) {
      //Dynamic instrumentation, emit an absolute jump (push/ret combo)

      // Clear the instrumentation stack.
      emitBTRestores(gen.bt(), gen);

      emitPushImm16_64((unsigned short)(addr >> 48), gen);
      emitPushImm16_64((unsigned short)((addr & 0x0000ffffffffffff) >> 32), gen);
      emitPushImm16_64((unsigned short)((addr & 0x00000000ffffffff) >> 16), gen);
      emitPushImm16_64((unsigned short) (addr & 0x000000000000ffff), gen);      
      // and return
      emitSimpleInsn(0xc3, gen);
   }
   else if (dynamic_cast<BinaryEdit *>(gen.addrSpace())) {
      //Static instrumentation, calculate and store the target 
      // value to the top of our instrumentation stack and return to it.
      assert(gen.bt() && gen.bt()->hasFuncJump());

      //Get address of target into reg
      Register reg = gen.rs()->getScratchRegister(gen);
      Address dest = getInterModuleFuncAddr(f, gen);
      emitMovPCRMToReg64(reg, dest-gen.currAddr(), 8, gen, true);

      if (!callOp) {
         // Update the original %rsp at the top of our instrumentation stack
         // to include space for our func jump slot.
         stackItemLocation loc = getHeightOf(stackItem::stacktop, gen);
         emitMovRMToReg64(origSP, loc.reg.reg(), loc.offset, 8, gen);
         emitLEA64(origSP, Null_Register, 0, -8, origSP, true, gen);
         emitMovRegToRM64(loc.reg.reg(), loc.offset, origSP, 8, gen);
      }

      // At some point above, the address of the lowest (memory value)
      // jumpSlot was placed in RealRegister origSP.  Store the address
      // of the target in that memory address.
      emitMovRegToRM64(origSP, 0, reg, 8, gen);

      // Clear the instrumentation stack.
      emitBTRestores(gen.bt(), gen);

      //The address should be left on the stack.  Just return now.
      GET_PTR(insn, gen);
      *insn++ = 0xc3;
      SET_PTR(insn, gen);
   }
   else {
      assert(0 && "I don't know how to emit a funcJump for this addrSpace!");
   }
   GET_PTR(insn, gen);
   *insn++ = 0x0f;
   *insn++ = 0x0b;
   SET_PTR(insn, gen);

   if (origSP != REG_NULL) {
      // We allocated a register to hold the original SP.  Free it.
      gen.rs()->freeRegister(origSP);
   }

   // We emitted a BT restore sequence, which messed with our stack
   // bookkeeping.  Restore it so any code that is generated after this
   // point has a consistent stack state.
   gen.rs()->setStackHeight( saved_stack_height );
}

void EmitterAMD64::emitASload(int ra, int rb, int sc, long imm, Register dest, int stackShift, codeGen &gen)
{
   // Support for using ESP that has been moved is unimplemented.

   assert(stackShift == 0);
   Register use_a = Null_Register;
   Register use_b = Null_Register;

   bool havera = ra > -1, haverb = rb > -1;


   // if ra is specified, move its inst-point value into our
   // destination register
   gen.markRegDefined(dest);
   if(havera) {
      if (ra == mRIP) {
         // special case: rip-relative data addressing
         // the correct address has been stuffed in imm
         emitMovImmToReg64(dest, imm, true, gen);
         return;
      }
      if (gen.inInstrumentation()) {
         use_a = dest;
         emitLoadOrigRegister(ra, dest, gen);
      }
      else {
         use_a = ra;
      }
   }
  
   // if rb is specified, move its inst-point value into RAX
   if(haverb) {
      if (gen.inInstrumentation()) {
         use_b = gen.rs()->getScratchRegister(gen);
         gen.markRegDefined(use_b);
         emitLoadOrigRegister(rb, use_b, gen);
      }
      else {
         use_b = rb;
      }
   }
   // emitLEA64 will not handle the [disp32] case properly, so
   // we special case that
   if (!havera && !haverb)
      emitMovImmToReg64(dest, imm, false, gen);
   else {
      emitLEA64(use_a, use_b,
                sc, (int)imm, 
                dest, true, gen);
   }
}

void EmitterAMD64::emitCSload(int ra, int rb, int sc, long imm, Register dest, codeGen &gen)
{
   // count is at most 1 register or constant or hack (aka pseudoregister)
   assert((ra == -1) &&
          ((rb == -1) ||
           ((imm == 0) && (rb == 1 /*REGNUM_ECX */ || rb >= IA32_EMULATE))));
   
   gen.markRegDefined(dest);
   if(rb >= IA32_EMULATE) {      
      // need to emulate repeated SCAS or CMPS to figure out byte count
      
      // TODO: firewall code to ensure that direction is up
      
      bool neg = false;
      unsigned char opcode_small, opcode_large;
      bool restore_rax = false;
      bool restore_rsi = false;
      
      bool rax_wasUsed = false;
      bool rsi_wasUsed = false;
      bool rdi_wasUsed = false;
      bool rcx_wasUsed = false;
      
      switch(rb) {
         case IA32_NESCAS:
            neg = true;
         case IA32_ESCAS:
            opcode_small = 0xAE;
            opcode_large = 0xAF;
            restore_rax = true;
            break;
         case IA32_NECMPS:
            neg = true;
         case IA32_ECMPS:
            opcode_small = 0xA6;
            opcode_large = 0xA7;
            restore_rsi = true;
            break;
         default:
            assert(!"Wrong emulation!");
      }
      
      // restore flags (needed for direction flag)
      gen.codeEmitter()->emitRestoreFlagsFromStackSlot(gen);

      // restore needed registers to values at the inst point
      // (push current values on the stack in case they're in use)
      if (restore_rax) {
         // We often use RAX as a destination register - in this case,
         // it's allocated but by us. And we really don't want to save 
         // it and then restore...
         if (!gen.rs()->isFreeRegister(REGNUM_RAX) && (dest != REGNUM_RAX)) {
            rax_wasUsed = true;
            emitPushReg64(REGNUM_RAX, gen);
         }
         emitLoadOrigRegister(REGNUM_RAX, REGNUM_RAX, gen);
      }
      if (restore_rsi) {
         if (!gen.rs()->isFreeRegister(REGNUM_RSI) && (dest != REGNUM_RSI)) {
            rsi_wasUsed = true;
            emitPushReg64(REGNUM_RSI, gen);
         }
         emitLoadOrigRegister(REGNUM_RSI, REGNUM_RSI, gen);
      }
      if (!gen.rs()->isFreeRegister(REGNUM_RDI) && (dest != REGNUM_RDI)) {
         rdi_wasUsed = true;
         emitPushReg64(REGNUM_RDI, gen);
      }
      emitLoadOrigRegister(REGNUM_RDI, REGNUM_RDI, gen);
      if (!gen.rs()->isFreeRegister(REGNUM_RCX) && (dest != REGNUM_RCX)) {
         rcx_wasUsed = true;
         emitPushReg64(REGNUM_RCX, gen);
      }
      emitLoadOrigRegister(REGNUM_RCX, REGNUM_RCX, gen);

      // emulate the string instruction
      emitSimpleInsn(neg ? 0xF2 : 0xF3, gen); // rep(n)e
      if (sc == 0)
         emitSimpleInsn(opcode_small, gen);
      else {
         if (sc == 1)
            emitSimpleInsn(0x66, gen); // operand size prefix
         else if (sc == 3)
            emitSimpleInsn(0x48, gen); // REX.W
         emitSimpleInsn(opcode_large, gen);
      }

      // RCX has now been decremented by the number of repititions
      // load old RCX into RAX and compute difference
      emitLoadOrigRegister(REGNUM_RCX, dest, gen);
      emitOp(0x2B, dest, dest, REGNUM_RCX, gen);

      // restore registers we stomped on
      if (rcx_wasUsed)
         emitPopReg64(REGNUM_RCX, gen);
      if (rdi_wasUsed)
         emitPopReg64(REGNUM_RDI, gen);
      if (rsi_wasUsed)
         emitPopReg64(REGNUM_RSI, gen);       
      if (rax_wasUsed)
         emitPopReg64(REGNUM_RAX, gen);
   }
   else if(rb > -1) {

      // count spec is simple register with scale
      // TODO: 16-bit pseudoregisters
      assert(rb < 16);

      // store the register into RAX
      Register scratch = gen.rs()->getScratchRegister(gen);
      gen.markRegDefined(scratch);
      emitLoadOrigRegister(rb, scratch, gen);

      // shift left by the given scale
      // emitTimesImm will do the right thing
      if(sc > 0)
         emitTimesImm(dest, scratch, 1 << sc, gen);
   }
   else
      emitMovImmToReg64(dest, (int)imm, true, gen);       
}

// this is the distance in 8-byte quadwords from the frame pointer
// in our basetramp's stack frame to the saved value of RFLAGS
// (1 qword for our false return address, 16 for the saved registers, 1 more for the flags)
#define SAVED_RFLAGS_OFFSET 18

void EmitterAMD64::emitRestoreFlags(codeGen &gen, unsigned offset)
{
   if (offset)
      emitOpRMReg(PUSH_RM_OPC1, RealRegister(REGNUM_EBP), offset*8, RealRegister(PUSH_RM_OPC2), gen);
   emitSimpleInsn(0x9D, gen);
}

void EmitterAMD64::emitPushFlags(codeGen &gen) {
   // save flags (PUSHFQ)
   emitSimpleInsn(0x9C, gen);
}

void EmitterAMD64::emitRestoreFlagsFromStackSlot(codeGen &gen)
{
   stackItemLocation loc = getHeightOf(stackItem(RealRegister(REGNUM_OF)), gen);
   emitOpRMReg(PUSH_RM_OPC1, RealRegister(loc.reg.reg()), loc.offset, RealRegister(PUSH_RM_OPC2), gen);
   emitSimpleInsn(0x9D, gen);
}

bool shouldSaveReg(registerSlot *reg, baseTramp *inst, bool saveFlags)
{ 
   if (inst->point()) {
      regalloc_printf("\t shouldSaveReg for BT %p, from 0x%lx\n", inst, inst->point()->insnAddr() );
   }
   else {
      regalloc_printf("\t shouldSaveReg for iRPC\n");
   }
   if (reg->liveState != registerSlot::live) {
      regalloc_printf("\t Reg %d not live, concluding don't save\n", reg->number);
      return false;
   }
   if (saveFlags) {
      // Saving flags takes up EAX/RAX, and so if they're live they must
      // be saved even if we don't explicitly use them
      if (reg->number == REGNUM_EAX ||
          reg->number == REGNUM_RAX) return true;
   }
   if (inst && inst->validOptimizationInfo() && !inst->definedRegs[reg->encoding()]) {
      regalloc_printf("\t Base tramp instance doesn't have reg %d (num %d) defined; concluding don't save\n",
                      reg->encoding(), reg->number);
      return false;
   }
   return true;
}

// Moves stack pointer by offset and aligns it to AMD64_STACK_ALIGNMENT
// with the following sequence:
//
//     lea    -off(%rsp) => %rsp           # move %rsp down
//     mov    %rax => saveSlot1(%rsp)      # save %rax onto stack
//     lahf                                # save %rflags byte into %ah
//     seto   %al                          # save overflow flag into %al
//     mov    %rax => saveSlot2(%rsp)      # save flags %rax onto stack
//     lea    off(%rsp) => %rax            # store original %rsp in %rax
//     and    -$AMD64_STACK_ALIGNMENT,%rsp # align %rsp
//     mov    %rax => (%rsp)               # store original %rsp on stack
//     mov    -off+saveSlot2(%rax) => %rax # restore flags %rax from stack
//     add    $0x7f,%al                    # restore overflow flag from %al
//     sahf                                # restore %rflags byte from %ah
//     mov    (%rsp) => %rax               # re-load old %rsp into %rax to ...
//     mov    -off+saveSlot1(%rax) => %rax # ... restore %rax from stack
//
// This sequence has four important properties:
//     1) It never writes to memory within offset bytes below the original
//        %rsp.  This is to make it compatible with red zone skips.
//     2) It never *directly* writes to memory below %rsp.  It always begins
//        by moving %rsp down, then writing to locations above it.  This way,
//        if the kernel decides to interrupt, it won't stomp all over our
//        values before we get a chance to use them.
//     3) It is designed to support easy de-allocation of this space by
//        ending with %rsp pointing to where we stored the original %rsp.
//     4) Care has been taken to properly restore both %eax and %eflags
//        by using "lea" instead of "add" or "sub," and saving the necessary
//        flags around the "and" instruction.
//
// Saving of the flags register can be skipped if the register is not live.

void EmitterAMD64::emitStackAlign(int offset, codeGen &gen)
{
   int off = offset + 8 + AMD64_STACK_ALIGNMENT;
   int saveSlot1 =    0 + AMD64_STACK_ALIGNMENT;
   int saveSlot2 =    8 + AMD64_STACK_ALIGNMENT;

   bool saveFlags = false;
   if (gen.rs()->checkVolatileRegisters(gen, registerSlot::live)) {
      saveFlags = true;   // We need to save the flags register
      off += 8;           // Allocate stack space to store the flags
   }

   emitLEA64(REGNUM_RSP, Null_Register, 0, -off, REGNUM_RSP, true, gen);
   emitStoreRelative(REGNUM_RAX, saveSlot1, REGNUM_RSP, 8, gen);
   if (saveFlags) {
      emitSimpleInsn(0x9f, gen);
      emitSaveO(gen);
      emitStoreRelative(REGNUM_RAX, saveSlot2, REGNUM_RSP, 8, gen);
   }
   emitLEA64(REGNUM_RSP, Null_Register, 0, off, REGNUM_RAX, true, gen);
   emitOpRegImm8_64(0x83, EXTENDED_0x83_AND, REGNUM_RSP,
                    -AMD64_STACK_ALIGNMENT, true, gen);
   emitStoreRelative(REGNUM_RAX, 0, REGNUM_RSP, 8, gen);
   if (saveFlags) {
      emitLoadRelative(REGNUM_RAX, -off+saveSlot2, REGNUM_RAX, 8, gen);
      emitRestoreO(gen);
      emitSimpleInsn(0x9e, gen);
      emitLoadRelative(REGNUM_RAX, 0, REGNUM_RSP, 8, gen);
   }
   emitLoadRelative(REGNUM_RAX, -off+saveSlot1, REGNUM_RAX, 8, gen);
}

bool EmitterAMD64::emitBTSaves(baseTramp* bt,  codeGen &gen)
{
   gen.setInInstrumentation(true);

   int instFrameSize = 0; // Tracks how much we are moving %rsp

   // Align the stack now to avoid having a padding hole in the middle of
   // our instrumentation stack.  Referring to anything on the stack above
   // this point will require an indirect reference.
   //
   // There are four cases that require a AMD64_STACK_ALIGNMENT aligned
   // stack pointer:
   //
   //    - Any time we need to save the FP registers
   //    - Any time we call a function (Required by the AMD64 ABI)
   //    - Any time we may execute SSE/SSE2 instructions
   //
   // The third case is equivalent to the second case, so search the
   // ASTs for function call generation.
   //
   bool useFPRs =  BPatch::bpatch->isForceSaveFPROn() ||
      ( BPatch::bpatch->isSaveFPROn()      &&
        gen.rs()->anyLiveFPRsAtEntry()     &&
        bt->saveFPRs()               &&
        bt->makesCall() );
   bool alignStack = useFPRs || !bt || bt->checkForFuncCalls();
   bool saveFlags = gen.rs()->checkVolatileRegisters(gen, registerSlot::live);
   bool createFrame = !bt || bt->needsFrame() || useFPRs;
   bool saveOrigAddr = createFrame && bt->instP();

   //	printf("Saving registers ...\n");
   int num_saved = 0;
   int num_to_save = 0;
   //Calculate the number of registers we'll save
   for (int i = 0; i < gen.rs()->numGPRs(); i++) {
      registerSlot *reg = gen.rs()->GPRs()[i];
      if (!shouldSaveReg(reg, bt, saveFlags))
         continue;
      if (createFrame && reg->encoding() == REGNUM_RBP)
         continue;
      num_to_save++;
   }
   if (createFrame) {
      num_to_save++; //will save rbp
   }
   if (saveOrigAddr) {
      num_to_save++; //Stack slot for return value, no actual save though
   }
   if (saveFlags) {
      num_to_save++;
   }
         
   bool skipRedZone = (num_to_save > 0) || alignStack || saveOrigAddr || createFrame;

   if (alignStack) {
      emitStackAlign(AMD64_RED_ZONE, gen);
   } else if (skipRedZone) {
      // Just move %rsp past the red zone 
      // Use LEA to avoid flag modification.
      emitLEA64(REGNUM_RSP, Null_Register, 0,
                -AMD64_RED_ZONE, REGNUM_RSP, true, gen);
      instFrameSize += AMD64_RED_ZONE;
   }

   // Save the live ones
   for (int i = 0; i < gen.rs()->numGPRs(); i++) {
      registerSlot *reg = gen.rs()->GPRs()[i];
      if (!shouldSaveReg(reg, bt, saveFlags))
         continue;
      if (createFrame && reg->encoding() == REGNUM_RBP)
         continue;

      emitPushReg64(reg->encoding(),gen);
      // We move the FP down to just under here, so we're actually
      // measuring _up_ from the FP. 
      assert((18-num_saved) > 0);
      num_saved++;
      gen.rs()->markSavedRegister(reg->encoding(), num_to_save-num_saved);
   }

   // Save flags if we need to
   if (saveFlags) {
      gen.rs()->saveVolatileRegisters(gen);
      emitPushReg64(REGNUM_RAX, gen); 
      num_saved++;
      // Need a "defined, but not by us silly"
      gen.markRegDefined(REGNUM_RAX);
   }

   // push a return address for stack walking
   if (saveOrigAddr) {
      // FIXME use a scratch register!
      emitMovImmToReg64(REGNUM_RAX, bt->instP()->nextExecutedAddr(), true, gen);
      emitPushReg64(REGNUM_RAX, gen);
      gen.markRegDefined(REGNUM_RAX);
      num_saved++;
   }

   // Push RBP...
   if (createFrame)
   {
      // set up a fresh stack frame
      // pushl %rbp        (0x55)
      // movl  %rsp, %rbp  (0x48 0x89 0xe5)
      emitSimpleInsn(0x55, gen);
      gen.rs()->markSavedRegister(REGNUM_RBP, 0);
      num_saved++;

      // And track where it went
      (*gen.rs())[REGNUM_RBP]->liveState = registerSlot::spilled;
      (*gen.rs())[REGNUM_RBP]->spilledState = registerSlot::framePointer;
      (*gen.rs())[REGNUM_RBP]->saveOffset = 0;

      emitMovRegToReg64(REGNUM_RBP, REGNUM_RSP, true, gen);
   }

   assert(num_saved == num_to_save);

   // Prepare our stack bookkeeping data structures.
   instFrameSize += num_saved * 8;
   if (bt) {
      bt->stackHeight = instFrameSize;
   }
   gen.rs()->setInstFrameSize(instFrameSize);
   gen.rs()->setStackHeight(0);

   // Pre-calculate space for re-alignment and floating-point state.
   int extra_space = 0;
   if (useFPRs) {
      extra_space += 512;
   }

   // Make sure that we're still 32-byte aligned when we add extra_space
   // to the stack.
   if (alignStack) {
      if ((instFrameSize + extra_space) % 32)
         extra_space += 32 - ((instFrameSize + extra_space) % 32);
   }

   if (extra_space) {
      emitLEA64(REGNUM_RSP, Null_Register, 0, -extra_space,
                REGNUM_RSP, true, gen);
      gen.rs()->incStack(extra_space);
   }
   extra_space_check = extra_space;


   if (useFPRs) {
      // need to save the floating point state (x87, MMX, SSE)
      // Since we're guarenteed to be at least 16-byte aligned
      // now, the following sequence does the job:
      //
      //   fxsave (%rsp)           ; 0x0f 0xae 0x04 0x24

      // Change to REGET if we go back to magic LEA emission
      GET_PTR(buffer, gen);
      *buffer++ = 0x0f;
      *buffer++ = 0xae;
      *buffer++ = 0x04;
      *buffer++ = 0x24;
      SET_PTR(buffer, gen);
   }

   if (bt) {
      bt->savedFPRs = useFPRs;
      bt->createdFrame = createFrame;
      bt->savedOrigAddr = saveOrigAddr;
      bt->createdLocalSpace = false;
      bt->alignedStack = alignStack;
      bt->savedFlags = saveFlags;
      bt->skippedRedZone = skipRedZone; 
   }


   return true;
}

bool EmitterAMD64::emitBTRestores(baseTramp* bt, codeGen &gen)
{
   bool useFPRs = false;
   bool createFrame = false;
   bool saveOrigAddr = false;
   bool alignStack = false;
   bool skippedRedZone = false;
   bool restoreFlags = false;

   if (bt) {
      useFPRs = bt->savedFPRs;
      createFrame = bt->createdFrame;
      saveOrigAddr = bt->savedOrigAddr;
      alignStack = bt->alignedStack;
      skippedRedZone = bt->skippedRedZone;
      restoreFlags = bt->savedFlags;
   }
   else {
      useFPRs =  BPatch::bpatch->isForceSaveFPROn() ||
         ( BPatch::bpatch->isSaveFPROn()      &&
           gen.rs()->anyLiveFPRsAtEntry()     &&
           bt->saveFPRs()               &&
           !bt->makesCall() );
      createFrame = true;
      saveOrigAddr = false;
      alignStack = true;
      skippedRedZone = true; // Obviated by alignStack, but hey
      restoreFlags = true;
   }

   if (useFPRs) {
      // restore saved FP state
      // fxrstor (%rsp) ; 0x0f 0xae 0x04 0x24
      GET_PTR(buffer, gen);
      *buffer++ = 0x0f;
      *buffer++ = 0xae;
      *buffer++ = 0x0c;
      *buffer++ = 0x24;
      SET_PTR(buffer, gen);
   }

   int extra_space = gen.rs()->getStackHeight();
   assert(extra_space == extra_space_check);
   if (!createFrame && extra_space) {
      emitLEA64(REGNUM_RSP, Null_Register, 0, extra_space,
                REGNUM_RSP, true, gen);
   }

   if (createFrame) {
      // tear down the stack frame (LEAVE)
      emitSimpleInsn(0xC9, gen);
   }

   // pop "fake" return address
   if (saveOrigAddr)
      emitPopReg64(REGNUM_RAX, gen);

   // Restore flags
   if (restoreFlags) {
      emitPopReg64(REGNUM_RAX, gen);
      gen.rs()->restoreVolatileRegisters(gen);
   }

   // restore saved registers
   for (int i = gen.rs()->numGPRs() - 1; i >= 0; i--) {
      registerSlot *reg = gen.rs()->GPRs()[i];
      if (reg->liveState == registerSlot::spilled) {
         emitPopReg64(reg->encoding(),gen);
      }
   }

   // Restore the (possibly unaligned) stack pointer.
   if (alignStack) {
      emitLoadRelative(REGNUM_RSP, 0, REGNUM_RSP, 0, gen);
   } else if (skippedRedZone) {
      emitLEA64(REGNUM_ESP, Null_Register, 0,
                  AMD64_RED_ZONE, REGNUM_ESP, true, gen);
    }

   gen.setInInstrumentation(false);
    return true;
}

void EmitterAMD64::emitStoreImm(Address addr, int imm, codeGen &gen, bool noCost) 
{
   if (!isImm64bit(addr) && !isImm64bit(imm)) {
      emitMovImmToMem(addr, imm, gen);
   }
   else {
      Register r = gen.rs()->allocateRegister(gen, noCost);
      gen.markRegDefined(r);
      emitMovImmToReg64(r, addr, true, gen);
      emitMovImmToRM64(r, 0, imm, true, gen);
      gen.rs()->freeRegister(r);
   }
}

void EmitterAMD64::emitAddSignedImm(Address addr, int imm, codeGen &gen,bool noCost)
{
   if (!isImm64bit(addr) && !isImm64bit(imm)) {
      emitAddMem(addr, imm, gen);
   }
   else {
      Register r = gen.rs()->allocateRegister(gen, noCost);      
      gen.markRegDefined(r);
      emitMovImmToReg64(r, addr, true, gen);
      emitAddRM64(r, imm, true, gen);
      gen.rs()->freeRegister(r);
   }
}

      
int Register_DWARFtoMachineEnc64(int n)
{
    if(n <= AMD64_MAX_MAP)
        return amd64_register_map[n];
    else {
        dwarf_printf("%s[%d]: unexpected map lookup for DWARF register %d\n",
                FILE__,__LINE__,n);
        return n;
    }
}

bool EmitterAMD64::emitPush(codeGen &gen, Register reg) {
    emitPushReg64(reg, gen);
    return true;
}
   
bool EmitterAMD64::emitPop(codeGen &gen, Register reg) {
    emitPopReg64(reg, gen);
    return true;
}

bool EmitterAMD64::emitAdjustStackPointer(int index, codeGen &gen) {
	// The index will be positive for "needs popped" and negative
	// for "needs pushed". However, positive + SP works, so don't
	// invert.
	int popVal = index * gen.addrSpace()->getAddressWidth();
	emitOpRegImm64(0x81, EXTENDED_0x81_ADD, REGNUM_ESP, popVal, true, gen);
   gen.rs()->incStack(-1 * popVal);
	return true;
}

#endif /* end of AMD64-specific functions */

Address Emitter::getInterModuleFuncAddr(func_instance *func, codeGen& gen)
{
    AddressSpace *addrSpace = gen.addrSpace();
    BinaryEdit *binEdit = addrSpace->edit();
    Address relocation_address;
    unsigned int jump_slot_size = 4;
#if defined(arch_x86_64)
    jump_slot_size = 8;
#endif

    if (!binEdit || !func) {
        assert(!"Invalid function call (function info is missing)");
    }

    // find the Symbol corresponding to the func_instance
    std::vector<SymtabAPI::Symbol *> syms;
    func->ifunc()->func()->getSymbols(syms);

    if (syms.size() == 0) {
        char msg[256];
        sprintf(msg, "%s[%d]:  internal error:  cannot find symbol %s"
                , __FILE__, __LINE__, func->symTabName().c_str());
        showErrorCallback(80, msg);
        assert(0);
    }

    // try to find a dynamic symbol
    // (take first static symbol if none are found)
    SymtabAPI::Symbol *referring = syms[0];
    for (unsigned k=0; k<syms.size(); k++) {
        if (syms[k]->isInDynSymtab()) {
            referring = syms[k];
            break;
        }
    }

    // have we added this relocation already?
    relocation_address = binEdit->getDependentRelocationAddr(referring);

    if (!relocation_address) {
        // inferiorMalloc addr location and initialize to zero
        relocation_address = binEdit->inferiorMalloc(jump_slot_size);
        unsigned char* dat = (unsigned char*) malloc(jump_slot_size); //KEVINTODO: commit to head
        memset(dat,0,jump_slot_size);
        binEdit->writeDataSpace((void*)relocation_address, jump_slot_size, dat);
        free(dat);

        // add write new relocation symbol/entry
        binEdit->addDependentRelocation(relocation_address, referring);
    }

    return relocation_address;
}

Address Emitter::getInterModuleVarAddr(const image_variable *var, codeGen& gen)
{
    AddressSpace *addrSpace = gen.addrSpace();
    BinaryEdit *binEdit = addrSpace->edit();
    Address relocation_address;
    unsigned int jump_slot_size = 4;
#if defined(arch_x86_64)
    jump_slot_size = 8;
#endif

    if (!binEdit || !var) {
        assert(!"Invalid variable load (variable info is missing)");
    }

    // find the Symbol corresponding to the int_variable
    std::vector<SymtabAPI::Symbol *> syms;
    var->svar()->getSymbols(syms);

    if (syms.size() == 0) {
        char msg[256];
        sprintf(msg, "%s[%d]:  internal error:  cannot find symbol %s"
                , __FILE__, __LINE__, var->symTabName().c_str());
        showErrorCallback(80, msg);
        assert(0);
    }

    // try to find a dynamic symbol
    // (take first static symbol if none are found)
    SymtabAPI::Symbol *referring = syms[0];
    for (unsigned k=0; k<syms.size(); k++) {
        if (syms[k]->isInDynSymtab()) {
            referring = syms[k];
            break;
        }
    }

    // have we added this relocation already?
    relocation_address = binEdit->getDependentRelocationAddr(referring);

    if (!relocation_address) {
        // inferiorMalloc addr location and initialize to zero
        relocation_address = binEdit->inferiorMalloc(jump_slot_size);
        unsigned int dat = 0;
        binEdit->writeDataSpace((void*)relocation_address, jump_slot_size, &dat);

        // add write new relocation symbol/entry
        binEdit->addDependentRelocation(relocation_address, referring);
    }

    return relocation_address;
}

bool EmitterIA32Dyn::emitCallInstruction(codeGen &gen, func_instance *callee, Register ret) 
{
   // make the call
   // we are using an indirect call here because we don't know the
   // address of this instruction, so we can't use a relative call.
	// The only direct, absolute calls available on x86 are far calls,
	// which require the callee to be aware that they're being far-called.
	// So we grit our teeth and deal with the indirect call.
	// Physical register
   //Same regs on Win/x86 and linux/x86
   gen.rs()->makeRegisterAvail(RealRegister(REGNUM_EAX), gen); //caller saved regs
   gen.rs()->makeRegisterAvail(RealRegister(REGNUM_ECX), gen);
   gen.rs()->makeRegisterAvail(RealRegister(REGNUM_EDX), gen);

   Register placeholder1 = gen.rs()->allocateRegister(gen, true);
   Register placeholder2 = gen.rs()->allocateRegister(gen, true);
   gen.rs()->noteVirtualInReal(ret, RealRegister(REGNUM_EAX));
   gen.rs()->noteVirtualInReal(placeholder1, RealRegister(REGNUM_ECX));
   gen.rs()->noteVirtualInReal(placeholder2, RealRegister(REGNUM_EDX));

   if (gen.startAddr() == (Address) -1) {
      emitMovImmToReg(RealRegister(REGNUM_EAX), callee->addr(), gen);
      emitOpExtReg(CALL_RM_OPC1, CALL_RM_OPC2, RealRegister(REGNUM_EAX), gen);
   }
   else {
      Address dest = callee->addr();
      Address src = gen.currAddr() + 5;
      emitCallRel32(dest - src, gen);
   }

   gen.rs()->freeRegister(placeholder1);
   gen.rs()->freeRegister(placeholder2);
   return true;
}

bool EmitterIA32Stat::emitCallInstruction(codeGen &gen, func_instance *callee, Register ret) {
   AddressSpace *addrSpace = gen.addrSpace();
   Address dest;

   gen.rs()->makeRegisterAvail(RealRegister(REGNUM_EAX), gen); //caller saved regs
   gen.rs()->makeRegisterAvail(RealRegister(REGNUM_ECX), gen);
   gen.rs()->makeRegisterAvail(RealRegister(REGNUM_EDX), gen);

   //Put some dummy virtual registers in ECX and EDX so that the
   // emitMovPCRMToReg below doesn't try to allocate them.  
   // Associate the return value into EAX now for the same reason.
   // These shouldn't generate to any acutal code.  
   Register placeholder1 = gen.rs()->allocateRegister(gen, true);
   Register placeholder2 = gen.rs()->allocateRegister(gen, true);
   gen.rs()->noteVirtualInReal(ret, RealRegister(REGNUM_EAX));
   gen.rs()->noteVirtualInReal(placeholder1, RealRegister(REGNUM_ECX));
   gen.rs()->noteVirtualInReal(placeholder2, RealRegister(REGNUM_EDX));

   // find func_instance reference in address space
   // (refresh func_map)
   pdvector<func_instance *> funcs;
   addrSpace->findFuncsByAll(callee->prettyName(), funcs);
   
   // test to see if callee is in a shared module
   if (gen.func()->obj() != callee->obj()) {
      emitPLTCall(callee, gen);
   } else {
      dest = callee->addr();
      Address src = gen.currAddr() + 5;
      emitCallRel32(dest - src, gen);
   }

   gen.rs()->freeRegister(placeholder1);
   gen.rs()->freeRegister(placeholder2);
   return true;
}

void EmitterIA32Stat::emitPLTCall(func_instance *callee, codeGen &gen) {
   // create or retrieve jump slot
   Address dest = getInterModuleFuncAddr(callee, gen);
   // load register with address from jump slot
   emitMovPCRMToReg(RealRegister(REGNUM_EAX), dest-gen.currAddr(), gen);
   // emit call *(e_x)
   emitOpRegReg(CALL_RM_OPC1, RealRegister(CALL_RM_OPC2), 
                RealRegister(REGNUM_EAX), gen);
}

void EmitterIA32Stat::emitPLTJump(func_instance *callee, codeGen &gen) {
  // create or retrieve jump slot
   Address dest = getInterModuleFuncAddr(callee, gen);
   // load register with address from jump slot
   emitMovPCRMToReg(RealRegister(REGNUM_EAX), dest-gen.currAddr(), gen);
   // emit call *(e_x)
   emitOpRegReg(JUMP_RM_OPC1, RealRegister(JUMP_RM_OPC2), 
                RealRegister(REGNUM_EAX), gen);
}

void EmitterIA32::emitLoadShared(opCode op, Register dest, const image_variable *var, bool is_local, int /*size*/, codeGen &gen, Address offset)
{
   RealRegister dest_r = gen.rs()->loadVirtualForWrite(dest, gen);

   // create or retrieve jump slot
   Address addr;
   if(var == NULL) {
      addr = offset;
   }
   else if(!is_local) {
      addr = getInterModuleVarAddr(var, gen);
   }  
   else {
      addr = (Address)var->getOffset();
   }
  
   emitMovPCRMToReg(dest_r, addr - gen.currAddr(), gen, (!is_local && var != NULL));
   if (op == loadOp) {
      emitLoadIndir(dest, dest, 4, gen);
   }
}

void EmitterIA32::emitStoreShared(Register source, const image_variable *var, bool is_local, 
                                  int /*size*/, codeGen &gen)
{
   // create or retrieve jump slot
   //Address addr = getInterModuleVarAddr(var, gen);
   Address addr;
   if(!is_local)
      addr = getInterModuleVarAddr(var, gen);
   else
      addr = (Address)var->getOffset();
   
   // temporary virtual register for storing destination address
   Register dest = gen.rs()->allocateRegister(gen, false);
   RealRegister dest_r = gen.rs()->loadVirtualForWrite(dest, gen);
   emitMovPCRMToReg(dest_r, addr-gen.currAddr(), gen, !is_local);
   emitStoreIndir(dest, source, 4, gen);
   gen.rs()->freeRegister(dest);
}

#if defined(arch_x86_64)
void EmitterAMD64::emitLoadShared(opCode op, Register dest, const image_variable *var, bool is_local, int size, codeGen &gen, Address offset)
{
  Address addr;
  gen.markRegDefined(dest);
  if(!var)
  {
    addr = offset;
  }
  else if(is_local)
  {
      addr = (Address)var ->getOffset();
  }
  else
  {
    // create or retrieve jump slot
    addr = getInterModuleVarAddr(var, gen);
  }
  
  if(op == loadConstOp) {
    int offset = addr - gen.currAddr();
    // Brutal hack for IP-relative: displacement operand on 32-bit = IP-relative on 64-bit.
    if(is_local || !var)
      emitLEA64(Null_Register, Null_Register, 0, offset - 7, dest, true, gen);
    else
       emitMovPCRMToReg64(dest, addr - gen.currAddr(), 8, gen, true);
    
    return;
  }
  
  // load register with address from jump slot
  if(!is_local) {
     emitMovPCRMToReg64(dest, addr - gen.currAddr(), 8, gen, true);
     emitLoadIndir(dest, dest, size, gen);
  }
  else {
     emitMovPCRMToReg64(dest, addr - gen.currAddr(), size, gen, true);
  }
}

void EmitterAMD64::emitStoreShared(Register source, const image_variable *var, bool is_local, int size, codeGen &gen)
{
  Address addr;
  
  if(is_local) {
     addr = (Address)var->getOffset();
  }
  else {
     addr = getInterModuleVarAddr(var, gen);
  }
  
  // temporary virtual register for storing destination address
  Register dest = gen.rs()->allocateRegister(gen, false); 
  gen.markRegDefined(dest);
 
  // load register with address from jump slot
  emitLEA64(Null_Register, Null_Register, 0, addr-gen.currAddr() - 7, dest, true, gen);
  //emitMovPCRMToReg64(dest, addr-gen.currAddr(), gen, true);
  if(!is_local)
     emitLoadIndir(dest, dest, 8, gen);
    
  // get the variable with an indirect load
  emitStoreIndir(dest, source, size, gen);
  
  gen.rs()->freeRegister(dest);
}

#endif<|MERGE_RESOLUTION|>--- conflicted
+++ resolved
@@ -535,16 +535,9 @@
     bool useFPRs =  BPatch::bpatch->isForceSaveFPROn() ||
                   ( BPatch::bpatch->isSaveFPROn()      &&
                     gen.rs()->anyLiveFPRsAtEntry()     &&
-<<<<<<< HEAD
-                    bt->isConservative()               &&
-                    !bt->optimized_out_guards );
-    //bool alignStack = false; //KEVINTOD: test what happens once Ray's stuff is enabled
-    bool alignStack = useFPRs || !bti || bti->checkForFuncCalls();
-=======
                     bt->saveFPRs()               &&
                     !bt->makesCall() );
     bool alignStack = useFPRs || !bt || bt->checkForFuncCalls();
->>>>>>> d2d9ff8f
 
     if (alignStack) {
         emitStackAlign(funcJumpSlotSize, gen);
@@ -1582,19 +1575,11 @@
 }
 
 void EmitterAMD64::emitStoreRelative(Register src, Address offset, Register base, int /* size */, codeGen &gen) {
-<<<<<<< HEAD
-    emitMovRegToRM64(base, 
-                     offset, 
-                     src, 
-                     gen.addrSpace()->getAddressWidth(),
-                     gen);
-=======
    emitMovRegToRM64(base, 
                     offset,
                     src, 
                     gen.addrSpace()->getAddressWidth(),
                     gen);
->>>>>>> d2d9ff8f
 }
 
 void EmitterAMD64::setFPSaveOrNot(const int * liveFPReg,bool saveOrNot)
