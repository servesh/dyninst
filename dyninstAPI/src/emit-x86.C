/*
 * Copyright (c) 1996-2009 Barton P. Miller
 * 
 * We provide the Paradyn Parallel Performance Tools (below
 * described as "Paradyn") on an AS IS basis, and do not warrant its
 * validity or performance.  We reserve the right to update, modify,
 * or discontinue this software at any time.  We shall have no
 * obligation to supply such updates or modifications or any other
 * form of support to you.
 * 
 * By your use of Paradyn, you understand and agree that we (or any
 * other person or entity with proprietary rights in Paradyn) are
 * under no obligation to provide either maintenance services,
 * update services, notices of latent defects, or correction of
 * defects for Paradyn.
 * 
 * This library is free software; you can redistribute it and/or
 * modify it under the terms of the GNU Lesser General Public
 * License as published by the Free Software Foundation; either
 * version 2.1 of the License, or (at your option) any later version.
 * 
 * This library is distributed in the hope that it will be useful,
 * but WITHOUT ANY WARRANTY; without even the implied warranty of
 * MERCHANTABILITY or FITNESS FOR A PARTICULAR PURPOSE.  See the GNU
 * Lesser General Public License for more details.
 * 
 * You should have received a copy of the GNU Lesser General Public
 * License along with this library; if not, write to the Free Software
 * Foundation, Inc., 51 Franklin Street, Fifth Floor, Boston, MA 02110-1301 USA
 */

/*
 * emit-x86.C - x86 & AMD64 code generators
 * $Id: emit-x86.C,v 1.64 2008/09/11 20:14:14 mlam Exp $
 */

#include <assert.h>
#include <stdio.h>
#include "common/h/Types.h"
#include "dyninstAPI/src/codegen.h"
#include "dyninstAPI/src/function.h"
#include "dyninstAPI/src/emit-x86.h"
#include "dyninstAPI/src/inst-x86.h"
#include "dyninstAPI/src/debug.h"
#include "dyninstAPI/src/ast.h"
#include "dyninstAPI/src/process.h"
#include "dyninstAPI/h/BPatch.h"
#include "dyninstAPI/h/BPatch_memoryAccess_NP.h"
#include "dyninstAPI/src/registerSpace.h"

#include "dyninstAPI/src/binaryEdit.h"

// get_index...
#include "dyninstAPI/src/dyn_thread.h"

const int EmitterIA32::mt_offset = -4;
#if defined(arch_x86_64)
const int EmitterAMD64::mt_offset = -8;
#endif

bool EmitterIA32::emitMoveRegToReg(Register src, Register dest, codeGen &gen) {
   RealRegister src_r = gen.rs()->loadVirtual(src, gen);
   RealRegister dest_r = gen.rs()->loadVirtualForWrite(dest, gen);
   emitMovRegToReg(dest_r, src_r, gen);
   return true;
}

codeBufIndex_t EmitterIA32::emitIf(Register expr_reg, Register target, RegControl rc, codeGen &gen)
{
   RealRegister r = gen.rs()->loadVirtual(expr_reg, gen);
   emitOpRegReg(TEST_EV_GV, r, r, gen);
   
   // Retval: where the jump is in this sequence
   codeBufIndex_t retval = gen.getIndex();
   
   // Jump displacements are from the end of the insn, not start. The
   // one we're emitting has a size of 6.
   int disp = 0;
   if (target)
      disp = target - 6;
   
   if (rc == rc_before_jump)
      gen.rs()->pushNewRegState();
   GET_PTR(insn, gen);
   // je dest
   *insn++ = 0x0F;
   *insn++ = 0x84;
   *((int *)insn) = disp;
   if (disp == 0) {
     SET_PTR(insn, gen);
     gen.addPatch(gen.getIndex(), NULL, sizeof(int), relocPatch::pcrel, 
		  gen.used() + sizeof(int));
     REGET_PTR(insn, gen);
   }
   insn += sizeof(int);
   SET_PTR(insn, gen);
   
   return retval;
}

void EmitterIA32::emitOp(unsigned opcode, Register dest, Register src1, Register src2, codeGen &gen)
{
   RealRegister src1_r = gen.rs()->loadVirtual(src1, gen);
   RealRegister src2_r = gen.rs()->loadVirtual(src2, gen);
   RealRegister dest_r = gen.rs()->loadVirtualForWrite(dest, gen);
   emitMovRegToReg(dest_r, src1_r, gen);
   emitOpRegReg(opcode, dest_r, src2_r, gen);
}

void EmitterIA32::emitRelOp(unsigned op, Register dest, Register src1, Register src2, codeGen &gen)
{
   RealRegister src1_r = gen.rs()->loadVirtual(src1, gen);
   RealRegister src2_r = gen.rs()->loadVirtual(src2, gen);
   RealRegister dest_r = gen.rs()->loadVirtualForWrite(dest, gen);   
   Register scratch = gen.rs()->allocateRegister(gen, true);
   RealRegister scratch_r = gen.rs()->loadVirtualForWrite(scratch, gen);

   emitOpRegReg(XOR_R32_RM32, dest_r, dest_r, gen); //XOR dest,dest
   emitMovImmToReg(scratch_r, 0x1, gen);            //MOV $1,scratch
   emitOpRegReg(CMP_GV_EV, src1_r, src2_r, gen);    //CMP src1, src2
   
   unsigned char opcode = cmovOpcodeFromRelOp(op); 
   GET_PTR(insn, gen);
   *insn++ = 0x0f;
   SET_PTR(insn, gen);
   emitOpRegReg(opcode, dest_r, scratch_r, gen);               //CMOVcc scratch,dest
   gen.rs()->freeRegister(scratch);
}

void EmitterIA32::emitDiv(Register dest, Register src1, Register src2, codeGen &gen)
{
   Register scratch = gen.rs()->allocateRegister(gen, true);
   gen.rs()->loadVirtualToSpecific(src1, RealRegister(REGNUM_EAX), gen);
   gen.rs()->makeRegisterAvail(RealRegister(REGNUM_EDX), gen);
   gen.rs()->noteVirtualInReal(scratch, RealRegister(REGNUM_EDX));
   RealRegister src2_r = gen.rs()->loadVirtual(src2, gen);                          
   gen.rs()->makeRegisterAvail(RealRegister(REGNUM_EAX), gen);
   emitSimpleInsn(0x99, gen);            //cdq (src1 -> eax:edx)
   emitOpExtReg(0xF7, 0x7, src2_r, gen); //idiv eax:edx,src2 -> eax
   gen.rs()->noteVirtualInReal(dest, RealRegister(REGNUM_EAX));
   gen.rs()->freeRegister(scratch);
}

void EmitterIA32::emitOpImm(unsigned opcode1, unsigned opcode2, Register dest, Register src1, 
                            RegValue src2imm, codeGen &gen)
{
   RealRegister src1_r = gen.rs()->loadVirtual(src1, gen);
   RealRegister dest_r = gen.rs()->loadVirtualForWrite(dest, gen);
   if (src1 != dest) {
      emitMovRegToReg(dest_r, src1_r, gen);
   }
   emitOpExtRegImm(opcode1, (char) opcode2, dest_r, src2imm, gen);
}

void EmitterIA32::emitRelOpImm(unsigned op, Register dest, Register src1, RegValue src2imm, codeGen &gen)
{

   Register src2 = gen.rs()->allocateRegister(gen, true);
   emitLoadConst(src2, src2imm, gen);
   emitRelOp(op, dest, src1, src2, gen);
   gen.rs()->freeRegister(src2);
}

// where is this defined?
extern bool isPowerOf2(int value, int &result);

void EmitterIA32::emitTimesImm(Register dest, Register src1, RegValue src2imm, codeGen &gen)
{
   int result;
   
   RealRegister src1_r = gen.rs()->loadVirtual(src1, gen);
   RealRegister dest_r = gen.rs()->loadVirtualForWrite(dest, gen);

   if (src2imm == 1) {
      emitMovRegToReg(dest_r, src1_r, gen);
      return;
   }


   if (isPowerOf2(src2imm, result) && result <= MAX_IMM8) {
      // sal dest, result
      if (src1 != dest)
         emitMovRegToReg(dest_r, src1_r, gen);
      emitOpExtRegImm8(0xC1, 4, dest_r, static_cast<char>(result), gen);
   }
   else {
      // imul src1 * src2imm -> dest_r
      emitOpRegRegImm(0x69, dest_r, src1_r, src2imm, gen);
   } 
}

void EmitterIA32::emitDivImm(Register dest, Register src1, RegValue src2imm, codeGen &gen)
{
   int result;
   if (src2imm == 1)
      return;

   if (isPowerOf2(src2imm, result) && result <= MAX_IMM8) {
      // sar dest, result
      RealRegister src1_r = gen.rs()->loadVirtual(src1, gen);
      RealRegister dest_r = gen.rs()->loadVirtualForWrite(dest, gen);

      if (src1 != dest)
         emitMovRegToReg(src1_r, dest_r, gen);
      emitOpExtRegImm8(0xC1, 4, dest_r, static_cast<unsigned char>(result), gen);
   }
   else {
      Register src2 = gen.rs()->allocateRegister(gen, true);
      emitLoadConst(src2, src2imm, gen);
      emitDiv(dest, src1, src2, gen);
      gen.rs()->freeRegister(src2);
   }
}

void EmitterIA32::emitLoad(Register dest, Address addr, int size, codeGen &gen)
{
   RealRegister r = gen.rs()->loadVirtualForWrite(dest, gen);
   if (size == 1) {
      emitMovMBToReg(r, addr, gen);               // movsbl eax, addr
   } else if (size == 2) {
      emitMovMWToReg(r, addr, gen);               // movswl eax, addr
   } else {
      emitMovMToReg(r, addr, gen);               // mov eax, addr
   }
}

void EmitterIA32::emitLoadConst(Register dest, Address imm, codeGen &gen)
{
   RealRegister r = gen.rs()->loadVirtualForWrite(dest, gen);
   emitMovImmToReg(r, imm, gen);
}

void EmitterIA32::emitLoadIndir(Register dest, Register addr_reg, int /*size*/, codeGen &gen)
{
   RealRegister dest_r(-1);
   RealRegister src_r = gen.rs()->loadVirtual(addr_reg, gen);
   if (dest != addr_reg)
      dest_r = gen.rs()->loadVirtualForWrite(dest, gen);
   else
      dest_r = src_r;
   emitMovRMToReg(dest_r, src_r, 0, gen);
}

void EmitterIA32::emitLoadOrigFrameRelative(Register dest, Address offset, codeGen &gen)
{
   if (gen.bti()->hasStackFrame()) {
      Register scratch = gen.rs()->allocateRegister(gen, true);
      RealRegister scratch_r = gen.rs()->loadVirtualForWrite(scratch, gen);
      RealRegister dest_r = gen.rs()->loadVirtualForWrite(dest, gen);
      emitMovRMToReg(scratch_r, RealRegister(REGNUM_EBP), 0, gen);
      emitMovRMToReg(dest_r, scratch_r, offset, gen);
      gen.rs()->freeRegister(scratch);
      return;
   }

   RealRegister dest_r = gen.rs()->loadVirtualForWrite(dest, gen);
   emitMovRMToReg(dest_r, RealRegister(REGNUM_EBP), offset, gen);
}

bool EmitterIA32::emitLoadRelative(Register /*dest*/, Address /*offset*/, Register /*base*/, int /*size*/,
                                   codeGen &/*gen*/)
{
    assert(0);
    return false;
}

void EmitterIA32::emitStoreRelative(Register /*src*/, Address /*offset*/, 
                                    Register /*base*/, int /*size*/, codeGen &/*gen*/)
{
    assert(0);
    return;
}

void EmitterIA32::emitLoadOrigRegRelative(Register dest, Address offset,
                                          Register base, codeGen &gen,
                                          bool store)
{

   RealRegister dest_r = gen.rs()->loadVirtualForWrite(dest, gen);
   restoreGPRtoGPR(RealRegister(base), dest_r, gen);
   // either load the address or the contents at that address
   if(store) 
   {
      // dest = [reg](offset)
      emitMovRMToReg(dest_r, dest_r, offset, gen);
   }
   else //calc address
   {
      //add offset,eax
      emitAddRegImm32(dest_r, offset, gen);
   }
} 

void EmitterIA32::emitLoadFrameAddr(Register dest, Address offset, codeGen &gen)
{
   RealRegister dest_r = gen.rs()->loadVirtualForWrite(dest, gen);
   restoreGPRtoReg(RealRegister(REGNUM_EBP), gen, &dest_r);
   emitAddRegImm32(dest_r, offset, gen);
}



void EmitterIA32::emitLoadOrigRegister(Address register_num, Register dest, codeGen &gen)
{
   RealRegister dest_r = gen.rs()->loadVirtualForWrite(dest, gen);
   restoreGPRtoGPR(RealRegister(register_num), dest_r, gen);
}

void EmitterIA32::emitStoreOrigRegister(Address register_num, Register src, codeGen &gen) {

   assert(0); //MATT TODO
   //Previous stack frame register is stored on the stack,
    //it was stored there at the begining of the base tramp.
    
    //Calculate the register's offset from the frame pointer in REGNUM_EBP
    unsigned offset = SAVED_EAX_OFFSET - (register_num * 4);

    emitMovRMToReg(RealRegister(REGNUM_EAX), RealRegister(REGNUM_EBP), -1*(src*4), gen);
    gen.markRegDefined(REGNUM_EAX);
    emitMovRegToRM(RealRegister(REGNUM_EBP), offset, RealRegister(REGNUM_EAX), gen);
}

void EmitterIA32::emitStore(Address addr, Register src, int size, codeGen &gen)
{
   RealRegister r = gen.rs()->loadVirtual(src, gen);
   if (size == 1) {
      emitMovRegToMB(addr, r, gen);
   } else if (size == 2) {
      emitMovRegToMW(addr, r, gen);
   } else {
      emitMovRegToM(addr, r, gen);
   }
}

void EmitterIA32::emitStoreIndir(Register addr_reg, Register src, int /*size*/, codeGen &gen)
{
   RealRegister src_r = gen.rs()->loadVirtual(src, gen);
   RealRegister addr_r = gen.rs()->loadVirtual(addr_reg, gen);
   emitMovRegToRM(addr_r, 0, src_r, gen);
}

void EmitterIA32::emitStoreFrameRelative(Address offset, Register src, Register scratch, int /*size*/, codeGen &gen)
{
   if (gen.bti()->hasStackFrame()) 
   {
      RealRegister src_r = gen.rs()->loadVirtual(src, gen);
      RealRegister scratch_r = gen.rs()->loadVirtual(scratch, gen);
      emitMovRMToReg(scratch_r, RealRegister(REGNUM_EBP), 0, gen);
      emitMovRegToRM(scratch_r, offset, src_r, gen);
      return;
   }
   RealRegister src_r = gen.rs()->loadVirtual(src, gen);
   emitMovRegToRM(RealRegister(REGNUM_EBP), offset, src_r, gen);
}

void EmitterIA32::emitGetRetVal(Register dest, bool addr_of, codeGen &gen)
{
   RealRegister dest_r = gen.rs()->loadVirtualForWrite(dest, gen);
   if (!addr_of) {
      restoreGPRtoGPR(RealRegister(REGNUM_EAX), dest_r, gen);
      return;
   }
  
   //EAX isn't really defined here, but this will make the code generator
   //put it onto the stack and thus guarentee that we'll have an
   //address to access it at.
   gen.markRegDefined(REGNUM_EAX);
   stackItemLocation loc = getHeightOf(stackItem::framebase, gen);

   pdvector<registerSlot *> &regs = gen.rs()->trampRegs();
   registerSlot *eax = NULL;
   for (unsigned i=0; i<regs.size(); i++) {
      if (regs[i]->encoding() == REGNUM_EAX) {
         eax = regs[i];
         break;
      }
   }
   assert(eax);

   loc.offset += (eax->saveOffset * 4);
   emitLEA(loc.reg, RealRegister(Null_Register), 0, loc.offset, dest_r, gen);
}

void EmitterIA32::emitGetParam(Register dest, Register param_num, instPointType_t pt_type, bool addr_of, codeGen &gen)
{
   // Parameters are addressed by a positive offset from ebp,
   // the first is PARAM_OFFSET[ebp]
   stackItemLocation loc = getHeightOf(stackItem(stackItem::stacktop), gen);
   
   if (pt_type != callSite) {
     //Return value before any parameters
     loc.offset += 4;
   }
   loc.offset += param_num*4;

   RealRegister dest_r = gen.rs()->loadVirtualForWrite(dest, gen);
   if (!addr_of)
      emitMovRMToReg(dest_r, loc.reg, loc.offset, gen);
   else 
      emitLEA(loc.reg, RealRegister(Null_Register), 0, loc.offset, dest_r, gen);
}

bool EmitterIA32::emitBTSaves(baseTramp* bt, baseTrampInstance *inst, codeGen &gen)
{
    // Magic stack pad to avoid stepping on badly-written programs
    // that go underneath the stack pointer.
   /*if (STACK_PAD_CONSTANT)
     emitLEA(RealRegister(REGNUM_ESP), RealRegister(Null_Register), 0, -STACK_PAD_CONSTANT, 
      RealRegister(REGNUM_ESP), gen);*/

    int funcJumpSlotSize = 0;
    if (inst) {
       funcJumpSlotSize = inst->funcJumpSlotSize();
    }
    funcJumpSlotSize *= 4;
    if (funcJumpSlotSize) {
       emitLEA(RealRegister(REGNUM_ESP), RealRegister(Null_Register), 0,
               -1*funcJumpSlotSize, RealRegister(REGNUM_ESP), gen);
    }

    bool flags_saved = gen.rs()->saveVolatileRegisters(gen);
    bool useFPRs = gen.rs()->anyLiveFPRsAtEntry() && 
       bt->isConservative() && 
       BPatch::bpatch->isSaveFPROn() &&
       !bt->optimized_out_guards;
    bool createFrame = !inst || bt->createFrame() || useFPRs;
    bool saveOrigAddr = createFrame && bt->instP();
    bool localSpace = createFrame || useFPRs || 
       (inst && inst->hasOptInfo() && inst->spilledRegisters());

    if (inst) {
       inst->setFlagsSaved(flags_saved);
       inst->setSavedFPRs(useFPRs);
       inst->setHasStackFrame(createFrame);
       inst->setSavedOrigAddr(saveOrigAddr);
       inst->setHasLocalSpace(localSpace);
    }

    int flags_saved_i = flags_saved ? 1 : 0;
    int base_i = (saveOrigAddr ? 1 : 0) + (createFrame ? 1 : 0);

    int num_saved = 0;
    int numRegsUsed = inst ? inst->numDefinedRegs() : -1;
    if (numRegsUsed == -1 || 
        numRegsUsed > X86_REGS_SAVE_LIMIT)
    {
       emitSimpleInsn(PUSHAD, gen);
       num_saved = 8;
       gen.rs()->markSavedRegister(RealRegister(REGNUM_EAX), 7 + flags_saved_i + base_i);
       if(flags_saved)
       {
           gen.rs()->markSavedRegister(IA32_FLAG_VIRTUAL_REGISTER, 7 + base_i);
       }
       gen.rs()->markSavedRegister(RealRegister(REGNUM_ECX), 6 + base_i);
       gen.rs()->markSavedRegister(RealRegister(REGNUM_EDX), 5 + base_i);
       gen.rs()->markSavedRegister(RealRegister(REGNUM_EBX), 4 + base_i);
       gen.rs()->markSavedRegister(RealRegister(REGNUM_ESP), 3 + base_i);
       if (!createFrame)
          gen.rs()->markSavedRegister(RealRegister(REGNUM_EBP), 2 + base_i);
       gen.rs()->markSavedRegister(RealRegister(REGNUM_ESI), 1 + base_i);
       gen.rs()->markSavedRegister(RealRegister(REGNUM_EDI), 0 + base_i);
    }
    else
    {
       pdvector<registerSlot *> &regs = gen.rs()->trampRegs();
       for (unsigned i=0; i<regs.size(); i++) {
          registerSlot *reg = regs[i];
          if (inst->definedRegs[reg->encoding()]) {
             ::emitPush(RealRegister(reg->encoding()), gen);
             int eax_flags = (reg->encoding() == REGNUM_EAX) ? flags_saved_i : 0;
             gen.rs()->markSavedRegister(RealRegister(reg->encoding()),
                                         numRegsUsed - num_saved + base_i - 1 + eax_flags);
             if(eax_flags)
             {
                 gen.rs()->markSavedRegister(IA32_FLAG_VIRTUAL_REGISTER,
                    numRegsUsed - num_saved + base_i - 1);
             }
             num_saved++;
          }
       }
       assert(num_saved == numRegsUsed);
    }

    if (inst) {
       inst->setTrampStackHeight((num_saved + flags_saved_i) * 4);
    }
    gen.rs()->setStackHeight(0);

    if (saveOrigAddr) {
       emitPushImm(bt->instP()->addr(), gen);
    }
    if (createFrame)
    {
       // For now, we'll do all saves then do the guard. Could inline
       // Return addr for stack frame walking; for lack of a better idea,
       // we grab the original instPoint address
       emitSimpleInsn(PUSH_EBP, gen);
       emitMovRegToReg(RealRegister(REGNUM_EBP), RealRegister(REGNUM_ESP), gen);
       gen.rs()->markSavedRegister(RealRegister(REGNUM_EBP), 0);
    }

    // Not sure liveness touches this yet, so not using
    //bool liveFPRs = (gen.rs()->FPRs()[0]->liveState == registerSlot:live);

    if (useFPRs) {
        if (gen.rs()->hasXMM) {
            // Allocate space for temporaries
           emitOpExtRegImm(0x81, EXTENDED_0x81_SUB, RealRegister(REGNUM_ESP), 
                           TRAMP_FRAME_SIZE, gen);
            
            // need to save the floating point state (x87, MMX, SSE)
            // we do this on the stack, but the problem is that the save
            // area must be 16-byte aligned. the following sequence does
            // the job:
            //   mov %esp, %eax          ; copy the current stack pointer
            //   sub $512, %esp          ; allocate space
            //   and $0xfffffff0, %esp   ; make sure we're aligned (allocates some more space)
            //   fxsave (%esp)           ; save the state
            //   push %eax               ; save the old stack pointer
            
           emitMovRegToReg(RealRegister(REGNUM_EAX), RealRegister(REGNUM_ESP), gen);
           gen.markRegDefined(REGNUM_EAX);
           emitOpExtRegImm(0x81, EXTENDED_0x81_SUB, RealRegister(REGNUM_ESP), 512, gen);
           emitOpExtRegImm(0x81, EXTENDED_0x81_AND, RealRegister(REGNUM_ESP), -16, gen);
            
            // fxsave (%rsp) ; 0x0f 0xae 0x04 0x24
            GET_PTR(insn, gen);
            *insn++ = 0x0f;
            *insn++ = 0xae;
            *insn++ = 0x04;
            *insn++ = 0x24;
            SET_PTR(insn, gen);
            
            emitSimpleInsn(0x50 + REGNUM_EAX, gen); /* Push EAX */
            
        }
        else {
            // Allocate space for temporaries and floating points
           emitOpExtRegImm(0x81, EXTENDED_0x81_SUB, RealRegister(REGNUM_ESP), TRAMP_FRAME_SIZE+FSAVE_STATE_SIZE, gen);
           emitOpRegRM(FSAVE, RealRegister(FSAVE_OP), RealRegister(REGNUM_EBP), -(TRAMP_FRAME_SIZE) - FSAVE_STATE_SIZE, gen);
        }
    } else {
        // Allocate space for temporaries
       if (localSpace) {
          emitLEA(RealRegister(REGNUM_ESP), RealRegister(Null_Register), 0,
                  -1*TRAMP_FRAME_SIZE, RealRegister(REGNUM_ESP), gen);
       }
    }

    return true;
}

bool EmitterIA32::emitBTRestores(baseTramp* bt, baseTrampInstance *bti, codeGen &gen)
{
    bool useFPRs;
    bool createFrame;
    bool saveOrigAddr;
    bool localSpace;
    if (bti) {
       useFPRs = bti->savedFPRs();
       createFrame = bti->hasStackFrame();
       saveOrigAddr = bti->savedOrigAddr();
       localSpace = bti->hasLocalSpace();
    }
    else {
       useFPRs = gen.rs()->anyLiveFPRsAtEntry() && 
          bt->isConservative() && 
          BPatch::bpatch->isSaveFPROn() &&
          !bt->optimized_out_guards;
       createFrame = true;
       saveOrigAddr = bt->instP();
       localSpace = true;
    }
    
    if (useFPRs) {
        if (gen.rs()->hasXMM) {
            // pop the old ESP value into EAX
            emitSimpleInsn(0x58 + REGNUM_EAX, gen);
            gen.markRegDefined(REGNUM_EAX);   
            
            // restore saved FP state
            // fxrstor (%rsp) ; 0x0f 0xae 0x04 0x24
            GET_PTR(insn, gen);
            *insn++ = 0x0f;
            *insn++ = 0xae;
            *insn++ = 0x0c;
            *insn++ = 0x24;
            SET_PTR(insn, gen);
            
            // restore stack pointer (deallocates FP save area)
            emitMovRegToReg(RealRegister(REGNUM_ESP), RealRegister(REGNUM_EAX), gen);
        }
        else 
           emitOpRegRM(FRSTOR, RealRegister(FRSTOR_OP), RealRegister(REGNUM_EBP), -TRAMP_FRAME_SIZE - FSAVE_STATE_SIZE, gen);
    }
    
    if (createFrame)
    {
       emitSimpleInsn(LEAVE, gen);
       if (saveOrigAddr) {
          emitAddRegImm32(RealRegister(REGNUM_ESP), 4, gen);
       }
    }
    else if (localSpace)
    {
       emitLEA(RealRegister(REGNUM_ESP), RealRegister(Null_Register), 0, 
               TRAMP_FRAME_SIZE, RealRegister(REGNUM_ESP), gen);
    }
    
    //popa or pop each register, plus optional popf
    emitBTRegRestores32(bti, gen);
    
    // Red zone skip - see comment in emitBTsaves
    /*if (STACK_PAD_CONSTANT)
      emitLEA(RealRegister(REGNUM_ESP), RealRegister(Null_Register), 0, 
       STACK_PAD_CONSTANT, RealRegister(REGNUM_ESP), gen);*/
    int funcJumpSlotSize = 0;
    if (bti) {
       funcJumpSlotSize = bti->funcJumpSlotSize();
    }
    funcJumpSlotSize *= 4;
    if (funcJumpSlotSize) {
       emitLEA(RealRegister(REGNUM_ESP), RealRegister(Null_Register), 0,
               funcJumpSlotSize, RealRegister(REGNUM_ESP), gen);
    }

    return true;
}

//
// 64-bit code generation helper functions
//

static void emitRex(bool is_64, Register* r, Register* x, Register* b, codeGen &gen)
{
    unsigned char rex = 0x40;

    // need rex for 64-bit ops in most cases
    if (is_64)
       rex |= 0x08;

    // need rex for use of new registers
    // if a new register is used, we mask off the high bit before
    // returning since we account for it in the rex prefix
    
    // "R" register - extension to ModRM reg field
    if (r && *r & 0x08) {
       rex |= 0x04;
       *r &= 0x07;
    }
    
    // "X" register - extension to SIB index field
    if (x && *x & 0x08) {
       rex |= 0x02;
       *x &= 0x07;
    }

    // "B" register - extension to ModRM r/m field, SIB base field,
    // or opcode reg field
    if (b && *b & 0x08) {
       rex |= 0x01;
       *b &= 0x07;
    }
    
    // emit the rex, if needed
    // (note that some other weird cases not covered here
    //  need a "blank" rex, like using %sil or %dil)
    if (rex & 0x0f)
       emitSimpleInsn(rex, gen);
}

/* build the MOD/RM byte of an instruction */
static unsigned char makeModRMbyte(unsigned Mod, unsigned Reg, unsigned RM)
{
   return static_cast<unsigned char>(((Mod & 0x3) << 6) + ((Reg & 0x7) << 3) + (RM & 0x7));
}

void EmitterIA32::emitStoreImm(Address addr, int imm, codeGen &gen, bool /*noCost*/) 
{
   emitMovImmToMem(addr, imm, gen);
}

void emitAddMem(Address addr, int imm, codeGen &gen) {
   //This add needs to encode "special" due to an exception
   // to the normal encoding rules and issues caused by AMD64's
   // pc-relative data addressing mode.  Our helper functions will
   // not correctly emit what we want, and we want this very specific
   // mode for the add instruction.  So I'm just writing raw bytes.

   GET_PTR(insn, gen);
   if (imm == 1) {
      if (gen.rs()->getAddressWidth() == 4)
      {
         *insn++ = 0xFF; //incl 
         *insn++ = 0x05;
      }
      else {
         assert(gen.rs()->getAddressWidth() == 8);
         *insn++ = 0xFF; //inlc with SIB
         *insn++ = 0x04;
         *insn++ = 0x25;
      }
   }
   else {
      *insn++ = 0x81; //addl
      *insn++ = 0x4;
      *insn++ = 0x25;
   }

   *((int *)insn) = addr; //Write address
   insn += sizeof(int);

   if (imm != 1) {
      *((int*)insn) = imm; //Write immediate value to add
      insn += sizeof(int);
   }

   SET_PTR(insn, gen);
}

void EmitterIA32::emitAddSignedImm(Address addr, int imm, codeGen &gen,
                                 bool /*noCost*/)
{
   emitAddMem(addr, imm, gen);
}


void emitMovImmToReg64(Register dest, long imm, bool is_64, codeGen &gen)
{
   Register tmp_dest = dest;
   gen.markRegDefined(dest);
   emitRex(is_64, NULL, NULL, &tmp_dest, gen);
   if (is_64) {
      GET_PTR(insn, gen);
      *insn++ = static_cast<unsigned char>(0xB8 + tmp_dest);
      *((long *)insn) = imm;
      insn += sizeof(long);
      SET_PTR(insn, gen);
   }
   else
      emitMovImmToReg(RealRegister(tmp_dest), imm, gen);
}

// on 64-bit x86_64 targets, the DWARF register number does not
// correspond to the machine encoding. See the AMD-64 ABI.

// We can only safely map the general purpose registers (0-7 on ia-32,
// 0-15 on amd-64)
#define IA32_MAX_MAP 7
#define AMD64_MAX_MAP 15
static int const amd64_register_map[] =
{ 
    0,  // RAX
    2,  // RDX
    1,  // RCX
    3,  // RBX
    6,  // RSI
    7,  // RDI
    5,  // RBP
    4,  // RSP
    8, 9, 10, 11, 12, 13, 14, 15    // gp 8 - 15
    
    /* This is incomplete. The x86_64 ABI specifies a mapping from
       dwarf numbers (0-66) to ("architecture number"). Without a
       corresponding mapping for the SVR4 dwarf-machine encoding for
       IA-32, however, it is not meaningful to provide this mapping. */
};

int Register_DWARFtoMachineEnc32(int n)
{
    if(n > IA32_MAX_MAP) {
        dwarf_printf("%s[%d]: unexpected map lookup for DWARF register %d\n",
                FILE__,__LINE__,n);
    }
    
    return n;
}

#if defined(arch_x86_64)

bool isImm64bit(Address imm) {
   return (imm >> 32);
}

void emitMovRegToReg64(Register dest, Register src, bool is_64, codeGen &gen)
{
    if (dest == src) return;

    Register tmp_dest = dest;
    Register tmp_src = src;
    emitRex(is_64, &tmp_dest, NULL, &tmp_src, gen);
    emitMovRegToReg(RealRegister(tmp_dest), RealRegister(tmp_src), gen);
    gen.markRegDefined(dest);
}

void emitMovPCRMToReg64(Register dest, int offset, int size, codeGen &gen, bool deref_result)
{
   GET_PTR(insn, gen);
   if (size == 8)
      *insn++ = static_cast<unsigned char>((dest & 0x8)>>1 | 0x48);    // REX prefix
   else {
      *insn++ = static_cast<unsigned char>((dest & 0x8)>>1 | 0x40);    // REX prefix
   }
   if (deref_result)
      *insn++ = 0x8B;                                                  // MOV instruction
   else
      *insn++ = 0x8D;                                                  // LEA instruction
   *insn++ = static_cast<unsigned char>(((dest & 0x7) << 3) | 0x5); // ModRM byte
   *((int *)insn) = offset-7;                                       // offset
   insn += sizeof(int);
   gen.markRegDefined(dest);
   SET_PTR(insn, gen);
}

void emitLEA64(Register base, Register index, unsigned int scale, int disp,
	       Register dest, bool is_64, codeGen &gen)
{
    Register tmp_base = base;
    Register tmp_index = index;
    Register tmp_dest = dest;
    emitRex(is_64, &tmp_dest,
	    tmp_index == Null_Register ? NULL : &tmp_index,
	    tmp_base == Null_Register ? NULL : &tmp_base,
	    gen);
    emitLEA(RealRegister(tmp_base), RealRegister(tmp_index), scale, disp, 
            RealRegister(tmp_dest), gen);
    gen.markRegDefined(dest);
}

static void emitMovRMToReg64(Register dest, Register base, int disp, int size, codeGen &gen)
{
    Register tmp_dest = dest;
    Register tmp_base = base;

    gen.markRegDefined(dest);
    if (size == 1 || size == 2)
    {
       emitRex(true, &tmp_dest, NULL, &tmp_base, gen);
       GET_PTR(insn, gen);
       *insn++ = 0x0f;
       if (size == 1)
          *insn++ = 0xb6;
       else if (size == 2)
          *insn++ = 0xb7;
       SET_PTR(insn, gen);
       emitAddressingMode(tmp_base, 0, tmp_dest, gen);
    }
    if (size == 4 || size == 8)
    {
       emitRex((size == 8), &tmp_dest, NULL, &tmp_base, gen);
       emitMovRMToReg(RealRegister(tmp_dest), RealRegister(tmp_base), disp, gen);
    }
}

static void emitMovRegToRM64(Register base, int disp, Register src, int size, codeGen &gen)
{
    Register tmp_base = base;
    Register tmp_src = src;
    Register rax = REGNUM_RAX;
    if (size == 1 || size == 2) {
       //mov src, rax
       //mov a[l/x], (dest)
       gen.markRegDefined(REGNUM_RAX);
       if (tmp_src != REGNUM_RAX) {
          emitRex(true, &tmp_src, NULL, &rax, gen);
          emitMovRegToReg(RealRegister(rax), RealRegister(tmp_src), gen);
       }

       emitRex(false, NULL, NULL, &tmp_base, gen);
       GET_PTR(insn, gen);       
       if (size == 1) 
          *insn++ = 0x88;
       else if (size == 2)
          *insn++ = 0x89;
       SET_PTR(insn, gen);
       emitAddressingMode(tmp_base, 0, REGNUM_RAX, gen);
    }

    if (size == 4 || size == 8)
    {
      emitRex((size == 8), &tmp_src, NULL, &tmp_base, gen);
      emitMovRegToRM(RealRegister(tmp_base), disp, RealRegister(tmp_src), gen);
    }
}

static void emitOpRegReg64(unsigned opcode, Register dest, Register src, bool is_64, codeGen &gen)
{
    Register tmp_dest = dest;
    Register tmp_src = src;
    emitRex(is_64, &tmp_dest, NULL, &tmp_src, gen);
    emitOpRegReg(opcode, RealRegister(tmp_dest), RealRegister(tmp_src), gen);
    gen.markRegDefined(dest);
}

static void emitOpRegRM64(unsigned opcode, Register dest, Register base, int disp, bool is_64, codeGen &gen)
{
    Register tmp_dest = dest;
    Register tmp_base = base;
    emitRex(is_64, &tmp_dest, NULL, &tmp_base, gen);
    emitOpRegRM(opcode, RealRegister(tmp_dest), RealRegister(tmp_base), disp, gen);
    gen.markRegDefined(dest);
}

void emitOpRegImm64(unsigned opcode, unsigned opcode_ext, Register rm_reg, int imm,
			   bool is_64, codeGen &gen)
{
    Register tmp_rm_reg = rm_reg;
    emitRex(is_64, NULL, NULL, &tmp_rm_reg, gen);

    GET_PTR(insn, gen);
    *insn++ = opcode;
    *insn++ = 0xC0 | ((opcode_ext & 0x7) << 3) | tmp_rm_reg;
    *((int *)insn) = imm;
    insn+= sizeof(int);
    SET_PTR(insn, gen);
    gen.markRegDefined(rm_reg);
}

// operation on memory location specified with a base register
// (does not work for RSP, RBP, R12, R13)
static void emitOpMemImm64(unsigned opcode, unsigned opcode_ext, Register base,
			  int imm, bool is_64, codeGen &gen)
{
    Register tmp_base = base;
    emitRex(is_64, NULL, NULL, &tmp_base, gen);

    GET_PTR(insn, gen);
    *insn++ = opcode;
    *insn++ = ((opcode_ext & 0x7) << 3) | tmp_base;
    *((int *)insn) = imm;
    insn+= sizeof(int);
    SET_PTR(insn, gen);
}

static void emitOpRegRegImm64(unsigned opcode, Register dest, Register src1, int imm,
			      bool is_64, codeGen &gen)
{
    emitOpRegReg64(opcode, dest, src1, is_64, gen);
    GET_PTR(insn, gen);
    *((int *)insn) = imm;
    insn+= sizeof(int);
    SET_PTR(insn, gen);
    gen.markRegDefined(dest);
}

static void emitOpRegImm8_64(unsigned opcode, unsigned opcode_ext, Register dest,
			     char imm, bool is_64, codeGen &gen)
{
    Register tmp_dest = dest;
    emitRex(is_64, NULL, NULL, &tmp_dest, gen);
    GET_PTR(insn, gen);
    *insn++ = opcode;
    *insn++ = 0xC0 | ((opcode_ext & 0x7) << 3) | tmp_dest;
    *insn++ = imm;
    SET_PTR(insn, gen);
    gen.markRegDefined(dest);
}

void emitPushReg64(Register src, codeGen &gen)
{
    emitRex(false, NULL, NULL, &src, gen);
    emitSimpleInsn(0x50 + src, gen);
    gen.rs()->incStack(8);
}

void emitPopReg64(Register dest, codeGen &gen)
{
    emitRex(false, NULL, NULL, &dest, gen);    
    emitSimpleInsn(0x58 + dest, gen);
    gen.rs()->incStack(-8);
}

void emitMovImmToRM64(Register base, int disp, int imm, bool is_64, 
                      codeGen &gen) 
{
   GET_PTR(insn, gen);
   if (base == Null_Register) {
      *insn++ = 0xC7;
      *insn++ = 0x84;
      *insn++ = 0x25;
      *((int*)insn) = disp;
      insn += sizeof(int);
   }
   else {
      emitRex(is_64, &base, NULL, NULL, gen);
      *insn++ = 0xC7;
      SET_PTR(insn, gen);
      emitAddressingMode(base, disp, 0, gen);
      REGET_PTR(insn, gen);
   }
   *((int*)insn) = imm;
   insn += sizeof(int);
   SET_PTR(insn, gen);
}

void emitAddRM64(Register dest, int imm, bool is_64, codeGen &gen)
{
   GET_PTR(insn, gen);
   if (imm == 1) {
      emitRex(is_64, &dest, NULL, NULL, gen);
      *insn++ = 0xFF;
      *insn++ = dest & 0x7; 
      SET_PTR(insn, gen);   
      return;
   }
   emitRex(is_64, &dest, NULL, NULL, gen);
   emitOpMemImm64(0x81, 0x0, dest, imm, true, gen);
   gen.markRegDefined(dest);
   //   *((int*)insn) = imm;
   //insn += sizeof(int);
}


bool EmitterAMD64::emitMoveRegToReg(Register src, Register dest, codeGen &gen) {
    emitMovRegToReg64(dest, src, true, gen);
    gen.markRegDefined(dest);
    return true;
}

bool EmitterAMD64::emitMoveRegToReg(registerSlot *source, registerSlot *dest, codeGen &gen) {
    // TODO: make this work for getting the flag register too.

    return emitMoveRegToReg(source->encoding(), dest->encoding(), gen);
}

codeBufIndex_t EmitterAMD64::emitIf(Register expr_reg, Register target, RegControl, codeGen &gen)
{
    // test %expr, %expr
    emitOpRegReg64(0x85, expr_reg, expr_reg, true, gen);

    // Retval: where the jump is in this sequence
    codeBufIndex_t retval = gen.getIndex();

    // Jump displacements are from the end of the insn, not start. The
    // one we're emitting has a size of 6.
    int disp = target - 6;

    // je target
    GET_PTR(insn, gen);
    *insn++ = 0x0F;
    *insn++ = 0x84;
    *((int *)insn) = disp;
    insn += sizeof(int);
    SET_PTR(insn, gen);

    return retval;
}

void EmitterAMD64::emitOp(unsigned opcode, Register dest, Register src1, Register src2, codeGen &gen)
{
    // TODO: optimize this further for ops where order doesn't matter
    if (src1 != dest)
       emitMovRegToReg64(dest, src1, true, gen);
    emitOpRegReg64(opcode, dest, src2, true, gen);
    gen.markRegDefined(dest);
}

void EmitterAMD64::emitOpImm(unsigned opcode1, unsigned opcode2, Register dest, Register src1, RegValue src2imm,
			  codeGen &gen)
{
   if (src1 != dest) {
      emitMovRegToReg64(dest, src1, true, gen);
   }
   emitOpRegImm64(opcode1, opcode2, dest, src2imm, true, gen);
   gen.markRegDefined(dest);
}

void EmitterAMD64::emitRelOp(unsigned op, Register dest, Register src1, Register src2, codeGen &gen)
{
    // cmp %src2, %src1
    emitOpRegReg64(0x39, src2, src1, true, gen);

    // mov $0, $dest ; done now in case src1 == dest or src2 == dest
    // (we can do this since mov doesn't mess w/ flags)
    emitMovImmToReg64(dest, 0, false, gen);
    gen.markRegDefined(dest);

    // jcc by two or three, depdending on size of mov
    unsigned char jcc_opcode = jccOpcodeFromRelOp(op);
    GET_PTR(insn, gen);
    *insn++ = jcc_opcode;
    SET_PTR(insn, gen);

    codeBufIndex_t jcc_disp = gen.used();
    gen.fill(1, codeGen::cgNOP);
    codeBufIndex_t after_jcc = gen.used();
    // mov $1,  %dest

    emitMovImmToReg64(dest, 1, false, gen);
    codeBufIndex_t after_mov = gen.used();

    gen.setIndex(jcc_disp);
    REGET_PTR(insn, gen);
    *insn = (char) codeGen::getDisplacement(after_jcc, after_mov);
    SET_PTR(insn, gen);

    gen.setIndex(after_mov);
}

void EmitterAMD64::emitRelOpImm(unsigned op, Register dest, Register src1, RegValue src2imm,
			     codeGen &gen)
{
    // cmp $src2imm, %src1
    emitOpRegImm64(0x81, 7, src1, src2imm, true, gen);

    // mov $0, $dest ; done now in case src1 == dest
    // (we can do this since mov doesn't mess w/ flags)
    emitMovImmToReg64(dest, 0, false, gen);
    gen.markRegDefined(dest);

    // jcc by two or three, depdending on size of mov
    unsigned char opcode = jccOpcodeFromRelOp(op);
    GET_PTR(insn, gen);
    *insn++ = opcode;
    SET_PTR(insn, gen);
    codeBufIndex_t jcc_disp = gen.used();
    gen.fill(1, codeGen::cgNOP);
    codeBufIndex_t after_jcc = gen.used();

    // mov $1,  %dest
    emitMovImmToReg64(dest, 1, false, gen);
    codeBufIndex_t after_mov = gen.used();

    gen.setIndex(jcc_disp);
    REGET_PTR(insn, gen);
    *insn = (char) codeGen::getDisplacement(after_jcc, after_mov);

    SET_PTR(insn, gen);
    gen.setIndex(after_mov);
}

void EmitterAMD64::emitDiv(Register dest, Register src1, Register src2, codeGen &gen)
{
    // TODO: fix so that we don't always use RAX

    // push RDX if it's in use, since we will need it
   bool save_rdx = false;
   if (!gen.rs()->isFreeRegister(REGNUM_RDX) && (dest != REGNUM_RDX)) {
      save_rdx = true;
      emitPushReg64(REGNUM_RDX, gen);
   }
   else {
      gen.markRegDefined(REGNUM_RDX);
   }
   
   // If src2 is RDX we need to move it into a scratch register, as the sign extend
   // will overwrite RDX.
   // Note that this does not imply RDX is not free; both inputs are free if they
   // are not used after this call.
   Register scratchReg = src2;
   if (scratchReg == REGNUM_RDX) {
      pdvector<Register> dontUse;
      dontUse.push_back(REGNUM_RAX);
      dontUse.push_back(src2);
      dontUse.push_back(dest);
      dontUse.push_back(src1);
      scratchReg = gen.rs()->getScratchRegister(gen, dontUse);
      emitMovRegToReg64(scratchReg, src2, true, gen);
   }
   gen.markRegDefined(scratchReg);
   
   // mov %src1, %rax
   emitMovRegToReg64(REGNUM_RAX, src1, true, gen);
   gen.markRegDefined(REGNUM_RAX);
   
   // cqo (sign extend RAX into RDX)
   emitSimpleInsn(0x48, gen); // REX.W
   emitSimpleInsn(0x99, gen);
   
   // idiv %src2
   emitOpRegReg64(0xF7, 0x7, scratchReg, true, gen);
   
   // mov %rax, %dest
   emitMovRegToReg64(dest, REGNUM_RAX, true, gen);
   gen.markRegDefined(dest);
   
   // pop rdx if it needed to be saved
   if (save_rdx)
      emitPopReg64(REGNUM_RDX, gen);
}

void EmitterAMD64::emitTimesImm(Register dest, Register src1, RegValue src2imm, codeGen &gen)
{
    int result = -1;

    gen.markRegDefined(dest);
    if (isPowerOf2(src2imm, result) && result <= MAX_IMM8) {
       // immediate is a power of two - use a shift
       // mov %src1, %dest (if needed)
       if (src1 != dest) {
          emitMovRegToReg64(dest, src1, true, gen);
       }
       // sal dest, result
       emitOpRegImm8_64(0xC1, 4, dest, result, true, gen);
    }
    else {
       // imul %dest, %src1, $src2imm
       emitOpRegRegImm64(0x69, dest, src1, src2imm, true, gen);
    } 
}

void EmitterAMD64::emitDivImm(Register dest, Register src1, RegValue src2imm, codeGen &gen)
{
   int result = -1;
   gen.markRegDefined(dest);
   if (isPowerOf2(src2imm, result) && result <= MAX_IMM8) {
      // divisor is a power of two - use a shift instruction
      // mov %src1, %dest (if needed)
      if (src1 != dest) {
         emitMovRegToReg64(dest, src1, true, gen);
      }
      
      // sar $result, %dest
      emitOpRegImm8_64(0xC1, 7, dest, result, true, gen);
    }
   else {
      
      // push RDX if it's in use, since we will need it
      bool save_rdx = false;
      if (!gen.rs()->isFreeRegister(REGNUM_RDX) && (dest != REGNUM_RDX)) {
         save_rdx = true;
	    emitPushReg64(REGNUM_RDX, gen);
      }
      else {
         gen.markRegDefined(REGNUM_RDX);
      }

      // need to put dividend in RDX:RAX
      // mov %src1, %rax
      // cqo
      emitMovRegToReg64(REGNUM_EAX, src1, true, gen);
      gen.markRegDefined(REGNUM_RAX);
      emitSimpleInsn(0x48, gen); // REX.W
      emitSimpleInsn(0x99, gen);
      
      // push immediate operand on the stack (no IDIV $imm)
      emitPushImm(src2imm, gen);
      
      // idiv (%rsp)
      emitOpRegRM64(0xF7, 0x7 /* opcode extension */, REGNUM_RSP, 0, true, gen);
      
      // mov %rax, %dest ; set the result
      emitMovRegToReg64(dest, REGNUM_RAX, true, gen);
      
      // pop the immediate off the stack
      // add $8, %rsp
      emitOpRegImm8_64(0x83, 0x0, REGNUM_RSP, 8, true, gen);
      gen.rs()->incStack(-8);
      
      // pop rdx if it needed to be saved
      if (save_rdx)
         emitPopReg64(REGNUM_RDX, gen);
   }
}

void EmitterAMD64::emitLoad(Register dest, Address addr, int size, codeGen &gen)
{

   Register scratch = gen.rs()->getScratchRegister(gen);
   
   // mov $addr, %rax
   emitMovImmToReg64(scratch, addr, true, gen);
	
   // mov (%rax), %dest
   emitMovRMToReg64(dest, scratch, 0, size, gen);
   gen.rs()->freeRegister(scratch);
   gen.markRegDefined(dest);
}

void EmitterAMD64::emitLoadConst(Register dest, Address imm, codeGen &gen)
{
    emitMovImmToReg64(dest, imm, true, gen);
    gen.markRegDefined(dest);
}

void EmitterAMD64::emitLoadIndir(Register dest, Register addr_src, int size, codeGen &gen)
{
   emitMovRMToReg64(dest, addr_src, 0, size, gen);
   gen.markRegDefined(dest);
}

void EmitterAMD64::emitLoadOrigFrameRelative(Register dest, Address offset, codeGen &gen)
{
   if (gen.bti()->hasStackFrame()) {
      Register scratch = gen.rs()->getScratchRegister(gen);
      // mov (%rbp), %rax
      emitMovRMToReg64(scratch, REGNUM_RBP, 0, 8, gen);
      
      // mov offset(%rax), %dest
      emitMovRMToReg64(dest, scratch, offset, 4, gen);
      return;
   }
   emitMovRMToReg64(dest, REGNUM_RBP, offset, 4, gen);
}

bool EmitterAMD64::emitLoadRelative(Register dest, Address offset, Register base, int /* size */, codeGen &gen)
{
    // mov offset(%base), %dest
   emitMovRMToReg64(dest, base, offset,
                    gen.addrSpace()->getAddressWidth(), gen);
   gen.markRegDefined(dest);
   return true;
}

void EmitterAMD64::emitLoadFrameAddr(Register dest, Address offset, codeGen &gen)
{
    // mov (%rbp), %dest
   if (gen.bti()->hasStackFrame()) {
      emitMovRMToReg64(dest, REGNUM_RBP, 0, 8, gen);
      
      // add $offset, %dest
      emitOpRegImm64(0x81, 0x0, dest, offset, 8, gen);
      gen.markRegDefined(dest);
      return;
   }
   emitLEA64(REGNUM_RBP, Null_Register, 0, offset, dest, true, gen);
}

void EmitterAMD64::emitLoadOrigRegRelative(Register dest, Address offset,
                                        Register base, codeGen &gen,
                                        bool store)
{
   Register scratch = gen.rs()->getScratchRegister(gen);
   gen.markRegDefined(scratch);
   gen.markRegDefined(dest);
   // either load the address or the contents at that address
   if(store) 
   {
      // load the stored register 'base' into RAX
      emitLoadOrigRegister(base, scratch, gen);
      // move offset(%rax), %dest
      emitMovRMToReg64(dest, scratch, offset, 4, gen);
   }
   else
   {
      // load the stored register 'base' into dest
      emitLoadOrigRegister(base, dest, gen);
      // add $offset, %dest
      emitOpRegImm64(0x81, 0x0, dest, offset, true, gen);
   }
} 

// this is the distance on the basetramp stack frame from the
// start of the GPR save region to where the base pointer is,
// in 8-byte quadwords
#define GPR_SAVE_REGION_OFFSET 18

void EmitterAMD64::emitLoadOrigRegister(Address register_num, Register destination, codeGen &gen)
{
    registerSlot *src = (*gen.rs())[register_num];
    assert(src);
    registerSlot *dest = (*gen.rs())[destination];
    assert(dest);

    if (src->spilledState == registerSlot::unspilled)
    {
       emitMoveRegToReg((Register) register_num, destination, gen);
       return;
    }

    if (register_num == REGNUM_ESP) {
      stackItemLocation loc = getHeightOf(stackItem(stackItem::stacktop), gen);
      emitLEA64(loc.reg.reg(), Null_Register, 0, loc.offset, destination, true, gen);
      return;
    }

    stackItemLocation loc = getHeightOf(stackItem(RealRegister(register_num)), gen);
    registerSlot *stack = (*gen.rs())[loc.reg.reg()];
    emitLoadRelative(dest->encoding(), loc.offset, stack->encoding(), gen.addrSpace()->getAddressWidth(), gen);
    gen.markRegDefined(destination);
    return;
}

void EmitterAMD64::emitStoreOrigRegister(Address register_num, Register src, codeGen &gen) {
    unsigned size = (gen.addrSpace()->getAddressWidth());
    gen.rs()->writeProgramRegister(gen, register_num, src, size);
}

void EmitterAMD64::emitStore(Address addr, Register src, int size, codeGen &gen)
{
    Register scratch = gen.rs()->getScratchRegister(gen);
    gen.markRegDefined(scratch);

    // mov $addr, %rax
    emitMovImmToReg64(scratch, addr, true, gen);

    // mov %src, (%rax)
    emitMovRegToRM64(scratch, 0, src, size, gen);
}

void EmitterAMD64::emitStoreIndir(Register addr_reg, Register src, int size, codeGen &gen)
{
   emitMovRegToRM64(addr_reg, 0, src, size, gen);
}

void EmitterAMD64::emitStoreFrameRelative(Address offset, Register src, Register /*scratch*/, int size, codeGen &gen)
{
   if (gen.bti()->hasStackFrame()) {
      Register scratch = gen.rs()->getScratchRegister(gen);
      gen.markRegDefined(scratch);
      // mov (%rbp), %rax
      emitMovRMToReg64(scratch, REGNUM_RBP, 0, 8, gen);
      // mov %src, offset(%rax)
      emitMovRegToRM64(scratch, offset, src, size, gen);
      gen.rs()->freeRegister(scratch);
      return;
   }
   emitMovRegToRM64(REGNUM_RBP, offset, src, size, gen);
}

void EmitterAMD64::emitStoreRelative(Register src, Address offset, Register base, int /* size */, codeGen &gen) {
    emitMovRegToRM64(base, 
                     offset*gen.addrSpace()->getAddressWidth(), 
                     src, 
                     gen.addrSpace()->getAddressWidth(),
                     gen);
}

void EmitterAMD64::setFPSaveOrNot(const int * liveFPReg,bool saveOrNot)
{
   if (liveFPReg != NULL)
   {
      if (liveFPReg[0] == 0 && saveOrNot)
      {
         int * temp = const_cast<int *>(liveFPReg);
         temp[0] = 1;
      }
   }
}



/* Recursive function that goes to where our instrumentation is calling
to figure out what registers are clobbered there, and in any function
that it calls, to a certain depth ... at which point we clobber everything

Update-12/06, njr, since we're going to a cached system we are just going to 
look at the first level and not do recursive, since we would have to also
store and reexamine every call out instead of doing it on the fly like before*/
bool EmitterAMD64::clobberAllFuncCall( registerSpace *rs,
				    int_function *callee)
		   
{
   if (callee == NULL) return false;
   
   /* This will calculate the values if the first time around, otherwise
      will check preparsed, stored values.
      True - FP Writes are present
      False - No FP Writes
   */

   stats_codegen.startTimer(CODEGEN_LIVENESS_TIMER);  
   if (callee->ifunc()->writesFPRs()) {
      for (unsigned i = 0; i < rs->FPRs().size(); i++) {
         // We might want this to be another flag, actually
         rs->FPRs()[i]->beenUsed = true;
      }
   }

   // Since we are making a call, mark all caller-saved registers
   // as used (therefore we will save them if they are live)
   for (int i = 0; i < rs->numGPRs(); i++) {
      rs->GPRs()[i]->beenUsed = true;
   }
   
   stats_codegen.stopTimer(CODEGEN_LIVENESS_TIMER);
   return true;
}


static Register amd64_arg_regs[] = {REGNUM_RDI, REGNUM_RSI, REGNUM_RDX, REGNUM_RCX, REGNUM_R8, REGNUM_R9};
#define AMD64_ARG_REGS (sizeof(amd64_arg_regs) / sizeof(Register))
Register EmitterAMD64::emitCall(opCode op, codeGen &gen, const pdvector<AstNodePtr> &operands,
                                bool noCost, int_function *callee)
{
   assert(op == callOp);
   pdvector <Register> srcs;
   
   bool inInstrumentation = true;
   if (gen.obj() &&
       dynamic_cast<replacedInstruction *>(gen.obj())) {
      // We're replacing an instruction - so don't do anything
      // that requires a base tramp.
      inInstrumentation = false;
   }
   
   
   //  Sanity check for NULL address arg
   if (!callee) {
      char msg[256];
      sprintf(msg, "%s[%d]:  internal error:  emitFuncCall called w/out"
              "callee argument", __FILE__, __LINE__);
      showErrorCallback(80, msg);
      assert(0);
   }
   
   // Before we generate argument code, save any register that's live across
   // the call. 
   pdvector<pair<unsigned,int> > savedRegsToRestore;
   if (inInstrumentation) {
      bitArray regsClobberedByCall = registerSpace::getRegisterSpace(8)->getCallWrittenRegisters();
      for (int i = 0; i < gen.rs()->numGPRs(); i++) {
         registerSlot *reg = gen.rs()->GPRs()[i];
         regalloc_printf("%s[%d]: pre-call, register %d has refcount %d, keptValue %d, liveState %s\n",
                         FILE__, __LINE__, reg->number,
                         reg->refCount,
                         reg->keptValue,
                         (reg->liveState == registerSlot::live) ? "live" : ((reg->liveState == registerSlot::spilled) ? "spilled" : "dead"));
         if (reg->refCount > 0 ||  // Currently active
             reg->keptValue || // Has a kept value
             (reg->liveState == registerSlot::live)) { // needs to be saved pre-call
            pair<unsigned, unsigned> regToSave;
            regToSave.first = reg->number;
            
            regToSave.second = reg->refCount;
            // We can have both a keptValue and a refCount - so I invert
            // the refCount if there's a keptValue
            if (reg->keptValue)
               regToSave.second *= -1;
            
            savedRegsToRestore.push_back(regToSave);
            
            // The register is live; save it. 
            emitPushReg64(reg->encoding(), gen);
            // And now that it's saved, nuke it
            reg->refCount = 0;
            reg->keptValue = false;
         }
         else {
            Register r = reg->encoding();
            if (regsClobberedByCall.test(r))
               gen.markRegDefined(r);
         }
      }
   }

   // generate code for arguments
   // Now, it would be _really_ nice to emit into 
   // the correct register so we don't need to move it. 
   // So try and allocate the correct one. 
   // We should be able to - we saved them all up above.
   int frame_size = 0;
   for (int u = operands.size() - 1; u >= 0; u--) {
      Address unused = ADDR_NULL;
      unsigned reg = REG_NULL;
<<<<<<< HEAD

      if (gen.rs()->allocateSpecificRegister(gen, (unsigned) amd64_arg_regs[u], true))
	reg = amd64_arg_regs[u];
      else
	assert(0);
      gen.markRegDefined(reg);
      if (!operands[u]->generateCode_phase2(gen,
                                            noCost, 
                                            unused,
                                            reg)) assert(0);
=======
      if(u >= AMD64_ARG_REGS)
      {
          if (!operands[u]->generateCode_phase2(gen,
               noCost,
               unused,
               reg)) assert(0);
          assert(reg != REG_NULL);
          emitPushReg64(reg, gen);
          frame_size++;
      }
      else
      {
          if (gen.rs()->allocateSpecificRegister(gen, (unsigned) amd64_arg_regs[u], true))
              reg = amd64_arg_regs[u];
          else
              assert(0);
          gen.markRegDefined(reg);
          if (!operands[u]->generateCode_phase2(gen,
               noCost,
               unused,
               reg)) assert(0);
      }
>>>>>>> 1ef0c94e
   }

   
   // RAX = number of FP regs used by varargs on AMD64 (also specified as caller-saved).
   //Clobber it to 0.
   emitMovImmToReg64(REGNUM_RAX, 0, true, gen);
   gen.markRegDefined(REGNUM_RAX);

   emitCallInstruction(gen, callee, REG_NULL);

   // Now clear whichever registers were "allocated" for a return value
   for (unsigned i = 0; i < operands.size(); i++) {
      if (operands[i]->decRefCount())
         gen.rs()->freeRegister(amd64_arg_regs[i]);
   }
   if(frame_size)
   {
       emitAdjustStackPointer(frame_size, gen);
       //emitOpRegImm64(0x81, EXTENDED_0x81_ADD, REGNUM_RSP, frame_size * 8, gen); // add esp, frame_size
   }

   if (!inInstrumentation) return REG_NULL;


   // We now have a bit of an ordering problem.
   // The RS thinks all registers are free; this is not the case
   // We've saved the incoming registers, and it's likely that
   // the return value is co-occupying one. 
   // We need to restore the registers, but _first_ we need to 
   // restore the RS state and allocate a keeper register.
   // Now restore any registers live over the call

   for (int i = savedRegsToRestore.size() - 1; i >= 0; i--) {
      registerSlot *reg = (*gen.rs())[savedRegsToRestore[i].first];
        
      if (savedRegsToRestore[i].second < 1) {
         reg->refCount = -1*(savedRegsToRestore[i].second);
         reg->keptValue = true;
      }
      else
         reg->refCount = savedRegsToRestore[i].second;
   }

   // allocate a (virtual) register to store the return value
   // We do this now because the state is correct again in the RS.

   Register ret = gen.rs()->allocateRegister(gen, noCost);
   gen.markRegDefined(ret);
   emitMovRegToReg64(ret, REGNUM_EAX, true, gen);

    
   // Now restore any registers live over the call
   for (int i = savedRegsToRestore.size() - 1; i >= 0; i--) {
      registerSlot *reg = (*gen.rs())[savedRegsToRestore[i].first];

      emitPopReg64(reg->encoding(), gen);
   }

   return ret;
}

bool EmitterAMD64Dyn::emitCallInstruction(codeGen &gen, int_function *callee, Register) {
    // make the call (using an indirect call)
    //emitMovImmToReg64(REGNUM_EAX, callee->getAddress(), true, gen);
    //emitSimpleInsn(0xff, gen); // group 5
    //emitSimpleInsn(0xd0, gen); // mod = 11, reg = 2 (call Ev), r/m = 0 (RAX)

   
   if (gen.startAddr() != (Address) -1) {
      signed long disp = callee->getAddress() - (gen.currAddr() + 5);
      int disp_i = (int) disp;
      if (disp == (signed long) disp_i) {
         emitCallRel32(disp_i, gen);
         return true;
      }
   }
       
    Register ptr = gen.rs()->allocateRegister(gen, false);
    gen.markRegDefined(ptr);
    Register effective = ptr;
    emitMovImmToReg64(ptr, callee->getAddress(), true, gen);
    if(ptr >= REGNUM_R8) {
        emitRex(false, NULL, NULL, &effective, gen);
    }
    GET_PTR(insn, gen);
    *insn++ = 0xFF;
    *insn++ = static_cast<unsigned char>(0xD0 | effective);
    SET_PTR(insn, gen);
    gen.rs()->freeRegister(ptr);

    return true;
}


bool EmitterAMD64Stat::emitCallInstruction(codeGen &gen, int_function *callee, Register) {
    //fprintf(stdout, "at emitCallInstruction: callee=%s\n", callee->prettyName().c_str());

    AddressSpace *addrSpace = gen.addrSpace();
    Address dest;

    // find int_function reference in address space
    // (refresh func_map)
    pdvector<int_function *> funcs;
    addrSpace->findFuncsByAll(callee->prettyName(), funcs);

    // test to see if callee is in a shared module
    assert(gen.func());
    if (gen.func()->obj() != callee->obj()) {
       // create or retrieve jump slot
       dest = getInterModuleFuncAddr(callee, gen);
       GET_PTR(insn, gen);
       *insn++ = 0xFF;
       *insn++ = 0x15;
       *(unsigned int*)insn = dest - (gen.currAddr() + sizeof(unsigned int) + 2);
       insn += sizeof(unsigned int);
       SET_PTR(insn, gen);
       
    } else {
       dest = callee->getAddress();
       signed long disp = dest - (gen.currAddr() + 5);
       int disp_i = (int) disp;
       assert(disp == (signed long) disp_i);
       emitCallRel32(disp_i, gen);
       return true;
    }
    return true;
}

// FIXME: comment here on the stack layout
void EmitterAMD64::emitGetRetVal(Register dest, bool addr_of, codeGen &gen)
{
   if (!addr_of) {
      emitLoadOrigRegister(REGNUM_RAX, dest, gen);
      gen.markRegDefined(dest);
      return;
   }
   
   //RAX isn't defined here.  See comment in EmitterIA32::emitGetRetVal
   gen.markRegDefined(REGNUM_RAX);
   stackItemLocation loc = getHeightOf(stackItem::framebase, gen);
   registerSlot *rax = (*gen.rs())[REGNUM_RAX];
   assert(rax);
   loc.offset += (rax->saveOffset * 8);
   emitLEA64(loc.reg.reg(), REG_NULL, 0, loc.offset, dest, true, gen);
}


void EmitterAMD64::emitGetParam(Register dest, Register param_num, instPointType_t pt_type, bool addr_of, codeGen &gen)
{
   if (!addr_of && param_num < 6) {
      emitLoadOrigRegister(amd64_arg_regs[param_num], dest, gen);
      gen.markRegDefined(dest);
      return;
   }
   else if (addr_of && param_num < 6) {
      Register reg = amd64_arg_regs[param_num];
      gen.markRegDefined(reg);
      stackItemLocation loc = getHeightOf(stackItem::framebase, gen);
      registerSlot *regSlot = (*gen.rs())[reg];
      assert(regSlot);
      loc.offset += (regSlot->saveOffset * 8);
      emitLEA64(loc.reg.reg(), REG_NULL, 0, loc.offset, dest, true, gen);
      return;
   }
   assert(param_num >= 6);
   stackItemLocation loc = getHeightOf(stackItem::stacktop, gen);
   if (pt_type != callSite) {
      //Return value before any parameters
      loc.offset += 8;
   }
   loc.offset += (param_num-6)*8;
   if (!addr_of)
      emitMovRMToReg64(dest, loc.reg.reg(), loc.offset, 8, gen);
   else 
      emitLEA64(loc.reg.reg(), Null_Register, 0, loc.offset, dest, true, gen);
}

static void emitPushImm16_64(unsigned short imm, codeGen &gen)
{
    GET_PTR(insn, gen);

    // operand-size prefix
    *insn++ = 0x66;

    // PUSH imm opcode
    *insn++ = 0x68;

    // and the immediate
    *(unsigned short*)insn = imm;
    insn += 2;

    SET_PTR(insn, gen);
}

#define MAX_SINT ((signed int) (0x7fffffff))
#define MIN_SINT ((signed int) (0x80000000))
void EmitterAMD64::emitFuncJump(int_function *f, instPointType_t /*ptType*/, bool callOp, codeGen &gen)
{
   assert(gen.bti());
   Address addr = f->getAddress();
   long int disp = addr - (gen.currAddr()+5);

    if (callOp) {
       //Set up a slot on the stack for the return address

       //Get the current PC.
       Register dest = gen.rs()->getScratchRegister(gen);
       GET_PTR(patch_start, gen);
       emitMovPCRMToReg64(dest, 0, 8, gen, false);
       
       //Add the distance from the current PC to the end of this
       // baseTramp (which isn't known yet).
       emitRex(true, &dest, NULL, NULL, gen);
       GET_PTR(insn, gen);
       *insn++ = 0x81;
       *insn++ = makeModRMbyte(3, 0, dest);
       SET_PTR(insn, gen);
       codeBufIndex_t patch_loc = gen.getIndex();
       REGET_PTR(insn, gen);
       *((int *)insn) = 0x0;
       insn += sizeof(int);
       SET_PTR(insn, gen);

       //Store the computed return address into the stack slot.
       stackItemLocation loc = getHeightOf(stackItem::stacktop, gen);
       emitMovRegToRM64(loc.reg.reg(), loc.offset-8, dest, 8, gen);
       gen.rs()->freeRegister(dest);

       //Create a patch to fill in the end of the baseTramp to the above
       // instruction when it becomes known.
       generatedCodeObject *nextobj = gen.bti()->nextObj()->nextObj();
       assert(nextobj);
       int offset = ((unsigned long) patch_start) - ((unsigned long) gen.start_ptr());
       relocPatch newPatch(patch_loc, nextobj, relocPatch::pcrel, &gen, 
                           offset, sizeof(int));
       gen.addPatch(newPatch);
    }

   if (f->proc() == gen.addrSpace() &&
       gen.startAddr() &&
       disp < (signed long) MAX_SINT &&
       disp > (signed long) MIN_SINT)
   {
      //Same module or dynamic instrumentation and address and within
      // jump distance.
      cfjRet_t tmp = gen.bti()->hasFuncJump();
      gen.bti()->setHasFuncJump(cfj_jump);
      emitBTRestores(gen.bti()->baseT, gen.bti(), gen);   
      gen.bti()->setHasFuncJump(tmp);

      int disp = addr - (gen.currAddr()+5);
      emitJump(disp, gen);
   }
   else if (dynamic_cast<process *>(gen.addrSpace())) {
      //Dynamic instrumentation, emit an absolute jump (push/ret combo)
      cfjRet_t tmp = gen.bti()->hasFuncJump();
      gen.bti()->setHasFuncJump(cfj_jump);
      emitBTRestores(gen.bti()->baseT, gen.bti(), gen);   
      gen.bti()->setHasFuncJump(tmp);

      emitPushImm16_64((unsigned short)(addr >> 48), gen);
      emitPushImm16_64((unsigned short)((addr & 0x0000ffffffffffff) >> 32), gen);
      emitPushImm16_64((unsigned short)((addr & 0x00000000ffffffff) >> 16), gen);
      emitPushImm16_64((unsigned short) (addr & 0x000000000000ffff), gen);      
      // and return
      emitSimpleInsn(0xc3, gen);
   }
   else {
      //Static instrumentation, calculate and store the target 
      // value to the top of our instrumentation stack and return to it.
      assert(gen.bti() && gen.bti()->hasFuncJump());
      
      //Get address of target into reg
      Register reg = gen.rs()->getScratchRegister(gen);
      Address dest = getInterModuleFuncAddr(f, gen);
      emitMovPCRMToReg64(reg, dest-gen.currAddr(), 8, gen, true);
      
      //Mov reg to stack slot
      stackItemLocation loc = getHeightOf(stackItem::stacktop, gen);
      int top_offset = callOp ? -16 : -8;
      emitMovRegToRM64(loc.reg.reg(), loc.offset+top_offset, reg, 8, gen);

      //Temporarily unset the hasFuncJump so that when we restore the BT
      // the funcJump slot is not cleaned.
      cfjRet_t tmp = gen.bti()->hasFuncJump();
      gen.bti()->setHasFuncJump(cfj_none);
      emitBTRestores(gen.bti()->baseT, gen.bti(), gen);
      gen.bti()->setHasFuncJump(tmp);
      
      //The address should be left on the stack.  Just return now.
      GET_PTR(insn, gen);
      *insn++ = 0xc3;
      SET_PTR(insn, gen);
   }
   GET_PTR(insn, gen);
   *insn++ = 0x0f;
   *insn++ = 0x0b;   
   SET_PTR(insn, gen);
}

void EmitterAMD64::emitASload(int ra, int rb, int sc, long imm, Register dest, codeGen &gen)
{
  Register use_a = Null_Register;
  Register use_b = Null_Register;

  bool havera = ra > -1, haverb = rb > -1;


  // if ra is specified, move its inst-point value into our
  // destination register
  gen.markRegDefined(dest);
  if(havera) {
    if (ra == mRIP) {
      // special case: rip-relative data addressing
      // the correct address has been stuffed in imm
      emitMovImmToReg64(dest, imm, true, gen);
      return;
    }
    if (gen.bti()) {
      use_a = dest;
      emitLoadOrigRegister(ra, dest, gen);
    }
    else {
      use_a = ra;
    }
  }
  
  // if rb is specified, move its inst-point value into RAX
  if(haverb) {
    if (gen.bti()) {
      use_b = gen.rs()->getScratchRegister(gen);
      gen.markRegDefined(use_b);
      emitLoadOrigRegister(rb, use_b, gen);
    }
    else {
      use_b = rb;
    }
  }
  // emitLEA64 will not handle the [disp32] case properly, so
  // we special case that
  if (!havera && !haverb)
    emitMovImmToReg64(dest, imm, false, gen);
  else {
    emitLEA64(use_a, use_b,
	      sc, (int)imm, 
	      dest, true, gen);
  }
}

void EmitterAMD64::emitCSload(int ra, int rb, int sc, long imm, Register dest, codeGen &gen)
{
   // count is at most 1 register or constant or hack (aka pseudoregister)
   assert((ra == -1) &&
          ((rb == -1) ||
           ((imm == 0) && (rb == 1 /*REGNUM_ECX */ || rb >= IA32_EMULATE))));
   
   gen.markRegDefined(dest);
   if(rb >= IA32_EMULATE) {      
      // need to emulate repeated SCAS or CMPS to figure out byte count
      
      // TODO: firewall code to ensure that direction is up
      
      bool neg = false;
      unsigned char opcode_small, opcode_large;
      bool restore_rax = false;
      bool restore_rsi = false;
      
      bool rax_wasUsed = false;
      bool rsi_wasUsed = false;
      bool rdi_wasUsed = false;
      bool rcx_wasUsed = false;
      
      switch(rb) {
         case IA32_NESCAS:
            neg = true;
         case IA32_ESCAS:
            opcode_small = 0xAE;
            opcode_large = 0xAF;
            restore_rax = true;
            break;
         case IA32_NECMPS:
            neg = true;
         case IA32_ECMPS:
            opcode_small = 0xA6;
            opcode_large = 0xA7;
            restore_rsi = true;
            break;
         default:
            assert(!"Wrong emulation!");
      }
      
      // restore flags (needed for direction flag)
      gen.codeEmitter()->emitRestoreFlagsFromStackSlot(gen);

      // restore needed registers to values at the inst point
      // (push current values on the stack in case they're in use)
      if (restore_rax) {
         // We often use RAX as a destination register - in this case,
         // it's allocated but by us. And we really don't want to save 
         // it and then restore...
         if (!gen.rs()->isFreeRegister(REGNUM_RAX) && (dest != REGNUM_RAX)) {
            rax_wasUsed = true;
            emitPushReg64(REGNUM_RAX, gen);
         }
         emitLoadOrigRegister(REGNUM_RAX, REGNUM_RAX, gen);
      }
      if (restore_rsi) {
         if (!gen.rs()->isFreeRegister(REGNUM_RSI) && (dest != REGNUM_RSI)) {
            rsi_wasUsed = true;
            emitPushReg64(REGNUM_RSI, gen);
         }
         emitLoadOrigRegister(REGNUM_RSI, REGNUM_RSI, gen);
      }
      if (!gen.rs()->isFreeRegister(REGNUM_RDI) && (dest != REGNUM_RDI)) {
         rdi_wasUsed = true;
         emitPushReg64(REGNUM_RDI, gen);
      }
      emitLoadOrigRegister(REGNUM_RDI, REGNUM_RDI, gen);
      if (!gen.rs()->isFreeRegister(REGNUM_RCX) && (dest != REGNUM_RCX)) {
         rcx_wasUsed = true;
         emitPushReg64(REGNUM_RCX, gen);
      }
      emitLoadOrigRegister(REGNUM_RCX, REGNUM_RCX, gen);

      // emulate the string instruction
      emitSimpleInsn(neg ? 0xF2 : 0xF3, gen); // rep(n)e
      if (sc == 0)
         emitSimpleInsn(opcode_small, gen);
      else {
         if (sc == 1)
            emitSimpleInsn(0x66, gen); // operand size prefix
         else if (sc == 3)
            emitSimpleInsn(0x48, gen); // REX.W
         emitSimpleInsn(opcode_large, gen);
      }

      // RCX has now been decremented by the number of repititions
      // load old RCX into RAX and compute difference
      emitLoadOrigRegister(REGNUM_RCX, dest, gen);
      emitOp(0x2B, dest, dest, REGNUM_RCX, gen);

      // restore registers we stomped on
      if (rcx_wasUsed)
         emitPopReg64(REGNUM_RCX, gen);
      if (rdi_wasUsed)
         emitPopReg64(REGNUM_RDI, gen);
      if (rsi_wasUsed)
         emitPopReg64(REGNUM_RSI, gen);       
      if (rax_wasUsed)
         emitPopReg64(REGNUM_RAX, gen);
   }
   else if(rb > -1) {

      // count spec is simple register with scale
      // TODO: 16-bit pseudoregisters
      assert(rb < 16);

      // store the register into RAX
      Register scratch = gen.rs()->getScratchRegister(gen);
      gen.markRegDefined(scratch);
      emitLoadOrigRegister(rb, scratch, gen);

      // shift left by the given scale
      // emitTimesImm will do the right thing
      if(sc > 0)
         emitTimesImm(dest, scratch, 1 << sc, gen);
   }
   else
      emitMovImmToReg64(dest, (int)imm, true, gen);       
}

// this is the distance in 8-byte quadwords from the frame pointer
// in our basetramp's stack frame to the saved value of RFLAGS
// (1 qword for our false return address, 16 for the saved registers, 1 more for the flags)
#define SAVED_RFLAGS_OFFSET 18

void EmitterAMD64::emitRestoreFlags(codeGen &gen, unsigned offset)
{
    if (offset)
       emitOpRMReg(PUSH_RM_OPC1, RealRegister(REGNUM_EBP), offset*8, RealRegister(PUSH_RM_OPC2), gen);
    emitSimpleInsn(0x9D, gen);
}

void EmitterAMD64::emitPushFlags(codeGen &gen) {
    // save flags (PUSHFQ)
    emitSimpleInsn(0x9C, gen);
}

void EmitterAMD64::emitRestoreFlagsFromStackSlot(codeGen &gen)
{
    stackItemLocation loc = getHeightOf(stackItem(RealRegister(REGNUM_OF)), gen);
    emitOpRMReg(PUSH_RM_OPC1, RealRegister(loc.reg.reg()), loc.offset, RealRegister(PUSH_RM_OPC2), gen);
    emitSimpleInsn(0x9D, gen);
}

bool shouldSaveReg(registerSlot *reg, baseTrampInstance *inst)
{ 
  regalloc_printf("\t shouldSaveReg for BTI %p\n", inst);
  if (reg->liveState != registerSlot::live) {
    regalloc_printf("\t Reg %d not live, concluding don't save\n", reg->number);
    return false;
  }
  if (inst && inst->hasOptInfo() && !inst->definedRegs[reg->encoding()]) {
    regalloc_printf("\t Base tramp instance doesn't have reg %d (num %d) defined; concluding don't save\n",
		    reg->encoding(), reg->number);
    return false;
  }
   return true;
}

bool EmitterAMD64::emitBTSaves(baseTramp* bt, baseTrampInstance *inst, codeGen &gen)
{
    // save flags (PUSHFQ)
    //emitSimpleInsn(0x9C, gen);

   int funcJumpSlotSize = 0;
   if (inst) {
      funcJumpSlotSize = inst->funcJumpSlotSize();
   }
   funcJumpSlotSize *= 8;
   int lea_size = funcJumpSlotSize + STACK_PAD_CONSTANT;
   if (lea_size)
   {
      // skip past the red zone
      // (we use LEA to avoid overwriting the flags)
      emitLEA64(REGNUM_RSP, Null_Register, 0, -1*lea_size, REGNUM_RSP, true, gen);
   }

   bool flagsSaved = gen.rs()->saveVolatileRegisters(gen);
   bool useFPRs = gen.rs()->anyLiveFPRsAtEntry() &&
      BPatch::bpatch->isSaveFPROn() &&
      bt->isConservative() &&
      !bt->optimized_out_guards;
   bool createFrame = !inst || bt->createFrame() || useFPRs;
   bool saveOrigAddr = createFrame && bt->instP();

   if (inst) {
      inst->setHasLocalSpace(false);
      inst->setHasStackFrame(createFrame);
      inst->setFlagsSaved(flagsSaved);
      inst->setSavedFPRs(useFPRs);
      inst->setSavedOrigAddr(saveOrigAddr);
   }

   // We use RAX implicitly all over the place... so mark it read-only
   //gen.rs()->markReadOnly(REGNUM_RAX);
   // This was done in registerSpace::initialize64()
   
   // We make a 128-byte skip (16*8) and push the flags register;
   // so the first register saved starts 17 slots down from the frame
   // pointer.
   
   //	printf("Saving registers ...\n");
   int num_saved = 0;
   int num_to_save = 0;
   //Calculate the number of registers we'll save
   for (int i = 0; i < gen.rs()->numGPRs(); i++) {
      registerSlot *reg = gen.rs()->GPRs()[i];
      if (!shouldSaveReg(reg, inst))
         continue;
      if (createFrame && reg->encoding() == REGNUM_RBP)
         continue;
      num_to_save++;
   }
   if (flagsSaved) {
      num_saved++;
      num_to_save++;
   }
   if (inst) {
      int height = num_saved * 8;
      height += STACK_PAD_CONSTANT;
      height += funcJumpSlotSize;
      inst->setTrampStackHeight(height);
   }
   if (createFrame) {
      num_to_save++; //will save rbp
   }
   if (saveOrigAddr) {
      num_to_save++; //Stack slot for return value, no actual save though
   }
      
   // Save the live ones
   for (int i = 0; i < gen.rs()->numGPRs(); i++) {
      registerSlot *reg = gen.rs()->GPRs()[i];
      if (!shouldSaveReg(reg, inst))
         continue;
      if (createFrame && reg->encoding() == REGNUM_RBP)
         continue;
          
      emitPushReg64(reg->encoding(),gen);
      // We move the FP down to just under here, so we're actually
      // measuring _up_ from the FP. 
      assert((18-num_saved) > 0);
      num_saved++;
      gen.rs()->markSavedRegister(reg->encoding(), num_to_save-num_saved);
   }

   // push a return address for stack walking
   if (saveOrigAddr) {
      // FIXME use a scratch register!
      emitMovImmToReg64(REGNUM_RAX, bt->instP()->addr(), true, gen);
      emitPushReg64(REGNUM_RAX, gen);
      gen.markRegDefined(REGNUM_RAX);
      num_saved++;
   }

   // Push RBP...
   if (createFrame)
   {
      // set up a fresh stack frame
      // pushl %rbp        (0x55)
      // movl  %rsp, %rbp  (0x48 0x89 0xe5)      
      emitSimpleInsn(0x55, gen);
      gen.rs()->markSavedRegister(REGNUM_RBP, 0);
      num_saved++;

      // And track where it went
      (*gen.rs())[REGNUM_RBP]->liveState = registerSlot::spilled;
      (*gen.rs())[REGNUM_RBP]->spilledState = registerSlot::framePointer;
      (*gen.rs())[REGNUM_RBP]->saveOffset = 0;

      emitMovRegToReg64(REGNUM_RBP, REGNUM_RSP, true, gen);
   }
   assert(num_saved == num_to_save);
   
   gen.rs()->setStackHeight(0);

   if (useFPRs) {
      // need to save the floating point state (x87, MMX, SSE)
      // we do this on the stack, but the problem is that the save
      // area must be 16-byte aligned. the following sequence does
      // the job:
      //   mov %rsp, %rax          ; copy the current stack pointer
      //   sub $512, %rsp          ; allocate space
      //   and $0xfffffff0, %rsp   ; make sure we're aligned (allocates some more space)
        
        
      emitMovRegToReg64(REGNUM_RAX, REGNUM_RSP, true, gen);
      gen.markRegDefined(REGNUM_RAX);
      emitOpRegImm64(0x81, EXTENDED_0x81_SUB, REGNUM_RSP, 512, true, gen);
      emitOpRegImm64(0x81, EXTENDED_0x81_AND, REGNUM_RSP, -16, true, gen);
        
      // fxsave (%rsp) ; 0x0f 0xae 0x04 0x24
      // Change to REGET if we go back to magic LEA emission
      GET_PTR(buffer, gen);
      *buffer++ = 0x0f;
      *buffer++ = 0xae;
      *buffer++ = 0x04;
      *buffer++ = 0x24;
      SET_PTR(buffer, gen);
        
      emitPushReg64(REGNUM_RAX, gen);      
      emitOpRegImm64(0x81, EXTENDED_0x81_SUB, REGNUM_RSP, -8, true, gen);      
   }
    
   return true;
}

bool EmitterAMD64::emitBTRestores(baseTramp* bt, baseTrampInstance *bti, codeGen &gen)
{
    bool useFPRs;
    bool createFrame;
    bool saveOrigAddr;

    if (bti) {
       useFPRs = bti->savedFPRs();
       createFrame = bti->hasStackFrame();
       saveOrigAddr = bti->savedOrigAddr();
    }
    else {
       useFPRs = gen.rs()->anyLiveFPRsAtEntry() &&
          BPatch::bpatch->isSaveFPROn() &&
          bt->isConservative() &&
          !bt->optimized_out_guards;
       createFrame = true;
       saveOrigAddr = false;
    }

    if (useFPRs) {
        // pop the old RSP value into RAX
        emitOpRegImm64(0x81, EXTENDED_0x81_SUB, REGNUM_RSP, 8, true, gen);
        emitPopReg64(REGNUM_RAX, gen);
        // restore saved FP state
        // fxrstor (%rsp) ; 0x0f 0xae 0x04 0x24
        GET_PTR(buffer, gen);
        *buffer++ = 0x0f;
        *buffer++ = 0xae;
        *buffer++ = 0x0c;
        *buffer++ = 0x24;
         SET_PTR(buffer, gen);
         
         // restore stack pointer (deallocates FP save area)
         emitMovRegToReg64(REGNUM_RSP, REGNUM_RAX, true, gen);
         gen.markRegDefined(REGNUM_RAX);
   }

   if (createFrame)
   {
      // tear down the stack frame (LEAVE)
      emitSimpleInsn(0xC9, gen);
   }

   // pop "fake" return address
   if (saveOrigAddr)
      emitPopReg64(REGNUM_RAX, gen);
   
   // restore saved registers
   for (int i = gen.rs()->numGPRs() - 1; i >= 0; i--) {
       registerSlot *reg = gen.rs()->GPRs()[i];
       if (reg->liveState == registerSlot::spilled) {
           emitPopReg64(reg->encoding(),gen);
       }
   }
   
   // restore flags (POPFQ)
   //emitSimpleInsn(0x9D, gen);
   gen.rs()->restoreVolatileRegisters(gen);

   int funcJumpSlotSize = 0;
   if (bti) {
      funcJumpSlotSize = bti->funcJumpSlotSize();
   }
   funcJumpSlotSize *= 8;
   int lea_size = funcJumpSlotSize + STACK_PAD_CONSTANT;
   if (lea_size)
      emitLEA64(REGNUM_RSP, Null_Register, 0, lea_size, REGNUM_RSP, true, gen);

   return true;
}

void EmitterAMD64::emitStoreImm(Address addr, int imm, codeGen &gen, bool noCost) 
{
   if (!isImm64bit(addr) && !isImm64bit(imm)) {
      emitMovImmToMem(addr, imm, gen);
   }
   else {
      Register r = gen.rs()->allocateRegister(gen, noCost);
      gen.markRegDefined(r);
      emitMovImmToReg64(r, addr, true, gen);
      emitMovImmToRM64(r, 0, imm, true, gen);
      gen.rs()->freeRegister(r);
   }
}

void EmitterAMD64::emitAddSignedImm(Address addr, int imm, codeGen &gen,bool noCost)
{
   if (!isImm64bit(addr) && !isImm64bit(imm)) {
      emitAddMem(addr, imm, gen);
   }
   else {
      Register r = gen.rs()->allocateRegister(gen, noCost);      
      gen.markRegDefined(r);
      emitMovImmToReg64(r, addr, true, gen);
      emitAddRM64(r, imm, true, gen);
      gen.rs()->freeRegister(r);
   }
}

      
int Register_DWARFtoMachineEnc64(int n)
{
    if(n <= AMD64_MAX_MAP)
        return amd64_register_map[n];
    else {
        dwarf_printf("%s[%d]: unexpected map lookup for DWARF register %d\n",
                FILE__,__LINE__,n);
        return n;
    }
}

bool EmitterAMD64::emitPush(codeGen &gen, Register reg) {
    emitPushReg64(reg, gen);
    return true;
}
   
bool EmitterAMD64::emitPop(codeGen &gen, Register reg) {
    emitPopReg64(reg, gen);
    return true;
}

bool EmitterAMD64::emitAdjustStackPointer(int index, codeGen &gen) {
	// The index will be positive for "needs popped" and negative
	// for "needs pushed". However, positive + SP works, so don't
	// invert.
	int popVal = index * gen.addrSpace()->getAddressWidth();
	emitOpRegImm64(0x81, EXTENDED_0x81_ADD, REGNUM_ESP, popVal, true, gen);
   gen.rs()->incStack(-1 * popVal);
	return true;
}

#endif /* end of AMD64-specific functions */

Address Emitter::getInterModuleFuncAddr(int_function *func, codeGen& gen)
{
    AddressSpace *addrSpace = gen.addrSpace();
    BinaryEdit *binEdit = addrSpace->edit();
    Address relocation_address;
    unsigned int jump_slot_size = 4;
#if defined(arch_x86_64)
    jump_slot_size = 8;
#endif

    if (!binEdit || !func) {
        assert(!"Invalid function call (function info is missing)");
    }

    // find the Symbol corresponding to the int_function
    std::vector<SymtabAPI::Symbol *> syms;
    func->ifunc()->func()->getSymbols(syms);

    if (syms.size() == 0) {
        char msg[256];
        sprintf(msg, "%s[%d]:  internal error:  cannot find symbol %s"
                , __FILE__, __LINE__, func->symTabName().c_str());
        showErrorCallback(80, msg);
        assert(0);
    }

    // try to find a dynamic symbol
    // (take first static symbol if none are found)
    SymtabAPI::Symbol *referring = syms[0];
    for (unsigned k=0; k<syms.size(); k++) {
        if (syms[k]->isInDynSymtab()) {
            referring = syms[k];
            break;
        }
    }

    // have we added this relocation already?
    relocation_address = binEdit->getDependentRelocationAddr(referring);

    if (!relocation_address) {
        // inferiorMalloc addr location and initialize to zero
        relocation_address = binEdit->inferiorMalloc(jump_slot_size);
        unsigned int dat = 0;
        binEdit->writeDataSpace((void*)relocation_address, jump_slot_size, &dat);

        // add write new relocation symbol/entry
        binEdit->addDependentRelocation(relocation_address, referring);
    }

    return relocation_address;
}

Address Emitter::getInterModuleVarAddr(const image_variable *var, codeGen& gen)
{
    AddressSpace *addrSpace = gen.addrSpace();
    BinaryEdit *binEdit = addrSpace->edit();
    Address relocation_address;
    unsigned int jump_slot_size = 4;
#if defined(arch_x86_64)
    jump_slot_size = 8;
#endif

    if (!binEdit || !var) {
        assert(!"Invalid variable load (variable info is missing)");
    }

    // find the Symbol corresponding to the int_variable
    std::vector<SymtabAPI::Symbol *> syms;
    var->svar()->getSymbols(syms);

    if (syms.size() == 0) {
        char msg[256];
        sprintf(msg, "%s[%d]:  internal error:  cannot find symbol %s"
                , __FILE__, __LINE__, var->symTabName().c_str());
        showErrorCallback(80, msg);
        assert(0);
    }

    // try to find a dynamic symbol
    // (take first static symbol if none are found)
    SymtabAPI::Symbol *referring = syms[0];
    for (unsigned k=0; k<syms.size(); k++) {
        if (syms[k]->isInDynSymtab()) {
            referring = syms[k];
            break;
        }
    }

    // have we added this relocation already?
    relocation_address = binEdit->getDependentRelocationAddr(referring);

    if (!relocation_address) {
        // inferiorMalloc addr location and initialize to zero
        relocation_address = binEdit->inferiorMalloc(jump_slot_size);
        unsigned int dat = 0;
        binEdit->writeDataSpace((void*)relocation_address, jump_slot_size, &dat);

        // add write new relocation symbol/entry
        binEdit->addDependentRelocation(relocation_address, referring);
    }

    return relocation_address;
}

bool EmitterIA32Dyn::emitCallInstruction(codeGen &gen, int_function *callee, Register ret) 
{
   // make the call
   // we are using an indirect call here because we don't know the
   // address of this instruction, so we can't use a relative call.
	// The only direct, absolute calls available on x86 are far calls,
	// which require the callee to be aware that they're being far-called.
	// So we grit our teeth and deal with the indirect call.
	// Physical register
   //Same regs on Win/x86 and linux/x86
   gen.rs()->makeRegisterAvail(RealRegister(REGNUM_EAX), gen); //caller saved regs
   gen.rs()->makeRegisterAvail(RealRegister(REGNUM_ECX), gen);
   gen.rs()->makeRegisterAvail(RealRegister(REGNUM_EDX), gen);

   Register placeholder1 = gen.rs()->allocateRegister(gen, true);
   Register placeholder2 = gen.rs()->allocateRegister(gen, true);
   gen.rs()->noteVirtualInReal(ret, RealRegister(REGNUM_EAX));
   gen.rs()->noteVirtualInReal(placeholder1, RealRegister(REGNUM_ECX));
   gen.rs()->noteVirtualInReal(placeholder2, RealRegister(REGNUM_EDX));

   if (gen.startAddr() == (Address) -1) {
      emitMovImmToReg(RealRegister(REGNUM_EAX), callee->getAddress(), gen);
      emitOpExtReg(CALL_RM_OPC1, CALL_RM_OPC2, RealRegister(REGNUM_EAX), gen);
   }
   else {
      Address dest = callee->getAddress();
      Address src = gen.currAddr() + 5;
      emitCallRel32(dest - src, gen);
   }

   gen.rs()->freeRegister(placeholder1);
   gen.rs()->freeRegister(placeholder2);
   return true;
}

bool EmitterIA32Stat::emitCallInstruction(codeGen &gen, int_function *callee, Register ret) {
   AddressSpace *addrSpace = gen.addrSpace();
   Address dest;

   gen.rs()->makeRegisterAvail(RealRegister(REGNUM_EAX), gen); //caller saved regs
   gen.rs()->makeRegisterAvail(RealRegister(REGNUM_ECX), gen);
   gen.rs()->makeRegisterAvail(RealRegister(REGNUM_EDX), gen);

   //Put some dummy virtual registers in ECX and EDX so that the
   // emitMovPCRMToReg below doesn't try to allocate them.  
   // Associate the return value into EAX now for the same reason.
   // These shouldn't generate to any acutal code.  
   Register placeholder1 = gen.rs()->allocateRegister(gen, true);
   Register placeholder2 = gen.rs()->allocateRegister(gen, true);
   gen.rs()->noteVirtualInReal(ret, RealRegister(REGNUM_EAX));
   gen.rs()->noteVirtualInReal(placeholder1, RealRegister(REGNUM_ECX));
   gen.rs()->noteVirtualInReal(placeholder2, RealRegister(REGNUM_EDX));

   // find int_function reference in address space
   // (refresh func_map)
   pdvector<int_function *> funcs;
   addrSpace->findFuncsByAll(callee->prettyName(), funcs);
   
   // test to see if callee is in a shared module
   if (gen.func()->obj() != callee->obj()) {
      // create or retrieve jump slot
      dest = getInterModuleFuncAddr(callee, gen);
      // load register with address from jump slot
      emitMovPCRMToReg(RealRegister(REGNUM_EAX), dest-gen.currAddr(), gen);
      // emit call *(e_x)
      emitOpRegReg(CALL_RM_OPC1, RealRegister(CALL_RM_OPC2), 
                   RealRegister(REGNUM_EAX), gen);
   
   } else {
      dest = callee->getAddress();
      Address src = gen.currAddr() + 5;
      emitCallRel32(dest - src, gen);
   }

   gen.rs()->freeRegister(placeholder1);
   gen.rs()->freeRegister(placeholder2);
   return true;
}

void EmitterIA32::emitLoadShared(opCode op, Register dest, const image_variable *var, bool is_local, int /*size*/, codeGen &gen, Address offset)
{
   RealRegister dest_r = gen.rs()->loadVirtualForWrite(dest, gen);

   // create or retrieve jump slot
   Address addr;
   if(var == NULL) {
      addr = offset;
   }
   else if(!is_local) {
      addr = getInterModuleVarAddr(var, gen);
   }  
   else {
      addr = (Address)var->getOffset();
   }
  
   emitMovPCRMToReg(dest_r, addr - gen.currAddr(), gen, (!is_local && var != NULL));
   if (op == loadOp) {
      emitLoadIndir(dest, dest, 4, gen);
   }
}

void EmitterIA32::emitStoreShared(Register source, const image_variable *var, bool is_local, 
                                  int /*size*/, codeGen &gen)
{
   // create or retrieve jump slot
   //Address addr = getInterModuleVarAddr(var, gen);
   Address addr;
   if(!is_local)
      addr = getInterModuleVarAddr(var, gen);
   else
      addr = (Address)var->getOffset();
   
   // temporary virtual register for storing destination address
   Register dest = gen.rs()->allocateRegister(gen, false);
   RealRegister dest_r = gen.rs()->loadVirtualForWrite(dest, gen);
   emitMovPCRMToReg(dest_r, addr-gen.currAddr(), gen, !is_local);
   emitStoreIndir(dest, source, 4, gen);
   gen.rs()->freeRegister(dest);
}

#if defined(arch_x86_64)
void EmitterAMD64::emitLoadShared(opCode op, Register dest, const image_variable *var, bool is_local, int size, codeGen &gen, Address offset)
{
  Address addr;
  gen.markRegDefined(dest);
  if(!var)
  {
    addr = offset;
  }
  else if(is_local)
  {
      addr = (Address)var ->getOffset();
  }
  else
  {
    // create or retrieve jump slot
    addr = getInterModuleVarAddr(var, gen);
  }
  
  if(op == loadConstOp) {
    int offset = addr - gen.currAddr();
    // Brutal hack for IP-relative: displacement operand on 32-bit = IP-relative on 64-bit.
    if(is_local || !var)
      emitLEA64(Null_Register, Null_Register, 0, offset - 7, dest, true, gen);
    else
       emitMovPCRMToReg64(dest, addr - gen.currAddr(), 8, gen, true);
    
    return;
  }
  
  // load register with address from jump slot
  if(!is_local) {
     emitMovPCRMToReg64(dest, addr - gen.currAddr(), 8, gen, true);
     emitLoadIndir(dest, dest, size, gen);
  }
  else {
     emitMovPCRMToReg64(dest, addr - gen.currAddr(), size, gen, true);
  }
}

void EmitterAMD64::emitStoreShared(Register source, const image_variable *var, bool is_local, int size, codeGen &gen)
{
  Address addr;
  
  if(is_local) {
     addr = (Address)var->getOffset();
  }
  else {
     addr = getInterModuleVarAddr(var, gen);
  }
  
  // temporary virtual register for storing destination address
  Register dest = gen.rs()->allocateRegister(gen, false); 
  gen.markRegDefined(dest);
 
  // load register with address from jump slot
  emitLEA64(Null_Register, Null_Register, 0, addr-gen.currAddr() - 7, dest, true, gen);
  //emitMovPCRMToReg64(dest, addr-gen.currAddr(), gen, true);
  if(!is_local)
     emitLoadIndir(dest, dest, 8, gen);
    
  // get the variable with an indirect load
  emitStoreIndir(dest, source, size, gen);
  
  gen.rs()->freeRegister(dest);
}

#endif<|MERGE_RESOLUTION|>--- conflicted
+++ resolved
@@ -1543,18 +1543,6 @@
    for (int u = operands.size() - 1; u >= 0; u--) {
       Address unused = ADDR_NULL;
       unsigned reg = REG_NULL;
-<<<<<<< HEAD
-
-      if (gen.rs()->allocateSpecificRegister(gen, (unsigned) amd64_arg_regs[u], true))
-	reg = amd64_arg_regs[u];
-      else
-	assert(0);
-      gen.markRegDefined(reg);
-      if (!operands[u]->generateCode_phase2(gen,
-                                            noCost, 
-                                            unused,
-                                            reg)) assert(0);
-=======
       if(u >= AMD64_ARG_REGS)
       {
           if (!operands[u]->generateCode_phase2(gen,
@@ -1577,7 +1565,6 @@
                unused,
                reg)) assert(0);
       }
->>>>>>> 1ef0c94e
    }
 
    
