/*
 * Copyright (c) 1996-2011 Barton P. Miller
 * 
 * We provide the Paradyn Parallel Performance Tools (below
 * described as "Paradyn") on an AS IS basis, and do not warrant its
 * validity or performance.  We reserve the right to update, modify,
 * or discontinue this software at any time.  We shall have no
 * obligation to supply such updates or modifications or any other
 * form of support to you.
 * 
 * By your use of Paradyn, you understand and agree that we (or any
 * other person or entity with proprietary rights in Paradyn) are
 * under no obligation to provide either maintenance services,
 * update services, notices of latent defects, or correction of
 * defects for Paradyn.
 * 
 * This library is free software; you can redistribute it and/or
 * modify it under the terms of the GNU Lesser General Public
 * License as published by the Free Software Foundation; either
 * version 2.1 of the License, or (at your option) any later version.
 * 
 * This library is distributed in the hope that it will be useful,
 * but WITHOUT ANY WARRANTY; without even the implied warranty of
 * MERCHANTABILITY or FITNESS FOR A PARTICULAR PURPOSE.  See the GNU
 * Lesser General Public License for more details.
 * 
 * You should have received a copy of the GNU Lesser General Public
 * License along with this library; if not, write to the Free Software
 * Foundation, Inc., 51 Franklin Street, Fifth Floor, Boston, MA 02110-1301 USA
 */

#define BPATCH_FILE

#include <string>

#include "inst.h"
#include "instP.h"
#include "instPoint.h"
#include "function.h" // func_instance
#include "codeRange.h"
#include "miniTramp.h"
#include "pcProcess.h"
#include "pcThread.h"
#include "pcEventHandler.h"
#include "os.h"

#include "mapped_module.h"
#include "mapped_object.h"

#include "BPatch_libInfo.h"
#include "BPatch.h"
#include "BPatch_point.h"
#include "BPatch_thread.h"
#include "BPatch_function.h"
#include "BPatch_basicBlock.h"
#include "BPatch_module.h"
#include "hybridAnalysis.h"
#include "BPatch_private.h"
#include "parseAPI/h/CFG.h"
#include "ast.h"
#include "debug.h"
#include "eventLock.h"
#include "MemoryEmulator/memEmulator.h"
#include <boost/tuple/tuple.hpp>

using namespace Dyninst;
using namespace Dyninst::SymtabAPI;

int BPatch_process::getAddressWidthInt(){
	return llproc->getAddressWidth();
}

/*
 * BPatch_process::getPid
 *
 * Return the process ID of the thread associated with this object.
 */
int BPatch_process::getPidInt()
{
   return llproc ? llproc->getPid() : -1;
}

/*
 * BPatch_process::BPatch_process
 *
 * Starts a new process and associates it with the BPatch_process being
 * constructed.  The new process is placed into a stopped state before
 * executing any code.
 *
 * path		Pathname of the executable to start.
 * argv		A list of pointers to character strings which are the
 *              arguments for the new process, terminated by a NULL pointer.
 * envp		A list of pointers to character strings which are the
 *              environment variables for the new process, terminated by a
 *              NULL pointer.  If NULL, the default environment will be used.
 */
BPatch_process::BPatch_process(const char *path, const char *argv[], 
                               BPatch_hybridMode mode, const char **envp,
                               int stdin_fd, int stdout_fd, int stderr_fd)
   : llproc(NULL), lastSignal(-1), exitCode(-1), 
     exitedNormally(false), exitedViaSignal(false), mutationsActive(true), 
     createdViaAttach(false), detached(false), 
     terminated(false), reportedExit(false),
     hybridAnalysis_(NULL)
{
   image = NULL;
   pendingInsertions = NULL;

   pdvector<std::string> argv_vec;
   pdvector<std::string> envp_vec;
   // Contruct a vector out of the contents of argv
   if (argv) {
      for(int i = 0; argv[i] != NULL; i++)
         argv_vec.push_back(argv[i]);
   }
    
   // Construct a vector out of the contents of envp
   if(envp) {
      for(int i = 0; envp[i] != NULL; ++i)
         envp_vec.push_back(envp[i]);
   }
   
   std::string directoryName = "";

 #if !defined(os_windows)
   // this fixes a problem on linux and alpha platforms where pathless
   // filenames are searched for either in a standard, predefined path, or
   // in $PATH by execvp.  thus paths that should resolve to "./" are
   // missed.  Note that the previous use of getcwd() here for the alpha
   // platform was dangerous since this is an API and we don't know where
   // the user's code will leave the cwd pointing.

   if (NULL == strchr(path, '/')) {
      const char *pathenv = getenv("PATH");
      char *pathenv_copy = strdup(pathenv);
      char *ptrptr;
      char *nextpath = strtok_r(pathenv_copy, ":", &ptrptr);
      while (nextpath) {
         struct stat statbuf;
         
         char *fullpath = new char[strlen(nextpath)+strlen(path)+2];
         strcpy(fullpath,nextpath);
         strcat(fullpath,"/");
         strcat(fullpath,path);
         
         if (!stat(fullpath,&statbuf)) {
            directoryName = nextpath;
            delete[] fullpath;
            break;
         }
         delete[] fullpath;
         nextpath = strtok_r(NULL,":", &ptrptr);
      }
      ::free(pathenv_copy);

      if (nextpath == NULL) {
         const char *dotslash = "./";
         directoryName = dotslash;
      }
   }
#endif

   /*
    * Set directoryName if a current working directory can be found in
    * the new process' environment (and override any previous settings).
    */
   if (envp) {
       for (int i = 0; envp[i] != NULL; ++i) {
           if (strncmp(envp[i], "PWD=", 4) == 0) {
               directoryName = envp[i] + 4;
               break;
           }
       }
   }
   
   std::string spath(path);
   llproc = PCProcess::createProcess(spath, argv_vec, mode, envp_vec,
                             directoryName, stdin_fd, stdout_fd, stderr_fd,
                             BPatch::bpatch->eventHandler_);
   if (llproc == NULL) {
      BPatch_reportError(BPatchFatal, 68,
           "Dyninst was unable to create the specified process");
      return;
   }
   startup_cerr << "Registering function callback..." << endl;
   llproc->registerFunctionCallback(createBPFuncCB);
   
   startup_cerr << "Registering instPoint callback..." << endl;
   llproc->registerInstPointCallback(createBPPointCB);
   llproc->set_up_ptr(this);

   assert(BPatch::bpatch != NULL);
   startup_cerr << "Registering process..." << endl;
   BPatch::bpatch->registerProcess(this);

   // Create an initial thread
   startup_cerr << "Getting initial thread..." << endl;
   PCThread *thr = llproc->getInitialThread();
   BPatch_thread *initial_thread = new BPatch_thread(this, thr);
   threads.push_back(initial_thread);

   startup_cerr << "Creating new BPatch_image..." << endl;
   image = new BPatch_image(this);

   assert(llproc->isBootstrapped());

   assert(BPatch_heuristicMode != llproc->getHybridMode());
   if ( BPatch_normalMode != mode ) {
       BPatch::bpatch->setInstrStackFrames(true);
       hybridAnalysis_ = new HybridAnalysis(llproc->getHybridMode(),this);
   }

   // Let's try to profile memory usage
#if defined(PROFILE_MEM_USAGE)
   void *mem_usage = sbrk(0);
   fprintf(stderr, "Post BPatch_process: sbrk %p\n", mem_usage);
#endif

   startup_cerr << "BPatch_process::BPatch_process, completed." << endl;
}

#if defined(os_linux)
/* Particular linux kernels running dyninst in particular patterns
   (namely, with a single process having spawned the mutator and the
   mutatee) are susceptible to a kernel bug that will cause a panic
   if the mutator exits before the mutatee. See the comment above
   class ForkNewProcessCallback : public DBICallbackBase in 
   debuggerinterface.h for details.
*/
bool LinuxConsideredHarmful(pid_t pid) // PUSH
{
    int major, minor, sub, subsub; // version numbers
    pid_t my_ppid, my_pid, mutatee_ppid = 0;
    FILE *fd;
    char buf[1024];
    char filename[64];

    get_linux_version(major,minor,sub,subsub); 

    if( major == 2 && minor == 6 &&
        (sub < 11 || (sub == 11 && subsub <= 11)) )
    {
        my_ppid = getppid();
        my_pid = getpid();
        // If anybody knows a better way to get the parent pid, be my 
        // guest to change this.
        snprintf(filename, 64, "/proc/%d/status", pid);
        fd = fopen(filename, "r");
        if (!fd) {
            startup_printf("Failed to open %s, assuming no linux kernel bug\n",
                            filename);
            return false;
        }
        while (fgets(buf, 1024, fd)) { 
            if (strncmp(buf, "PPid", 4) == 0) {
                sscanf(buf, "%*s %d", &mutatee_ppid);
                break;
            }
        }
        fclose(fd);

        if(my_ppid == mutatee_ppid ||
           my_pid == mutatee_ppid)
            return true;
    }

    return false;
}
#endif
/*
 * BPatch_process::BPatch_process
 *
 * Constructs a new BPatch_process and associates it with a running process.
 * Stops execution of the process.
 *
 * path		Pathname of the executable file for the process.
 * pid		Process ID of the target process.
 */
BPatch_process::BPatch_process
(const char *path, int pid, BPatch_hybridMode mode)
   : llproc(NULL), lastSignal(-1), exitCode(-1), 
     exitedNormally(false), exitedViaSignal(false), mutationsActive(true), 
     createdViaAttach(true), detached(false), 
     terminated(false), reportedExit(false),
     hybridAnalysis_(NULL)
{
   image = NULL;
   pendingInsertions = NULL;

#if defined(os_linux)
    /* We need to test whether we are in kernel 2.6.9 - 2.6.11.11 (inclusive).
       If so, and if the mutatee's parent and our parent are one and the same,
       we are exposing the user to a potential kernel panic.
    */
    startup_printf("Checking for potential Linux kernel bug...\n");
    if(LinuxConsideredHarmful(pid))
    {
        fprintf(stderr,
            "\nWARNING: You are running a Linux kernel between 2.6.9 and \n"
            "2.6.11.11 (inclusive). Executing Dyninst under this kernel \n"
            "may exercise a bug in the Linux kernel and lead to a panic \n"
            "under some conditions. We STRONGLY suggest that you upgrade \n"
            "your kernel to 2.6.11.12 or higher.\n\n");
    }
#endif

   assert(BPatch::bpatch != NULL);

    startup_printf("%s[%d]:  creating new BPatch_image...\n", FILE__, __LINE__);
   image = new BPatch_image(this);
    startup_printf("%s[%d]:  created new BPatch_image...\n", FILE__, __LINE__);
   std::string spath = path ? std::string(path) : std::string();
    startup_printf("%s[%d]:  attaching to process %s/%d\n", FILE__, __LINE__, 
          path ? path : "no_path", pid);

   llproc = PCProcess::attachProcess(spath, pid, mode, BPatch::bpatch->eventHandler_);
   if (!llproc) {
      BPatch_reportError(BPatchFatal, 68, 
             "Dyninst was unable to attach to the specified process");
      return;
   }

   BPatch::bpatch->registerProcess(this, pid);
   startup_printf("%s[%d]:  attached to process %s/%d\n", FILE__, __LINE__, path ? path : 
            "no_path", pid);

   // Create an initial thread
   PCThread *thr = llproc->getInitialThread();
   BPatch_thread *initial_thread = new BPatch_thread(this, thr);
   threads.push_back(initial_thread);

   llproc->registerFunctionCallback(createBPFuncCB);
   llproc->registerInstPointCallback(createBPPointCB);
   llproc->set_up_ptr(this);

   assert(llproc->isBootstrapped());
   assert(llproc->isStopped());

   assert(BPatch_heuristicMode != llproc->getHybridMode());
   if ( BPatch_normalMode != mode ) {
       hybridAnalysis_ = new HybridAnalysis(llproc->getHybridMode(),this);
   }
}

/*
 * BPatch_process::BPatch_process
 *
 * Constructs a new BPatch_process and associates it with a forked process.
 *
 * parentPid          Pathname of the executable file for the process.
 * childPid           Process ID of the target process.
 */
BPatch_process::BPatch_process(PCProcess *nProc)
   : llproc(nProc), lastSignal(-1), exitCode(-1),
     exitedNormally(false), exitedViaSignal(false), mutationsActive(true), 
     createdViaAttach(true), detached(false),
     terminated(false),
     reportedExit(false), hybridAnalysis_(NULL)
{
   // Add this object to the list of threads
   assert(BPatch::bpatch != NULL);
   image = NULL;
   pendingInsertions = NULL;

   BPatch::bpatch->registerProcess(this);

   // Create the initial threads
   pdvector<PCThread *> llthreads;
   llproc->getThreads(llthreads);
   for (pdvector<PCThread *>::iterator i = llthreads.begin();
           i != llthreads.end(); ++i)
   {
      BPatch_thread *thrd = new BPatch_thread(this, *i);
      threads.push_back(thrd);
   }

   llproc->registerFunctionCallback(createBPFuncCB);
   llproc->registerInstPointCallback(createBPPointCB);
   llproc->set_up_ptr(this);

   image = new BPatch_image(this);
}

/*
 * BPatch_process::~BPatch_process
 *
 * Destructor for BPatch_process.
 */
void BPatch_process::BPatch_process_dtor()
{
   if( llproc ) {
       //  unRegister process before doing detach
       BPatch::bpatch->unRegisterProcess(getPid(), this);   

       /**
        * If we attached to the process, then we detach and leave it be,
        * otherwise we'll terminate it
        **/

       if (createdViaAttach) 
       {
           llproc->detachProcess(true);
       }
       else  
       {
           if (llproc->isAttached()) {
               terminateExecutionInt();
           }
       }
       delete llproc;
       llproc = NULL;
   }

   for (int i=threads.size()-1; i>=0; i--) {
       delete threads[i];
   }

   if (image) delete image;
   image = NULL;

   if (pendingInsertions) 
   {
       for (unsigned f = 0; f < pendingInsertions->size(); f++) 
	   {
           delete (*pendingInsertions)[f];
       }

       delete pendingInsertions;
       pendingInsertions = NULL;
   }
   
   if (NULL != hybridAnalysis_) {
       delete hybridAnalysis_;
   }

   assert(BPatch::bpatch != NULL);
}

/*
 * BPatch_process::triggerInitialThreadEvents
 *
 * Events and callbacks shouldn't be delivered from a constructor so after a
 * BPatch_process is constructed, this should be called.
 */
void BPatch_process::triggerInitialThreadEvents() {
    // For compatibility, only do this for multithread capable processes
    if( llproc->multithread_capable() ) {
        for (BPatch_Vector<BPatch_thread *>::iterator i = threads.begin();
                i != threads.end(); ++i) 
        {
            BPatch::bpatch->registerThreadCreate(this, *i);
        }
    }
}

/*
 * BPatch_process::stopExecution
 *
 * Puts the thread into the stopped state.
 */
bool BPatch_process::stopExecutionInt() 
{
    if( NULL == llproc ) return false;

    // The user has already indicated they would like the process stopped
    if( llproc->getDesiredProcessState() == PCProcess::ps_stopped ) return true;

    llproc->setDesiredProcessState(PCProcess::ps_stopped);
    return llproc->stopProcess();
}

/*
 * BPatch_process::continueExecution
 *
 * Puts the thread into the running state.
 */
bool BPatch_process::continueExecutionInt() 
{
    if( NULL == llproc ) return false;

    if( !llproc->isBootstrapped() ) return false;

    // The user has already indicated they would like the process running
    if( llproc->getDesiredProcessState() == PCProcess::ps_running ) return true;

    llproc->setDesiredProcessState(PCProcess::ps_running);

    return llproc->continueProcess();
}

/*
 * BPatch_process::terminateExecution
 *
 * Kill the thread.
 */
bool BPatch_process::terminateExecutionInt() 
{
    if( NULL == llproc ) return false;

    if( isTerminated() ) return true;

    proccontrol_printf("%s[%d]:  about to terminate proc\n", FILE__, __LINE__);
    return llproc->terminateProcess();
}

/*
 * BPatch_process::isStopped
 *
 * Returns true if the thread has stopped, and false if it has not.  
 */
bool BPatch_process::isStoppedInt()
{
    if( llproc == NULL ) return true;

    // The state visible to the user is different than the state
    // maintained by ProcControlAPI because processes remain in
    // a stopped state while doing event handling -- the user 
    // shouldn't see the process in a stopped state in this
    // case
    //
    // The following list is all cases where the user should see
    // the process stopped:
    // 1) BPatch_process::stopExecution is invoked
    // 2) A snippet breakpoint occurs
    // 3) The mutatee is delivered a stop signal

    return llproc->getDesiredProcessState() == PCProcess::ps_stopped;
}

/*
 * BPatch_process::stopSignal
 *
 * Returns the number of the signal which caused the thread to stop.
 */
int BPatch_process::stopSignalInt()
{
    if (!isStoppedInt()) {
        BPatch::reportError(BPatchWarning, 0, 
                "Request for stopSignal when process is not stopped");
        return -1;
    }
    return lastSignal;
}

/*
 * BPatch_process::statusIsTerminated
 *
 * Returns true if the process has terminated, false if it has not.
 */
bool BPatch_process::statusIsTerminated()
{
   if (llproc == NULL) return true;
   return llproc->isTerminated();
}

/*
 * BPatch_process::isTerminated
 *
 * Returns true if the thread has terminated, and false if it has not.  This
 * may involve checking for thread events that may have recently changed this
 * thread's status.  
 */
bool BPatch_process::isTerminatedInt()
{
    if( NULL == llproc ) return true;

    if( exitedNormally || exitedViaSignal ) return true;

    return llproc->isTerminated();
}

/*
 * BPatch_process::terminationStatus
 *
 * Indicates how the program exited.  Returns one of NoExit, ExitedNormally,
 * or ExitedViaSignal.
 *
 */
BPatch_exitType BPatch_process::terminationStatusInt() {
   if(exitedNormally)
      return ExitedNormally;
   else if(exitedViaSignal)
      return ExitedViaSignal;   
   return NoExit;
}

/*
 * BPatch_process::getExitCode
 *
 * Returns exit code of applications
 *
 */
int BPatch_process::getExitCodeInt() 
{
   return exitCode;
}

/*
 * BPatch_process::getExitSignal
 *
 * Returns signal number that caused application to exit.
 *
 */
int BPatch_process::getExitSignalInt()
{
   return lastSignal;
}

bool BPatch_process::wasRunningWhenAttachedInt()
{
  if (!llproc) return false;
  return llproc->wasRunningWhenAttached();
}

/*
 * BPatch_process::detach
 *
 * Detach from the thread represented by this object.
 *
 * cont		True if the thread should be continued as the result of the
 * 		detach, false if it should not.
 */
bool BPatch_process::detachInt(bool cont)
{
   if (image)
      image->removeAllModules();
   detached = llproc->detachProcess(cont);
   BPatch::bpatch->unRegisterProcess(getPid(), this);
   return detached;
}

/*
 * BPatch_process::isDetached
 *
 * Returns whether dyninstAPI is detached from this mutatee
 *
 */
bool BPatch_process::isDetachedInt()
{
   return detached;
}

/*
 * BPatch_process::dumpCore
 *
 * Causes the process to dump its state to a file, and optionally to terminate.
 * Returns true upon success, and false upon failure.
 *
 * file		The name of the file to which the state should be written.
 * terminate	Indicates whether or not the thread should be terminated after
 *		dumping core.  True indicates that it should, false that is
 *		should not.
 */
bool BPatch_process::dumpCoreInt(const char *file, bool terminate)
{
   bool was_stopped = isStoppedInt();

   stopExecution();

   bool ret = llproc->dumpCore(file);
   if (ret && terminate) {
      terminateExecutionInt();
   } else if (!was_stopped) {
      continueExecutionInt();
   }
    
   return ret;
}

<<<<<<< HEAD
/* 
 * BPatch_process::dumpPatchedImage
 *
 * No longer supported
 */
char* BPatch_process::dumpPatchedImageInt(const char*)
{
   return NULL;
}
=======
>>>>>>> 7bdc7176

/*
 * BPatch_process::dumpImage
 *
 * Writes the contents of memory into a file.
 * Returns true upon success, and false upon failure.
 *
 * file		The name of the file to which the image should be written.
 */
bool BPatch_process::dumpImageInt(const char *file)
{
#if defined(os_windows) 
   return false;
#else
   bool was_stopped = isStoppedInt();

   stopExecutionInt();

   bool ret = llproc->dumpImage(file);
   if (!was_stopped) continueExecutionInt();

   return ret;
#endif
}

/*
 * BPatch_process::getInheritedVariable
 *
 * Allows one to retrieve a variable which exists in a child process that 
 * was inherited from and originally created in the parent process.
 * Function is invoked on the child BPatch_process (created from a fork in 
 * the application).
 *
 * parentVar   A BPatch_variableExpr created in the parent thread
 *
 * Returns:    The corresponding BPatch_variableExpr from the child thread
 *             or NULL if the variable argument hasn't been malloced
 *             in a parent process.
 */
BPatch_variableExpr *BPatch_process::getInheritedVariableInt(
                                                             BPatch_variableExpr &parentVar)
{
   if(! llproc->isInferiorAllocated((Address)parentVar.getBaseAddr())) {
      // isn't defined in this process so must not have been defined in a
      // parent process
      return NULL;
   }
   
   return new BPatch_variableExpr(this, llproc, parentVar.getBaseAddr(), Null_Register,
                                  const_cast<BPatch_type *>(parentVar.getType()));
}


/*
 * BPatch_process::getInheritedSnippet
 *
 * Allows one to retrieve a snippet which exists in a child process which 
 * was inherited from and originally created in the parent process.
 * Function is invoked on the child BPatch_process (created from a fork in 
 * the application).
 *
 * Allows one to retrieve a snippet which exists in a child process which
 * was inherited from and originally created in the parent process.
 * Function is invoked on the child BPatch_process (created from a fork in
 * the application).
 *
 * parentSnippet: A BPatchSnippetHandle created in the parent thread
 *
 * Returns:       The corresponding BPatchSnippetHandle from the child thread.
 *
 */

BPatchSnippetHandle *BPatch_process::getInheritedSnippetInt(BPatchSnippetHandle &parentSnippet)
{
    // a BPatchSnippetHandle has an miniTramp for each point that
    // the instrumentation is inserted at
    const BPatch_Vector<miniTramp *> &parent_mtHandles = parentSnippet.mtHandles_;

    BPatchSnippetHandle *childSnippet = new BPatchSnippetHandle(this);
    for(unsigned i=0; i<parent_mtHandles.size(); i++) {
        miniTramp *childMT = NULL;
        childMT = parent_mtHandles[i]->getInheritedMiniTramp(llproc);
        if (!childMT) {
            fprintf(stderr, "Failed to get inherited mini tramp\n");
            return NULL;
        }
        childSnippet->addMiniTramp(childMT);
    }
    return childSnippet;
}

/*
 * BPatch_addressSpace::beginInsertionSet
 * 
 * Starts a batch insertion set; that is, all calls to insertSnippet until
 * finalizeInsertionSet are delayed.
 *
 */

void BPatch_process::beginInsertionSetInt() 
{
    if (pendingInsertions == NULL)
        pendingInsertions = new BPatch_Vector<batchInsertionRecord *>;
    // Nothing else to do...
}


/*
 * BPatch_process::finalizeInsertionSet
 * 
 * Installs all instrumentation specified since the last beginInsertionSet call.
 *
 * modified gets set as a result of the catchup/fixup logic and is helpful in
 * interpreting a false return value...  if finalizeInsertionSet returns false,
 * but modified comes back true, then something horrible happened, because, if
 * we go thru the trouble to modify the process state to make everything work
 * then the function really should work.
 */

bool BPatch_process::finalizeInsertionSetInt(bool, bool *) 
{
  // Can't insert code when mutations are not active.
  bool shouldContinue = false;
  if (!mutationsActive) {
    return false;
  }
  
  if ( ! isStoppedInt() ) {
    shouldContinue = true;
    stopExecutionInt();
  }
  
  bool ret = llproc->relocate();
  
  llproc->trapMapping.flush();
  
  if (shouldContinue) 
    continueExecutionInt();
  
  if (pendingInsertions) {
    delete pendingInsertions;
    pendingInsertions = NULL;
  }

  return ret;
}


bool BPatch_process::finalizeInsertionSetWithCatchupInt(bool, bool *, 
							BPatch_Vector<BPatch_catchupInfo> &)
{
   return false;
}

/*
 * BPatch_process::setMutationsActive
 *
 * Enable or disable the execution of all snippets for the thread.
 * 
 * activate	If set to true, execution of snippets is enabled.  If false,
 *		execution is disabled.
 */
bool BPatch_process::setMutationsActiveInt(bool activate)
{
   // If not activating or deactivating, just return.
   if ((activate && mutationsActive) || (!activate && !mutationsActive))
      return true;
   
   if (activate)
      llproc->reinstallMutations();
   else
      llproc->uninstallMutations();
   
   mutationsActive = activate;
   return true;
}


/*
 * BPatch_process::oneTimeCode
 *
 * execute argument <expr> once.
 *
 */
void *BPatch_process::oneTimeCodeInt(const BPatch_snippet &expr, bool *err)
{
    if( !isStoppedInt() ) {
        BPatch_reportError(BPatchWarning, 0,
                "oneTimeCode failing because process is not stopped");
        if( err ) *err = true;
        return NULL;
    }

    return oneTimeCodeInternal(expr, NULL, NULL, NULL, true, err, true);
}

/*
 * BPatch_process::oneTimeCodeCallbackDispatch
 *
 * theProc	The process in which the RPC completed.
 * userData	This is a value that can be set when we invoke an inferior RPC
 * returnValue	The value returned by the RPC.
 */
int BPatch_process::oneTimeCodeCallbackDispatch(PCProcess *theProc,
                                                 unsigned /* rpcid */, 
                                                 void *userData,
                                                 void *returnValue)
{
    // Don't care what the process state is...
    int retval = RPC_LEAVE_AS_IS;

    assert(BPatch::bpatch != NULL);
    bool need_to_unlock = true;
    global_mutex->_Lock(FILE__, __LINE__);
    if (global_mutex->depth() > 1) {
        global_mutex->_Unlock(FILE__, __LINE__);
        need_to_unlock = false;
    }

    assert(global_mutex->depth());

    OneTimeCodeInfo *info = (OneTimeCodeInfo *)userData;

    BPatch_process *bproc =
    BPatch::bpatch->getProcessByPid(theProc->getPid());

    assert(bproc != NULL);

    assert(info && !info->isCompleted());

    info->setReturnValue(returnValue);
    info->setCompleted(true);

    if (!info->isSynchronous()) {
        // Do the callback specific to this OneTimeCode, if set
        BPatchOneTimeCodeCallback specificCB = info->getCallback();
        if( specificCB ) {
            (*specificCB)(bproc->threads[0], info->getUserData(), returnValue);
        }

        // Do the registered callback
        BPatchOneTimeCodeCallback cb = BPatch::bpatch->oneTimeCodeCallback;
        if( cb ) {
            (*cb)(bproc->threads[0], info->getUserData(), returnValue);
        }

        // This is the case if the user requested a stop in a callback
        if (bproc->isStopped()) retval = RPC_STOP_WHEN_DONE;
        else retval = RPC_RUN_WHEN_DONE;

        delete info;
    }

    if (need_to_unlock)
        global_mutex->_Unlock(FILE__, __LINE__);

    return retval;
}

/*
 * BPatch_process::oneTimeCodeInternal
 *
 * Causes a snippet expression to be evaluated once in the mutatee at the next
 * available opportunity.  Optionally, Dyninst will call a callback function
 * when the snippet has executed in the mutatee, and can wait until the
 * snippet has executed to return.
 *
 * expr		The snippet to evaluate.
 * userData	This value is given to the callback function along with the
 *		return value for the snippet.  Can be used by the caller to
 *		store per-oneTimeCode information.
 * synchronous	True means wait until the snippet has executed, false means
 *		return immediately.
 */
void *BPatch_process::oneTimeCodeInternal(const BPatch_snippet &expr,
                                          BPatch_thread *thread, 
                                          void *userData,
                                          BPatchOneTimeCodeCallback cb,
                                          bool synchronous,
                                          bool *err,
                                          bool userRPC)
{
    if( statusIsTerminated() ) { 
        BPatch_reportError(BPatchWarning, 0,
                "oneTimeCode failing because process has already exited");
        if( err ) *err = true;
        return NULL;
    }

    proccontrol_printf("%s[%d]: UI top of oneTimeCode...\n", FILE__, __LINE__);

    OneTimeCodeInfo *info = new OneTimeCodeInfo(synchronous, userData, cb,
            (thread) ? thread->getBPatchIDInt() : 0);

    if( !llproc->postIRPC(expr.ast_wrapper, 
            (void *)info,
            !isStoppedInt(), 
            (thread ? thread->llthread : NULL),
            synchronous,
            NULL, // the result will be passed to the callback 
            userRPC) )
    {
        BPatch_reportError(BPatchWarning, 0,
                    "failed to continue process to run oneTimeCode");
        if( err ) *err = true;
        delete info;
        return NULL;
    }


    if( !synchronous ) return NULL;

    assert( info->isCompleted() );

    void *ret = info->getReturnValue();

    proccontrol_printf("%s[%d]: RPC completed, process status %s\n",
                       FILE__, __LINE__, isStoppedInt() ? "stopped" : "running");

    if (err) *err = false;
    delete info;
    return ret;
}

//  BPatch_process::oneTimeCodeAsync
//
//  Have the specified code be executed by the mutatee once.  Don't wait 
//  until done.
bool BPatch_process::oneTimeCodeAsyncInt(const BPatch_snippet &expr, 
                                         void *userData, BPatchOneTimeCodeCallback cb) 
{
   bool err = false;
   oneTimeCodeInternal(expr, NULL, userData,  cb, false, &err, true);

   if( err ) return false;
   return true;
}

/*
 * BPatch_process::loadLibrary
 *
 * Load a dynamically linked library into the address space of the mutatee.
 *
 * libname	The name of the library to load.
 */
bool BPatch_process::loadLibraryInt(const char *libname, bool)
{
   if (!libname) {
      BPatch_reportError(BPatchWarning, 0, 
              "loadLibrary called with NULL library name");
      return false;
   }

   bool wasStopped = isStoppedInt();
   if( !wasStopped ) {
       if (!stopExecutionInt()) {
          BPatch_reportError(BPatchWarning, 0, 
                  "Failed to stop process for loadLibrary");
          return false;
       }
   }

   bool error = false;
   do {
       /**
        * Find the DYNINSTloadLibrary function
        **/
       BPatch_Vector<BPatch_function *> bpfv;
       BPatch_module* dyn_rt_lib = image->findModule("dyninstAPI_RT", true);
       if(dyn_rt_lib == NULL)
       {
          BPatch_reportError(BPatchFatal, 0, 
                   "FATAL: Cannot find module for DyninstAPI Runtime Library");
          error = true;
          break;
       }

       dyn_rt_lib->findFunction("DYNINSTloadLibrary", bpfv);
       if (!bpfv.size() || bpfv[0] == NULL) {
          BPatch_reportError(BPatchFatal, 0,
                  "FATAL: Cannot find Internal Function DYNINSTloadLibrary");
          error = true;
          break;
       }

       if (bpfv.size() > 1) {
          std::string msg = std::string("Found ") + utos(bpfv.size()) + 
             std::string("functions called DYNINSTloadLibrary -- not fatal but weird");
          BPatch_reportError(BPatchSerious, 100, msg.c_str());
          error = true;
          break;
       }

       BPatch_function *dlopen_func = bpfv[0]; 

       /**
        * Generate a call to DYNINSTloadLibrary, and then run the generated code.
        **/
       BPatch_Vector<BPatch_snippet *> args;   
       BPatch_constExpr nameArg(libname);
       args.push_back(&nameArg);   
       BPatch_funcCallExpr call_dlopen(*dlopen_func, args);
        
       if (!oneTimeCodeInternal(call_dlopen, NULL, NULL, NULL, true, false)) {
          BPatch_variableExpr *dlerror_str_var = 
             dyn_rt_lib->findVariable("gLoadLibraryErrorString");
          assert(NULL != dlerror_str_var);      
          char dlerror_str[256];
          dlerror_str_var->readValue((void *)dlerror_str, 256);
          BPatch_reportError(BPatchSerious, 124, dlerror_str);
          error = true;
          break;
       }
   }while(0);

   if( !wasStopped ) {
       if( !continueExecutionInt() ) {
          BPatch_reportError(BPatchWarning, 0, 
                  "Failed to continue process after loadLibrary");
          error = true;
       }
   }

   return !error;
}

void BPatch_process::enableDumpPatchedImageInt(){
<<<<<<< HEAD
    // llproc->collectSaveWorldData=true;
=======
    // deprecated; saveTheWorld is dead. Do nothing for now; kill later.
>>>>>>> 7bdc7176
}

void BPatch_process::setExitedViaSignal(int signalnumber) 
{
   exitedViaSignal = true;
   lastSignal = signalnumber;
}

void BPatch_process::setExitedNormally() 
{
   exitedNormally = true;
}

void BPatch_process::getThreadsInt(BPatch_Vector<BPatch_thread *> &thrds)
{
   for (unsigned i=0; i<threads.size(); i++)
      thrds.push_back(threads[i]);
}

bool BPatch_process::isMultithreadedInt()
{
   return (threads.size() > 1);
}

bool BPatch_process::isMultithreadCapableInt()
{
   if (!llproc) return false;
   return llproc->multithread_capable();
}

BPatch_thread *BPatch_process::getThreadInt(dynthread_t tid)
{
   for (unsigned i=0; i<threads.size(); i++)
      if (threads[i]->getTid() == tid)
         return threads[i];
   return NULL;
}

BPatch_thread *BPatch_process::getThreadByIndexInt(unsigned index)
{
   for (unsigned i=0; i<threads.size(); i++)
      if (threads[i]->getBPatchID() == index)
         return threads[i];
   return NULL;
}

bool BPatch_process::getType()
{
  return TRADITIONAL_PROCESS;
}

void BPatch_process::getAS(std::vector<AddressSpace *> &as)
{
   as.push_back(static_cast<AddressSpace*>(llproc));
}

/**
 * Removes the BPatch_thread from this process' collection of
 * threads
 **/
void BPatch_process::deleteBPThread(BPatch_thread *thrd)
{
   if (!thrd || !thrd->getBPatchID()) 
   {
      //Don't delete if this is the initial thread.  Some Dyninst programs
      // may use the initial BPatch_thread as a handle instead of the 
      // BPatch_process, and we don't want to delete that handle out from
      // under the users.
      return;
   }

#if !defined(USE_DEPRECATED_BPATCH_VECTOR)
   // STL vectors don't have item erase. We use iterators instead...
   threads.erase(std::find(threads.begin(),
                                 threads.end(),
                                 thrd));
#else
   for (unsigned i=0; i< threads.size(); i++) {
      if (threads[i] == thrd) {
         threads.erase(i);
         break;
      }
   }
#endif

   llproc->removeThread(thrd->getTid());

   // We allow users to maintain pointers to exited threads
   // If this changes, the memory can be free'd here
   // delete thrd;
}

#ifdef IBM_BPATCH_COMPAT
/**
 * In IBM's code, this is a wrapper for _BPatch_thread->addSharedObject (linux)
 * which is in turn a wrapper for creating a new 
 * ibmBpatchElf32Teader(name, addr)
 **/
bool BPatch_process::addSharedObjectInt(const char *name, 
                                        const unsigned long loadaddr)
{
   return loadLibraryInt(name);
}
#endif

/**
 * This function continues a stopped process, letting it execute in single step mode,
 * and printing the current instruction as it executes.
 **/

void BPatch_process::debugSuicideInt() 
{
    llproc->debugSuicide();
}

void BPatch_process::triggerThreadCreate(PCThread *thread) {
  BPatch_thread *newthr = BPatch_thread::createNewThread(this, thread);
  threads.push_back(newthr);

  BPatch::bpatch->registerThreadCreate(this, newthr);
}

/* BPatch::triggerStopThread
 *
 * Causes the execution of a callback in the mutator that was
 * triggered for the evtStopThread event. As BPatch_stopThreadExpr
 * snippets allow a different callback to be triggered to each
 * snippet instance, the cb_ID is used to find the right callback to
 * trigger. This code had to be in a BPatch-level class so that we
 * could utilize the findOrCreateBPFunc and findOrCreateBPPoint
 * functions.
 *
 * @intPoint: the instPoint at which the event occurred, will be
 *    wrapped in a BPatch_point and sent to the callback as a parameter
 * @intFunc: the function in which the event occurred, will be wrapped 
 *    in a BPatch_function and sent to the callback as a parameter
 * @proc: the process is needed for the creation of BPatch level objects
 * @cb_ID: helps us identify the correct call
 * @retVal: the return value of a parameter snippet that gets passed 
 *    down in the stopThread snippet and evaluated.  
 *
 * Return Value: Will always be true if code unless an error occurs, a
 *    callback is triggered for every stopThread snippet instance.
 */
bool BPatch_process::triggerStopThread(instPoint *intPoint, 
         func_instance *intFunc, int cb_ID, void *retVal)
{
    // find the BPatch_point corresponding to the instrumentation point
    BPatch_function *bpFunc = findOrCreateBPFunc(intFunc, NULL);
    BPatch_procedureLocation bpPointType = 
        BPatch_point::convertInstPointType_t(intPoint->type());
    BPatch_point *bpPoint = findOrCreateBPPoint(bpFunc, intPoint, bpPointType);
    if (!bpPoint) { 
        return false; 
    }

    // Trigger all the callbacks matching this snippet
    for(unsigned int i = 0; i < BPatch::bpatch->stopThreadCallbacks.size(); ++i) {
        BPatchStopThreadCallback curCallback = BPatch::bpatch->stopThreadCallbacks[i];
        if( cb_ID == BPatch::bpatch->info->getStopThreadCallbackID((Address)curCallback) ) {
            (*curCallback)(bpPoint, retVal);
        }
    }

   return true;
}


/* BPatch::triggerSignalHandlerCB
 *
 * Grabs BPatch level objects for the instPoint and enclosing function
 * and triggers any registered callbacks for this signal/exception
 *
 * @intPoint: the instPoint at which the event occurred, will be
 * wrapped in a BPatch_point and sent to the callback as a parameter
 * @intFunc: the function in which the event occurred, will be
 * wrapped in a BPatch_function and sent to the callback as a parameter
 *
 * Return Value: true if a matching callback was found and no error occurred
 * 
 */
bool BPatch_process::triggerSignalHandlerCB(instPoint *intPoint, 
        func_instance *intFunc, long signum, BPatch_Vector<Address> *handlers)
{
    // find the BPatch_point corresponding to the exception-raising instruction
    BPatch_function *bpFunc = findOrCreateBPFunc(intFunc, NULL);
    BPatch_procedureLocation bpPointType = 
        BPatch_point::convertInstPointType_t(intPoint->type());
    BPatch_point *bpPoint = findOrCreateBPPoint(bpFunc, intPoint, bpPointType);
    if (!bpPoint) { return false; }

    // Do the callback
    InternalSignalHandlerCallback cb = BPatch::bpatch->signalHandlerCallback;
    if( cb ) {
        (*cb)(bpPoint, signum, *handlers);
        return true;
    }

    return false;
}

/* BPatch::triggerCodeOverwriteCB
 *
 * Grabs BPatch level objects for the instPoint and enclosing function
 * and triggers a registered callback if there is one 
 *
 * @intPoint: the instPoint at which the event occurred, will be
 * wrapped in a BPatch_point and sent to the callback as a parameter
 *
 * Return Value: true if a matching callback was found and no error occurred
 */
bool BPatch_process::triggerCodeOverwriteCB(instPoint *faultPoint, 
                                            Address faultTarget)
{
    BPatch_function *bpFunc = findOrCreateBPFunc
        (faultPoint->func(),NULL);
    assert(bpFunc);
    BPatch_point *bpPoint = findOrCreateBPPoint(
        bpFunc,
        faultPoint,
        BPatch_point::convertInstPointType_t(faultPoint->type()));

    // Do the callback
    InternalCodeOverwriteCallback cb = BPatch::bpatch->codeOverwriteCallback;
    if( cb ) {
        (*cb)(bpPoint, faultTarget);
        return true;
    }

    return false;
}

/* This is a Windows only function that sets the user-space
 * debuggerPresent flag to 0 or 1, 0 meaning that the process is not
 * being debugged.  The debugging process will still have debug
 * access, but system calls that ask if the process is being debugged
 * will say that it is not because they merely return the value of the
 * user-space beingDebugged flag. 
 */
bool BPatch_process::hideDebuggerInt()
{
    // do non-instrumentation related hiding
    bool retval = llproc->hideDebugger();

    // disable API calls //
    vector<pair<BPatch_function *,BPatch_function *> > disabledFuncs;
    BPatch_module *user = image->findModule("user32.dll",true);
    BPatch_module *kern = image->findModule("*kernel32.dll",true);

    if (user) {
        // BlockInput
        using namespace SymtabAPI;
        vector<BPatch_function*> funcs;
        user->findFunction(
            "BlockInput",
            funcs, false, false, false, true);
        assert (funcs.size());
        BPatch_module *rtlib = this->image->findOrCreateModule(
            (*llproc->runtime_lib.begin())->getModules().front());
        vector<BPatch_function*> repfuncs;
        rtlib->findFunction("DYNINST_FakeBlockInput", repfuncs, false);
        assert(!repfuncs.empty());
        replaceFunction(*funcs[0],*repfuncs[0]);
        disabledFuncs.push_back(pair<BPatch_function*,BPatch_function*>(
                                funcs[0],repfuncs[0]));
    }

    if (kern) {
        // SuspendThread
        // KEVINTODO: condition the function replacement on its thread ID parameter matching a Dyninst thread
        using namespace SymtabAPI;
        vector<BPatch_function*> funcs;
        kern->findFunction(
            "SuspendThread",
            funcs, false, false, false, true);
        assert (funcs.size());
        BPatch_module *rtlib = this->image->findOrCreateModule(
            (*llproc->runtime_lib.begin())->getModules().front());
        vector<BPatch_function*> repfuncs;
        rtlib->findFunction("DYNINST_FakeSuspendThread", repfuncs, false);
        assert(!repfuncs.empty());
        replaceFunction(*funcs[0],*repfuncs[0]);
        disabledFuncs.push_back(pair<BPatch_function*,BPatch_function*>(
                                funcs[0],repfuncs[0]));
    }

    if (kern) {
        // getTickCount
        using namespace SymtabAPI;
        vector<BPatch_function*> funcs;
        kern->findFunction(
            "GetTickCount",
            funcs, false, false, false, true);
        assert (!funcs.empty());
        BPatch_module *rtlib = this->image->findOrCreateModule(
            (*llproc->runtime_lib.begin())->getModules().front());
        vector<BPatch_function*> repfuncs;
        rtlib->findFunction("DYNINST_FakeTickCount", repfuncs, false);
        assert(!repfuncs.empty());
        replaceFunction(*funcs[0],*repfuncs[0]);
        disabledFuncs.push_back(pair<BPatch_function*,BPatch_function*>(
                                funcs[0],repfuncs[0]));
    }

    if (kern) {
        // getSystemTime
        using namespace SymtabAPI;
        vector<BPatch_function*> funcs;
        kern->findFunction(
            "GetSystemTime",
            funcs, false, false, false, true);
        assert (!funcs.empty());
        BPatch_module *rtlib = this->image->findOrCreateModule(
            (*llproc->runtime_lib.begin())->getModules().front());
        vector<BPatch_function*> repfuncs;
        rtlib->findFunction("DYNINST_FakeGetSystemTime", repfuncs, false);
        assert(!repfuncs.empty());
        replaceFunction(*funcs[0],*repfuncs[0]);
        disabledFuncs.push_back(pair<BPatch_function*,BPatch_function*>(
                                funcs[0],repfuncs[0]));
    }

    if (kern) { 
        // CheckRemoteDebuggerPresent
        vector<BPatch_function*> funcs;
        kern->findFunction(
            "CheckRemoteDebuggerPresent",
            funcs, false, false, true);
        assert (funcs.size());
        BPatch_module *rtlib = this->image->findOrCreateModule(
            (*llproc->runtime_lib.begin())->getModules().front());
        vector<BPatch_function*> repfuncs;
        rtlib->findFunction("DYNINST_FakeCheckRemoteDebuggerPresent", repfuncs, false);
        assert(!repfuncs.empty());
        replaceFunction(*funcs[0],*repfuncs[0]);
        disabledFuncs.push_back(pair<BPatch_function*,BPatch_function*>(
                                funcs[0],repfuncs[0]));
    }

    if (kern && user) { 
        // OutputDebugStringA
        vector<BPatch_function*> funcs;
        kern->findFunction("OutputDebugStringA",
            funcs, false, false, true);
        assert(funcs.size());
        vector<BPatch_function*> sle_funcs;
        user->findFunction("SetLastErrorEx", sle_funcs, 
                           false, false, true, true);
        assert(!sle_funcs.empty());
        vector<BPatch_snippet*> args;
        BPatch_constExpr lasterr(1);
        args.push_back(&lasterr);
        args.push_back(&lasterr); // need a second parameter, but it goes unused by windows
        BPatch_funcCallExpr callSLE (*(sle_funcs[0]), args);
        vector<BPatch_point*> *exitPoints = sle_funcs[0]->findPoint(BPatch_exit);
        beginInsertionSet();
        for (unsigned i=0; i < exitPoints->size(); i++) {
            insertSnippet( callSLE, *((*exitPoints)[i]) );
        }
    } 
    
    if (NULL != hybridAnalysis_) {
        hybridAnalysis_->addReplacedFuncs(disabledFuncs);
    }
    finalizeInsertionSet(false);

    if (!user || !kern) {
        retval = false;
    }
    return retval;
}

bool BPatch_process::setMemoryAccessRights(Address start, Address size, int rights) {
    bool wasStopped = isStoppedInt();
    if( !wasStopped ) {
        if (!stopExecutionInt()) {
            BPatch_reportError(BPatchWarning, 0,
                               "Failed to stop process for setMemoryAccessRights");
            return false;
        }
    }

    int result = llproc->setMemoryAccessRights(start, size, rights);

    if( !wasStopped ) {
        if( !continueExecutionInt() ) {
            BPatch_reportError(BPatchWarning, 0,
                    "Failed to continue process for setMemoryAccessRights");
            return false;
        }
    }

    return (result != -1);
}

unsigned char * BPatch_process::makeShadowPage(Dyninst::Address pageAddr)
{
    unsigned pagesize = llproc->getMemoryPageSize();
    pageAddr = (pageAddr / pagesize) * pagesize;

    Address shadowAddr = pageAddr;
    if (llproc->isMemoryEmulated()) {
        bool valid = false;
        boost::tie(valid, shadowAddr) = llproc->getMemEm()->translate(pageAddr);
        assert(valid);
    }

    unsigned char* buf = (unsigned char*) ::malloc(pagesize);
    llproc->readDataSpace((void*)shadowAddr, pagesize, buf, true);
    return buf;
}

// is the first instruction: [00 00] add byte ptr ds:[eax],al ? 
/* commented out to squash warnings
static bool hasWeirdEntryBytes(func_instance *func)
{
    using namespace SymtabAPI;
    Symtab *sym = func->obj()->parse_img()->getObject();
    if (sym->findEnclosingRegion(func->addr()) 
        != 
        sym->findEnclosingRegion(func->addr()+1)) 
    {
        return false;
    }
    unsigned short ebytes;
    memcpy(&ebytes,func->obj()->getPtrToInstruction(func->addr()),2);
    //proc()->readDataSpace((void*)func->addr(), sizeof(short), &ebytes, false);

    if (0 == ebytes) {
        return true;
    }
    return false;
}
*/

// return true if the analysis changed
// 
void BPatch_process::overwriteAnalysisUpdate
    ( std::map<Dyninst::Address,unsigned char*>& /* owPages */, //input
      std::vector<Dyninst::Address>& /* deadBlockAddrs */, //output
      std::vector<BPatch_function*>& /* owFuncs */, //output: overwritten & modified
      std::set<BPatch_function *> & /* monitorFuncs */, // output: those that call overwritten or modified funcs
      bool & /*changedPages*/, bool & /* changedCode */) //output
{
   assert(0 && "FIXME!");

#if 0

    //1.  get the overwritten blocks and regions
    std::list<std::pair<Address,Address> > owRegions;
    std::list<block_instance *> owBBIs;
    llproc->getOverwrittenBlocks(owPages, owRegions, owBBIs);
    changedPages = ! owRegions.empty();
    changedCode = ! owBBIs.empty();

    /*2. remove dead code from the analysis */

    if ( !changedCode ) {
        // update the mapped data for the overwritten ranges
        llproc->updateCodeBytes(owRegions);
        return;
    }

    // identify the dead code 
    std::set<block_instance*> delBBIs;
    std::map<func_instance*,set<block_instance*> > elimMap;
    std::list<func_instance*> deadFuncs;
    std::map<func_instance*,block_instance*> newFuncEntries;
    llproc->getDeadCode(owBBIs,delBBIs,elimMap,deadFuncs,newFuncEntries); 

    // remove instrumentation from affected funcs
    beginInsertionSet();
    for(std::map<func_instance*,set<block_instance*> >::iterator fIter = elimMap.begin();
        fIter != elimMap.end(); 
        fIter++) 
    {
        BPatch_function *bpfunc = findOrCreateBPFunc(fIter->first,NULL);
        bpfunc->removeInstrumentation(false);
    }

    //remove instrumentation from dead functions
    for(std::list<func_instance*>::iterator fit = deadFuncs.begin(); 
        fit != deadFuncs.end(); 
        fit++) 
    {
        // remove instrumentation 
        findOrCreateBPFunc(*fit,NULL)->removeInstrumentation(true);
    }

    // update the mapped data for the overwritten ranges
    llproc->updateCodeBytes(owRegions);

    finalizeInsertionSet(false);

    // create stub edge set which is: all edges such that: 
    //     e->trg() in owBBIs and
    //     while e->src() in delBlocks try e->src()->sources()
    std::map<func_instance*,vector<edgeStub> > stubs = 
       llproc->getStubs(owBBIs,delBBIs,deadFuncs);

    // remove dead springboards
    for(set<block_instance*>::iterator bit = delBBIs.begin(); 
        bit != delBBIs.end();
        bit++) 
    {
        llproc->getMemEm()->removeSpringboards(*bit);
    }
    for(list<func_instance*>::iterator fit = deadFuncs.begin(); 
        fit != deadFuncs.end();
        fit++) 
    {
        malware_cerr << "Removing instrumentation from dead func at " 
            << (*fit)->addr() << endl;
        llproc->getMemEm()->removeSpringboards(*fit);
    }

    // delete delBlocks
    std::set<func_instance*> modFuncs;
    for(set<block_instance*>::iterator bit = delBBIs.begin(); 
        bit != delBBIs.end();
        bit++) 
    {
        mal_printf("Deleting block [%lx %lx) from func at %lx\n",
                   (*bit)->start(),(*bit)->end(),(*bit)->func()->addr());
        func_instance *bFunc = (*bit)->func();
        modFuncs.insert(bFunc);
        if ((*bit)->getHighLevelBlock()) {
            ((BPatch_basicBlock*)(*bit)->getHighLevelBlock())
                ->setlowlevel_block(NULL);
        }
        deadBlockAddrs.push_back((*bit)->start());
        vector<ParseAPI::Block*> bSet; 
        bSet.push_back((*bit)->llb());
        bFunc->deleteBlock((*bit));
        ParseAPI::Block *newEntry = NULL;
        if (newFuncEntries.end() != newFuncEntries.find(bFunc)) {
            newEntry = newFuncEntries[bFunc]->llb();
            bFunc->ifunc()->setEntryBlock(newEntry);
        }
        bFunc->ifunc()->destroyBlocks(bSet); //KEVINTODO: doing this one by one is highly inefficient
    }
    mal_printf("Done deleting blocks\n"); 
    // delete completely dead functions
    map<block_instance*,Address> deadFuncCallers; // build up list of live callers
    for(std::list<func_instance*>::iterator fit = deadFuncs.begin(); 
        fit != deadFuncs.end(); 
        fit++) 
    {
        using namespace ParseAPI;
        Address funcAddr = (*fit)->addr();

        // grab callers that aren't also dead
        Block::edgelist &callEdges = (*fit)->ifunc()->entryBlock()->sources();
        Block::edgelist::iterator eit = callEdges.begin();
        for( ; eit != callEdges.end(); ++eit) {
            if (CALL == (*eit)->type()) {// includes tail calls
                parse_block *cBlk = (parse_block*)((*eit)->src());
                vector<ParseAPI::Function*> cFuncs;
                cBlk->getFuncs(cFuncs);
                for (unsigned fix=0; fix < cFuncs.size(); fix++) {
                    func_instance *cfunc = llproc->findFunction(
                        (parse_func*)(cFuncs[fix]));
                    block_instance *cbbi = cfunc->findBlock(cBlk);
                    if (delBBIs.end() != delBBIs.find(cbbi)) {
                        continue;
                    }
                    bool isFuncDead = false;
                    for (std::list<func_instance*>::iterator dfit = deadFuncs.begin();
                         dfit != deadFuncs.end(); 
                         dfit++) 
                    {
                        if (cfunc == *dfit) {
                            isFuncDead = true;
                            break;
                        }
                    }
                    if (isFuncDead) {
                        continue;
                    }
                    if ( (*fit)->ifunc()->hasWeirdInsns() || 
                         hasWeirdEntryBytes(*fit) ) 
                    {
                       instPoint *cPoint = cbbi->preCallPoint();
                       
                       monitorFuncs.insert(findOrCreateBPFunc(cfunc, NULL));
                    } else {
                        // parse right away
                        deadFuncCallers[cbbi] = funcAddr;
                    }
                }
            }
        }
 
        // add blocks to deadBlockAddrs 

        const func_instance::BlockSet& 
            deadBlocks = (*fit)->blocks();
        set<block_instance* ,block_instance::compare>::const_iterator
                bIter= deadBlocks.begin();
        for (; bIter != deadBlocks.end(); bIter++) {
            deadBlockAddrs.push_back((*bIter)->start());
        }
    }
    mal_printf("Done deleting func-blocks\n");
    //remove dead functions
    for(std::list<func_instance*>::iterator fit = deadFuncs.begin(); 
        fit != deadFuncs.end(); 
        fit++) 
    {
        BPatch_function *bpfunc = findOrCreateBPFunc(*fit,NULL);
        bpfunc->getModule()->removeFunction(bpfunc,false);
        (*fit)->removeFromAll();
    }
    mal_printf("Done deleting functions\n");

    // set up datastructures for re-parsing dead function entries with valid call edges
    map<mapped_object*,vector<edgeStub> > dfstubs;
    set<Address> reParsedFuncs;
    vector<BPatch_module*> dontcare; 
    vector<Address> targVec; 
    for (map<block_instance*,Address>::iterator bit = deadFuncCallers.begin();
         bit != deadFuncCallers.end();
         bit++) 
    {
        // the function is still reachable, reparse it
        if (reParsedFuncs.end() == reParsedFuncs.find(bit->second)) {
            reParsedFuncs.insert(bit->second);
            targVec.push_back(bit->second);
        }
        // re-instate call edges to the function
        dfstubs[bit->first->func()->obj()].push_back(edgeStub(bit->first,bit->second,ParseAPI::CALL));
    }

    // re-parse the functions
    for (map<mapped_object*,vector<edgeStub> >::iterator mit= dfstubs.begin();
         mit != dfstubs.end(); mit++)
    {
        if (getImage()->parseNewFunctions(dontcare, targVec)) {
            // add function to output vector
            for (unsigned tidx=0; tidx < targVec.size(); tidx++) {
                BPatch_function *bpfunc = findFunctionByEntry(targVec[tidx]);
                if (!bpfunc) {
                    owFuncs.push_back(bpfunc);
                } else {
                    // couldn't reparse
                    mal_printf("WARNING: Couldn't re-parse some of the overwritten "
                               "functions\n", targVec[tidx], FILE__,__LINE__);
                }
            }
        }
        mit->first->parseNewEdges(mit->second);
    }

    // set new entry points for functions with NewF blocks
    for (std::map<func_instance*,block_instance*>::iterator nit = newFuncEntries.begin();
         nit != newFuncEntries.end();
         nit++)
    {
        block_instance *entry = nit->first->setNewEntryPoint();
        if (entry != nit->second) {
            mal_printf("For overwritten executing func chose entry "
                       "block %lx rather than active block %lx %s %d\n",
                       entry->start(), 
                       nit->second->start(),FILE__,__LINE__);
        }
    }

    //3. parse new code, one overwritten function at a time
    for(std::map<func_instance*,set<block_instance*> >::iterator 
        fit = elimMap.begin();
        fit != elimMap.end();
        fit++) 
    {
        // parse new edges in the function
        if (stubs[fit->first].size()) 
        {
            fit->first->obj()->parseNewEdges(stubs[fit->first]);
            modFuncs.insert(fit->first);
        } 
        else if (newFuncEntries.end() == newFuncEntries.find(fit->first)) 
        {
            mal_printf("WARNING: didn't have any stub edges for overwritten "
                       "func %lx\n", fit->first->addr());
            vector<edgeStub> svec;
            svec.push_back(edgeStub(
                NULL, fit->first->addr(), ParseAPI::NOEDGE));
		    fit->first->obj()->parseNewEdges(svec);
            assert(0);
        }
        // else, this is the entry point of the function, do nothing, 
        // we'll parse this anyway through recursive traversal if there's
        // code at this address

        // add curFunc to owFuncs, and clear the function's BPatch_flowGraph
        BPatch_function *bpfunc = findOrCreateBPFunc(fit->first,NULL);
        bpfunc->removeCFG();
        owFuncs.push_back(bpfunc);
    }
        
    // do a consistency check
    for (set<func_instance*>::iterator fit = modFuncs.begin(); 
        fit != modFuncs.end(); 
        fit++) 
    {
        (*fit)->ifunc()->blocks(); // force ParseAPI func finalization
        (*fit)->addMissingBlocks();
        assert((*fit)->consistency());
    }
#endif
}


/* Protect analyzed code without protecting relocated code in the 
 * runtime library and for now only protect code in the aOut,
 * also don't protect code that hasn't been analyzed
 */ 
bool BPatch_process::protectAnalyzedCode()
{
    bool ret = true;
    BPatch_Vector<BPatch_module *> *bpMods = image->getModules();
    for (unsigned midx=0; midx < bpMods->size(); midx++) {
       if (!(*bpMods)[midx]->setAnalyzedCodeWriteable(false)) {
           ret = false;
       }
    }
    return false;
}<|MERGE_RESOLUTION|>--- conflicted
+++ resolved
@@ -667,19 +667,6 @@
    return ret;
 }
 
-<<<<<<< HEAD
-/* 
- * BPatch_process::dumpPatchedImage
- *
- * No longer supported
- */
-char* BPatch_process::dumpPatchedImageInt(const char*)
-{
-   return NULL;
-}
-=======
->>>>>>> 7bdc7176
-
 /*
  * BPatch_process::dumpImage
  *
@@ -1106,11 +1093,7 @@
 }
 
 void BPatch_process::enableDumpPatchedImageInt(){
-<<<<<<< HEAD
-    // llproc->collectSaveWorldData=true;
-=======
     // deprecated; saveTheWorld is dead. Do nothing for now; kill later.
->>>>>>> 7bdc7176
 }
 
 void BPatch_process::setExitedViaSignal(int signalnumber) 
