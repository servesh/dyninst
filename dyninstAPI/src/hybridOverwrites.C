--- conflicted
+++ resolved
@@ -1236,51 +1236,6 @@
 
     } // if the code changed 
 
-<<<<<<< HEAD
-=======
-        else {
-        /* 4. Free shadow pages */
-	        std::map<Address, unsigned char *>::iterator spIter = 
-                loop->shadowMap.begin();
-	        while (spIter != loop->shadowMap.end()) {
-
-                // overwriteSignalCB will renew the shadow pages.
-                // free the page now, but leave an entry for it
-                unsigned char *oldShadow = (*spIter).second;
-                ::free(oldShadow);
-                (*spIter).second = NULL;
-
-		        // . Re-instate write protections for the written pages,
-                //   if they contain code
-                process *llproc = proc()->lowlevel_process();
-                mapped_object *obj = llproc->findObject((*spIter).first);
-                std::list<block_instance*> dontcare;
-                if (obj->findBlocksByRange((*spIter).first, 
-                        (*spIter).first + llproc->getMemoryPageSize(),
-                        dontcare))
-                {
-    	            proc()->setMemoryAccessRights(spIter->first, 
-                        llproc->getMemoryPageSize(), 
-                        PAGE_EXECUTE_READ);
-                }
-                else { 
-                    int origPerms = hybrid()->getOrigPageRights(spIter->first);
-    	            proc()->setMemoryAccessRights(spIter->first, 
-                        llproc->getMemoryPageSize(), 
-                        origPerms);
-                }// KEVINTODO set to original page rights
-    	        spIter++;
-	        }
-            loop->shadowMap.clear();
-
-            // hasn't written to its own page... yet.
-            loop->setWritesOwnPage(false);
-            // clear loopWriteTarget so it can be reset
-            loop->setWriteTarget(0);
-        }
-#endif
-    }
->>>>>>> d2d9ff8f
     if (idToLoop.end() != idToLoop.find(loopID)) {
         deleteLoop(loop,false);
     }
@@ -1374,27 +1329,6 @@
             loop->setWriteTarget(0);
         } 
 
-<<<<<<< HEAD
-=======
-        // if this is not a real loop, this may be a new write instruction 
-        // in the existing loop and we will need to instrument after that 
-        // write instruction.  
-        // While we're at it, we check to see if the function has been
-        // updated, in which case we can swith to loop-based instrumentation
-        if ( ! loop->isRealLoop() ) {
-            // if there is a new write instruction in the block that hasn't 
-            // been instrumented, instrument after the new write instruction
-            if (loop->writeInsns.end() == 
-                loop->writeInsns.find(faultInsnAddr))
-            {
-                assert(0); // KEVINTODO: expunge this code, it should not be 
-                           // reachable, since we instrument immediately after 
-                           // the write instruction and single-instruction loops
-                           // do not get re-used
-            } 
-        }
-
->>>>>>> d2d9ff8f
         // if the write is to same page as the write instruction and we didn't
         // already know that it does this, instrument the loop with bounds 
         // checks
@@ -1404,17 +1338,9 @@
             ! loop->writesOwnPage() )
         {
             loop->setWritesOwnPage(true);
-<<<<<<< HEAD
             mal_printf("discovered that loop %d writes to one of its code pages, "
                        "will add write-bounds instrumentation\n", loop->getID());
             loop->instrumentLoopWritesWithBoundsCheck();
-=======
-            if ( loop->isRealLoop() ) {
-                mal_printf("discovered that loop %d writes to one of its code pages, "
-                           "will add write-bounds instrumentation\n", loop->getID());
-                loop->instrumentLoopWritesWithBoundsCheck();
-            }
->>>>>>> d2d9ff8f
         }
 
         makeShadow_setRights(writeTarget, loop);
