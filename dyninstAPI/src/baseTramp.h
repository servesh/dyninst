--- conflicted
+++ resolved
@@ -81,61 +81,6 @@
 
     int numDefinedRegs();
 
-<<<<<<< HEAD
-#if 0
-    iterator begin() { return asts_.begin(); }
-    const_iterator begin() const { return asts_.begin(); }
-    iterator end() { return asts_.end(); }
-    const_iterator end() const { return asts_.end(); }
-    bool empty() const { return asts_.empty(); }
-#endif
-=======
-    SymtabAPI::Symbol *createBTSymbol();
- private:
-    //Information about code generated in this tramp
-    bool hasOptInfo_;
-    bool spilledRegisters_;
-    bool hasLocalSpace_;
-    bool hasStackFrame_;
-    bool flags_saved_;
-    bool saved_fprs_;
-    bool saved_orig_addr_;
-    bool aligned_stack_;
-    cfjRet_t hasFuncJump_;
-    int trampStackHeight_;
- public:
-    bitArray definedRegs;
-    bool hasOptInfo() { return hasOptInfo_; } 
-    bool spilledRegisters() { assert(hasOptInfo_); return spilledRegisters_; }
-    bool hasLocalSpace() { return hasLocalSpace_; }
-    bool hasStackFrame() { return hasStackFrame_; }
-    bool flagsSaved() { return flags_saved_; }
-    bool savedFPRs() { return saved_fprs_; }
-    bool savedOrigAddr() { return saved_orig_addr_; }
-    bool alignedStack() { return aligned_stack_; }
-    cfjRet_t hasFuncJump() { return hasFuncJump_; }
-    int trampStackHeight() { return trampStackHeight_; }
-    void setHasOptInfo(bool v) { hasOptInfo_ = v; } 
-    void setSpilledRegisters(bool v) { spilledRegisters_ = v; }
-    void setHasLocalSpace(bool v) { hasLocalSpace_ = v; }
-    void setHasStackFrame(bool v) { hasStackFrame_ = v; }
-    void setFlagsSaved(bool v) { flags_saved_ = v; }
-    void setSavedFPRs(bool v) { saved_fprs_ = v; }
-    void setSavedOrigAddr(bool v) { saved_orig_addr_ = v; }
-    void setHasFuncJump(cfjRet_t v) { hasFuncJump_ = v; }
-    void setAlignedStack(bool v) { aligned_stack_ = v; }
-    void setTrampStackHeight(int v) { trampStackHeight_ = v; }
-    int funcJumpSlotSize();
-};
-
-class baseTramp {
-    friend class baseTrampInstance;
- public:
-    Address origInstAddr(); // For faking an in-function address
-
-    // Our instPoint
-    instPoint *instP_;
->>>>>>> cc1a487f
 
   private:
     instPoint *point_;
