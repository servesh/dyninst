/*
 * Copyright (c) 1996-2011 Barton P. Miller
 *
 * We provide the Paradyn Parallel Performance Tools (below
 * described as "Paradyn") on an AS IS basis, and do not warrant its
 * validity or performance.  We reserve the right to update, modify,
 * or discontinue this software at any time.  We shall have no
 * obligation to supply such updates or modifications or any other
 * form of support to you.
 *
 * By your use of Paradyn, you understand and agree that we (or any
 * other person or entity with proprietary rights in Paradyn) are
 * under no obligation to provide either maintenance services,
 * update services, notices of latent defects, or correction of
 * defects for Paradyn.
 *
 * This library is free software; you can redistribute it and/or
 * modify it under the terms of the GNU Lesser General Public
 * License as published by the Free Software Foundation; either
 * version 2.1 of the License, or (at your option) any later version.
 *
 * This library is distributed in the hope that it will be useful,
 * but WITHOUT ANY WARRANTY; without even the implied warranty of
 * MERCHANTABILITY or FITNESS FOR A PARTICULAR PURPOSE.  See the GNU
 * Lesser General Public License for more details.
 *
 * You should have received a copy of the GNU Lesser General Public
 * License along with this library; if not, write to the Free Software
 * Foundation, Inc., 51 Franklin Street, Fifth Floor, Boston, MA 02110-1301 USA
 */

#define BPATCH_FILE

#include "binaryEdit.h"
#include "inst.h"
#include "instP.h"
#include "instPoint.h"
#include "function.h" // func_instance
#include "codeRange.h"
#include "miniTramp.h"
#include "addressSpace.h"
#include "dynProcess.h"
#include "debug.h"

#include "mapped_module.h"

#include "BPatch_libInfo.h"
#include "BPatch.h"
#include "BPatch_thread.h"
#include "BPatch_function.h"
#include "BPatch_point.h"

#include "BPatch_private.h"

#include "ast.h"

#include "BPatch_addressSpace.h"

#include "BPatch_instruction.h"

#include "mapped_object.h"

#include <sstream>
#include "Parsing.h"

#include "Command.h"
#include "Relocation/DynInstrumenter.h"

#include "PatchMgr.h"

using Dyninst::PatchAPI::Patcher;
using Dyninst::PatchAPI::DynInsertSnipCommand;
using Dyninst::PatchAPI::DynReplaceFuncCommand;
using Dyninst::PatchAPI::DynModifyCallCommand;
using Dyninst::PatchAPI::DynRemoveCallCommand;

BPatch_addressSpace::BPatch_addressSpace() :
   image(NULL)
{
}

BPatch_addressSpace::~BPatch_addressSpace()
{}


BPatch_function *BPatch_addressSpace::findOrCreateBPFunc(func_instance* ifunc,
                                                         BPatch_module *bpmod)
{
   if (!bpmod)
      bpmod = image->findOrCreateModule(ifunc->mod());
   assert(bpmod);
   if (bpmod->func_map.count(ifunc)) {
      BPatch_function *bpf = bpmod->func_map[ifunc];
      assert(bpf);
      assert(bpf->func == ifunc);
      return bpf;
   }

   // Find the module that contains the function
   if (bpmod == NULL && ifunc->mod() != NULL) {
      bpmod = getImage()->findModule(ifunc->mod()->fileName().c_str());
   }

   // findModule has a tendency to make new function objects... so
   // check the map again
   if (bpmod->func_map.count(ifunc)) {
      BPatch_function *bpf = bpmod->func_map[ifunc];
      assert(bpf);
      assert(bpf->func == ifunc);
      return bpf;
   }

   BPatch_function *ret = new BPatch_function(this, ifunc, bpmod);
   assert( ret != NULL );
   assert(ret->func == ifunc);
   return ret;
}




BPatch_point *BPatch_addressSpace::findOrCreateBPPoint(BPatch_function *bpfunc,
                                                       instPoint *ip,
                                                       BPatch_procedureLocation pointType)
{
   assert(ip);

   BPatch_module *mod = image->findOrCreateModule(ip->func()->mod());
   assert(mod);

   if (mod->instp_map.count(ip))
      return mod->instp_map[ip];

   if (pointType == BPatch_locUnknownLocation) {
      cerr << "Error: point type not specified!" << endl;
      assert(0);
      return NULL;
   }

   AddressSpace *lladdrSpace = ip->func()->proc();
   if (!bpfunc)
      bpfunc = findOrCreateBPFunc(ip->func(), mod);

   assert(bpfunc->func == ip->func());
   std::pair<instPoint *, instPoint *> pointsToUse = instPoint::getInstpointPair(ip);

   BPatch_point *pt = new BPatch_point(this, bpfunc,
                                       pointsToUse.first, pointsToUse.second,
                                       pointType, lladdrSpace);
   mod->instp_map[ip] = pt;

   return pt;
}

BPatch_variableExpr *BPatch_addressSpace::findOrCreateVariable(int_variable *v,
                                                               BPatch_type *type)
{
   BPatch_module *mod = image->findOrCreateModule(v->mod());
   assert(mod);
   if (mod->var_map.count(v))
      return mod->var_map[v];

   if (!type) {
      SymtabAPI::Type *stype = v->ivar()->svar()->getType();

      if (stype){
         type = BPatch_type::findOrCreateType(stype);
      }else{
         type = BPatch::bpatch->type_Untyped;
      }
   }

   BPatch_variableExpr *var = BPatch_variableExpr::makeVariableExpr(this, v, type);
   mod->var_map[v] = var;
   return var;
}



BPatch_function *BPatch_addressSpace::createBPFuncCB(AddressSpace *a, func_instance *f)
{
   BPatch_addressSpace *aS = (BPatch_addressSpace *)a->up_ptr();
   assert(aS);
   return aS->findOrCreateBPFunc(f, NULL);
}

BPatch_point *BPatch_addressSpace::createBPPointCB(AddressSpace *a,
                                                   func_instance *f,
                                                   instPoint *ip, int type)
{
   BPatch_addressSpace *aS = (BPatch_addressSpace *)a->up_ptr();
   assert(aS);

   BPatch_module *bpmod = aS->getImageInt()->findOrCreateModule(f->mod());
   assert(bpmod);

   BPatch_function *func = aS->findOrCreateBPFunc(f, bpmod);
   assert(func);

   return aS->findOrCreateBPPoint(func, ip, (BPatch_procedureLocation) type);
}



/***************************************************************************
 * Bpatch_snippetHandle
 ***************************************************************************/

/*
 * BPatchSnippetHandle::BPatchSnippetHandle
 *
 * Constructor for BPatchSnippetHandle.  Delete the snippet instance(s)
 * associated with the BPatchSnippetHandle.
 */
BPatchSnippetHandle::BPatchSnippetHandle(BPatch_addressSpace * addSpace) :
   addSpace_(addSpace)
{
}

/*
 * BPatchSnippetHandle::~BPatchSnippetHandle
 *
 * Destructor for BPatchSnippetHandle.  Delete the snippet instance(s)
 * associated with the BPatchSnippetHandle.
 */
void BPatchSnippetHandle::BPatchSnippetHandle_dtor()
{
   // don't delete inst instances since they are might have been copied
}

BPatch_addressSpace *BPatchSnippetHandle::getAddressSpaceInt()
{
   return addSpace_;
}

BPatch_process *BPatchSnippetHandle::getProcessInt()
{
   return dynamic_cast<BPatch_process *>(addSpace_);
}

BPatch_Vector<BPatch_thread *> &BPatchSnippetHandle::getCatchupThreadsInt()
{
   return catchup_threads;
}

<<<<<<< HEAD
// Return true if any sub-minitramp uses a trap? Other option
// is "if all"...
bool BPatchSnippetHandle::usesTrapInt() {
    return false;
}
=======
BPatch_function * BPatchSnippetHandle::getFuncInt()
{
    if (!mtHandles_.empty()) {
        func_instance *func = mtHandles_.back()->instP()->func();
        BPatch_function *bpfunc = addSpace_->findOrCreateBPFunc(func,NULL);
        return bpfunc;
    }
    return NULL;
}

>>>>>>> 41da13ce

BPatch_image * BPatch_addressSpace::getImageInt()
{
   return image;
}


/*
 * BPatch_addressSpace::deleteSnippet
 *
 * Deletes an instance of a snippet.
 *
 * handle       The handle returned by insertSnippet when the instance to
 *              deleted was created.
 */

bool BPatch_addressSpace::deleteSnippetInt(BPatchSnippetHandle *handle)
{
   if (getTerminated()) return true;

   if (handle == NULL) {
       bperr("Request to delete NULL snippet handle, returning false\n");
       return false;
   }

   if (handle->addSpace_ != this) {
     bperr("Error: wrong address space in deleteSnippet\n");
     return false;
   }

   mal_printf("deleting snippet handle from func at %lx, point at %lx of type %d\n",
              (Address)handle->getFunc()->getBaseAddr(), 
              handle->mtHandles_.empty() ? 0 : handle->mtHandles_[0]->instP()->addr(),
              handle->mtHandles_.empty() ? -1 : handle->mtHandles_[0]->instP()->type());

   // if this is a process, check to see if the instrumentation is
   // executing on the call stack
   if ( handle->getProcess() && handle->mtHandles_.size() > 0 &&
       BPatch_normalMode !=
        handle->mtHandles_[0]->instP()->func()->obj()->hybridMode())
   {
       if (handle->mtHandles_.size() > 1) {
           mal_printf("ERROR: Removing snippet that is installed in "
                          "multiple miniTramps %s[%d]\n",FILE__,__LINE__);
     }
   }

   // uninstrument and remove snippet handle from point datastructures
   for (unsigned int i=0; i < handle->mtHandles_.size(); i++)
     {
       instPoint *iPoint = handle->mtHandles_[i]->instP();
       handle->mtHandles_[i]->uninstrument();
       BPatch_point *bPoint = findOrCreateBPPoint(NULL, iPoint,
                                                  BPatch_point::convertInstPointType_t(iPoint->type()));
       assert(bPoint);
       bPoint->removeSnippet(handle);
     }

   handle->mtHandles_.clear();

   if (pendingInsertions == NULL) {
     // Trigger it now
     bool tmp;
     finalizeInsertionSet(false, &tmp);
   }

   //delete handle;
   return true;
}

/*
 * BPatch_addressSpace::replaceCode
 *
 * Replace a given instruction with a BPatch_snippet.
 *
 * point       Represents the instruction to be replaced
 * snippet     The replacing snippet
 */

bool BPatch_addressSpace::replaceCodeInt(BPatch_point * /*point*/,
<<<<<<< HEAD
      BPatch_snippet * /*snippet*/) 
=======
                                         BPatch_snippet * /*snippet*/)
>>>>>>> 41da13ce
{
   // Need to reevaluate how this code works. I don't think it should be
   // point-based, though.

   assert(0);
   return false;
}

/*
 * BPatch_addressSpace::replaceFunctionCall
 *
 * Replace a function call with a call to a different function.  Returns true
 * upon success, false upon failure.
 *
 * point        The call site that is to be changed.
 * newFunc      The function that the call site will now call.
 */
bool BPatch_addressSpace::replaceFunctionCallInt(BPatch_point &point,
      BPatch_function &newFunc)
{
   char name[1024];
   newFunc.getName(name, 1024);

   // Can't make changes to code when mutations are not active.
   if (!getMutationsActive())
      return false;

   assert(point.point && newFunc.lowlevel_func());

  /* PatchAPI stuffs */
   AddressSpace* addr_space = point.getAS();
   DynModifyCallCommand* rep_call = DynModifyCallCommand::create(addr_space,
      point.point->block(), newFunc.lowlevel_func(), point.point->func());
  addr_space->patcher()->add(rep_call);
  /* End of PatchAPI */

   if (pendingInsertions == NULL) {
     // Trigger it now
     bool tmp;
     finalizeInsertionSet(false, &tmp);
   }
   return true;
}

/*
 * BPatch_addressSpace::removeFunctionCall
 *
 * Replace a function call with a NOOP.  Returns true upon success, false upon
 * failure.
 *
 * point        The call site that is to be NOOPed out.
 */
bool BPatch_addressSpace::removeFunctionCallInt(BPatch_point &point)
{
   // Can't make changes to code when mutations are not active.
   if (!getMutationsActive())
      return false;

   assert(point.point);

  /* PatchAPI stuffs */
   AddressSpace* addr_space = point.getAS();
   DynRemoveCallCommand* remove_call = DynRemoveCallCommand::create(addr_space,
      point.point->block(), point.point->func());
  addr_space->patcher()->add(remove_call);
  /* End of PatchAPI */

   if (pendingInsertions == NULL) {
     // Trigger it now
     bool tmp;
     finalizeInsertionSet(false, &tmp);
   }

   return true;
}


/*
 * BPatch_addressSpace::replaceFunction
 *
 * Replace all calls to function OLDFUNC with calls to NEWFUNC.
 * Returns true upon success, false upon failure.
 *
 * oldFunc      The function to replace
 * newFunc      The replacement function
 */
bool BPatch_addressSpace::replaceFunctionInt(BPatch_function &oldFunc,
      BPatch_function &newFunc)
{
  assert(oldFunc.lowlevel_func() && newFunc.lowlevel_func());
  if (!getMutationsActive())
    return false;

  // Self replacement is a nop
  // We should just test direct equivalence here...
  if (oldFunc.lowlevel_func() == newFunc.lowlevel_func()) {
    return true;
  }

  /* PatchAPI stuffs */
  AddressSpace* addr_space = oldFunc.lowlevel_func()->proc();
  DynReplaceFuncCommand* rep_func = DynReplaceFuncCommand::create(addr_space,
     oldFunc.lowlevel_func(), newFunc.lowlevel_func());
  addr_space->patcher()->add(rep_func);
  /* End of PatchAPI */

  if (pendingInsertions == NULL) {
    // Trigger it now
    bool tmp;
    finalizeInsertionSet(false, &tmp);
  }
  return true;
}

/*
 * BPatch_addressSpace::revertReplaceFunction
 *
 * Undoes a replaceFunction operation
 */
bool BPatch_addressSpace::revertReplaceFunctionInt(BPatch_function &oldFunc)
{
  assert(oldFunc.lowlevel_func());
  if (!getMutationsActive())
    return false;

  func_instance *func = oldFunc.lowlevel_func();

  func->proc()->revertReplacedFunction(func);

  if (pendingInsertions == NULL) {
    // Trigger it now
    bool tmp;
    finalizeInsertionSet(false, &tmp);
  }
  return true;
}

bool BPatch_addressSpace::wrapFunctionInt(BPatch_function *original,
                                          BPatch_function *wrapper,
                                          Dyninst::SymtabAPI::Symbol *clone)
{
   assert(original->lowlevel_func() && wrapper->lowlevel_func());
   if (!getMutationsActive())
      return false;

   // Self replacement is a nop
   // We should just test direct equivalence here...
   if (original->lowlevel_func() == wrapper->lowlevel_func()) {
      return true;
   }

   if (!original->lowlevel_func()->proc()->wrapFunction(original->lowlevel_func(), 
                                                      wrapper->lowlevel_func(),
                                                      clone))
      return false;

   if (pendingInsertions == NULL) {
      // Trigger it now
      bool tmp;
      finalizeInsertionSet(false, &tmp);
   }
   return true;
}

bool BPatch_addressSpace::revertWrapFunctionInt(BPatch_function *original)
{
   assert(original->lowlevel_func());

   func_instance *func = original->lowlevel_func();
   assert(func);

   func->proc()->revertWrapFunction(func);
   
   if (pendingInsertions == NULL) {
      // Trigger it now
      bool tmp;
      finalizeInsertionSet(false, &tmp);
   }
   return true;
}


bool BPatch_addressSpace::getAddressRangesInt( const char * fileName,
      unsigned int lineNo,
      std::vector< std::pair< unsigned long, unsigned long > > & ranges )
{
   unsigned int originalSize = ranges.size();
   BPatch_Vector< BPatch_module * > * modules = image->getModules();

   /* Iteratate over the modules, looking for addr in each. */
   for ( unsigned int i = 0; i < modules->size(); i++ ) {
      BPatch_module *m = (*modules)[i];
      m->getAddressRanges(fileName, lineNo, ranges);
   }

   if ( ranges.size() != originalSize ) { return true; }

   return false;
} /* end getAddressRangesInt() */

bool BPatch_addressSpace::getSourceLinesInt( unsigned long addr,
      BPatch_Vector< BPatch_statement > & lines )
{
   return image->getSourceLinesInt(addr, lines);
} /* end getLineAndFile() */


/*
 * BPatch_process::malloc
 *
 * Allocate memory in the thread's address space.
 *
 * n    The number of bytes to allocate.
 *
 * Returns:
 *      A pointer to a BPatch_variableExpr representing the memory.
 *
 * If otherwise unspecified when binary rewriting, then the allocation
 * happens in the original object.
 */

BPatch_variableExpr *BPatch_addressSpace::mallocInt(int n, std::string name)
{
   std::vector<AddressSpace *> as;
   assert(BPatch::bpatch != NULL);
   getAS(as);
   assert(as.size());
   void *ptr = (void *) as[0]->inferiorMalloc(n, dataHeap);
   if (!ptr) return NULL;
   if(name.empty()){
      std::stringstream namestr;
      namestr << "dyn_malloc_0x" << std::hex << ptr << "_" << n << "_bytes";
      name = namestr.str();
   }
   BPatch_type *type = BPatch::bpatch->createScalar(name.c_str(), n);

   return BPatch_variableExpr::makeVariableExpr(this, as[0], name, ptr,
                                                type);
}


/*
 * BPatch_process::malloc
 *
 * Allocate memory in the thread's address space for a variable of the given
 * type.
 *
 * type         The type of variable for which to allocate space.
 *
 * Returns:
 *      A pointer to a BPatch_variableExpr representing the memory.
 *
 * XXX Should return NULL on failure, but the function which it calls,
 *     inferiorMalloc, calls exit rather than returning an error, so this
 *     is not currently possible.
 */

BPatch_variableExpr *BPatch_addressSpace::mallocByType(const BPatch_type &type, std::string name)
{
   std::vector<AddressSpace *> as;
   assert(BPatch::bpatch != NULL);
   getAS(as);
   assert(as.size());
   BPatch_type &t = const_cast<BPatch_type &>(type);
   void *mem = (void *) as[0]->inferiorMalloc(t.getSize(), dataHeap);
   if (!mem) return NULL;
   if(name.empty()){
      std::stringstream namestr;
      namestr << "dyn_malloc_0x" << std::hex << mem << "_" << type.getName();
      name = namestr.str();
   }
   BPatch_variableExpr *varExpr = BPatch_variableExpr::makeVariableExpr(this, as[0], name, mem, &t);
   return varExpr;
}

/*
 * BPatch_process::free
 *
 * Free memory that was allocated with BPatch_process::malloc.
 *
 * ptr          A BPatch_variableExpr representing the memory to free.
 */

bool BPatch_addressSpace::freeInt(BPatch_variableExpr &ptr)
{
  if(ptr.intvar)
  {
    // kill the symbols

  }

   ptr.getAS()->inferiorFree((Address)ptr.getBaseAddr());
   return true;
}

BPatch_variableExpr *BPatch_addressSpace::createVariableInt(std::string name,
                                                            Dyninst::Address addr,
                                                            BPatch_type *type) {
    assert(BPatch::bpatch != NULL);
    std::vector<AddressSpace *> as;
    getAS(as);
    assert(as.size());

//dynC added feature
    if(strstr(name.c_str(), "dynC") == name.c_str()){
       void *mem = (void *) as[0]->inferiorMalloc(type->getSize(), dataHeap);
       if (!mem) return NULL;
       BPatch_variableExpr *varExpr = BPatch_variableExpr::makeVariableExpr(this, as[0], name, mem, type);
       BPatch_module *mod = image->findOrCreateModule(varExpr->intvar->mod());
       assert(mod);
       mod->var_map[varExpr->intvar] = varExpr;
       return varExpr;
    }

    BPatch_variableExpr *varExpr = BPatch_variableExpr::makeVariableExpr(this,
                                                 as[0],
                                                 name,
                                                 (void *)addr,
                                                 type);

    return varExpr;
}

/*
 * BPatch_addressSpace::findFunctionByAddr
 *
 * Returns the function that contains the specified address, or NULL if the
 * address is not within a function.
 *
 * addr         The address to use for the lookup.
 */
BPatch_function *BPatch_addressSpace::findFunctionByAddrInt(void *addr)
{
   std::vector<AddressSpace *> as;

   getAS(as);
   assert(as.size());
   std::set<func_instance *> funcs;
   if (!as[0]->findFuncsByAddr((Address) addr, funcs)) {
      // if it's a mapped_object that has yet to be analyzed,
      // trigger analysis and re-invoke this function
       mapped_object *obj = as[0]->findObject((Address) addr);
       if (obj &&
           !obj->isAnalyzed()) {
         obj->analyze();
         return findFunctionByAddrInt(addr);
      }
      return NULL;
   }
   if (funcs.empty()) return NULL;

   if (funcs.size() > 1) {
       bpwarn("Warning: deprecated function findFunctionByAddr found "
              "multiple functions sharing address 0x%lx, picking one at "
              "random.  Use findFunctionByEntry or findFunctionsByAddr\n",
              addr);
   }

   return findOrCreateBPFunc((*(funcs.begin())), NULL);
}

/*
 *  BPatch_addressSpace::findFunctionByEntry
 *
 *  Returns the function starting at the given address, or NULL if the
 *  address is not within a function.
 *
 *  entry       The address to use for the lookup.
 */
BPatch_function *BPatch_addressSpace::findFunctionByEntryInt(Address entry)
{
    vector<BPatch_function*> funcs;
    findFunctionsByAddr(entry, funcs);
    vector<BPatch_function*>::iterator fit;
    for (fit = funcs.begin(); fit != funcs.end(); fit++) {
        if (entry == (Address)(*fit)->getBaseAddrInt()) {
            return *fit;
        }
    }
    return NULL;
}

bool BPatch_addressSpace::findFuncsByRange(Address startAddr,
                                           Address endAddr,
                                           std::set<BPatch_function*> &bpFuncs)
{
    std::vector<AddressSpace *> as;
    getAS(as);
    assert(as.size());

    // find the first code range in the region
    mapped_object* mobj = as[0]->findObject(startAddr);
    assert(mobj);
    set<func_instance*> intFuncs;
    mobj->findFuncsByRange(startAddr,endAddr,intFuncs);
    set<func_instance*>::iterator fIter = intFuncs.begin();
    for (; fIter != intFuncs.end(); fIter++) {
        BPatch_function * bpfunc = findOrCreateBPFunc(*fIter,NULL);
        bpFuncs.insert(bpfunc);
    }
    return 0 != bpFuncs.size();
}


/*
 * BPatch_addressSpace::findFunctionsByAddr
 *
 * Returns the functions that contain the specified address, or NULL if the
 * address is not within a function. (there could be multiple functions
 * because of the possibility of shared code)
 *
 * addr         The address to use for the lookup.
 * returns false if there were no functions that matched the address
 */
bool BPatch_addressSpace::findFunctionsByAddrInt
    (Address addr, std::vector<BPatch_function*> &funcs)
{
    std::vector<AddressSpace *> as;
    getAS(as);
    assert(as.size());

    // grab the funcs, return false if there aren't any
    std::set<func_instance*> intfuncs;
    if (!as[0]->findFuncsByAddr( addr, intfuncs )) {
        return false;
    }
    // convert to BPatch_functions
    for (std::set<func_instance*>::iterator fiter=intfuncs.begin();
         fiter != intfuncs.end(); fiter++)
    {
        funcs.push_back(findOrCreateBPFunc(*fiter, NULL));
    }
    return 0 < funcs.size();
}


/*
 * BPatch_addressSpace::findModuleByAddr
 *
 * Returns the module that contains the specified address, or NULL if the
 * address is not within a module.  Does NOT trigger parsing
 *
 * addr         The address to use for the lookup.
 */
BPatch_module *BPatch_addressSpace::findModuleByAddr(Address addr)
{
   std::vector<AddressSpace *> as;
   getAS(as);
   assert(as.size());

   mapped_object *obj = as[0]->findObject(addr);
   if ( ! obj )
       return NULL;

   const pdvector<mapped_module*> mods = obj->getModules();
   if (mods.size()) {
       return getImage()->findOrCreateModule(mods[0]);
   }
   return NULL;
}


/*
 * BPatch_addressSpace::insertSnippet
 *
 * Insert a code snippet at a given instrumentation point.  Upon success,
 * returns a handle to the created instance of the snippet, which can be used
 * to delete it.  Otherwise returns NULL.
 *
 * expr         The snippet to insert.
 * point        The point at which to insert it.
 */

BPatchSnippetHandle *BPatch_addressSpace::insertSnippetInt(const BPatch_snippet &expr,
      BPatch_point &point,
      BPatch_snippetOrder order)
{
   BPatch_callWhen when;
   if (point.getPointType() == BPatch_exit)
      when = BPatch_callAfter;
   else
      when = BPatch_callBefore;

   return insertSnippetWhen(expr, point, when, order);
}

/*
 * BPatch_addressSpace::insertSnippet
 *
 * Insert a code snippet at a given instrumentation point.  Upon succes,
 * returns a handle to the created instance of the snippet, which can be used
 * to delete it.  Otherwise returns NULL.
 *
 * expr         The snippet to insert.
 * point        The point at which to insert it.
 */

// This handles conversion without requiring inst.h in a header file...
extern bool BPatchToInternalArgs(BPatch_point *point,
      BPatch_callWhen when,
      BPatch_snippetOrder order,
      callWhen &ipWhen,
      callOrder &ipOrder);


BPatchSnippetHandle *BPatch_addressSpace::insertSnippetWhen(const BPatch_snippet &expr,
      BPatch_point &point,
      BPatch_callWhen when,
      BPatch_snippetOrder order)
{
   BPatch_Vector<BPatch_point *> points;
   points.push_back(&point);
   return insertSnippetAtPointsWhen(expr,
         points,
         when,
         order);
}

extern int dyn_debug_ast;

/*
 * BPatch_addressSpace::insertSnippet
 *
 * Insert a code snippet at each of a list of instrumentation points.  Upon
 * success, Returns a handle to the created instances of the snippet, which
 * can be used to delete them (as a unit).  Otherwise returns NULL.
 *
 * expr         The snippet to insert.
 * points       The list of points at which to insert it.
 */

// A lot duplicated from the single-point version. This is unfortunate.
BPatchSnippetHandle *BPatch_addressSpace::insertSnippetAtPointsWhen(const BPatch_snippet &expr,
                                                                    const BPatch_Vector<BPatch_point *> &points,
                                                                    BPatch_callWhen when,
                                                                    BPatch_snippetOrder order)
{
  BPatchSnippetHandle *retHandle = new BPatchSnippetHandle(this);

  if (dyn_debug_inst) {
      BPatch_function *f;
      for (unsigned i=0; i<points.size(); i++) {
         f = points[i]->getFunction();
         const char *sname = f->func->prettyName().c_str();
         inst_printf("[%s:%u] - %d. Insert instrumentation at function %s, "
               "address %p, when %d, order %d\n",
               FILE__, __LINE__, i,
               sname, points[i]->getAddress(), (int) when, (int) order);

      }
  }

  if (BPatch::bpatch->isTypeChecked()) {
      if (expr.ast_wrapper->checkType() == BPatch::bpatch->type_Error) {
<<<<<<< HEAD
	fprintf(stderr, "[%s:%u] - Type error inserting instrumentation\n",
		FILE__, __LINE__);
         expr.ast_wrapper->debugPrint();
         return NULL;
=======
        fprintf(stderr, "[%s:%u] - Type error inserting instrumentation\n",
                FILE__, __LINE__);
	//expr.ast_wrapper->debugPrint();
         return false;
>>>>>>> 41da13ce
      }
   }

   if (!points.size()) {
      inst_printf("%s[%d]:  request to insert snippet at zero points!\n", FILE__, __LINE__);
      return NULL;
   }

   for (unsigned i = 0; i < points.size(); i++) {
      BPatch_point *bppoint = points[i];

      if (bppoint->addSpace == NULL) {
         fprintf(stderr, "Error: attempt to use point with no process info\n");
         continue;
      }

      if (dynamic_cast<BPatch_addressSpace *>(bppoint->addSpace) != this) {
         fprintf(stderr, "Error: attempt to use point specific to a different process\n");
         continue;
      }

      callWhen ipWhen;
      callOrder ipOrder;

      if (!BPatchToInternalArgs(bppoint, when, order, ipWhen, ipOrder)) {
        fprintf(stderr, "[%s:%u] - BPatchToInternalArgs failed for point %d\n",
               FILE__, __LINE__, i);
         return retHandle;
      }

      /* PatchAPI stuffs */
      instPoint* ipoint = bppoint->getPoint(when);
      AddressSpace* ias = ipoint->proc();
      Patcher* patcher = ias->patcher();
      DynInsertSnipCommand* ins_snip = DynInsertSnipCommand::create(ipoint,
              ipOrder, expr.ast_wrapper, BPatch::bpatch->isTrampRecursive());
      miniTramp* mini = ins_snip->mini();
      patcher->add(ins_snip);
      /* End of PatchAPI stuffs */

      if (mini) {
        retHandle->mtHandles_.push_back(mini);
        bppoint->recordSnippet(when, order, retHandle);
      }
   }
   if (pendingInsertions == NULL) {
     // There's no insertion set, instrument now
     bool tmp;
     finalizeInsertionSet(false, &tmp);
   }   

   return retHandle;
}


/*
 * BPatch_addressSpace::insertSnippet
 *
 * Insert a code snippet at each of a list of instrumentation points.  Upon
 * success, Returns a handle to the created instances of the snippet, which
 * can be used to delete them (as a unit).  Otherwise returns NULL.
 *
 * expr         The snippet to insert.
 * points       The list of points at which to insert it.
 */

BPatchSnippetHandle *BPatch_addressSpace::insertSnippetAtPoints(
      const BPatch_snippet &expr,
      const BPatch_Vector<BPatch_point *> &points,
      BPatch_snippetOrder order)
{
   return insertSnippetAtPointsWhen(expr,
         points,
         BPatch_callUnset,
         order);
}

/*
 * BPatch_addressSpace::isStaticExecutable
 *
 * Returns true if the underlying image represents a statically-linked executable, false otherwise.
 */
bool BPatch_addressSpace::isStaticExecutableInt() {
   std::vector<AddressSpace *> as;
   getAS(as);

   if( !as.size() ) return false;

   AddressSpace *aout = as[0];
   return aout->getAOut()->isStaticExec();
}

#include "registerSpace.h"

#if defined(cap_registers)
bool BPatch_addressSpace::getRegistersInt(std::vector<BPatch_register> &regs) {
   if (registers_.size()) {
       regs = registers_;
       return true;
   }

   std::vector<AddressSpace *> as;

   getAS(as);
   assert(as.size());

   registerSpace *rs = registerSpace::getRegisterSpace(as[0]);

   for (unsigned i = 0; i < rs->realRegs().size(); i++) {
       // Let's do just GPRs for now
       registerSlot *regslot = rs->realRegs()[i];
       registers_.push_back(BPatch_register(regslot->name, regslot->number));
   }
   regs = registers_;
   return true;
}
#else
bool BPatch_addressSpace::getRegistersInt(std::vector<BPatch_register> &) {
    // Empty vector since we're not supporting register objects on
    // these platforms (yet)
   return false;
}
#endif

#if defined(cap_registers)
bool BPatch_addressSpace::createRegister_NPInt(std::string regName,
                                               BPatch_register &reg) {
    // Build the register list.
    std::vector<BPatch_register> dontcare;
    getRegisters(dontcare);

    for (unsigned i = 0; i < registers_.size(); i++) {
        if (registers_[i].name() == regName) {
            reg = registers_[i];
            return true;
        }
    }
    return false;
}
#else
bool BPatch_addressSpace::createRegister_NPInt(std::string,
                                               BPatch_register &)
{
   return false;
}
#endif

BPatch_module *BPatch_addressSpace::loadLibraryInt(const char * /*libname*/, bool /*reload*/)
{
        return NULL;
}

void BPatch_addressSpace::allowTrapsInt(bool allowtraps)
{
   std::vector<AddressSpace *> as;
   getAS(as);

   for (std::vector<AddressSpace *>::iterator i = as.begin(); i != as.end(); i++)
   {
      (*i)->setUseTraps(allowtraps);
   }
}

BPatch_variableExpr *BPatch_addressSpace::createVariableInt(
                        Dyninst::Address at_addr,
                        BPatch_type *type, std::string var_name,
                        BPatch_module *in_module)
{
   BPatch_binaryEdit *binEdit = dynamic_cast<BPatch_binaryEdit *>(this);
   if (binEdit && !in_module) {
      //Address alone isn't unique when binary rewriting
      return NULL;
   }
   if (!type) {
      //Required for size information.
      return NULL;
   }
   AddressSpace *ll_addressSpace = NULL;

   std::vector<AddressSpace *> as;
   getAS(as);
   if (binEdit) {
      std::vector<AddressSpace *>::iterator as_i;
      for (as_i = as.begin(); as_i != as.end(); as_i++)
      {
         BinaryEdit *b = dynamic_cast<BinaryEdit *>(*as_i);
         assert(b);
         if (in_module->mod->obj() == b->getMappedObject()) {
            ll_addressSpace = *as_i;
            break;
         }
      }
   }
   else {
      assert(as.size() == 1);
      ll_addressSpace = as[0];
   }

   if (!ll_addressSpace) {
      //in_module doesn't belong to 'this'
      return NULL;
   }

   if (!var_name.size()) {
      std::stringstream namestream;
      namestream << "dyninst_var_" << std::hex << at_addr;
      var_name = namestream.str();
   }

   return BPatch_variableExpr::makeVariableExpr(this, ll_addressSpace, var_name,
                                                (void *) at_addr, type);
}

Dyninst::PatchAPI::PatchMgrPtr Dyninst::PatchAPI::convert(const BPatch_addressSpace *a) {
   const BPatch_binaryEdit *edit = dynamic_cast<const BPatch_binaryEdit *>(a);
   if (edit) {
      return edit->lowlevel_edit()->mgr();
   }
   else {
      const BPatch_process *proc = dynamic_cast<const BPatch_process *>(a);
      return proc->lowlevel_process()->mgr();
   }
}
<|MERGE_RESOLUTION|>--- conflicted
+++ resolved
@@ -243,13 +243,12 @@
    return catchup_threads;
 }
 
-<<<<<<< HEAD
 // Return true if any sub-minitramp uses a trap? Other option
 // is "if all"...
 bool BPatchSnippetHandle::usesTrapInt() {
     return false;
 }
-=======
+
 BPatch_function * BPatchSnippetHandle::getFuncInt()
 {
     if (!mtHandles_.empty()) {
@@ -260,7 +259,6 @@
     return NULL;
 }
 
->>>>>>> 41da13ce
 
 BPatch_image * BPatch_addressSpace::getImageInt()
 {
@@ -341,11 +339,7 @@
  */
 
 bool BPatch_addressSpace::replaceCodeInt(BPatch_point * /*point*/,
-<<<<<<< HEAD
-      BPatch_snippet * /*snippet*/) 
-=======
                                          BPatch_snippet * /*snippet*/)
->>>>>>> 41da13ce
 {
    // Need to reevaluate how this code works. I don't think it should be
    // point-based, though.
@@ -900,17 +894,10 @@
 
   if (BPatch::bpatch->isTypeChecked()) {
       if (expr.ast_wrapper->checkType() == BPatch::bpatch->type_Error) {
-<<<<<<< HEAD
 	fprintf(stderr, "[%s:%u] - Type error inserting instrumentation\n",
 		FILE__, __LINE__);
          expr.ast_wrapper->debugPrint();
          return NULL;
-=======
-        fprintf(stderr, "[%s:%u] - Type error inserting instrumentation\n",
-                FILE__, __LINE__);
-	//expr.ast_wrapper->debugPrint();
-         return false;
->>>>>>> 41da13ce
       }
    }
 
