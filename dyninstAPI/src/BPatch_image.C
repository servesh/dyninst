/*
 * Copyright (c) 1996-2004 Barton P. Miller
 * 
 * We provide the Paradyn Parallel Performance Tools (below
 * described as "Paradyn") on an AS IS basis, and do not warrant its
 * validity or performance.  We reserve the right to update, modify,
 * or discontinue this software at any time.  We shall have no
 * obligation to supply such updates or modifications or any other
 * form of support to you.
 * 
 * This license is for research uses.  For such uses, there is no
 * charge. We define "research use" to mean you may freely use it
 * inside your organization for whatever purposes you see fit. But you
 * may not re-distribute Paradyn or parts of Paradyn, in any form
 * source or binary (including derivatives), electronic or otherwise,
 * to any other organization or entity without our permission.
 * 
 * (for other uses, please contact us at paradyn@cs.wisc.edu)
 * 
 * All warranties, including without limitation, any warranty of
 * merchantability or fitness for a particular purpose, are hereby
 * excluded.
 * 
 * By your use of Paradyn, you understand and agree that we (or any
 * other person or entity with proprietary rights in Paradyn) are
 * under no obligation to provide either maintenance services,
 * update services, notices of latent defects, or correction of
 * defects for Paradyn.
 * 
 * Even if advised of the possibility of such damages, under no
 * circumstances shall we (or any other person or entity with
 * proprietary rights in the software licensed hereunder) be liable
 * to you or any third party for direct, indirect, or consequential
 * damages of any character regardless of type of action, including,
 * without limitation, loss of profits, loss of use, loss of good
 * will, or computer failure or malfunction.  You agree to indemnify
 * us (and any other person or entity with proprietary rights in the
 * software licensed hereunder) for any and all liability it may
 * incur to third parties resulting from your use of Paradyn.
 */

// $Id: BPatch_image.C,v 1.120 2008/06/20 22:00:02 legendre Exp $

#define BPATCH_FILE

#include <stdio.h>
#include <assert.h>
#include <string.h>
#include <string>

#include "process.h"
#include "instPoint.h"
#include "instP.h"
#include "function.h"

#include "mapped_module.h"
#include "mapped_object.h"

#include "BPatch.h"
#include "BPatch_image.h"
#include "BPatch_type.h"
#include "BPatch_collections.h"
#include "BPatch_libInfo.h"
#include "BPatch_statement.h"
#include "symtabAPI/h/LineInformation.h"
#include "BPatch_function.h" 

#include "addressSpace.h"

#include "ast.h"
using namespace Dyninst;
using namespace std;

/*
 * BPatch_image::BPatch_image
 *
 * Construct a BPatch_image for the given process.
 */

BPatch_image::BPatch_image(BPatch_addressSpace *_addSpace) :
   addSpace(_addSpace)
{
   _srcType = BPatch_sourceProgram;
}

/*
 * BPatch_image::BPatch_image
 *
 * Construct a BPatch_image.
 */
BPatch_image::BPatch_image() :
   addSpace(NULL)
{
   _srcType = BPatch_sourceProgram;
}

/* 
 * Cleanup the image's memory usage when done.
 *
 */
BPatch_image::~BPatch_image()
{
   for (unsigned int i = 0; i < modlist.size(); i++) {
      delete modlist[i];
   }

   for (unsigned j = 0; j < removed_list.size(); j++) {
      delete removed_list[j];
   }
}


/*
 * getThr - Return the BPatch_thread
 *
 */
BPatch_thread *BPatch_image::getThrInt()
{
   assert(addSpace->getType() == TRADITIONAL_PROCESS);
   BPatch_process * bpTemp = dynamic_cast<BPatch_process *>(addSpace);

   assert(bpTemp->threads.size() > 0);
   return bpTemp->threads[0];
}

BPatch_process *BPatch_image::getProcessInt()
{
   if (addSpace->getType() == TRADITIONAL_PROCESS)
      return dynamic_cast<BPatch_process *>(addSpace);
   else
      return NULL;   
}

BPatch_addressSpace *BPatch_image::getAddressSpaceInt()
{
   return addSpace;
}

/* 
 * getSourceObj - Return the children (modules)
 *
 */
bool BPatch_image::getSourceObjInt(BPatch_Vector<BPatch_sourceObj *> &vect)
{
   BPatch_Vector<BPatch_module *> *temp = getModules();
   if (temp) {
      vect = * (BPatch_Vector<BPatch_sourceObj *> *) temp;
      return (true);
   } else {
      return (false);
   }
}

/* 
 * getObjParent - Return the parent (this is the top level so its null)
 *
 */

BPatch_sourceObj *BPatch_image::getObjParentInt()
{
   return NULL;
}

/*
 * BPatch_image::getProcedures
 *
 * Returns a list of all procedures in the image upon success, and NULL
 * upon failure.
 */

BPatch_Vector<BPatch_function *> *BPatch_image::getProceduresInt(bool incUninstrumentable)
{
   BPatch_Vector<BPatch_function *> *proclist = new BPatch_Vector<BPatch_function *>;
   bool some_succeeded = false;
   if (proclist == NULL) return NULL;

   BPatch_Vector<BPatch_module *> *mods = getModules();

   for (unsigned int i = 0; i < (unsigned) mods->size(); i++) {
      bool result = (*mods)[i]->getProcedures(*proclist, incUninstrumentable);
      if (result)
         some_succeeded = true;
   }
   if (!some_succeeded) {
      delete proclist;
      return NULL;
   }
   
   return proclist;
}

bool BPatch_image::getProceduresInt(BPatch_Vector<BPatch_function*> &procs, bool incUninstrumentable)
{
   bool some_succeeded = false;
   BPatch_Vector<BPatch_module *> *mods = getModules();

   for (unsigned int i = 0; i < (unsigned) mods->size(); i++) {
      bool result = (*mods)[i]->getProcedures(procs, incUninstrumentable);
      if (result)
         some_succeeded = true;
   }
   return some_succeeded;
}


BPatch_Vector<BPatch_parRegion *> *BPatch_image::getParRegionsInt(bool incUninstrumentable)
{
   BPatch_Vector<BPatch_function *> procList;
   bool result = getProcedures(procList, incUninstrumentable);
   if (!result)
      return NULL;

   BPatch_Vector<BPatch_parRegion *> *parRegionList = new BPatch_Vector<BPatch_parRegion *>;
   if (parRegionList == NULL) return NULL;


   for (unsigned int i=0; i < (unsigned) procList.size(); i++) {
      int_function * intF = procList[i]->lowlevel_func();
      const pdvector<int_parRegion *> intPR = intF->parRegions();

      for (unsigned int j=0; j < (unsigned) intPR.size(); j++)
      {
         BPatch_parRegion * pR = new BPatch_parRegion(intPR[j], procList[i]);
         parRegionList->push_back(pR);
      }
   }

   return parRegionList;
}

/*
 * BPatch_image::getGlobalVariables
 *
 * Returns a list of all variables in the image upon success, and NULL
 * upon failure.
 */
BPatch_Vector<BPatch_variableExpr *> *BPatch_image::getGlobalVariablesInt()
{
   if (!addSpace)
      return NULL;

   BPatch_Vector<BPatch_variableExpr *> *varlist = new BPatch_Vector<BPatch_variableExpr *>;
   if (!varlist) return NULL;

   bool result = getVariablesInt(*varlist);
   if (!result) {
      delete varlist;
      return NULL;
   }
   return varlist;
}

bool BPatch_image::getVariablesInt(BPatch_Vector<BPatch_variableExpr *> &vars)
{
<<<<<<< HEAD
   bool some_succeeded = false;

   if (!addSpace)
      return false;

   BPatch_Vector<BPatch_module *> mods;
   getModules(mods);
   
   for (unsigned int m = 0; m < mods.size(); m++) {
      BPatch_module *module = mods[m];
      
      bool result = module->getVariables(vars);
      if (result)
         some_succeeded = true;
   }

   return some_succeeded;
=======
    /* One test called this after the process exited, resulting in a crash. Determine if 
       we have objects to look through before operating...
    */

    if (addSpace == NULL) 
    {
        return false;
    }

    AddressSpace *as = addSpace->getAS();

    if (   (as == NULL) 
        || (as->mappedObjects().size() == 0) 
        || (as->getAOut() == NULL)) 
       return false;

   BPatch_Vector<BPatch_variableExpr *> *temp = BPatch_image::getGlobalVariables();

   if (temp) 
   {
      vars = *temp;
      return true;
   } 

   vars = BPatch_Vector<BPatch_variableExpr *>();
   return false;
>>>>>>> 9536c492
}

bool BPatch_image::setFuncModulesCallback(BPatch_function *bpf, void *data)
{
   BPatch_image *img = (BPatch_image *) data;
   if (bpf->getModule() == NULL && bpf->func->mod() != NULL) {
      bpf->mod = img->findModule(bpf->func->mod()->fileName().c_str());
   }

   if ( bpf->getModule() == NULL ) {
      char name[256];
      fprintf(stderr, "Warning: bpf '%s' unclaimed, setting to DEFAULT_MODULE\n",
            bpf->getName( name, 255 ) );
      bpf->setModule( img->defaultModule );
   }   
   return true;
}

bool BPatch_image::getModulesInt(BPatch_Vector<BPatch_module *> &mods)
{
   BPatch_Vector<BPatch_module *> *ret = getModulesInt();
   if (!ret) {
      return false;
   }
   mods = *ret;
   return true;
}

BPatch_Vector<BPatch_module *> *BPatch_image::getModulesInt() 
{
   pdvector<mapped_module *> modules;
   std::vector<AddressSpace *> as;
   addSpace->getAS(as);
   
   for (unsigned i=0; i<as.size(); i++) {
      as[i]->getAllModules(modules);

      // We may have created a singleton module already -- check to see that we 
      // don't double-create
      for (unsigned i = 0; i < modules.size(); i++ ) {
         mapped_module *map_mod = modules[i];
         findOrCreateModule(map_mod);
      }
   }

   return &modlist;
} 

/*
 * BPatch_image::findModule
 *
 * Returns module with <name>, NULL if not found
 */
BPatch_module *BPatch_image::findModuleInt(const char *name, bool substring_match) 
{
   char buf[512];

   if (!name) {
      bperr("%s[%d]:  findModule:  no module name provided\n",
            __FILE__, __LINE__);
      return NULL;
   }

   BPatch_module *target = NULL;

   for (unsigned int i = 0; i < modlist.size(); ++i) {
      BPatch_module *mod = modlist[i];
      assert(mod);
      mod->getName(buf, 512); 
      if (substring_match) { 
         if (strstr(buf, name)) {
            target = mod;
            break;
         }
      }
      else  {//exact match required
         if (!strcmp(name, buf)) {
            target = mod;
            break;
         }
      }
   }

   if (target) 
      return target;

   // process::findModule does a wildcard match, not a substring match 

   char *tmp = (char *) malloc(strlen(name) + 3);
   if (substring_match)
      sprintf(tmp, "*%s*", name); 
   else 
      sprintf(tmp, "%s", name);

   std::vector<AddressSpace *> as;
   addSpace->getAS(as);
   
   mapped_module *mod = NULL;
   for (unsigned i=0; i<as.size(); i++) {
      mod = as[i]->findModule(tmp,substring_match);
      if (mod)
         break;
   }

   free(tmp);
   if (!mod) return false;

   target = findOrCreateModule(mod);
   return target;
}

/*
 * BPatch_image::createInstPointAtAddr
 *
 * Returns a pointer to a BPatch_point object representing an
 * instrumentation point at the given address.
 *
 * Returns the pointer to the BPatch_point on success, or NULL upon
 * failure.
 *
 * address	The address that the instrumenation point should refer to.
 */

BPatch_point *BPatch_image::createInstPointAtAddrInt(void *address)
{
   return createInstPointAtAddr(address,NULL);
}

/*
 * BPatch_image::createInstPointAtAddr
 *
 * Returns a pointer to a BPatch_point object representing an
 * instrumentation point at the given address. If the BPatch_function
 * argument is given it has to be the function that address belongs to or NULL.
 * The function is used to bypass the function that the address belongs to
 * The alternative argument is used to retrieve the point if the new point
 * intersects with another already existing one.
 *
 * Returns the pointer to the BPatch_point on success, or NULL upon
 * failure.
 *
 * address	The address that the instrumenation point should refer to.
 */

BPatch_point *BPatch_image::createInstPointAtAddrWithAlt(void *address,
      BPatch_point** alternative,
      BPatch_function* bpf)
{
   Address address_int = (Address) address;

   unsigned i;

   std::vector<AddressSpace *> as;
   addSpace->getAS(as);
   assert(as.size());   
   AddressSpace *llAS = as[0];

   int_function *func = NULL;

   if (bpf) {
      func = bpf->func;
   }
   else {
      func = llAS->findFuncByAddr(address_int);
   }

   if (func == NULL) return NULL;

   /* See if there is an instPoint at this address */
   instPoint *p = NULL;

   if ((p = func->findInstPByAddr(address_int))) {
      return addSpace->findOrCreateBPPoint(NULL, p, BPatch_locInstruction);
   }

   /* Look in the regular instPoints of the enclosing function. */
   /* This has an interesting side effect: "instrument the first
      instruction" may return with "entry instrumentation", which can
      have different semantics. */

   // If it's in an uninstrumentable function, just return an error.
   if (!func->isInstrumentable()) { 
      return NULL;
   }

   const pdvector<instPoint *> entries = func->funcEntries();
   for (unsigned t = 0; t < entries.size(); t++) {
      assert(entries[t]);
      if (entries[t]->match(address_int)) {
         return addSpace->findOrCreateBPPoint(NULL, entries[t], BPatch_entry);
      }
   }

   const pdvector<instPoint*> &exits = func->funcExits();
   for (i = 0; i < exits.size(); i++) {
      assert(exits[i]);
      if (exits[i]->match(address_int)) {
         return addSpace->findOrCreateBPPoint(NULL, exits[i], BPatch_exit);
      }
   }

   const pdvector<instPoint*> &calls = func->funcCalls();
   for (i = 0; i < calls.size(); i++) {
      assert(calls[i]);
      if (calls[i]->match(address_int))  {
         return addSpace->findOrCreateBPPoint(NULL, calls[i], BPatch_subroutine);
      }
   }

   if (alternative)
      *alternative = NULL;

   /* We don't have an instPoint for this address, so make one. */
   instPoint *newInstP = instPoint::createArbitraryInstPoint(address_int, llAS, func);
   if (!newInstP) return NULL;

   return addSpace->findOrCreateBPPoint(NULL, newInstP, BPatch_locInstruction);
}

/*
 * BPatch_image::findFunction
 *
 * Fills a vector with BPatch_function pointers representing all functions in
 * the image with the given name.  Returns a pointer to the vector that was
 * passed in on success, and NULL on error.
 *
 * name		The name of function to look up.
 * funcs	The vector in which to place the results.
 */

BPatch_Vector<BPatch_function*> *BPatch_image::findFunctionInt(const char *name, 
      BPatch_Vector<BPatch_function*> &funcs, 
      bool showError,
      bool regex_case_sensitive,
      bool incUninstrumentable)
{
   std::vector<AddressSpace *> as;
   addSpace->getAS(as);
   assert(as.size());

   if (NULL == strpbrk(name, REGEX_CHARSET)) {
      //  usual case, no regex
      pdvector<int_function *> foundIntFuncs;
      for (unsigned i=0; i<as.size(); i++) {
         as[i]->findFuncsByAll(std::string(name), foundIntFuncs);
      }
      if (!foundIntFuncs.size())
      {
         // Error callback...
         if (showError) {
            std::string msg = std::string("Image: Unable to find function: ") + 
               std::string(name);
            BPatch_reportError(BPatchSerious, 100, msg.c_str());
         }
         return NULL;
      }
      // We have a list; if we don't want to include uninstrumentable,
      // scan and check
      for (unsigned int fi = 0; fi < foundIntFuncs.size(); fi++) {
         if (foundIntFuncs[fi]->isInstrumentable() || incUninstrumentable) {
            BPatch_function *foo = addSpace->findOrCreateBPFunc(foundIntFuncs[fi], NULL);
            funcs.push_back(foo);
         }
      }

      if (funcs.size() > 0)
         return &funcs;
      if (showError) {
         std::string msg = std::string("Image: Unable to find function: ") + 
            std::string(name);
         BPatch_reportError(BPatchSerious, 100, msg.c_str());
      }
      return NULL;
   }

#if !defined(os_windows)
   // REGEX falls through:
   regex_t comp_pat;
   int err, cflags = REG_NOSUB | REG_EXTENDED;

   if ( !regex_case_sensitive )
      cflags |= REG_ICASE;

   //cerr << "compiling regex: " <<name<<endl;

   if (0 != (err = regcomp( &comp_pat, name, cflags ))) {
      char errbuf[80];
      regerror( err, &comp_pat, errbuf, 80 );
      if (showError) {
         cerr << __FILE__ << ":" << __LINE__ << ":  REGEXEC ERROR: "<< errbuf << endl;
         std::string msg = std::string("Image: Unable to find function pattern: ") 
            + std::string(name) + ": regex error --" + std::string(errbuf);
         BPatch_reportError(BPatchSerious, 100, msg.c_str());
      }
      // remove this line
      cerr << __FILE__ << ":" << __LINE__ << ":  REGEXEC ERROR: "<< errbuf << endl;
      return NULL;
   }

   // Regular expression search. This used to be handled at the image
   // class level, but was moved up here to simplify semantics. We
   // have to iterate over every function known to the process at some
   // point, so it might as well be top-level. This is also an
   // excellent candidate for a "value-added" library.

   pdvector<int_function *> all_funcs;
   for (unsigned i=0; i<as.size(); i++) {
      as[i]->getAllFunctions(all_funcs);
   }

   for (unsigned ai = 0; ai < all_funcs.size(); ai++) {
      int_function *func = all_funcs[ai];
      // If it matches, push onto the vector
      // Check all pretty names (and then all mangled names if 
      // there is no match)
      bool found_match = false;
      unsigned piter, miter;
      for (piter = 0; piter < func->prettyNameVector().size(); piter++) {
         const string &pName = func->prettyNameVector()[piter];
         int err;

         if (0 == (err = regexec(&comp_pat, pName.c_str(), 1, NULL, 0 ))){
            if (func->isInstrumentable() || incUninstrumentable) {
               BPatch_function *foo = addSpace->findOrCreateBPFunc(func,NULL);
               //BPatch_function *foo = proc->findOrCreateBPFunc(func, NULL);
               funcs.push_back(foo);
            }
            found_match = true;
            break;
         }
      }
      if (found_match) continue; // Don't check mangled names

      for (miter = 0; miter < func->symTabNameVector().size(); miter++) {
         const string &mName = func->symTabNameVector()[miter];
         int err;

         if (0 == (err = regexec(&comp_pat, mName.c_str(), 1, NULL, 0 ))){
            if (func->isInstrumentable() || incUninstrumentable) {
               BPatch_function *foo = addSpace->findOrCreateBPFunc(func,NULL);
               //	   BPatch_function *foo = proc->findOrCreateBPFunc(func, NULL);
               funcs.push_back(foo);
            }
            found_match = true;
            break;
         }
      }
   }

   regfree(&comp_pat);

   if (funcs.size() > 0) {
      return &funcs;
   } 

   if (showError) {
      std::string msg = std::string("Unable to find pattern: ") + std::string(name);
      BPatch_reportError(BPatchSerious, 100, msg.c_str());
   }
#endif
   return NULL;
}

#ifdef IBM_BPATCH_COMPAT
//  a wrapper for IBM compatibility.  The function vector is assumed to be
//  allocated before calling.
BPatch_Vector<BPatch_function*> *BPatch_image::findFunctionPtr(
      const char *name, BPatch_Vector<BPatch_function*> *funcs, bool showError,
      bool regex_case_sensitive, bool incUninstrumentable)
{
   return findFunction(name, *funcs, showError, regex_case_sensitive, incUninstrumentable);
}
#endif

/*
 * BPatch_image::findFunction 2
 *
 * Fills a vector with BPatch_function pointers representing all functions in
 * the image according to the user defined sieving function.  
 * Returns a pointer to the vector that was passed in on success, and NULL on error.
 * 
 *
 * bpsieve      User-provided boolean function used to determine inclusion in the
 *              filtered set.
 * user_data    a pointer to a user-defined data space for use by bpsieve
 * funcs	The vector in which to place the results.
 */

   BPatch_Vector<BPatch_function *> *
BPatch_image::findFunctionWithSieve(BPatch_Vector<BPatch_function *> &funcs, 
      BPatchFunctionNameSieve bpsieve,
      void *user_data, int showError, 
      bool incUninstrumentable)
{
   pdvector<int_function *> all_funcs;
   std::vector<AddressSpace *> as;
   addSpace->getAS(as);
   assert(as.size());

   for (unsigned i=0; i<as.size(); i++)
      as[i]->getAllFunctions(all_funcs);

   for (unsigned ai = 0; ai < all_funcs.size(); ai++) {
      int_function *func = all_funcs[ai];
      // If it matches, push onto the vector
      // Check all pretty names (and then all mangled names if there is no match)
      bool found_match = false;

      for (unsigned piter = 0; piter < func->prettyNameVector().size(); piter++) {
         const string &pName = func->prettyNameVector()[piter];

         if ((*bpsieve)(pName.c_str(), user_data)) {
            if (func->isInstrumentable() || incUninstrumentable) {
               BPatch_function *foo = addSpace->findOrCreateBPFunc(func,NULL);
               //BPatch_function *foo = proc->findOrCreateBPFunc(func, NULL);
               funcs.push_back(foo);
            }
            found_match = true;
            break;
         }
      }

      if (found_match) continue; // Don't check mangled names

#if 0
      // Apparently don't check mangled at all

      for (unsigned miter = 0; miter < func->symTabNameVector().size(); miter++) {
         const std::string &mName = func->symTabNameVector()[miter];
         int err;

         if (0 == (err = regexec(&comp_pat, mName.c_str(), 1, NULL, 0 ))){
            if (func->isInstrumentable() || incUninstrumentable) {
               BPatch_function *foo = proc->findOrCreateBPFunc(func, NULL);
               funcs.push_back(foo);
            }
            found_match = true;
            break;
         }
      }
#endif
   }

   if (funcs.size() > 0) {
      return &funcs;
   } 

   if (showError) {
      const char *msg = "No function matches for sieve provided";
      BPatch_reportError(BPatchSerious, 100, msg);
   }

   return NULL;
}

/*
 * BPatch_image::findFunctionP
 *
 * Finds a function based on an address in the mutatee
 */

BPatch_function *BPatch_image::findFunctionInt(unsigned long addr)
{
   std::vector<AddressSpace *> as;
   addSpace->getAS(as);
   assert(as.size());
   int_function *ifunc = as[0]->findFuncByAddr(addr);
   if (!ifunc)
      return NULL;

   return addSpace->findOrCreateBPFunc(ifunc,NULL);
}

bool BPatch_image::findFunctionInt(Dyninst::Address addr, 
                                   BPatch_Vector<BPatch_function *> &funcs)
{
   std::vector<AddressSpace *> as;
   std::vector<int_function *> ifuncs;
   bool result;

   addSpace->getAS(as);
   assert(as.size());

   result = as[0]->findFuncsByAddr(addr, ifuncs);
   if (!result)
      return false;

   assert(ifuncs.size());
   for (unsigned i=0; i<ifuncs.size(); i++)
   {
      BPatch_function *bpfunc = addSpace->findOrCreateBPFunc(ifuncs[i], NULL);
      funcs.push_back(bpfunc);
   }

   return true;
}


/*
 * BPatch_image::findVariable
 *
 * Returns a BPatch_variableExpr* representing the given variable in the
 * application image.  If no such variable exists, returns NULL.
 *
 * name		The name of the variable to look up.
 *
 * First look for the name with an `_' prepended to it, and if that is not
 *   found try the original name.
 */
BPatch_variableExpr *BPatch_image::findVariableInt(const char *name, 
                                                   bool showError)
{
    pdvector<int_variable *> vars;
    std::vector<AddressSpace *> as;
    int_variable *var = NULL;
    AddressSpace *var_as = NULL;
    
    if (!addSpace)
       return NULL;
    
    addSpace->getAS(as);

    for (unsigned i=0; i<as.size(); i++) {
       as[i]->findVarsByAll(name, vars);
       if (vars.size()) {
          var = vars[0];
          var_as = as[i];
          break;
       }
    }

    if (!var) {
       std::string under_name = std::string("_") + std::string(name);
       for (unsigned i=0; i<as.size(); i++) {
          as[i]->findVarsByAll(under_name, vars);
          if (vars.size()) {
             var = vars[0];
             var_as = as[i];
             break;
          }
       }
    }
       
    if (!var) {
       for (unsigned i=0; i<as.size(); i++) {
          string defaultNamespacePref = as[i]->getAOut()->parse_img()->
             getObject()->getDefaultNamespacePrefix();
          string prefix_name = defaultNamespacePref + string(".") + string(name);
          as[i]->findVarsByAll(prefix_name, vars);
          if (vars.size()) {
             var = vars[0];
             var_as = as[i];
             break;
          }
       }
    }

    if (!var) {
       if (showError) {
          string msg = std::string("Unable to find variable: ") + 
             string(name);
          showErrorCallback(100, msg);
       }
       return NULL;
    }

   BPatch_variableExpr *bpvar = addSpace->findOrCreateVariable(var);
   assert(bpvar);
   return bpvar;
}

//
// findVariable
//	scp	- a BPatch_point that defines the scope of the current search
//	name	- name of the variable to find.
//

BPatch_variableExpr *BPatch_image::findVariableInScope(BPatch_point &scp,
      const char *name)
{
   // Get the function to search for it's local variables.
   // XXX - should really use more detailed scoping info here - jkh 6/30/99
   BPatch_function *func = const_cast<BPatch_function *> (scp.getFunction());
   if (!func) {
      std::string msg = std::string("point passed to findVariable lacks a function\n address point type passed?");
      showErrorCallback(100, msg);
      return NULL;
   }
   AddressSpace *as = func->lladdSpace;

   BPatch_localVar *lv = func->findLocalVar(name);

   if (!lv) {
      // look for it in the parameter scope now
      lv = func->findLocalParam(name);
   }

   if (lv) {
      return new BPatch_variableExpr(addSpace, as, lv, lv->getType(), &scp); 
   }

   // finally check the global scope.
   // return findVariable(name);

   /* If we have something else to try, don't report errors on this failure. */
   bool reportErrors = true;
   char mangledName[100];
   func->getName( mangledName, 100 );
   char * lastScoping = NULL;      
   if ( strrchr( mangledName, ':' ) != NULL ) { reportErrors = false; }
   BPatch_variableExpr * gsVar = findVariable( name, reportErrors );

   if ( gsVar == NULL ) {
      /* Try finding it with the function's scope prefixed. */

        if( (lastScoping = strrchr( mangledName, ':' )) != NULL ) {
            * (lastScoping + sizeof(char)) = '\0';
            char scopedName[200];
            memmove( scopedName, mangledName, strlen( mangledName ) );
            memmove( scopedName + strlen( mangledName ), name, strlen( name ) );
            scopedName[ strlen( mangledName ) + strlen( name ) ] = '\0';
            bperr( "Searching for scoped name '%s'\n", scopedName );
            gsVar = findVariable( scopedName ); 
        }
    }
    return gsVar;
}

/*
 * BPatch_image::findType
 *
 * Returns a BPatch_type* representing the named type.  If no such type
 * exists, returns NULL.
 *
 * name		The name of type to look up.
 */

BPatch_type *BPatch_image::findTypeInt(const char *name)
{
    BPatch_type *type;

    assert(BPatch::bpatch != NULL);

    // XXX - should this stuff really be by image ??? jkh 3/19/99
    BPatch_Vector<BPatch_module *> *mods = getModules();
    for (int m = mods->size() -1; m >= 0; m--) {
	BPatch_module *module = (*mods)[m];
	type = module->getModuleTypes()->findType(name);
	if (type) {
           return type;
        }
    }

    // check the default base types
    type = BPatch::bpatch->stdTypes->findType(name);
    if (type)  {
      return type;
    }
    // check the API types of last resort
    type = BPatch::bpatch->APITypes->findType(name);

    return type;

}

bool BPatch_image::getSourceLinesInt(unsigned long addr, 
                                     BPatch_Vector<BPatch_statement> &lines )
{
   unsigned int originalSize = lines.size();
   BPatch_Vector< BPatch_module * > * modules = getModules();

   /* Iteratate over the modules, looking for addr in each. */

   for (unsigned int i = 0; i < modules->size(); i++ ) 
   {
      BPatch_module *m = (*modules)[i];
      //  address-to-offset conversion done in module routine 
      m->getSourceLinesInt(addr,lines);
   }

   if ( lines.size() != originalSize ) 
   {
      return true; 
   }	

   //fprintf(stderr, "%s[%d]:  fail to getSourceLines for addr %lu\n", FILE__, __LINE__, addr);

   return false;
} /* end getSourceLines() */

bool BPatch_image::getAddressRangesInt( const char * lineSource, 
      unsigned int lineNo, 
      std::vector< LineInformation::AddressRange > & ranges ) 
{
   unsigned int originalSize = ranges.size();

   //  First check to see if we can find the named module
   //  If so, use it for the lookup

   BPatch_module *target_mod = findModuleInt(lineSource, false);

   if (target_mod)
   {
      target_mod->getAddressRanges(lineSource, lineNo, ranges);
      if ( ranges.size() != originalSize ) 
      {
         return true; 
      }
   }

   //  If we cannot find the given module, try (perhaps against all hope)
   //  looking in all the modules sequentially

   BPatch_Vector< BPatch_module * > * modules = getModules();

   // Iteratate over the modules, looking for ranges in each. 

   for ( unsigned int i = 0; i < modules->size(); i++ ) 
   {
      BPatch_module *m = (*modules)[i];
      m->getAddressRanges(lineSource, lineNo, ranges);
   }

   if ( ranges.size() != originalSize ) 
   {
      return true; 
   }

   dwarf_printf("%s[%d]:  getAddressRanges failing\n", FILE__, __LINE__);
   return false;
} 


char *BPatch_image::getProgramNameInt(char *name, unsigned int len) 
{
   std::vector<AddressSpace*> as;
   addSpace->getAS(as);
   AddressSpace *aout = as[0];

   if (!aout->mappedObjects().size()) {
      strncpy(name, "<no program defined>", len);
   }

   const char *imname =  aout->getAOut()->fullName().c_str();
   if (NULL == imname) imname = "<unnamed image>";

   strncpy(name, imname, len);
   return name;
}

char *BPatch_image::getProgramFileNameInt(char *name, unsigned int len)
{
   std::vector<AddressSpace*> as;
   addSpace->getAS(as);
   AddressSpace *aout = as[0];

   if (!aout->mappedObjects().size()) {
      // No program defined yet
      strncpy(name, "<no program defined>", len);
   }

   const char *imname =  aout->getAOut()->fileName().c_str();
   if (NULL == imname) imname = "<unnamed image file>";

   strncpy(name, imname, len);
   return name;
}

#ifdef IBM_BPATCH_COMPAT
char *BPatch_image::programNameInt(char *name, unsigned int len) 
{
   return getProgramName(name, len);
}

int  BPatch_image::lpTypeInt() 
{
   switch(addSpace->getAS()->getAddressWidth()) {
      case 4: return LP32; break;
      case 8: return LP64; break;
      default: return UNKNOWN_LP; break;
   }
};
#endif

BPatch_module *BPatch_image::findModule(mapped_module *base) 
{
   // As below, but don't create if none already exists

   BPatch_module *bpm = NULL;
   for (unsigned j = 0; j < modlist.size(); j++) {
      if (modlist[j]->lowlevel_mod() == base) {
         bpm = modlist[j];
         break;
      }
   }
   return bpm;
}

BPatch_module *BPatch_image::findOrCreateModule(mapped_module *base) 
{
   BPatch_module *bpm = findModule(base);
   
   if (bpm == NULL) {
      bpm = new BPatch_module( addSpace, base->proc(), base, this );
      modlist.push_back( bpm );
   }
   assert(bpm != NULL);
   return bpm;
}


/* This function should only be invoked when regionStart and regionEnd
 * have been verified as not conflicting with existing mapped objects,
 * and when it has also been verified that all elements of
 * funcEntryAddrs lie between the region regionStart and regionEnd
 */
BPatch_module *parseRegion(BPatch_process *bpProc, 
                           const Address regionStart, const Address regionEnd, 
                           const vector<Address> &funcEntryAddrs, 
                           const string *namePrefix,
                           Address loadAddress, 
                           bool parseGaps = false)
{
    // Copy the region to a temp file
    void *regionBuf = malloc(regionEnd - regionStart);
    if (!bpProc->lowlevel_process()->readDataSpace
          ((void*)regionStart, regionEnd-regionStart, regionBuf, false)) {
        fprintf(stderr, "%s[%d]: Failed to read from region [%lX %lX]\n",
                __FILE__, __LINE__,(long)regionStart, 
                (long)regionEnd);
    }
    char regName[64];
    if (namePrefix) {
        sprintf(regName, "%s_%lX_%lX", namePrefix->c_str(), regionStart, regionEnd);
    } else {
        sprintf(regName, "MemRegion_%lX_%lX", regionStart, regionEnd);
    }
    FILE *regionFD = fopen(regName, "wb");
    if (regionFD == NULL) {
        fprintf(stderr,"%s[%d]Was unable to open file %s for writing\n",
                FILE__, __LINE__, regName);
        return NULL;
    }
    unsigned writeBytes = fwrite(regionBuf, 1, regionEnd-regionStart, regionFD);
    if (writeBytes != regionEnd-regionStart) {
        fprintf(stderr, "%s[%d] Wrote 0x%x bytes to file %s"
                "when writing region [%lx %lx] to disk\n",
                FILE__,__LINE__,writeBytes, regName, (long)regionStart, (long)regionEnd);
    }
    fclose(regionFD);
    free(regionBuf);

    // create a fileDescriptor and mapped_object and add region as shared object
    fileDescriptor fdesc;
    if (loadAddress == 0) {
        loadAddress = regionStart;
    }
    fdesc = fileDescriptor(regName, regionStart - loadAddress, 
                           regionEnd - regionStart, loadAddress);
    mapped_object *obj = mapped_object::createMappedObject
        (fdesc, bpProc->lowlevel_process(), parseGaps);

    // add function stubs for the entry points we found
    for (unsigned int i=0; i < funcEntryAddrs.size(); i++) {
        obj->parse_img()->addFunctionStub(funcEntryAddrs[i] - loadAddress);
    }

    // force mapped_object to be parsed and return BPatch_module for it
    obj->analyze(); 
    bpProc->lowlevel_process()->addASharedObject(obj);
    pdvector<mapped_module*> mods = obj->getModules();
    if (mods.size() == 0) {
        fprintf(stderr,"%s[%d] Failed to create module for region [%lx %lx]\n",
                FILE__, __LINE__, regionStart, regionEnd);
        return NULL;
    }
    return new BPatch_module(bpProc, mods[0]->proc(), mods[0], bpProc->getImage());
}

/* Object re-parsed, if new modules need to be created in order to do
 * so they are added to the affectedModules vector.  This function should
 * only be invoked if all funcEntryAddrs lie within the boundaries of
 * the module.  A true return value means that an EXISTING object was
 * re-parsed via the addition of new code, a false return value means
 * that this was not the case.  
*/
bool reparseObject(BPatch_addressSpace *addSpace, 
                   BPatch_Vector<BPatch_module*> &affectedModules,
                   mapped_object *obj, vector<Address> &funcEntryAddrs)
{
    // parse all functions with valid entry addresses in the module
    bool reparsedObject = false;
    Address baseAddress = obj->parse_img()->desc().loadAddr();
    vector<Address>::iterator curEntry = funcEntryAddrs.begin();
    Region *reg;
    vector<image_func*> regFuncs;
    while (curEntry != funcEntryAddrs.end()) {
        reg = obj->parse_img()->getObject()->findEnclosingRegion
            ((*curEntry)-baseAddress);
        // if the address is in some region of the binary
        // and isCode is true, meaning that that code was mapped into
        // the binary from disk, analyze the function entry
        if (reg != NULL && obj->parse_img()->isCode((*curEntry) - baseAddress)) {
            image_func *imgfunc = obj->parse_img()->addFunctionStub
                ((*curEntry) - baseAddress);
            regFuncs.clear();
            regFuncs.push_back(imgfunc);
            obj->analyzeNewFunctions(&regFuncs);
            curEntry = funcEntryAddrs.erase(curEntry);
            reparsedObject = true;
        } else {
            curEntry++;
        }
    }

    // return now if there are no more unresolved funcEntryAddrs
    if (funcEntryAddrs.size() == 0) {
        return reparsedObject;
    }
    // get the binary's code regions from symtabAPI or return 
    std::vector<Region*> regions;
    if( ! obj->parse_img()->getObject()->getCodeRegions(regions) ) {
        fprintf(stderr,"%s[%d] Found no code regions for object %s\n", 
                __FILE__,__LINE__, obj->parse_img()->pathname().c_str());
        return false;
    }
    vector<Address> regEntries;
    // for each region, determine which entry addrs lie within it
    for (unsigned ridx=0; funcEntryAddrs.size() && ridx < regions.size(); ridx++) { 
        regEntries.clear();
        // if entry point in region, pass from funcEntryAddrs to regEntries
        curEntry = funcEntryAddrs.begin();
        while (curEntry != funcEntryAddrs.end()) {
            if ((*curEntry) >=(regions[ridx]->getRegionAddr() + baseAddress) &&
                (*curEntry) < (regions[ridx]->getRegionAddr() + 
                               regions[ridx]->getMemSize() + baseAddress)) {
                regEntries.push_back(*curEntry);
                curEntry = funcEntryAddrs.erase(curEntry);
            } else {
                curEntry++;
            }
        }
        if (regEntries.size()) {
            // This case only happens on PE binaries.  We would like
            // to re-parse the region, but we already know that the
            // address lies in an unmapped memory region and SymtabAPI
            // doesn't have memory allocated for those addresses.  If
            // there's code here it didn't come from the binary on
            // disk, so the region was overwritten dynamically and the
            // data will have to be fetched from memory.
            Address regionStart;
            Address regionSize;
            unsigned long rawDataSize = regions[ridx]->getDiskSize();
            if (rawDataSize == 0 || regions[ridx]->getPtrToRawData() == NULL) {
                // Case 1: There is no allocated memory for the region
                // Set rawDataPtr for the region to a newly malloc'ed
                // region and trigger parsing on the region.  
                regionStart = regions[ridx]->getRegionAddr() + baseAddress;
                regionSize = regions[ridx]->getMemSize();
                void* regBuf = malloc (regionSize);
                if (!((BPatch_process*)addSpace)->lowlevel_process()->
                    readDataSpace((void*)regionStart, regionSize, regBuf, true)) {
                    fprintf(stderr, "%s[%d] Failed to read from region [%lX %lX]\n",
                            __FILE__, __LINE__,(long)regions[ridx]->getRegionAddr(), 
                            regions[ridx]->getMemSize());
                    free(regBuf);
                    continue;
                }
                regions[ridx]->setPtrToRawData(regBuf,regions[ridx]->getMemSize());
                curEntry = regEntries.begin();
                regFuncs.clear();
                while (curEntry != regEntries.end()) {
                    image_func *imgfunc = obj->parse_img()->addFunctionStub
                        ((*curEntry) - baseAddress);
                    regFuncs.push_back(imgfunc);
                    curEntry++;
                }
                obj->analyzeNewFunctions(&regFuncs);
                reparsedObject = true;
            } else {
                // Case 2: The points lie past the end of mapped region memory
                // Create a new module corresponding to the gap between
                // the end of the mapped memory for the region and the
                // end of the region boundary, and parse it. 
                // KEVINTODO: a better approach for this case would be to
                // malloc a new region and copy over the mapped part and
                // grab the rest from the mutatee's address space, but I'm
                // not sure what would happen if I did that.
                regionStart = baseAddress + regions[ridx]->getDiskSize();
                regionSize = baseAddress + regions[ridx]->getMemSize()
                    - regionStart;
                BPatch_module * mod = parseRegion((BPatch_process*)addSpace, 
                                                  regionStart,
                                                  regionStart + regionSize,
                                                  regEntries,
                                                  &obj->parse_img()->desc().file(),
                                                  obj->parse_img()->desc().loadAddr());
                affectedModules.push_back(mod);
            }
        }
    }
    return reparsedObject;
}

/* This function is only called when functionEntryAddrs contains
 * entries that do not overlap any existing mapped_object.  The
 * function's implementation depends on the second assumption.
 * Searches /proc for regions that might have mapped in.  The linker
 * tables changes are immediately handled and the mapped object list
 * gets updated, so we don't need to search for them.
 */
#if defined(os_linux) //search /proc for regions
void findNewEnclosingRegions(BPatch_Vector<Address> &funcEntryAddrs, 
                          vector<Address> &regionStartVec, 
                          vector<Address> &regionEndVec, 
                          vector<vector<Address> > &regionEntryPoints,
                          vector<string*> &regionNames, 
                          process *proc)
{
    vector<Address>::iterator curEntry;
    unsigned maps_size=0; 
    map_entries *maps = getLinuxMaps(proc->getPid(), maps_size);
    if (maps) {
        for (unsigned i=0; i < maps_size; i++) {
            curEntry = funcEntryAddrs.begin();
            bool firstEntryInRegion = true;
            while (curEntry != funcEntryAddrs.end()) {
                if (maps[i].start <= (*curEntry) &&
                    maps[i].end > (*curEntry)) {
                    if (firstEntryInRegion) {
                        regionStartVec.push_back(maps[i].start);
                        regionEndVec.push_back(maps[i].end);
                        regionEntryPoints.push_back(vector<Address>());
                        regionNames.push_back(new string(maps[i].path));
                        firstEntryInRegion = false;
                    }
                    regionEntryPoints.back().push_back(*curEntry);
                    curEntry = funcEntryAddrs.erase(curEntry);
                }
                else {
                    curEntry++;
                }
            }
        }
        free(maps);
    }
    return;
}
#else
void findNewEnclosingRegions(BPatch_Vector<Address> &, 
                             vector<Address> &,
                             vector<Address> &,
                             vector<vector<Address> > &,
                             vector<string*> &,
                             process *)
{
}
#endif

/* BPatch_image::parseNewFunctions
 *
 * Uses function entry addresses to trigger the parsing of new
 * functions.  It may re-trigger parsing on existing modules or create
 * new ones to be parsed. 
 *
 * (full description in ../h/BPatch_image.h)
 */
bool BPatch_image::parseNewFunctionsInt
     (BPatch_Vector<BPatch_module*> &affectedModules, 
      const BPatch_Vector<Dyninst::Address> &funcEntryAddrs)
{
    if (!addSpace->getType() == TRADITIONAL_PROCESS) {
        fprintf(stderr,"%s[%d] ERROR: parseNewFunctions has only been "
                "implemented for live processes\n", __FILE__, __LINE__);
        return false;
    }
    if (funcEntryAddrs.size() == 0) {
        fprintf(stderr,"%s[%d] parseNewFunctions requires a non-empty vector "
                "of function entry points\n", __FILE__, __LINE__);
        return false;
    }

    std::vector<AddressSpace*> asv;
    addSpace->getAS(asv);
    AddressSpace *as = asv[0];
    pdvector<mapped_object *> allobjs = as->mappedObjects();

    // group funcEntryAddrs by the mapped_objects that they fit into
    vector<Address> funcEntryAddrs_(funcEntryAddrs); // make an editable copy
    vector<Address>::iterator curEntry;
    vector<Address> objEntries;
    for (unsigned int i=0; i < allobjs.size() && funcEntryAddrs_.size(); i++) { 
        image *curImg = allobjs[i]->parse_img();
        // determine region start/end boundaries
        Address regStart, regEnd;
        Address baseAddress = curImg->desc().loadAddr();
        // iterate through executable regions
        std::vector<Region*> regions;
        if( ! curImg->getObject()->getCodeRegions(regions) ) {
            fprintf(stderr,"%s[%d] Found no code regions for object %s\n", 
                    __FILE__,__LINE__, curImg->pathname().c_str());
            break;
        }
        std::vector<Region *>::const_iterator curreg = regions.begin();
        while(curreg != regions.end() && funcEntryAddrs_.size()) {
            regStart = baseAddress + (*curreg)->getRegionAddr();
            regEnd = regStart + (*curreg)->getMemSize();
            // iterate through func entry addrs
            curEntry = funcEntryAddrs_.begin();
            while (curEntry != funcEntryAddrs_.end()) {
                if ((*curEntry) >= regStart && (*curEntry) < regEnd) {
                    objEntries.push_back(*curEntry);
                    curEntry = funcEntryAddrs_.erase(curEntry);
                } else {
                    curEntry++;
                }
            }
            curreg++;
        }
        // re-parse object if it contains entry points
        if (objEntries.size()) {
            if (reparseObject(addSpace, affectedModules, 
                              allobjs[i], objEntries)) {
                pdvector<mapped_module*> mods = allobjs[i]->getModules();
                //reparseObject adds all new functions to mods[0]
                // since that's what image::addFunctionStub does
                affectedModules.push_back(findOrCreateModule(mods[0]));
            }
            objEntries.clear();
        }
    }
    // if entry points left over, find regions that contain them
    // and parse each region
    if (funcEntryAddrs_.size()) {
        vector<Address> regionStartVec, regionEndVec;
        vector<vector<Address> > regionEntries;
        vector<string*> regionNames;
        findNewEnclosingRegions(funcEntryAddrs_, 
                             regionStartVec, 
                             regionEndVec, 
                             regionEntries, 
                             regionNames,
                             (process*)as);
        for (unsigned ridx=0; ridx < regionStartVec.size(); ridx++) {
            BPatch_module *mod = parseRegion((BPatch_process*)addSpace, 
                                             regionStartVec[ridx], 
                                             regionEndVec[ridx],
                                             regionEntries[ridx],
                                             regionNames[ridx],0);
            if (mod) {
                affectedModules.push_back(mod);
            }
            free(regionNames[ridx]);
            regionNames[ridx] = NULL;
        }
    }
    if (affectedModules.size() == 0) {
        return false;
    }
    return true;
}

// Merges unresolved control flow vectors of all mapped objects return
// the merged vector of all unresolved control flow do this by
// grabbing one module per mapped object, and calling
// BPatch_module::getUnresolvedControlFlow on that module
BPatch_Vector<BPatch_point *> *BPatch_image::getUnresolvedControlFlowInt()
{
   unresolvedCF.clear();
   pdvector<mapped_object *> objs;
   
   std::vector<AddressSpace *> asv;
   addSpace->getAS(asv);
   for (unsigned i=0; i<asv.size(); i++) {
      const pdvector<mapped_object *> &mobjs = asv[i]->mappedObjects();
      for (unsigned j=0; j<mobjs.size(); j++) {
         objs.push_back(mobjs[j]);
      }
   }

   for (unsigned i=0; i < objs.size(); i++) {
      pdvector<mapped_module *> mods = objs[i]->getModules();
      if (mods.size()) {
         BPatch_Vector<BPatch_point*> *badCF = 
             findOrCreateModule(mods[0])->getUnresolvedControlFlow();
         for (unsigned j=0; j < badCF->size(); j++) {
            unresolvedCF.push_back((*badCF)[j]);
         }
      }
   }
   return &unresolvedCF;
}

void BPatch_image::removeAllModules()
{
   BPatch_Vector<BPatch_module *>::iterator i;
   for (i = modlist.begin(); i != modlist.end(); i++)
   {
      (*i)->handleUnload();
   }
   modlist.clear();
}

void BPatch_image::removeModule(BPatch_module *mod) 
{
#if !defined(USE_DEPRECATED_BPATCH_VECTOR)
   modlist.erase(std::find(modlist.begin(),
            modlist.end(),
            mod));
#else
   for (unsigned j = 0; j < modlist.size(); j++) {
      if (modlist[j] == mod) {
         modlist.erase(j);
      }
   }
#endif
   mod->handleUnload();
}

bool BPatch_image::readStringInt(BPatch_variableExpr *expr, std::string &str,
                                 unsigned size_limit)
{
   const BPatch_type *type = expr->getType();
   if (!type) {
      bperr("String read attempted on variable with no type information");
      return false;
   }
   
   Address addr = 0x0;
   if (type->getDataClass() == BPatch_dataPointer) {
      void *value;
      expr->readValue(&value);
      addr = (Address) value;
   }
   else if (type->getDataClass() == BPatch_dataArray) {
      addr = (Address) expr->getBaseAddr();
   }
   else {
      bperr("String read failed on variable with unexpected type");
      return false;
   }

   return readString(addr, str, size_limit);
}


bool BPatch_image::readStringInt(Address addr, std::string &str, unsigned size_limit)
{
   char *buffer = NULL;
   unsigned buffer_offset = 0;
   unsigned buffer_size = 0;
   bool result;
   bool should_continue = false;

   BPatch_process *proc = dynamic_cast<BPatch_process *>(getAddressSpace());
   if (!proc) {
      //Only works with dynamic processes;
      return false;
   }
   if (proc && !proc->isStoppedInt()) {
      should_continue = true;
      proc->stopExecution();
   }

   std::vector<AddressSpace *> asv;
   getAddressSpace()->getAS(asv);
   AddressSpace *as = asv[0];
   assert(as);

   unsigned word_size = as->getAddressWidth();
   assert(word_size == 4 || word_size == 8);
   
   Address start_word = (word_size == 4) ? (addr & ~0x3) : (addr & ~0x7);
   unsigned start_offset = addr - start_word;

   for (;;) {
      if (!buffer) {
         buffer_size = 256;
         buffer = (char *) malloc(buffer_size);
         assert(buffer);
      }
      if (buffer_offset + word_size + 1 > buffer_size) {
         buffer_size *= 2;
         buffer = (char *) realloc(buffer, buffer_size);
         assert(buffer);
      }

      result = as->readDataSpace((void *) (start_word + buffer_offset), word_size, 
                                 buffer + buffer_offset, false);
      if (!result) {
         signal_printf("[%s:%u] - ERROR reading address %x for string\n",
                       FILE__, __LINE__, start_word + buffer_offset);
         bperr("Error reading from target process");
         goto done;
      }

      buffer_offset += word_size;

      if (size_limit && 
          size_limit < buffer_offset - start_offset) {
         buffer[size_limit + start_offset] = '\0';
         signal_printf("[%s:%u] - WARN string read at %x exceeded size limit of %d",
                       FILE__, __LINE__, addr, size_limit);
         bpwarn("String read exceeded size limit");
         break;
      }

      bool done = false;
      for (unsigned i=1; i<=word_size; i++) {
         if (buffer_offset-i < addr-start_word)
            continue;
         if (buffer[buffer_offset-i] == '\0') {
            done = true;
            break;
         }
      }
      if (done)
         break;
   }

   str = buffer + start_offset;
   result = true;

 done:
   if (buffer)
      free(buffer);
   if (should_continue) {
      assert(proc);
      proc->continueExecution();
   }
   
   return result;
}
<|MERGE_RESOLUTION|>--- conflicted
+++ resolved
@@ -252,7 +252,6 @@
 
 bool BPatch_image::getVariablesInt(BPatch_Vector<BPatch_variableExpr *> &vars)
 {
-<<<<<<< HEAD
    bool some_succeeded = false;
 
    if (!addSpace)
@@ -270,34 +269,6 @@
    }
 
    return some_succeeded;
-=======
-    /* One test called this after the process exited, resulting in a crash. Determine if 
-       we have objects to look through before operating...
-    */
-
-    if (addSpace == NULL) 
-    {
-        return false;
-    }
-
-    AddressSpace *as = addSpace->getAS();
-
-    if (   (as == NULL) 
-        || (as->mappedObjects().size() == 0) 
-        || (as->getAOut() == NULL)) 
-       return false;
-
-   BPatch_Vector<BPatch_variableExpr *> *temp = BPatch_image::getGlobalVariables();
-
-   if (temp) 
-   {
-      vars = *temp;
-      return true;
-   } 
-
-   vars = BPatch_Vector<BPatch_variableExpr *>();
-   return false;
->>>>>>> 9536c492
 }
 
 bool BPatch_image::setFuncModulesCallback(BPatch_function *bpf, void *data)
