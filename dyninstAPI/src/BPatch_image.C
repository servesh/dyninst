--- conflicted
+++ resolved
@@ -57,12 +57,11 @@
 #include "BPatch_object.h"
 
 #include "addressSpace.h"
-<<<<<<< HEAD
+
 #include "dynProcess.h"
 
-=======
 #include "debug.h"
->>>>>>> 41da13ce
+
 #include "parseAPI/h/CodeSource.h"
 
 #include "ast.h"
@@ -1323,9 +1322,8 @@
             objs[oix]->parse_img()->clearNewBlocks();
         }
     }
-<<<<<<< HEAD
-=======
-}
+}
+
 
 Dyninst::PatchAPI::PatchMgrPtr Dyninst::PatchAPI::convert(const BPatch_image *i) {
    return Dyninst::PatchAPI::convert(i->addSpace);
@@ -1342,5 +1340,4 @@
          ret = true;
    }
    return ret;
->>>>>>> 41da13ce
-}+}
