/*
 * Copyright (c) 1996-2011 Barton P. Miller
 * 
 * We provide the Paradyn Parallel Performance Tools (below
 * described as "Paradyn") on an AS IS basis, and do not warrant its
 * validity or performance.  We reserve the right to update, modify,
 * or discontinue this software at any time.  We shall have no
 * obligation to supply such updates or modifications or any other
 * form of support to you.
 * 
 * By your use of Paradyn, you understand and agree that we (or any
 * other person or entity with proprietary rights in Paradyn) are
 * under no obligation to provide either maintenance services,
 * update services, notices of latent defects, or correction of
 * defects for Paradyn.
 * 
 * This library is free software; you can redistribute it and/or
 * modify it under the terms of the GNU Lesser General Public
 * License as published by the Free Software Foundation; either
 * version 2.1 of the License, or (at your option) any later version.
 * 
 * This library is distributed in the hope that it will be useful,
 * but WITHOUT ANY WARRANTY; without even the implied warranty of
 * MERCHANTABILITY or FITNESS FOR A PARTICULAR PURPOSE.  See the GNU
 * Lesser General Public License for more details.
 * 
 * You should have received a copy of the GNU Lesser General Public
 * License along with this library; if not, write to the Free Software
 * Foundation, Inc., 51 Franklin Street, Fifth Floor, Boston, MA 02110-1301 USA
 */

// $Id: linux-power.C,v 1.19 2008/06/19 19:53:26 legendre Exp $

#include <string>
#include <dlfcn.h>

#include "dyninstAPI/src/linux-power.h"
#include "dyninstAPI/src/addressSpace.h"
#include "dyninstAPI/src/pcProcess.h"
#include "dyninstAPI/src/frame.h"
#include "dyninstAPI/src/debug.h"
#include "dyninstAPI/src/mapped_object.h"
<<<<<<< HEAD
=======
#include "dyninstAPI/src/process.h"
#include "dyninstAPI/src/inst-power.h"
#include "dyninstAPI/src/baseTramp.h"
#include "dyninstAPI/src/miniTramp.h"
#include "dyninstAPI/src/signalgenerator.h"
#include "dyninstAPI/src/registerSpace.h"
>>>>>>> cdedaa70
#include "dyninstAPI/src/function.h"

#define DLOPEN_MODE (RTLD_NOW | RTLD_GLOBAL)

const char DL_OPEN_FUNC_EXPORTED[] = "dlopen";
const char DL_OPEN_FUNC_INTERNAL[] = "_dl_open";
const char DL_OPEN_FUNC_NAME[] = "do_dlopen";
const char DL_OPEN_LIBC_FUNC_EXPORTED[] = "__libc_dlopen_mode";

Address PCProcess::getLibcStartMainParam(PCThread *) {
    assert(!"This function is unimplemented");
    return 0;
}

Address PCProcess::getTOCoffsetInfo(Address dest) {
    if ( getAddressWidth() == 4 ) return 0;

    // Find out which object we're in (by addr).
    codeRange *range = NULL;
    textRanges_.find(dest, range);
    if (!range)  // Try data?
        dataRanges_.find(dest, range);
    if (!range)
        return 0;
    mapped_object *mobj = range->is_mapped_object();
    if (!mobj) {
        mappedObjData *tmp = dynamic_cast<mappedObjData *>(range);
        if (tmp)
            mobj = tmp->obj;
    }
    // Very odd case if this is not defined.
    assert(mobj);
    Address TOCOffset = mobj->parse_img()->getObject()->getTOCoffset();
    
    if (!TOCOffset)
       return 0;
    return TOCOffset + mobj->dataBase();
}

Address PCProcess::getTOCoffsetInfo(int_function *func) {
    if ( getAddressWidth() == 4 ) return 0;

    mapped_object *mobj = func->obj();

    return mobj->parse_img()->getObject()->getTOCoffset() + mobj->dataBase();
}


<<<<<<< HEAD
bool PCProcess::getOPDFunctionAddr(Address &addr) {
    bool result = true;
    if( getAddressWidth() == 8 ) {
        Address resultAddr = 0;
        if( !readDataSpace((const void *)addr, getAddressWidth(),
                    (void *)&resultAddr, false) ) 
        {
            result = false;
        }else{
            addr = resultAddr;
=======
Frame Frame::getCallerFrame()
{
// Matt's DynStackwalker will replace this

//Change this struct and add Vsyscall to see if mutatee is in a syscall
//--in a syscall, frame is in a different form
  typedef union {
      struct {
          uint32_t oldFp;
          uint32_t savedLR;
      } elf32;
      struct {
          uint64_t oldFp;
          uint64_t savedCR;
          uint64_t savedLR;
      } elf64;
  } linkArea_t;

  int savedLROffset;
  if (getProc()->getAddressWidth() == sizeof(uint64_t))
    savedLROffset = P_offsetof(linkArea_t, elf64.savedLR);
  else
    savedLROffset = P_offsetof(linkArea_t, elf32.savedLR);

  linkArea_t thisStackFrame;
  linkArea_t lastStackFrame;
  linkArea_t stackFrame;
  Address basePCAddr;

  Address newPC=0;
  Address newFP=0;
  Address newpcAddr=0;

  // Are we in a leaf function?
  bool isLeaf = false;
  bool noFrame = false;

  func_instance *func = getFunc();

  if (uppermost_) {
    if (func) {
      //isLeaf = func->isLeafFunc();
      isLeaf = !func->savesReturnAddr();
      noFrame = func->hasNoStackFrame();
    }
  }

  // Get current stack frame link area
  if (getProc()->getAddressWidth() == sizeof(uint64_t)) {
    if (!getProc()->readDataSpace((caddr_t)fp_, sizeof(thisStackFrame.elf64),
                                  (caddr_t)&thisStackFrame.elf64, false))
      return Frame();
  }
  else {
    if (!getProc()->readDataSpace((caddr_t)fp_, sizeof(thisStackFrame.elf32),
                                  (caddr_t)&thisStackFrame.elf32, false))
      return Frame();
  }

  if (getProc()->getAddressWidth() == sizeof(uint64_t))
    getProc()->readDataSpace((caddr_t) (Address) thisStackFrame.elf64.oldFp,
                             sizeof(lastStackFrame.elf64),
                             (caddr_t) &lastStackFrame.elf64, false);
  else
    getProc()->readDataSpace((caddr_t) (Address) thisStackFrame.elf32.oldFp,
                             sizeof(lastStackFrame.elf32),
                             (caddr_t) &lastStackFrame.elf32, false);

  if (noFrame) {
    stackFrame = thisStackFrame;
    basePCAddr = fp_;
  }
  else {
    stackFrame = lastStackFrame;
    if (getProc()->getAddressWidth() == sizeof(uint64_t))
      basePCAddr = thisStackFrame.elf64.oldFp;
    else
      basePCAddr = thisStackFrame.elf32.oldFp;
  }

  baseTramp *bti = getBaseTramp();

  if (bti) {
      // Oy. We saved the LR in the middle of the tramp; so pull it out
      // by hand.
      newpcAddr = fp_ + TRAMP_SPR_OFFSET + STK_LR;
      if (getProc()->getAddressWidth() == sizeof(uint64_t))
        newFP = thisStackFrame.elf64.oldFp;
      else
        newFP = thisStackFrame.elf32.oldFp;

      if (getProc()->getAddressWidth() == sizeof(uint64_t)) {
        if (!getProc()->readDataSpace((caddr_t) newpcAddr,
                                      sizeof(newPC), (caddr_t) &newPC, false))
          return Frame();
      }
      else {
        uint32_t u32;
        if (!getProc()->readDataSpace((caddr_t) newpcAddr,
                                      sizeof(u32), (caddr_t) &u32, false))
          return Frame();
        newPC = u32;
      }

      // Instrumentation makes its own frame; we want to skip the
      // function frame if there is one as well.
      instPoint *point = bti->point();
      assert(point); // Will only be null if we're in an inferior RPC, which can't be.
      // If we're inside the function (callSite or arbitrary; bad assumption about
      // arbitrary but we don't know exactly where the frame was constructed) and the
      // function has a frame, tear it down as well.
      if (point->type() == instPoint::FuncEntry ||
	  point->type() == instPoint::FuncExit) {
          uint32_t u32;
          if (!getProc()->readDataSpace((caddr_t) (Address)
                                        thisStackFrame.elf32.oldFp,
                                        sizeof(u32), (caddr_t) &u32, false))
            return Frame();
          newFP = u32;
      }
      else {
        if (getProc()->getAddressWidth() == sizeof(uint64_t)) {
          if (!getProc()->readDataSpace((caddr_t) (Address)
                                        thisStackFrame.elf64.oldFp,
                                        sizeof(newFP),
                                        (caddr_t) &newFP, false))
            return Frame();
>>>>>>> cdedaa70
        }
    }
    return result;
}

AstNodePtr PCProcess::createUnprotectStackAST() {
    // This is not necessary on power
    return AstNode::nullNode();
}

bool Frame::setPC(Address newpc) {
   Address pcAddr = getPClocation();
   if (!pcAddr)
   {
       //fprintf(stderr, "[%s:%u] - Frame::setPC aborted", __FILE__, __LINE__);
      return false;
   }

   //fprintf(stderr, "[%s:%u] - Frame::setPC setting %x to %x",
   //__FILE__, __LINE__, pcAddr_, newpc);
   if (getProc()->getAddressWidth() == sizeof(uint64_t)) {
      uint64_t newpc64 = newpc;
      if (!getProc()->writeDataSpace((void*)pcAddr, sizeof(newpc64), &newpc64))
         return false;
      sw_frame_.setRA(newpc64);
   }
   else {
      uint32_t newpc32 = newpc;
      if (!getProc()->writeDataSpace((void*)pcAddr, sizeof(newpc32), &newpc32))
         return false;
      sw_frame_.setRA(newpc32);
   }
<<<<<<< HEAD
   range_ = NULL;
=======
   pc_ = newpc;
>>>>>>> cdedaa70

   return true;
}

bool AddressSpace::getDyninstRTLibName() {
//full path to libdyninstAPI_RT (used an _m32 suffix for 32-bit version)
    startup_printf("dyninstRT_name: %s\n", dyninstRT_name.c_str());
    if (dyninstRT_name.length() == 0) {
        // Get env variable
        if (getenv("DYNINSTAPI_RT_LIB") != NULL) {
            dyninstRT_name = getenv("DYNINSTAPI_RT_LIB");
        }
        else {
            std::string msg = std::string("Environment variable ") +
                std::string("DYNINSTAPI_RT_LIB") +
               std::string(" has not been defined");
            showErrorCallback(101, msg);
            return false;
        }
    }

    // Automatically choose 32-bit library if necessary.
    const char *modifier = "_m32";
    const char *name = dyninstRT_name.c_str();

    const char *split = P_strrchr(name, '/');
    if ( !split ) split = name;
    split = P_strchr(split, '.');
    if ( !split || P_strlen(split) <= 1 ) {
        // We should probably print some error here.
        // Then, of course, the user will find out soon enough.
        startup_printf("Invalid Dyninst RT lib name: %s\n", 
                dyninstRT_name.c_str());
        return false;
    }

    if ( getAddressWidth() == sizeof(void *) || P_strstr(name, modifier) ) {
        modifier = "";
    }

    const char *suffix = split;
    if( getAOut()->isStaticExec() ) {
        suffix = ".a";
    }else{
        if( P_strncmp(suffix, ".a", 2) == 0 ) {
            // This will be incorrect if the RT library's version changes
            suffix = ".so";
        }
    }

    dyninstRT_name = std::string(name, split - name) +
                     std::string(modifier) +
                     std::string(suffix);

    startup_printf("Dyninst RT Library name set to '%s'\n",
            dyninstRT_name.c_str());

    // Check to see if the library given exists.
    if (access(dyninstRT_name.c_str(), R_OK)) {
        std::string msg = std::string("Runtime library ") + dyninstRT_name
        + std::string(" does not exist or cannot be accessed!");
        showErrorCallback(101, msg);
        return false;
    }
    return true;
}

<<<<<<< HEAD
=======


bool process::handleTrapAtEntryPointOfMain(dyn_lwp *trappingLWP)
{
    assert(main_brk_addr);
    assert(trappingLWP);
    // restore original instruction

    if (!writeDataSpace((void *)main_brk_addr, instruction::size(),
                        (char *)savedCodeBuffer))
        return false;

    if (! trappingLWP->changePC(main_brk_addr,NULL))
        {
            logLine("WARNING: changePC failed in dlopenDYNINSTlib\n");
            assert(0);
        }

    main_brk_addr = 0;
    return true;
}


bool process::insertTrapAtEntryPointOfMain()
{
    // copied from aix.C
    func_instance *f_main = NULL;
    pdvector<func_instance *> funcs;
    bool res = findFuncsByPretty("main", funcs);
    if (!res) {
        // we can't instrument main - naim
        showErrorCallback(108,"main() uninstrumentable");
        return false;
    }

    if( funcs.size() > 1 ) {
      for (unsigned j = 0; j < funcs.size(); ++j) {
	funcs[j]->debugPrint();
      }

        cerr << __FILE__ << __LINE__
             << ": found more than one main! using the first" << endl;
    }
    f_main = funcs[0];
    assert(f_main);

    Address addr = f_main->addr();

    startup_printf("[%d]: inserting trap at 0x%x\n",
                   getPid(), addr);

    // save original instruction first
    readDataSpace((void *)addr, instruction::size(), savedCodeBuffer, true);
    // and now, insert trap
    codeGen gen(instruction::size());
    insnCodeGen::generateTrap(gen);

    assert(instruction::size() == gen.used());
    if (!writeDataSpace((void *)addr, gen.used(), gen.start_ptr()))
        fprintf(stderr, "%s[%d]:  writeDataSpace failed\n", FILE__, __LINE__);
    main_brk_addr = addr;

    return true;
}

bool process::handleTrapAtLibcStartMain(dyn_lwp *)  { assert(0); }
bool process::instrumentLibcStartMain() { assert(0); }
bool process::decodeStartupSysCalls(EventRecord &) { assert(0); }
void process::setTraceSysCalls(bool) { assert(0); }
void process::setTraceState(traceState_t) { assert(0); }
bool process::getSysCallParameters(dyn_saved_regs *, long *, int) { assert(0); }
int process::getSysCallNumber(dyn_saved_regs *) { assert(0); }
long process::getSysCallReturnValue(dyn_saved_regs *) { assert(0); }
Address process::getSysCallProgramCounter(dyn_saved_regs *) { assert(0); }
bool process::isMmapSysCall(int) { assert(0); }
Offset process::getMmapLength(int, dyn_saved_regs *) { assert(0); }
Address process::getLibcStartMainParam(dyn_lwp *) { assert(0); }

bool process::loadDYNINSTlib()
{
    pdvector<func_instance *> dlopen_funcs;

    if (findFuncsByAll(DL_OPEN_FUNC_EXPORTED, dlopen_funcs)) {
        return loadDYNINSTlib_exported();
    }else if( findFuncsByAll(DL_OPEN_LIBC_FUNC_EXPORTED, dlopen_funcs)) {
        return loadDYNINSTlib_exported();
    }else {
        return loadDYNINSTlib_hidden();
    }
}


bool process::loadDYNINSTlibCleanup(dyn_lwp *trappingLWP)
{
  // rewrite original instructions in the text segment we use for
  // the inferiorRPC - naim
  unsigned count = sizeof(savedCodeBuffer);

  Address codeBase = findFunctionToHijack(this);
  assert(codeBase);

  writeDataSpace((void *)codeBase, count, (char *)savedCodeBuffer);

  // restore registers
  assert(savedRegs != NULL);
  trappingLWP->restoreRegisters(*savedRegs);

  delete savedRegs;
  savedRegs = NULL;
  return true;
}



bool process::loadDYNINSTlib_exported(const char *, int)
{
    // This functions was implemented by mixing parts of
    // process::loadDYNINSTlib() in aix.C and
    // process::loadDYNINSTlib_exported() in linux-x86.C.

    // dlopen takes two arguments:
    // const char *libname;
    // int mode;

    Address codeBase = findFunctionToHijack(this);
    if (!codeBase) {
        startup_cerr << "Couldn't find a point to insert dlopen call" << endl;
        return false;
    }
    Address dyninstlib_str_addr = 0;
    Address dlopen_call_addr = 0;

    pdvector<func_instance *> dlopen_funcs;
    if (!findFuncsByAll(DL_OPEN_FUNC_EXPORTED, dlopen_funcs)) {
        if (!findFuncsByAll(DL_OPEN_LIBC_FUNC_EXPORTED, dlopen_funcs)) {
            startup_cerr << "Couldn't find method to load dynamic library" << endl;
            return false;
        }
    }

    assert(dlopen_funcs.size() != 0);
    if (dlopen_funcs.size() > 1) {
        logLine("WARNING: More than one dlopen found, using the first\n");
    }
    //Address dlopen_addr = dlopen_funcs[0]->getAddress();
    func_instance *dlopen_func = dlopen_funcs[0];  //aix.C

    // We now fill in the scratch code buffer with appropriate data
    codeGen scratchCodeBuffer(BYTES_TO_SAVE);
    assert(dyninstRT_name.length() < BYTES_TO_SAVE);
    scratchCodeBuffer.setAddrSpace(this);  //aix.C
    scratchCodeBuffer.setAddr(codeBase); //aix.C

    // The library name goes first
    dyninstlib_str_addr = codeBase;
    scratchCodeBuffer.copyAligned(dyninstRT_name.c_str(), dyninstRT_name.length()+1);

    // Need a register space                                           //aix.C
    // make sure this syncs with inst-power.C                          //aix.C
    registerSpace *dlopenRegSpace = registerSpace::savedRegSpace(this);//aix.C
    scratchCodeBuffer.setRegisterSpace(dlopenRegSpace);                //aix.C

#if defined(bug_syscall_changepc_rewind)
    //Fill in with NOPs, see loadDYNINSTlib_hidden
    scratchCodeBuffer.fill(getAddressWidth(), codeGen::cgNOP);
#endif

    // Now the real code
    dlopen_call_addr = codeBase + scratchCodeBuffer.used();

    pdvector<AstNodePtr> dlopenAstArgs(2);                         //aix.C
    AstNodePtr dlopenAst;                                          //aix.C
    dlopenAstArgs[0] = AstNode::operandNode(AstNode::Constant,     //aix.C
                                            (void*)dyninstlib_str_addr);
    dlopenAstArgs[1] = AstNode::operandNode(AstNode::Constant,     //aix.C
                                            (void*)DLOPEN_MODE);
    dlopenAst = AstNode::funcCallNode(dlopen_func, dlopenAstArgs); //aix.C

    // We need to push down the stack before we call this  //aix.C
    pushStack(scratchCodeBuffer);                          //aix.C
    dlopenAst->generateCode(scratchCodeBuffer, true);      //aix.C
    popStack(scratchCodeBuffer);                           //aix.C
 
    dyninstlib_brk_addr = codeBase + scratchCodeBuffer.used();
    insnCodeGen::generateTrap(scratchCodeBuffer);

    if (!readDataSpace((void *)codeBase,
                       sizeof(savedCodeBuffer), savedCodeBuffer, true)) {
        fprintf(stderr, "%s[%d]:  readDataSpace\n", __FILE__, __LINE__);
        return false;
    }

    if (!writeDataSpace((void *)(codeBase), scratchCodeBuffer.used(),
                        scratchCodeBuffer.start_ptr())) {
        fprintf(stderr, "%s[%d]:  writeDataSpace\n", __FILE__, __LINE__);
        return false;
    }

    // save registers
    dyn_lwp *lwp_to_use = NULL;
    if (process::IndependentLwpControl() && getRepresentativeLWP() == NULL)
        lwp_to_use = getInitialThread()->get_lwp();
    else
        lwp_to_use = getRepresentativeLWP();

    savedRegs = new dyn_saved_regs;
    bool status = lwp_to_use->getRegisters(savedRegs);

    assert((status != false) && (savedRegs != (void *)-1));

    if (!lwp_to_use->changePC(dlopen_call_addr,NULL))  {
        logLine("WARNING: changePC failed in dlopenDYNINSTlib\n");
        return false;
    }
    setBootstrapState(loadingRT_bs);
    return true;
}


bool process::loadDYNINSTlib_hidden() {
  // We need to make a call to do_dlopen to open our runtime library

  // This function was implemented by mixing parts of
  // process::loadDYNINSTlib() in aix.C and
  // process::loadDYNINSTlib_hidden() in linux-x86.C.

  startup_printf("**** LIBC21 dlopen for RT lib\n");

  // do_dlopen takes a pointer-to-struct argument. The struct is as follows:
  // const char *libname;
  // int mode;
  // void *result;
  // void *caller_addr;  (may be obsolete, but no harm leaving in)
  // Now, we have to put this somewhere writable. The idea is to
  // put it on the stack....

  union {
     struct {
        uint32_t libname;
        int32_t  mode;
        uint32_t result;
        uint32_t caller_addr;
     } elf32;
     struct {
        uint64_t libname;
        int32_t  mode;
        uint64_t result;
        uint64_t caller_addr;
     } elf64;
  } do_dlopen_struct;

  Address codeBase = findFunctionToHijack(this);

  if(!codeBase)
  {
      startup_cerr << "Couldn't find a point to insert dlopen call" << endl;
      return false;
  }

  startup_printf("(%d) writing in dlopen call at addr %p\n", getPid(),
                 (void *)codeBase);

  codeGen scratchCodeBuffer(BYTES_TO_SAVE);

  // Variables what we're filling in
  Address dyninstlib_str_addr = 0;
  Address dlopen_call_addr = 0;
  Address do_dlopen_struct_addr = 0;

  pdvector<func_instance *> dlopen_funcs;
  if (!findFuncsByAll(DL_OPEN_FUNC_NAME, dlopen_funcs))
  {
    pdvector<func_instance *> dlopen_int_funcs;

    // If we can't find the do_dlopen function (because this library
    // is stripped, for example), try searching for the internal
    // _dl_open function and find the do_dlopen function by examining
    // the functions that call it. This depends on the do_dlopen
    // function having been parsed (though its name is not known)
    // through speculative parsing.
    if(!findFuncsByAll(DL_OPEN_FUNC_INTERNAL, dlopen_int_funcs))
    {
        fprintf(stderr,"Failed to find _dl_open\n");
    }
    else
    {
        if(dlopen_int_funcs.size() > 1)
        {
            startup_printf("%s[%d] warning: found %d matches for %s\n",
                           __FILE__,__LINE__,dlopen_int_funcs.size(),
                           DL_OPEN_FUNC_INTERNAL);
        }
	dlopen_int_funcs[0]->getCallerFuncs(std::back_inserter(dlopen_funcs));

        if(dlopen_funcs.size() > 1)
        {
            startup_printf("%s[%d] warning: found %d do_dlopen candidates\n",
                           __FILE__,__LINE__,dlopen_funcs.size());
        }

        if(dlopen_funcs.size() > 0)
        {
            // give it a name
            dlopen_funcs[0]->addSymTabName("do_dlopen",true);
        }
    }
  }

  if(dlopen_funcs.size() == 0)
  {
      startup_cerr << "Couldn't find method to load dynamic library" << endl;
      return false;
  }

  Address dlopen_addr = dlopen_funcs[0]->addr();
  func_instance *dlopen_func = dlopen_funcs[0];  //aix.C

  assert(dyninstRT_name.length() < BYTES_TO_SAVE);
  startup_cerr << "Dyninst RT lib name: " << dyninstRT_name << endl;

  // We now fill in the scratch code buffer with appropriate data

  scratchCodeBuffer.setAddrSpace(this);  //aix.C
  scratchCodeBuffer.setAddr(codeBase); //aix.C

  // First copy the RT library name
  dyninstlib_str_addr = codeBase + scratchCodeBuffer.used();
  scratchCodeBuffer.copyAligned(dyninstRT_name.c_str(), dyninstRT_name.length()+1);

  startup_printf("(%d) dyninst str addr at 0x%x\n", getPid(),
                                                    dyninstlib_str_addr);
  startup_printf("(%d) after copy, %d used\n", getPid(),
                                               scratchCodeBuffer.used());

  // Now we have enough to fill in the do_dlopen_struct
  if (getAddressWidth() == sizeof(uint64_t)) {
     do_dlopen_struct.elf64.libname     = dyninstlib_str_addr;
     do_dlopen_struct.elf64.mode        = DLOPEN_MODE;
     do_dlopen_struct.elf64.result      = 0;
     do_dlopen_struct.elf64.caller_addr = dlopen_addr;
  }
  else {
     do_dlopen_struct.elf32.libname     = dyninstlib_str_addr;
     do_dlopen_struct.elf32.mode        = DLOPEN_MODE;
     do_dlopen_struct.elf32.result      = 0;
     do_dlopen_struct.elf32.caller_addr = dlopen_addr;
  }

  // Need a register space                                           //aix.C
  // make sure this syncs with inst-power.C                          //aix.C
  registerSpace *dlopenRegSpace = registerSpace::savedRegSpace(this);//aix.C
  scratchCodeBuffer.setRegisterSpace(dlopenRegSpace);                //aix.C

  // Now we place the do_dlopen_struct on the mutatee's stack
  //   Step 1.  getRegisters() to get copy of mutatee's stack frame pointer
  //   Step 2.  decrement our local copy of mutatee's stack frame pointer
  //   Step 3.  restoreRegisters() to update mutatee's stack frame pointer
  //   Step 4.  increment our local copy of mutatee's stack frame pointer
  //              back to its original value so that we properly restore
  //              the mutatee's registers after the RT library is loaded
  //   Step 5.  writeDataSpace() to the stack our do_dlopen_struct

  //   Step 1.  getRegisters() to get copy of mutatee's stack frame pointer
  dyn_lwp *lwp_to_use = NULL;
  if(process::IndependentLwpControl() && getRepresentativeLWP() == NULL)
     lwp_to_use = getInitialThread()->get_lwp();
  else
     lwp_to_use = getRepresentativeLWP();

  savedRegs = new dyn_saved_regs;
  bool status = lwp_to_use->getRegisters(savedRegs);

  assert((status!=false) && (savedRegs!=(void *)-1));
   
  //   Step 2.  decrement our local copy of mutatee's stack frame pointer
  if (getAddressWidth() == sizeof(uint64_t))
     savedRegs->gprs.gpr[1] -= ALIGN_QUADWORD(STACKSKIP
                                              + sizeof(do_dlopen_struct.elf64));
  else
     savedRegs->gprs.gpr[1] -= ALIGN_QUADWORD(STACKSKIP
                                              + sizeof(do_dlopen_struct.elf32));
  do_dlopen_struct_addr = savedRegs->gprs.gpr[1];

  //   Step 3.  restoreRegisters() to update mutatee's stack frame pointer
  lwp_to_use->restoreRegisters(*savedRegs);

  //   Step 4.  increment our local copy of mutatee's stack frame pointer
  //              back to its original value so that we properly restore
  //              the mutatee's registers after the RT library is loaded
  if (getAddressWidth() == sizeof(uint64_t))
     savedRegs->gprs.gpr[1] += ALIGN_QUADWORD(STACKSKIP
                                              + sizeof(do_dlopen_struct.elf64));
  else
     savedRegs->gprs.gpr[1] += ALIGN_QUADWORD(STACKSKIP
                                              + sizeof(do_dlopen_struct.elf32));

  //   Step 5.  writeDataSpace() to the stack our do_dlopen_struct
  if (getAddressWidth() == sizeof(uint64_t))
     writeDataSpace((void *)(do_dlopen_struct_addr),
                    sizeof(do_dlopen_struct.elf64), &do_dlopen_struct.elf64);
  else
     writeDataSpace((void *)(do_dlopen_struct_addr),
                    sizeof(do_dlopen_struct.elf32), &do_dlopen_struct.elf32);


  // Now back to generating code for the call to do_dlopen ...

#if defined(bug_syscall_changepc_rewind)
  // Reported by SGI, during attach to a process in a system call:

  // Insert eight NOP instructions before the actual call to dlopen(). Loading
  // the runtime library when the mutatee was in a system call will sometimes
  // cause the process to (on IA32 anyway) execute the instruction four bytes
  // PREVIOUS to the PC we actually set here. No idea why. Prepending the
  // actual dlopen() call with eight NOP instructions insures this doesn't
  // really matter. Eight was selected rather than four because I don't know
  // if x86-64 does the same thing (and jumps eight bytes instead of four).

  // We will put in <addr width> rather than always 8; this will be 4 on x86 and  // 32-bit AMD64, and 8 on 64-bit AMD64.

  scratchCodeBuffer.fill(getAddressWidth(), codeGen::cgNOP);

  // And since we apparently execute at (addr - <width>), shift dlopen_call_addr  // up past the NOPs.
#endif

  dlopen_call_addr = codeBase + scratchCodeBuffer.used();

  pdvector<AstNodePtr> dlopenAstArgs(1);                         //aix.C
  AstNodePtr dlopenAst;                                          //aix.C
  dlopenAstArgs[0] = AstNode::operandNode(AstNode::Constant,     //aix.C
                                          (void*)do_dlopen_struct_addr);
  dlopenAst = AstNode::funcCallNode(dlopen_func, dlopenAstArgs); //aix.C

  startup_printf("(%d): emitting call from 0x%x to 0x%x\n",
                 getPid(), codeBase + scratchCodeBuffer.used(), dlopen_addr);

  // We need to push down the stack before we call this  //aix.C
  pushStack(scratchCodeBuffer);                          //aix.C
  dlopenAst->generateCode(scratchCodeBuffer, true);      //aix.C
  popStack(scratchCodeBuffer);                           //aix.C

  // And the break point
  dyninstlib_brk_addr = codeBase + scratchCodeBuffer.used();
  insnCodeGen::generateTrap(scratchCodeBuffer);

  startup_printf("(%d) dyninst lib string addr at 0x%x\n", getPid(),
                                                           dyninstlib_str_addr);
  startup_printf("(%d) dyninst lib call addr at 0x%x\n", getPid(),
                                                         dlopen_call_addr);
  startup_printf("(%d) break address is at %p\n", getPid(),
                                                  (void *)dyninstlib_brk_addr);
  startup_printf("(%d) writing %d bytes\n", getPid(), scratchCodeBuffer.used());

  // savedCodeBuffer[BYTES_TO_SAVE] is declared in process.h
  // We can tighten this up if we record how much we saved

  if (!readDataSpace((void *)codeBase, sizeof(savedCodeBuffer),
                     savedCodeBuffer, true))
         fprintf(stderr, "%s[%d]:  readDataSpace\n", __FILE__, __LINE__);

  startup_printf("(%d) Writing from %p to %p\n", getPid(),
                 (char *)scratchCodeBuffer.start_ptr(), (char *)codeBase);
  writeDataSpace((void *)(codeBase), scratchCodeBuffer.used(),
                 scratchCodeBuffer.start_ptr());

  Address destPC = dlopen_call_addr;

  startup_printf("Changing PC to 0x%x\n", destPC);
  startup_printf("String at 0x%x\n", dyninstlib_str_addr);

  if (! lwp_to_use->changePC(destPC,NULL))
    {
      logLine("WARNING: changePC failed in dlopenDYNINSTlib\n");
      assert(0);
    }

  setBootstrapState(loadingRT_bs);
  return true;
}



Frame process::preStackWalkInit(Frame startFrame)
{
#if 0  // Matt's DynStackwalker will replace this; "quick and dirty" for now
  /* Do a special check for the vsyscall page.  Silently drop
     the page if it exists. */
  calcVSyscallFrame( this );

  Address next_pc = startFrame.getPC();
  if ((next_pc >= getVsyscallStart() && next_pc < getVsyscallEnd()) ||
      /* RH9 Hack */ (next_pc >= 0xffffe000 && next_pc < 0xfffff000)) {
     return startFrame.getCallerFrame();
  }
#endif
  return startFrame;
}


>>>>>>> cdedaa70
// floor of inferior malloc address range within a single branch of x
// for 32-bit ELF PowerPC mutatees
Address region_lo(const Address x) {
   const Address floor = getpagesize();

   assert(x >= floor);

   if ((x > floor) && (x - floor > getMaxBranch()))
      return x - getMaxBranch();

   return floor;
}


// floor of inferior malloc address range within a single branch of x
// for 64-bit ELF PowerPC mutatees
Address region_lo_64(const Address x) {
   const Address floor = getpagesize();

   assert(x >= floor);

   if ((x > floor) && (x - floor > getMaxBranch()))
      return x - getMaxBranch();

   return floor;
}


// ceiling of inferior malloc address range within a single branch of x
// for 32-bit ELF PowerPC mutatees
Address region_hi(const Address x) {
   const Address ceiling = ~(Address)0 & 0xffffffff;

   assert(x < ceiling);

   if ((x < ceiling) && (ceiling - x > getMaxBranch()))
      return x + getMaxBranch();

   return ceiling;
}


// ceiling of inferior malloc address range within a single branch of x
// for 64-bit ELF PowerPC mutatees
Address region_hi_64(const Address x) {
   const Address ceiling = ~(Address)0;

   assert(x < ceiling);

   if ((x < ceiling) && (ceiling - x > getMaxBranch()))
      return x + getMaxBranch();

   return ceiling;
}<|MERGE_RESOLUTION|>--- conflicted
+++ resolved
@@ -40,15 +40,10 @@
 #include "dyninstAPI/src/frame.h"
 #include "dyninstAPI/src/debug.h"
 #include "dyninstAPI/src/mapped_object.h"
-<<<<<<< HEAD
-=======
-#include "dyninstAPI/src/process.h"
 #include "dyninstAPI/src/inst-power.h"
 #include "dyninstAPI/src/baseTramp.h"
 #include "dyninstAPI/src/miniTramp.h"
-#include "dyninstAPI/src/signalgenerator.h"
 #include "dyninstAPI/src/registerSpace.h"
->>>>>>> cdedaa70
 #include "dyninstAPI/src/function.h"
 
 #define DLOPEN_MODE (RTLD_NOW | RTLD_GLOBAL)
@@ -96,8 +91,6 @@
     return mobj->parse_img()->getObject()->getTOCoffset() + mobj->dataBase();
 }
 
-
-<<<<<<< HEAD
 bool PCProcess::getOPDFunctionAddr(Address &addr) {
     bool result = true;
     if( getAddressWidth() == 8 ) {
@@ -108,136 +101,7 @@
             result = false;
         }else{
             addr = resultAddr;
-=======
-Frame Frame::getCallerFrame()
-{
-// Matt's DynStackwalker will replace this
-
-//Change this struct and add Vsyscall to see if mutatee is in a syscall
-//--in a syscall, frame is in a different form
-  typedef union {
-      struct {
-          uint32_t oldFp;
-          uint32_t savedLR;
-      } elf32;
-      struct {
-          uint64_t oldFp;
-          uint64_t savedCR;
-          uint64_t savedLR;
-      } elf64;
-  } linkArea_t;
-
-  int savedLROffset;
-  if (getProc()->getAddressWidth() == sizeof(uint64_t))
-    savedLROffset = P_offsetof(linkArea_t, elf64.savedLR);
-  else
-    savedLROffset = P_offsetof(linkArea_t, elf32.savedLR);
-
-  linkArea_t thisStackFrame;
-  linkArea_t lastStackFrame;
-  linkArea_t stackFrame;
-  Address basePCAddr;
-
-  Address newPC=0;
-  Address newFP=0;
-  Address newpcAddr=0;
-
-  // Are we in a leaf function?
-  bool isLeaf = false;
-  bool noFrame = false;
-
-  func_instance *func = getFunc();
-
-  if (uppermost_) {
-    if (func) {
-      //isLeaf = func->isLeafFunc();
-      isLeaf = !func->savesReturnAddr();
-      noFrame = func->hasNoStackFrame();
-    }
-  }
-
-  // Get current stack frame link area
-  if (getProc()->getAddressWidth() == sizeof(uint64_t)) {
-    if (!getProc()->readDataSpace((caddr_t)fp_, sizeof(thisStackFrame.elf64),
-                                  (caddr_t)&thisStackFrame.elf64, false))
-      return Frame();
-  }
-  else {
-    if (!getProc()->readDataSpace((caddr_t)fp_, sizeof(thisStackFrame.elf32),
-                                  (caddr_t)&thisStackFrame.elf32, false))
-      return Frame();
-  }
-
-  if (getProc()->getAddressWidth() == sizeof(uint64_t))
-    getProc()->readDataSpace((caddr_t) (Address) thisStackFrame.elf64.oldFp,
-                             sizeof(lastStackFrame.elf64),
-                             (caddr_t) &lastStackFrame.elf64, false);
-  else
-    getProc()->readDataSpace((caddr_t) (Address) thisStackFrame.elf32.oldFp,
-                             sizeof(lastStackFrame.elf32),
-                             (caddr_t) &lastStackFrame.elf32, false);
-
-  if (noFrame) {
-    stackFrame = thisStackFrame;
-    basePCAddr = fp_;
-  }
-  else {
-    stackFrame = lastStackFrame;
-    if (getProc()->getAddressWidth() == sizeof(uint64_t))
-      basePCAddr = thisStackFrame.elf64.oldFp;
-    else
-      basePCAddr = thisStackFrame.elf32.oldFp;
-  }
-
-  baseTramp *bti = getBaseTramp();
-
-  if (bti) {
-      // Oy. We saved the LR in the middle of the tramp; so pull it out
-      // by hand.
-      newpcAddr = fp_ + TRAMP_SPR_OFFSET + STK_LR;
-      if (getProc()->getAddressWidth() == sizeof(uint64_t))
-        newFP = thisStackFrame.elf64.oldFp;
-      else
-        newFP = thisStackFrame.elf32.oldFp;
-
-      if (getProc()->getAddressWidth() == sizeof(uint64_t)) {
-        if (!getProc()->readDataSpace((caddr_t) newpcAddr,
-                                      sizeof(newPC), (caddr_t) &newPC, false))
-          return Frame();
-      }
-      else {
-        uint32_t u32;
-        if (!getProc()->readDataSpace((caddr_t) newpcAddr,
-                                      sizeof(u32), (caddr_t) &u32, false))
-          return Frame();
-        newPC = u32;
-      }
-
-      // Instrumentation makes its own frame; we want to skip the
-      // function frame if there is one as well.
-      instPoint *point = bti->point();
-      assert(point); // Will only be null if we're in an inferior RPC, which can't be.
-      // If we're inside the function (callSite or arbitrary; bad assumption about
-      // arbitrary but we don't know exactly where the frame was constructed) and the
-      // function has a frame, tear it down as well.
-      if (point->type() == instPoint::FuncEntry ||
-	  point->type() == instPoint::FuncExit) {
-          uint32_t u32;
-          if (!getProc()->readDataSpace((caddr_t) (Address)
-                                        thisStackFrame.elf32.oldFp,
-                                        sizeof(u32), (caddr_t) &u32, false))
-            return Frame();
-          newFP = u32;
-      }
-      else {
-        if (getProc()->getAddressWidth() == sizeof(uint64_t)) {
-          if (!getProc()->readDataSpace((caddr_t) (Address)
-                                        thisStackFrame.elf64.oldFp,
-                                        sizeof(newFP),
-                                        (caddr_t) &newFP, false))
-            return Frame();
->>>>>>> cdedaa70
-        }
+       }
     }
     return result;
 }
@@ -269,11 +133,6 @@
          return false;
       sw_frame_.setRA(newpc32);
    }
-<<<<<<< HEAD
-   range_ = NULL;
-=======
-   pc_ = newpc;
->>>>>>> cdedaa70
 
    return true;
 }
@@ -341,508 +200,6 @@
     return true;
 }
 
-<<<<<<< HEAD
-=======
-
-
-bool process::handleTrapAtEntryPointOfMain(dyn_lwp *trappingLWP)
-{
-    assert(main_brk_addr);
-    assert(trappingLWP);
-    // restore original instruction
-
-    if (!writeDataSpace((void *)main_brk_addr, instruction::size(),
-                        (char *)savedCodeBuffer))
-        return false;
-
-    if (! trappingLWP->changePC(main_brk_addr,NULL))
-        {
-            logLine("WARNING: changePC failed in dlopenDYNINSTlib\n");
-            assert(0);
-        }
-
-    main_brk_addr = 0;
-    return true;
-}
-
-
-bool process::insertTrapAtEntryPointOfMain()
-{
-    // copied from aix.C
-    func_instance *f_main = NULL;
-    pdvector<func_instance *> funcs;
-    bool res = findFuncsByPretty("main", funcs);
-    if (!res) {
-        // we can't instrument main - naim
-        showErrorCallback(108,"main() uninstrumentable");
-        return false;
-    }
-
-    if( funcs.size() > 1 ) {
-      for (unsigned j = 0; j < funcs.size(); ++j) {
-	funcs[j]->debugPrint();
-      }
-
-        cerr << __FILE__ << __LINE__
-             << ": found more than one main! using the first" << endl;
-    }
-    f_main = funcs[0];
-    assert(f_main);
-
-    Address addr = f_main->addr();
-
-    startup_printf("[%d]: inserting trap at 0x%x\n",
-                   getPid(), addr);
-
-    // save original instruction first
-    readDataSpace((void *)addr, instruction::size(), savedCodeBuffer, true);
-    // and now, insert trap
-    codeGen gen(instruction::size());
-    insnCodeGen::generateTrap(gen);
-
-    assert(instruction::size() == gen.used());
-    if (!writeDataSpace((void *)addr, gen.used(), gen.start_ptr()))
-        fprintf(stderr, "%s[%d]:  writeDataSpace failed\n", FILE__, __LINE__);
-    main_brk_addr = addr;
-
-    return true;
-}
-
-bool process::handleTrapAtLibcStartMain(dyn_lwp *)  { assert(0); }
-bool process::instrumentLibcStartMain() { assert(0); }
-bool process::decodeStartupSysCalls(EventRecord &) { assert(0); }
-void process::setTraceSysCalls(bool) { assert(0); }
-void process::setTraceState(traceState_t) { assert(0); }
-bool process::getSysCallParameters(dyn_saved_regs *, long *, int) { assert(0); }
-int process::getSysCallNumber(dyn_saved_regs *) { assert(0); }
-long process::getSysCallReturnValue(dyn_saved_regs *) { assert(0); }
-Address process::getSysCallProgramCounter(dyn_saved_regs *) { assert(0); }
-bool process::isMmapSysCall(int) { assert(0); }
-Offset process::getMmapLength(int, dyn_saved_regs *) { assert(0); }
-Address process::getLibcStartMainParam(dyn_lwp *) { assert(0); }
-
-bool process::loadDYNINSTlib()
-{
-    pdvector<func_instance *> dlopen_funcs;
-
-    if (findFuncsByAll(DL_OPEN_FUNC_EXPORTED, dlopen_funcs)) {
-        return loadDYNINSTlib_exported();
-    }else if( findFuncsByAll(DL_OPEN_LIBC_FUNC_EXPORTED, dlopen_funcs)) {
-        return loadDYNINSTlib_exported();
-    }else {
-        return loadDYNINSTlib_hidden();
-    }
-}
-
-
-bool process::loadDYNINSTlibCleanup(dyn_lwp *trappingLWP)
-{
-  // rewrite original instructions in the text segment we use for
-  // the inferiorRPC - naim
-  unsigned count = sizeof(savedCodeBuffer);
-
-  Address codeBase = findFunctionToHijack(this);
-  assert(codeBase);
-
-  writeDataSpace((void *)codeBase, count, (char *)savedCodeBuffer);
-
-  // restore registers
-  assert(savedRegs != NULL);
-  trappingLWP->restoreRegisters(*savedRegs);
-
-  delete savedRegs;
-  savedRegs = NULL;
-  return true;
-}
-
-
-
-bool process::loadDYNINSTlib_exported(const char *, int)
-{
-    // This functions was implemented by mixing parts of
-    // process::loadDYNINSTlib() in aix.C and
-    // process::loadDYNINSTlib_exported() in linux-x86.C.
-
-    // dlopen takes two arguments:
-    // const char *libname;
-    // int mode;
-
-    Address codeBase = findFunctionToHijack(this);
-    if (!codeBase) {
-        startup_cerr << "Couldn't find a point to insert dlopen call" << endl;
-        return false;
-    }
-    Address dyninstlib_str_addr = 0;
-    Address dlopen_call_addr = 0;
-
-    pdvector<func_instance *> dlopen_funcs;
-    if (!findFuncsByAll(DL_OPEN_FUNC_EXPORTED, dlopen_funcs)) {
-        if (!findFuncsByAll(DL_OPEN_LIBC_FUNC_EXPORTED, dlopen_funcs)) {
-            startup_cerr << "Couldn't find method to load dynamic library" << endl;
-            return false;
-        }
-    }
-
-    assert(dlopen_funcs.size() != 0);
-    if (dlopen_funcs.size() > 1) {
-        logLine("WARNING: More than one dlopen found, using the first\n");
-    }
-    //Address dlopen_addr = dlopen_funcs[0]->getAddress();
-    func_instance *dlopen_func = dlopen_funcs[0];  //aix.C
-
-    // We now fill in the scratch code buffer with appropriate data
-    codeGen scratchCodeBuffer(BYTES_TO_SAVE);
-    assert(dyninstRT_name.length() < BYTES_TO_SAVE);
-    scratchCodeBuffer.setAddrSpace(this);  //aix.C
-    scratchCodeBuffer.setAddr(codeBase); //aix.C
-
-    // The library name goes first
-    dyninstlib_str_addr = codeBase;
-    scratchCodeBuffer.copyAligned(dyninstRT_name.c_str(), dyninstRT_name.length()+1);
-
-    // Need a register space                                           //aix.C
-    // make sure this syncs with inst-power.C                          //aix.C
-    registerSpace *dlopenRegSpace = registerSpace::savedRegSpace(this);//aix.C
-    scratchCodeBuffer.setRegisterSpace(dlopenRegSpace);                //aix.C
-
-#if defined(bug_syscall_changepc_rewind)
-    //Fill in with NOPs, see loadDYNINSTlib_hidden
-    scratchCodeBuffer.fill(getAddressWidth(), codeGen::cgNOP);
-#endif
-
-    // Now the real code
-    dlopen_call_addr = codeBase + scratchCodeBuffer.used();
-
-    pdvector<AstNodePtr> dlopenAstArgs(2);                         //aix.C
-    AstNodePtr dlopenAst;                                          //aix.C
-    dlopenAstArgs[0] = AstNode::operandNode(AstNode::Constant,     //aix.C
-                                            (void*)dyninstlib_str_addr);
-    dlopenAstArgs[1] = AstNode::operandNode(AstNode::Constant,     //aix.C
-                                            (void*)DLOPEN_MODE);
-    dlopenAst = AstNode::funcCallNode(dlopen_func, dlopenAstArgs); //aix.C
-
-    // We need to push down the stack before we call this  //aix.C
-    pushStack(scratchCodeBuffer);                          //aix.C
-    dlopenAst->generateCode(scratchCodeBuffer, true);      //aix.C
-    popStack(scratchCodeBuffer);                           //aix.C
- 
-    dyninstlib_brk_addr = codeBase + scratchCodeBuffer.used();
-    insnCodeGen::generateTrap(scratchCodeBuffer);
-
-    if (!readDataSpace((void *)codeBase,
-                       sizeof(savedCodeBuffer), savedCodeBuffer, true)) {
-        fprintf(stderr, "%s[%d]:  readDataSpace\n", __FILE__, __LINE__);
-        return false;
-    }
-
-    if (!writeDataSpace((void *)(codeBase), scratchCodeBuffer.used(),
-                        scratchCodeBuffer.start_ptr())) {
-        fprintf(stderr, "%s[%d]:  writeDataSpace\n", __FILE__, __LINE__);
-        return false;
-    }
-
-    // save registers
-    dyn_lwp *lwp_to_use = NULL;
-    if (process::IndependentLwpControl() && getRepresentativeLWP() == NULL)
-        lwp_to_use = getInitialThread()->get_lwp();
-    else
-        lwp_to_use = getRepresentativeLWP();
-
-    savedRegs = new dyn_saved_regs;
-    bool status = lwp_to_use->getRegisters(savedRegs);
-
-    assert((status != false) && (savedRegs != (void *)-1));
-
-    if (!lwp_to_use->changePC(dlopen_call_addr,NULL))  {
-        logLine("WARNING: changePC failed in dlopenDYNINSTlib\n");
-        return false;
-    }
-    setBootstrapState(loadingRT_bs);
-    return true;
-}
-
-
-bool process::loadDYNINSTlib_hidden() {
-  // We need to make a call to do_dlopen to open our runtime library
-
-  // This function was implemented by mixing parts of
-  // process::loadDYNINSTlib() in aix.C and
-  // process::loadDYNINSTlib_hidden() in linux-x86.C.
-
-  startup_printf("**** LIBC21 dlopen for RT lib\n");
-
-  // do_dlopen takes a pointer-to-struct argument. The struct is as follows:
-  // const char *libname;
-  // int mode;
-  // void *result;
-  // void *caller_addr;  (may be obsolete, but no harm leaving in)
-  // Now, we have to put this somewhere writable. The idea is to
-  // put it on the stack....
-
-  union {
-     struct {
-        uint32_t libname;
-        int32_t  mode;
-        uint32_t result;
-        uint32_t caller_addr;
-     } elf32;
-     struct {
-        uint64_t libname;
-        int32_t  mode;
-        uint64_t result;
-        uint64_t caller_addr;
-     } elf64;
-  } do_dlopen_struct;
-
-  Address codeBase = findFunctionToHijack(this);
-
-  if(!codeBase)
-  {
-      startup_cerr << "Couldn't find a point to insert dlopen call" << endl;
-      return false;
-  }
-
-  startup_printf("(%d) writing in dlopen call at addr %p\n", getPid(),
-                 (void *)codeBase);
-
-  codeGen scratchCodeBuffer(BYTES_TO_SAVE);
-
-  // Variables what we're filling in
-  Address dyninstlib_str_addr = 0;
-  Address dlopen_call_addr = 0;
-  Address do_dlopen_struct_addr = 0;
-
-  pdvector<func_instance *> dlopen_funcs;
-  if (!findFuncsByAll(DL_OPEN_FUNC_NAME, dlopen_funcs))
-  {
-    pdvector<func_instance *> dlopen_int_funcs;
-
-    // If we can't find the do_dlopen function (because this library
-    // is stripped, for example), try searching for the internal
-    // _dl_open function and find the do_dlopen function by examining
-    // the functions that call it. This depends on the do_dlopen
-    // function having been parsed (though its name is not known)
-    // through speculative parsing.
-    if(!findFuncsByAll(DL_OPEN_FUNC_INTERNAL, dlopen_int_funcs))
-    {
-        fprintf(stderr,"Failed to find _dl_open\n");
-    }
-    else
-    {
-        if(dlopen_int_funcs.size() > 1)
-        {
-            startup_printf("%s[%d] warning: found %d matches for %s\n",
-                           __FILE__,__LINE__,dlopen_int_funcs.size(),
-                           DL_OPEN_FUNC_INTERNAL);
-        }
-	dlopen_int_funcs[0]->getCallerFuncs(std::back_inserter(dlopen_funcs));
-
-        if(dlopen_funcs.size() > 1)
-        {
-            startup_printf("%s[%d] warning: found %d do_dlopen candidates\n",
-                           __FILE__,__LINE__,dlopen_funcs.size());
-        }
-
-        if(dlopen_funcs.size() > 0)
-        {
-            // give it a name
-            dlopen_funcs[0]->addSymTabName("do_dlopen",true);
-        }
-    }
-  }
-
-  if(dlopen_funcs.size() == 0)
-  {
-      startup_cerr << "Couldn't find method to load dynamic library" << endl;
-      return false;
-  }
-
-  Address dlopen_addr = dlopen_funcs[0]->addr();
-  func_instance *dlopen_func = dlopen_funcs[0];  //aix.C
-
-  assert(dyninstRT_name.length() < BYTES_TO_SAVE);
-  startup_cerr << "Dyninst RT lib name: " << dyninstRT_name << endl;
-
-  // We now fill in the scratch code buffer with appropriate data
-
-  scratchCodeBuffer.setAddrSpace(this);  //aix.C
-  scratchCodeBuffer.setAddr(codeBase); //aix.C
-
-  // First copy the RT library name
-  dyninstlib_str_addr = codeBase + scratchCodeBuffer.used();
-  scratchCodeBuffer.copyAligned(dyninstRT_name.c_str(), dyninstRT_name.length()+1);
-
-  startup_printf("(%d) dyninst str addr at 0x%x\n", getPid(),
-                                                    dyninstlib_str_addr);
-  startup_printf("(%d) after copy, %d used\n", getPid(),
-                                               scratchCodeBuffer.used());
-
-  // Now we have enough to fill in the do_dlopen_struct
-  if (getAddressWidth() == sizeof(uint64_t)) {
-     do_dlopen_struct.elf64.libname     = dyninstlib_str_addr;
-     do_dlopen_struct.elf64.mode        = DLOPEN_MODE;
-     do_dlopen_struct.elf64.result      = 0;
-     do_dlopen_struct.elf64.caller_addr = dlopen_addr;
-  }
-  else {
-     do_dlopen_struct.elf32.libname     = dyninstlib_str_addr;
-     do_dlopen_struct.elf32.mode        = DLOPEN_MODE;
-     do_dlopen_struct.elf32.result      = 0;
-     do_dlopen_struct.elf32.caller_addr = dlopen_addr;
-  }
-
-  // Need a register space                                           //aix.C
-  // make sure this syncs with inst-power.C                          //aix.C
-  registerSpace *dlopenRegSpace = registerSpace::savedRegSpace(this);//aix.C
-  scratchCodeBuffer.setRegisterSpace(dlopenRegSpace);                //aix.C
-
-  // Now we place the do_dlopen_struct on the mutatee's stack
-  //   Step 1.  getRegisters() to get copy of mutatee's stack frame pointer
-  //   Step 2.  decrement our local copy of mutatee's stack frame pointer
-  //   Step 3.  restoreRegisters() to update mutatee's stack frame pointer
-  //   Step 4.  increment our local copy of mutatee's stack frame pointer
-  //              back to its original value so that we properly restore
-  //              the mutatee's registers after the RT library is loaded
-  //   Step 5.  writeDataSpace() to the stack our do_dlopen_struct
-
-  //   Step 1.  getRegisters() to get copy of mutatee's stack frame pointer
-  dyn_lwp *lwp_to_use = NULL;
-  if(process::IndependentLwpControl() && getRepresentativeLWP() == NULL)
-     lwp_to_use = getInitialThread()->get_lwp();
-  else
-     lwp_to_use = getRepresentativeLWP();
-
-  savedRegs = new dyn_saved_regs;
-  bool status = lwp_to_use->getRegisters(savedRegs);
-
-  assert((status!=false) && (savedRegs!=(void *)-1));
-   
-  //   Step 2.  decrement our local copy of mutatee's stack frame pointer
-  if (getAddressWidth() == sizeof(uint64_t))
-     savedRegs->gprs.gpr[1] -= ALIGN_QUADWORD(STACKSKIP
-                                              + sizeof(do_dlopen_struct.elf64));
-  else
-     savedRegs->gprs.gpr[1] -= ALIGN_QUADWORD(STACKSKIP
-                                              + sizeof(do_dlopen_struct.elf32));
-  do_dlopen_struct_addr = savedRegs->gprs.gpr[1];
-
-  //   Step 3.  restoreRegisters() to update mutatee's stack frame pointer
-  lwp_to_use->restoreRegisters(*savedRegs);
-
-  //   Step 4.  increment our local copy of mutatee's stack frame pointer
-  //              back to its original value so that we properly restore
-  //              the mutatee's registers after the RT library is loaded
-  if (getAddressWidth() == sizeof(uint64_t))
-     savedRegs->gprs.gpr[1] += ALIGN_QUADWORD(STACKSKIP
-                                              + sizeof(do_dlopen_struct.elf64));
-  else
-     savedRegs->gprs.gpr[1] += ALIGN_QUADWORD(STACKSKIP
-                                              + sizeof(do_dlopen_struct.elf32));
-
-  //   Step 5.  writeDataSpace() to the stack our do_dlopen_struct
-  if (getAddressWidth() == sizeof(uint64_t))
-     writeDataSpace((void *)(do_dlopen_struct_addr),
-                    sizeof(do_dlopen_struct.elf64), &do_dlopen_struct.elf64);
-  else
-     writeDataSpace((void *)(do_dlopen_struct_addr),
-                    sizeof(do_dlopen_struct.elf32), &do_dlopen_struct.elf32);
-
-
-  // Now back to generating code for the call to do_dlopen ...
-
-#if defined(bug_syscall_changepc_rewind)
-  // Reported by SGI, during attach to a process in a system call:
-
-  // Insert eight NOP instructions before the actual call to dlopen(). Loading
-  // the runtime library when the mutatee was in a system call will sometimes
-  // cause the process to (on IA32 anyway) execute the instruction four bytes
-  // PREVIOUS to the PC we actually set here. No idea why. Prepending the
-  // actual dlopen() call with eight NOP instructions insures this doesn't
-  // really matter. Eight was selected rather than four because I don't know
-  // if x86-64 does the same thing (and jumps eight bytes instead of four).
-
-  // We will put in <addr width> rather than always 8; this will be 4 on x86 and  // 32-bit AMD64, and 8 on 64-bit AMD64.
-
-  scratchCodeBuffer.fill(getAddressWidth(), codeGen::cgNOP);
-
-  // And since we apparently execute at (addr - <width>), shift dlopen_call_addr  // up past the NOPs.
-#endif
-
-  dlopen_call_addr = codeBase + scratchCodeBuffer.used();
-
-  pdvector<AstNodePtr> dlopenAstArgs(1);                         //aix.C
-  AstNodePtr dlopenAst;                                          //aix.C
-  dlopenAstArgs[0] = AstNode::operandNode(AstNode::Constant,     //aix.C
-                                          (void*)do_dlopen_struct_addr);
-  dlopenAst = AstNode::funcCallNode(dlopen_func, dlopenAstArgs); //aix.C
-
-  startup_printf("(%d): emitting call from 0x%x to 0x%x\n",
-                 getPid(), codeBase + scratchCodeBuffer.used(), dlopen_addr);
-
-  // We need to push down the stack before we call this  //aix.C
-  pushStack(scratchCodeBuffer);                          //aix.C
-  dlopenAst->generateCode(scratchCodeBuffer, true);      //aix.C
-  popStack(scratchCodeBuffer);                           //aix.C
-
-  // And the break point
-  dyninstlib_brk_addr = codeBase + scratchCodeBuffer.used();
-  insnCodeGen::generateTrap(scratchCodeBuffer);
-
-  startup_printf("(%d) dyninst lib string addr at 0x%x\n", getPid(),
-                                                           dyninstlib_str_addr);
-  startup_printf("(%d) dyninst lib call addr at 0x%x\n", getPid(),
-                                                         dlopen_call_addr);
-  startup_printf("(%d) break address is at %p\n", getPid(),
-                                                  (void *)dyninstlib_brk_addr);
-  startup_printf("(%d) writing %d bytes\n", getPid(), scratchCodeBuffer.used());
-
-  // savedCodeBuffer[BYTES_TO_SAVE] is declared in process.h
-  // We can tighten this up if we record how much we saved
-
-  if (!readDataSpace((void *)codeBase, sizeof(savedCodeBuffer),
-                     savedCodeBuffer, true))
-         fprintf(stderr, "%s[%d]:  readDataSpace\n", __FILE__, __LINE__);
-
-  startup_printf("(%d) Writing from %p to %p\n", getPid(),
-                 (char *)scratchCodeBuffer.start_ptr(), (char *)codeBase);
-  writeDataSpace((void *)(codeBase), scratchCodeBuffer.used(),
-                 scratchCodeBuffer.start_ptr());
-
-  Address destPC = dlopen_call_addr;
-
-  startup_printf("Changing PC to 0x%x\n", destPC);
-  startup_printf("String at 0x%x\n", dyninstlib_str_addr);
-
-  if (! lwp_to_use->changePC(destPC,NULL))
-    {
-      logLine("WARNING: changePC failed in dlopenDYNINSTlib\n");
-      assert(0);
-    }
-
-  setBootstrapState(loadingRT_bs);
-  return true;
-}
-
-
-
-Frame process::preStackWalkInit(Frame startFrame)
-{
-#if 0  // Matt's DynStackwalker will replace this; "quick and dirty" for now
-  /* Do a special check for the vsyscall page.  Silently drop
-     the page if it exists. */
-  calcVSyscallFrame( this );
-
-  Address next_pc = startFrame.getPC();
-  if ((next_pc >= getVsyscallStart() && next_pc < getVsyscallEnd()) ||
-      /* RH9 Hack */ (next_pc >= 0xffffe000 && next_pc < 0xfffff000)) {
-     return startFrame.getCallerFrame();
-  }
-#endif
-  return startFrame;
-}
-
-
->>>>>>> cdedaa70
 // floor of inferior malloc address range within a single branch of x
 // for 32-bit ELF PowerPC mutatees
 Address region_lo(const Address x) {
