/*
 * Copyright (c) 1996-2004 Barton P. Miller
 * 
 * We provide the Paradyn Parallel Performance Tools (below
 * described as "Paradyn") on an AS IS basis, and do not warrant its
 * validity or performance.  We reserve the right to update, modify,
 * or discontinue this software at any time.  We shall have no
 * obligation to supply such updates or modifications or any other
 * form of support to you.
 * 
 * This license is for research uses.  For such uses, there is no
 * charge. We define "research use" to mean you may freely use it
 * inside your organization for whatever purposes you see fit. But you
 * may not re-distribute Paradyn or parts of Paradyn, in any form
 * source or binary (including derivatives), electronic or otherwise,
 * to any other organization or entity without our permission.
 * 
 * (for other uses, please contact us at paradyn@cs.wisc.edu)
 * 
 * All warranties, including without limitation, any warranty of
 * merchantability or fitness for a particular purpose, are hereby
 * excluded.
 * 
 * By your use of Paradyn, you understand and agree that we (or any
 * other person or entity with proprietary rights in Paradyn) are
 * under no obligation to provide either maintenance services,
 * update services, notices of latent defects, or correction of
 * defects for Paradyn.
 * 
 * Even if advised of the possibility of such damages, under no
 * circumstances shall we (or any other person or entity with
 * proprietary rights in the software licensed hereunder) be liable
 * to you or any third party for direct, indirect, or consequential
 * damages of any character regardless of type of action, including,
 * without limitation, loss of profits, loss of use, loss of good
 * will, or computer failure or malfunction.  You agree to indemnify
 * us (and any other person or entity with proprietary rights in the
 * software licensed hereunder) for any and all liability it may
 * incur to third parties resulting from your use of Paradyn.
 */

// $Id: linux.C,v 1.279 2008/09/03 06:08:44 jaw Exp $

#include <fstream>
#include <string>

#include "dyninstAPI/src/process.h"
#include "dyninstAPI/src/dyn_thread.h"
#include "dyninstAPI/src/dyn_lwp.h"

#include <sys/ptrace.h>
#include <sys/ioctl.h>
#include <fcntl.h>
#include <signal.h>
#include <dlfcn.h>
#include <sys/user.h>
#include <sys/time.h>
#include <sys/types.h>
#include <sys/stat.h>
#include <sys/wait.h>
#include <dirent.h>
#include <sys/resource.h>
#include <math.h> // for floor()
#include <unistd.h>
#include <string>

#include "dyninstAPI/src/binaryEdit.h"
#include "dyninstAPI/src/symtab.h"
#include "dyninstAPI/src/function.h"
#include "dyninstAPI/src/instPoint.h"
#include "dyninstAPI/src/baseTramp.h"
#include "dyninstAPI/src/signalhandler.h"
#include "dyninstAPI/src/signalgenerator.h"
#include "dyninstAPI/src/eventgate.h"
#include "dyninstAPI/src/mailbox.h"
#include "dyninstAPI/src/debuggerinterface.h"
#include "common/h/headers.h"
#include "common/h/linuxKludges.h"
#include "dyninstAPI/src/os.h"
#include "common/h/stats.h"
#include "common/h/Types.h"
#include "dyninstAPI/src/debug.h"
#include "dyninstAPI/src/util.h" // getCurrWallTime
#include "common/h/pathName.h"
#include "mapped_object.h"
#include "mapped_module.h"
#include "linux.h"

#include "ast.h" // instrumentation for MT

#include "dynamiclinking.h"

#if defined (cap_save_the_world)
#include "dyninstAPI/src/addLibraryLinux.h"
#include "dyninstAPI/src/writeBackElf.h"
// #include "saveSharedLibrary.h" 
#endif
#include "symtabAPI/h/Symtab.h"

//TODO: Remove the writeBack functions and get rid of this include
#ifdef PAPI
#include "papi.h"
#endif

//These values can be different on different platforms, and don't seem to be
//consistently defined in the system's include files.
#if !defined(PTRACE_SETOPTIONS)
#if defined(arch_x86)
#define PTRACE_SETOPTIONS 21
#elif defined(arch_ia64)
#define PTRACE_SETOPTIONS 0x4200
#endif
#endif

#if !defined(PT_TRACE_EXIT)
#define PTRACE_O_TRACEEXIT 0x40
#endif

#if defined(PTRACEDEBUG) && !defined(PTRACEDEBUG_ALWAYS)
static bool debug_ptrace = false;
#endif

WaitpidMux SignalGenerator::waitpid_mux;

/* ********************************************************************** */

void printStackWalk( process *p ) {
  dyn_lwp *lwp_to_use = NULL;
  if(process::IndependentLwpControl() && p->getRepresentativeLWP() ==NULL)
     lwp_to_use = p->getInitialThread()->get_lwp();
  else
     lwp_to_use = p->getRepresentativeLWP();

  Frame theFrame = lwp_to_use->getActiveFrame();
  while (true) {
    // do we have a match?
    const Address framePC = theFrame.getPC();
    inferiorrpc_cerr << "stack frame pc @ " << (void*)framePC << endl;
    
    if (theFrame.isLastFrame())
      // well, we've gone as far as we can, with no match.
      break;
    
    // else, backtrace 1 more level
    theFrame = theFrame.getCallerFrame();
  }
}
 
// already setup on this FD.
// disconnect from controlling terminal 
void OS::osDisconnect(void) 
{
  int ttyfd = open ("/dev/tty", O_RDONLY);
  ioctl (ttyfd, TIOCNOTTY, NULL);
  P_close (ttyfd);
}


void OS::osTraceMe(void) 
{ 
   int result = P_ptrace(PTRACE_TRACEME, 0, 0, 0);
   if (result == -1) {
      perror("Couldn't ptrace(PTRACE_TRACEME)\n");
   }
}

bool SignalGenerator::attachToChild(int pid)
{
   //  wait for child process to stop itself, attach to it, and continue
   int status = 0, res;
   
   waitpid_mux.registerProcess(this);
   
   /**
    * Recieve the SIGSTOP event associated with a PTRACE_TRACEME/exec
    * pair here.  We'll then add it back to the signalgenerator so that it
    * can be found again latter when we're waiting for a process create event.
    **/
   do {
      res = waitpid_mux.waitpid(this, &status);
      if ((res == -1 && errno == EINTR) || (res == 0))
         continue; //waitpid returned without a value
      if (res == -1) {
         perror("Couldn't successfully waitpid on starting process");
         break;
      }
      if (WIFSIGNALED(status) || WIFEXITED(status)) {
          startup_printf("[%s:%u] - Process terminated during attach\n", 
                 FILE__, __LINE__);
         return false;
      }
      if (WIFSTOPPED(status) && WSTOPSIG(status) == SIGTRAP) {
         startup_printf("[%s:%u] - Recieved notice of successful exec after "
                        "fork.\n", FILE__, __LINE__);
         //Normal case, we got the sigtrap
         break;
      }
      if (WIFSTOPPED(status)) {
         startup_printf("[%s:%u] - Recieved unexpected signal %d, "
                        "throwing back\n", FILE__, __LINE__, WSTOPSIG(status));
         P_ptrace(PTRACE_CONT, pid, (Address) NULL, WSTOPSIG(status));
      }
   } while (!WIFSTOPPED(status) || (WSTOPSIG(status) != SIGTRAP));

   waitpid_ret_pair ev;
   ev.status = status;
   ev.pid = pid;
   waitpid_mux.enqueueWaitpidValue(ev, this);

   return true;
}

bool SignalGenerator::decodeEvents(pdvector<EventRecord> &events)
{
  //  ev.info has the status result from waitpid
    for (unsigned i = 0; i < events.size(); i++) {
        EventRecord &ev = events[i];

        if (ev.type == evtUndefined) {
            if (!decodeWaitPidStatus(ev.info, ev)) 
                fprintf(stderr, "%s[%d][%s]:  failed to decode status for event\n", 
                        FILE__, __LINE__, getThreadStr(getExecThreadID()));
        }
        
        errno = 0;
        if (ev.type == evtSignalled) {
           /* There's a process-wide waiting for stop we need to worry about;
              we could be asking the process to stop but any of the independent
              LWPs to, yet.  (If the SIGSTOP is delayed, by, say, an iRPC completion,
              then we don't know which LWP will receive the STOP.) */
           if( waiting_for_stop || (ev.lwp && ev.lwp->isWaitingForStop()) ) {
              signal_printf("%s[%d]: independentLwpStop_ %d (lwp %d %s), checking for suppression...\n",
                            FILE__, __LINE__,
                            independentLwpStop_,
                            ev.lwp ? ev.lwp->get_lwp_id() : (unsigned)-1,
                            ev.lwp ? (ev.lwp->isWaitingForStop() ? "waiting for stop" : "not waiting for stop") : "no LWP");
              
              if (suppressSignalWhenStopping(ev)) {
                 signal_printf("%s[%d]: suppressing signal... \n", FILE__, __LINE__);
                 //  we suppress this signal, just send a null event
                 ev.type = evtIgnore;
                 signal_printf("%s[%d]: suppressing signal during wait for stop\n", FILE__, __LINE__);
                 return true;
              }
           }
           signal_printf("%s[%d]: decoding signal \n", FILE__, __LINE__);
           decodeSignal(ev);
        }
        
        if (ev.type == evtUndefined) {
            //  if we still have evtSignalled, then it must not be a signal that
            //  we care about internally.  Still, send it along to the handler
            //  to be forwarded back to the process.
            char buf[512];
            fprintf(stderr, "%s[%d]:  got event %s, should have been set by now\n", FILE__, __LINE__, ev.sprint_event(buf));
        }
    }
    
    return true;
}

bool get_linux_version(int &major, int &minor, int &subvers)
{
    int subsub;
    return get_linux_version(major,minor,subvers,subsub); 
}

bool get_linux_version(int &major, int &minor, int &subvers, int &subsubvers)
{
   static int maj = 0, min = 0, sub = 0, subsub = 0;
   int result;
   FILE *f;
   if (maj)
   {
      major = maj;
      minor = min;
      subvers = sub;
      subsubvers = subsub;
      return true;
   }
   f = P_fopen("/proc/version", "r");
   if (!f) goto error;
   result = fscanf(f, "Linux version %d.%d.%d.%d", &major, &minor, &subvers,
                    &subsubvers);
   fclose(f);
   if (result != 3 && result != 4) goto error;

   maj = major;
   min = minor;
   sub = subvers;
   subsub = subsubvers;
   return true;

 error:
   //Assume 2.4, which is the earliest version we support
   major = maj = 2;
   minor = min = 4;
   subvers = sub = 0;
   subsubvers = subsub = 0;
   return false;
}

bool SignalGenerator::add_lwp_to_poll_list(dyn_lwp *lwp)
{
   char filename[64];
   int lwpid, major, minor, sub;
   struct stat buf;

   get_linux_version(major, minor, sub);   
   if ((major == 2 && minor > 4) || (major >= 3))
      return true;
   if (!lwp->proc()->multithread_capable(true))
      return true;

   /**
    * Store pids that can be found as /proc/pid as pid 
    * Store pids that can be found as /proc/.pid as -1*pid
    **/
   lwpid = lwp->get_lwp_id();
   snprintf(filename, 64, "/proc/%d", lwpid);
   if (stat(filename, &buf) == 0)
   {
      attached_lwp_ids.push_back(lwpid);
      return true;
   }

   snprintf(filename, 64, "/proc/.%d", lwpid);
   if (stat(filename, &buf) == 0)
   {
      attached_lwp_ids.push_back(-1 * lwpid);
      return true;
   }
   
   fprintf(stderr, "[%s:%u] - Internal Error.  Could not find new process %d"
           " in /proc area.  Thread deletion callbacks may not work\n", 
           __FILE__, __LINE__, lwpid);
   return false;
}

bool SignalGenerator:: remove_lwp_from_poll_list(int lwp_id)
{
   bool found = false;
   for (int i=attached_lwp_ids.size()-1; i>=0; i--)
   {
      int lcur = abs(attached_lwp_ids[i]);
      if (lcur == lwp_id)
      {
         VECTOR_ERASE(attached_lwp_ids,i, i);
         found = true;
      }
   }
   return found;
}

bool SignalGenerator::exists_dead_lwp()
{
   struct stat buf;
   char filename[64];
   int lwpid;

   for (unsigned i=0; i<attached_lwp_ids.size(); i++)
   {
      lwpid = attached_lwp_ids[i];
      if (lwpid >= 0)
         snprintf(filename, 64, "/proc/%d", lwpid);
      else
         snprintf(filename, 64, "/proc/.%d", -1 * lwpid);
      if (stat(filename, &buf) != 0)
      {
         return true;
      }
   }
   return false;
}

int SignalGenerator::find_dead_lwp()
{
   struct stat buf;
   char filename[64];
   int lwpid;

   for (unsigned i=0; i<attached_lwp_ids.size(); i++)
   {
      lwpid = attached_lwp_ids[i];
      if (lwpid >= 0)
         snprintf(filename, 64, "/proc/%d", lwpid);
      else
         snprintf(filename, 64, "/proc/.%d", -1 * lwpid);
      if (stat(filename, &buf) != 0)
      {
         remove_lwp_from_poll_list(lwpid);
         return lwpid;
      }
   }
   return 0;
}

pid_t SignalGenerator::waitpid_kludge(pid_t /*pid_arg*/, 
                                      int *status, 
                                      int /*options*/, 
                                      int *dead_lwp)
{
  pid_t ret = 0;

  do {
   *dead_lwp = find_dead_lwp();
   if (*dead_lwp) {
       // This is a bad hack.  On Linux 2.4 waitpid doesn't return for dead threads,
       // so we poll for any dead threads before calling waitpid, and if they exist
       // we simulate the result as if waitpid had returned the desired value.
       status = 0;
       ret = *dead_lwp;
       break;
    }

   errno = 0;
   ret = waitpid_mux.waitpid(this, status);
  } while (ret == 0 || (ret == -1 && errno == EINTR));

  if (ret == -1)
     signal_printf("%s[%d]: waitpid_kludge got -1\n", FILE__, __LINE__);
  return ret; 
}

bool SignalGenerator::waitForEventsInternal(pdvector<EventRecord> &events) 
{
  signal_printf("%s[%d]:  welcome to waitNextEventLocked\n", FILE__, __LINE__);

  assert(proc);

  int waitpid_pid = 0;
  int status = 0;
  int dead_lwp = 0;

  //  If we have a rep lwp, the process is not multithreaded, so just wait for 
  //  the pid.  If the process is MT, wait for the process group of the first
  //  mutatee thread (-1 * pgid)

  int pid_to_wait_for = (proc->getRepresentativeLWP() ? getPid() : -1*getpgid(getPid()));

  //  wait for process events, on linux __WALL signifies that both normal children
  //  and cloned children (lwps) should be listened for.
  //  Right now, we are blocking.  To make this nonblocking, or this val with WNOHANG.
  
  //  __WNOTHREAD signifies that children of other threads (other signal handlers)
  //  should not be listened for.

  int wait_options = __WALL;

  waitingForOS_ = true;
  __UNLOCK;
  waitpid_pid = waitpid_kludge( pid_to_wait_for, &status, wait_options, &dead_lwp );
  __LOCK;
  waitingForOS_ = false;
  if (WIFSTOPPED(status))
     proccontrol_printf("waitpid - %d stopped with %d\n", waitpid_pid, 
                        WSTOPSIG(status));

  /* If we were in waitpid() when we detach from/deleted the process, Funky
     Stuff may happen.  You may want to check if this is the case before
     and return false, before doing anything that uses the 'proc' variable. */

  if (waitpid_pid < 0 && errno == ECHILD) {
     /* I am told that this can spontaneously and transiently occur while running under
        Valgrind, and that the proper thing to do is just go back and try again.  I'm
        leaving the fprintf() in because while this condition is thus not always erroneous,
        we should be worried about it when it shows up otherwise. */
     signal_printf("%s[%d]:  waitpid(%d) failed with ECHILD\n", 
                   __FILE__, __LINE__, pid_to_wait_for );
     return false; /* nothing to wait for */
  } else if (waitpid_pid < 0) {
     perror("checkForEventLinux: waitpid failure");
  } else if(waitpid_pid == 0) {
     fprintf(stderr, "%s[%d]:  waitpid \n", __FILE__, __LINE__);
     return false;
  }

  //  If the UI thread wants to initiate a shutdown, it might set a flag and 
  //  then send a SIGTRAP to the mutatee process, so as to wake up the
  //  event handling system.  A shutdown event trumps all others, so we handle it
  //  first.
 
  EventRecord ev;

  if (!proc) {
     //We're exiting
     return false;
  }

  ev.proc = proc;
  ev.lwp = proc->lookupLWP(waitpid_pid);

  if (!ev.lwp || stop_request) {
      // Process was deleted? Run away in any case...
      ev.type = evtShutDown;
      return true;
  }
  
  /* For clarity during debugging, fully initialize the event. */
  ev.type = evtUndefined;
  ev.what = 0;
  ev.status = statusUnknown;
  ev.info = status;
  ev.address = 0;      
  ev.fd = -1;

  ev.proc->set_lwp_status(ev.lwp, stopped);
    
  bool process_exited = WIFEXITED(status) || dead_lwp;
  if ((process_exited) && (waitpid_pid != ev.proc->getPid())) {
     proccontrol_printf("%s[%d]: Received a thread deletion event for %d\n", 
                        FILE__, __LINE__, ev.lwp->get_lwp_id());
     signal_printf("%s[%d]: Received a thread deletion event for %d\n", 
                   FILE__, __LINE__, ev.lwp->get_lwp_id());
     // Thread exited via signal
     ev.type = evtSyscallEntry;      
     ev.what = SYS_lwp_exit;
     decodeSyscall(ev);
  }

  events.push_back(ev);
  return true;
}

void process::independentLwpControlInit() 
{
   if(multithread_capable()) {
      // On linux, if process found to be MT, there will be no
      // representativeLWP since there is no lwp which controls the entire
      // process for MT linux.
      real_lwps[representativeLWP->get_lwp_id()] = representativeLWP;
      representativeLWP = NULL;
   }
}

dyn_lwp *process::createRepresentativeLWP() 
{
   // the initial lwp has a lwp_id with the value of the pid

   // if we identify this linux process as multi-threaded, then later we will
   // adjust this lwp to be identified as a real lwp.
   dyn_lwp *initialLWP = createFictionalLWP(getPid());
   representativeLWP = initialLWP;
   // Though on linux, if process found to be MT, there will be no
   // representativeLWP since there is no lwp which controls the entire
   // process for MT linux.

   return initialLWP;
}

bool process::trapAtEntryPointOfMain(dyn_lwp *trappingLWP, Address)
{
    if (main_brk_addr == 0x0) return false;
    assert(trappingLWP);
    Frame active = trappingLWP->getActiveFrame();
    if (active.getPC() == main_brk_addr ||
        (active.getPC()-1) == main_brk_addr)
        return true;
    else {
      fprintf(stderr, "%s[%d]:  pc =  %lx\n",
            FILE__, __LINE__, active.getPC());
    }
    return false;
}

bool process::trapDueToDyninstLib(dyn_lwp *trappingLWP)
{
    // is the trap instr at dyninstlib_brk_addr?
    if (dyninstlib_brk_addr == 0) return false;
    assert(trappingLWP);
    Frame active = trappingLWP->getActiveFrame();
    if (active.getPC() == dyninstlib_brk_addr ||
        (active.getPC()-1) == dyninstlib_brk_addr)
        return true;
    return false;
}

bool process::setProcessFlags() {
    // None that I'm aware of -- bernat, 24FEB04
    return true;
}

bool process::unsetProcessFlags(){
    // As above
    return true;
}


void emitCallRel32(unsigned disp32, unsigned char *&insn);

static int lwp_kill(int pid, int sig)
{
  int result = P_tkill(pid, sig);
  if (result == -1 && errno == ENOSYS)
  {
     result = P_kill(pid, sig);
     proccontrol_printf("%s[%d]: Sent %d to %d via kill\n", FILE__, __LINE__, 
                        sig, pid);
  }
  else if ( result == -1 )
  {
  fprintf( stderr, "%s[%d]: failed to tkill( %d, %d ): ", FILE__, __LINE__, pid, sig );
  perror( "" );
  }
  else
     proccontrol_printf("%s[%d]: Sent %d to %d via tkill\n", FILE__, __LINE__, 
                        sig, pid);

  return result;
}


/**
 * Return the state of the process from /proc/pid/stat.
 * File format is:
 *   pid (executablename) state ...
 * where state is a character.  Returns '\0' on error.
 **/
static char getState(int pid)
{
  char procName[64];
  char sstat[256];
  char *status;
  int paren_level = 1;

  sprintf(procName,"/proc/%d/stat", pid);
  FILE *sfile = P_fopen(procName, "r");
  if (sfile == NULL) return '\0';
  fread( sstat, 1, 256, sfile );
  fclose( sfile );
  sstat[255] = '\0';
  status = sstat;
  
  while (*status != '\0' && *(status++) != '(') ;
  while (*status != '\0' && paren_level != 0)
  {
    if (*status == '(') paren_level++;
    if (*status == ')') paren_level--;
    status++;
  }
  while (*status == ' ') status++;
  return *status;
}
 
bool process::isRunning_() const 
{
  char result = getState(getPid());
//  assert(result != '\0');
  if (result == '\0') {
    return false;
  }
  return (result != 'T');
}

bool dyn_lwp::isRunning() const 
{
  char result = getState(get_lwp_id());
  assert(result != '\0');
  return (result != 'T');
}

bool dyn_lwp::isWaitingForStop() const
{
    signal_printf("%s[%d]: checking LWP %d waiting_for_stop: %d\n",
                  FILE__, __LINE__, get_lwp_id(), waiting_for_stop);
   return waiting_for_stop;
}

bool SignalGenerator::suppressSignalWhenStopping(EventRecord &ev)
{
 
  if ( ev.what == SIGSTOP )
     return false;

  /* If we're suppressing signals, regenerate them at the end of the
     queue to avoid race conditions. */
  if( ev.what == SIGTRAP ) {
#if defined(arch_x86) || defined(arch_x86_64)
     Address trap_pc = ev.lwp->getActiveFrame().getPC();
     ev.lwp->changePC(trap_pc - 1, NULL);
#endif /* defined( arch_ia64 ) */
  }

  ev.lwp->continueLWP_(0, true);
  ev.proc->set_lwp_status(ev.lwp, running);

  if ( ev.what == SIGILL  || 
       //ev.what == SIGTRAP || 
       ev.what == SIGFPE  || 
       ev.what == SIGSEGV || 
       ev.what == SIGBUS ) {
     // We don't actually throw back signals that are caused by 
     // executing an instruction.  We can just drop these and
     // let the continueLWP_ re-execute the instruction and cause
     // it to be rethrown.
     return true;
  }

  if ( ev.what != SIGTRAP ) {
     suppressed_sigs.push_back(ev.what);
     suppressed_lwps.push_back(ev.lwp);
  }

  return true;
}

bool SignalGenerator::resendSuppressedSignals()
{
  assert(suppressed_sigs.size() == suppressed_lwps.size());
  for (unsigned int i = 0; i < suppressed_sigs.size(); ++i)
  {
    //Throw back the extra signals we caught.
    lwp_kill(suppressed_lwps[i]->get_lwp_id(), suppressed_sigs[i]);
  }
  suppressed_lwps.clear();
  suppressed_sigs.clear();
  return true;
}

bool dyn_lwp::removeSigStop()
{
  //fprintf(stderr, "%s[%d][%s]:  welcome to removeSigStop, about to lwp_kill(%d, %d)\n",
   //       FILE__, __LINE__, getThreadStr(getExecThreadID()), get_lwp_id(), SIGCONT);
  return (lwp_kill(get_lwp_id(), SIGCONT) == 0);
}

bool dyn_lwp::continueLWP_(int signalToContinueWith, bool ignore_suppress) 
{
   proccontrol_printf("%s[%d]:  ContinuingLWP_ %d with %d\n", FILE__, __LINE__,
          get_lwp_id(), signalToContinueWith);

   // we don't want to operate on the process in this state
   int arg3 = 0;
   int arg4 = 0;
   if(signalToContinueWith != NoSignal) {
      arg3 = 1;
      arg4 = signalToContinueWith;
   }

   if (! ignore_suppress) {
      if (proc()->sh->waitingForStop())
      {
         return false;
      }
   }

   if (status() == exited) {
       proccontrol_printf("%s[%d]: lwp %d status is exited, not continuing...\n", FILE__, __LINE__, get_lwp_id());
      return true;
   }

   proccontrol_printf("%s[%d]: lwp %d getting PTRACE_CONT with signal %d\n",
                      FILE__, __LINE__, get_lwp_id(), arg4);
   ptraceOps++; 
   ptraceOtherOps++;

   int ptrace_errno = 0;
   int ret;
   if (proc()->getTraceSysCalls()) {
       ret = DBI_ptrace(PTRACE_SYSCALL, get_lwp_id(), arg3, arg4,
                       &ptrace_errno, proc_->getAddressWidth(),
                       FILE__, __LINE__);
   }
   else {
      ret = DBI_ptrace(PTRACE_CONT, get_lwp_id(), arg3, arg4,
                       &ptrace_errno, proc_->getAddressWidth(),
                       FILE__, __LINE__);
   }

   if (ret == 0)
      return true;

   if(ptrace_errno == ESRCH) // lwp terminated
      return true;

   /**
    * A stopped ptrace'd process can be in two states on Linux.
    * If it blocked on a signal, but never received a PTRACE_CONT,
    * then it should be continued with a PTRACE_CONT.
    *
    * If the kernel couldn't find an awake thread to deliver the signal to,
    * it'll grab anyone (usually the last) and wake them up for long enough
    * to deliver the signal.  This leaves that thread is a different state
    * than the others, and it won't actually respond to the PTRACE_CONT.  
    **/
   ret = P_kill(get_lwp_id(), SIGCONT);
   if (ret == -1)
      return false;
   return true;
}

bool dyn_lwp::waitUntilStopped()
{
   if ((status() == stopped) || (status() == exited))
   {
      return true;
   }
   
   SignalGenerator *sh = (SignalGenerator *) proc()->sh;
   waiting_for_stop = true;
   
   // Wake up the signal generator...
   signal_printf("%s[%d]: waitUntilStopped for lwp %u\n",
                 FILE__, __LINE__, get_lwp_id());
   
   // Continue suppression technique...
   sh->markProcessStop();
   while (status() != stopped) {
      if( status() == exited ) break;
      
      // and make sure the signal generator is woken up and in waitpid...
      sh->signalActiveProcess();
      
      signal_printf("%s[%d]:  before waitForEvent(evtProcessStop) for lwp %d: status is %s\n",
                    FILE__, __LINE__, get_lwp_id(), getStatusAsString().c_str());
      sh->waitForEvent(evtProcessStop, NULL, NULL, NULL_STATUS_INITIALIZER, false);
   }
 
   waiting_for_stop = false;
   
   sh->belayActiveProcess();
   sh->unmarkProcessStop();
   sh->resendSuppressedSignals();
   
   return true;
}

bool dyn_lwp::stop_() 
{
    if (waiting_for_stop) {
        return true;
    }

    proccontrol_printf("%s[%d][%s]:  welcome to stop_, about to lwp_kill(%d, %d)\n",
                       FILE__, __LINE__, getThreadStr(getExecThreadID()), get_lwp_id(), SIGSTOP);
    return (lwp_kill(get_lwp_id(), SIGSTOP) == 0);
} 

bool process::continueProc_(int sig)
{
  bool no_err = true;
  dyn_lwp *lwp;
  unsigned index = 0; 

   //Continue all real LWPs
  dictionary_hash_iter<unsigned, dyn_lwp *> lwp_iter(real_lwps);
  while (lwp_iter.next(index, lwp))
  {
     if (lwp->status() == running || lwp->status() == exited)
        continue;

     bool result = lwp->continueLWP(sig);
     if (result)
        set_lwp_status(lwp, running);
     else
        no_err = false;
  }

  //Continue any representative LWP
  if (representativeLWP && representativeLWP->status() != running)
  {
     bool result = representativeLWP->continueLWP(sig);
     if (result)
        set_lwp_status(representativeLWP, running);
     else
        no_err = false;
  }

  return no_err;
}

bool SignalGenerator::waitForStopInline()
{
    int retval = 0;
    int status = 0;
    
    retval = waitpid_mux.waitpid(this, &status);
    if (retval < 0) {
        //  should do some better checking here....
        perror("waitpid");
        return false;
    }
    
    signal_printf("%s[%d]: waitForStopInline with retval %d, sig %d/%d\n", 
                  FILE__, __LINE__, retval, WIFSTOPPED(status), WSTOPSIG(status));
    
    return true;
}

bool process::stop_(bool waitUntilStop)
{
  int result;
  bool retval = false;
  dictionary_hash_iter<unsigned, dyn_lwp *> lwp_iter(real_lwps);
  unsigned index = 0;
  dyn_lwp *lwp;
  
  
  if (status_ == stopped) {
     return true;
  }

  sh->setWaitingForStop(true);
  
  //Stop the main process
  result = P_kill(getPid(), SIGSTOP);
  if (result == -1) 
  {
    perror("Couldn't send SIGSTOP\n");
    goto done;
  }


  if (waitUntilStop) {
    if (!waitUntilLWPStops()) 
       goto done;
    if (status() == exited)
       goto done;
  }

  //Stop all other LWPs
  while(lwp_iter.next(index, lwp))
  {
     lwp->pauseLWP(waitUntilStop);
  }

  retval = true;
 done:
  sh->setWaitingForStop(false);
  ((SignalGenerator *)sh)->resendSuppressedSignals();

  return retval;
}

bool process::waitUntilStopped()
{
    signal_printf("%s[%d]: process waitUntilStopped...\n", FILE__, __LINE__);
    dictionary_hash_iter<unsigned, dyn_lwp *> lwp_iter(real_lwps);
    dyn_lwp *lwp;
    unsigned index = 0;
    bool result = true;
    
    while(lwp_iter.next(index, lwp))
        {
            
            result &= lwp->waitUntilStopped();
        }
    
    return result;
}

bool process::waitUntilLWPStops()
{
   sh->markProcessStop();

   while ( status() != stopped) {
      if (status() == exited) {
         sh->unmarkProcessStop();
         return false;
      }
      signal_printf("%s[%d][%s]:  before waitForEvent(evtProcessStop)\n", 
                    FILE__, __LINE__, getThreadStr(getExecThreadID()));
      sh->waitForEvent(evtProcessStop);
   }
   sh->unmarkProcessStop();

   return true;
}

terminateProcStatus_t process::terminateProc_()
{
  if (kill( getPid(), SIGKILL )) {
    // Kill failed... 
    if (errno == ESRCH)
      return alreadyTerminated;
    else
      return terminateFailed;
  }

  if (status() == stopped)
     continueProc(SIGCONT);

    return terminateSucceeded;
}

void dyn_lwp::realLWP_detach_() 
{
   if(! proc_->isAttached()) {
      if (! proc_->hasExited())
         cerr << "Detaching, but not attached" << endl;
      return;
   }
    
    ptraceOps++;
    ptraceOtherOps++;
    int ptrace_errno = 0;
    int ptrace_ret = DBI_ptrace(PTRACE_DETACH, get_lwp_id(),1, SIGCONT, &ptrace_errno, proc_->getAddressWidth(),  __FILE__, __LINE__); 
    if (ptrace_ret < 0) {
      fprintf(stderr, "%s[%d]:  ptrace failed: %s\n", __FILE__, __LINE__, strerror(ptrace_errno));
    }
    proc()->sh->remove_lwp_from_poll_list(get_lwp_id());
    proc()->sh->unregisterLWP(get_lwp_id());

    if (fd_ != INVALID_HANDLE_VALUE) {
        close(fd_);
        fd_ = INVALID_HANDLE_VALUE;
    }

    return;
}

void dyn_lwp::representativeLWP_detach_() {
    // If the process is already exited, then don't call ptrace
    if(! proc_->isAttached())
        return;
    
    if (fd_) close(fd_);
    
    ptraceOps++;
    ptraceOtherOps++;
   int ptrace_errno = 0;
    DBI_ptrace(PTRACE_DETACH, get_lwp_id(),1, SIGCONT, &ptrace_errno, proc_->getAddressWidth(),  __FILE__, __LINE__); 
    proc()->sh->remove_lwp_from_poll_list(get_lwp_id());
    proc()->sh->unregisterLWP(get_lwp_id());

    return;
}

bool process::dumpCore_(const std::string/* coreFile*/) { return false; }

bool dyn_lwp::writeTextWord(caddr_t inTraced, int data) {
   //  cerr << "writeTextWord @ " << (void *)inTraced << endl; cerr.flush();
   return writeDataSpace(inTraced, sizeof(int), (caddr_t) &data);
}

bool dyn_lwp::writeTextSpace(void *inTraced, u_int amount, const void *inSelf)
{
  //    cerr << "writeTextSpace pid=" << getPid() << ", @ " << (void *)inTraced
  //     << " len=" << amount << endl; cerr.flush();
   return writeDataSpace(inTraced, amount, inSelf);
}

bool dyn_lwp::readTextSpace(void *inTraced, u_int amount, const void *inSelf) {
   return readDataSpace(inTraced, amount, const_cast<void*>( inSelf ));
}

bool DebuggerInterface::bulkPtraceWrite(void *inTraced, u_int nbytes, void *inSelf, int pid, int /*address_width*/)
{
   unsigned char *ap = (unsigned char*) inTraced;
   const unsigned char *dp = (const unsigned char*) inSelf;
   Address w = 0x0;               /* ptrace I/O buffer */
   int len = sizeof(Address); /* address alignment of ptrace I/O requests */
   unsigned cnt;

   //cerr << "writeDataSpace pid=" << getPid() << ", @ " << (void *)inTraced
   //    << " len=" << nbytes << endl; cerr.flush();

   ptraceOps++; ptraceBytes += nbytes;
   stats_ptrace.incrementCounter(PTRACE_WRITE_COUNTER);
   stats_ptrace.addCounter(PTRACE_WRITE_AMOUNT, nbytes);
   stats_ptrace.startTimer(PTRACE_WRITE_TIMER);

   if (0 == nbytes) {
       stats_ptrace.stopTimer(PTRACE_WRITE_TIMER);
       return true;
   }

   if ((cnt = ((Address)ap) % len)) {
      /* Start of request is not aligned. */
      unsigned char *p = (unsigned char*) &w;

      /* Read the segment containing the unaligned portion, edit
         in the data from DP, and write the segment back. */
      errno = 0;
      w = P_ptrace(PTRACE_PEEKTEXT, pid, (Address) (ap-cnt), 0);

      if (errno) {
         fprintf(stderr, "%s[%d]:  write data space failing, pid %d\n", __FILE__, __LINE__, pid);
       stats_ptrace.stopTimer(PTRACE_WRITE_TIMER);
         return false;
      }

      for (unsigned i = 0; i < len-cnt && i < nbytes; i++)
         p[cnt+i] = dp[i];

      if (0 > P_ptrace(PTRACE_POKETEXT, pid, (Address) (ap-cnt), w)) {
         fprintf(stderr, "%s[%d]:  write data space failing\n", __FILE__, __LINE__);
       stats_ptrace.stopTimer(PTRACE_WRITE_TIMER);
         return false;
      }

      if (len-cnt >= nbytes) {
       stats_ptrace.stopTimer(PTRACE_WRITE_TIMER);

         return true; /* done */
      }

      dp += len-cnt;
      ap += len-cnt;
      nbytes -= len-cnt;
   }

   /* Copy aligned portion */
   while (nbytes >= (u_int)len) {
      assert(0 == ((Address)ap) % len);
      memcpy(&w, dp, len);
      int retval =  P_ptrace(PTRACE_POKETEXT, pid, (Address) ap, w);
      if (retval < 0) {
         fprintf(stderr, "%s[%d]:  write data space failing, pid %d\n", __FILE__, __LINE__, pid);
         fprintf(stderr, "%s[%d][%s]:  tried to write %lx in address %p\n", FILE__, __LINE__, getThreadStr(getExecThreadID()),w, ap);
         perror("ptrace");
       stats_ptrace.stopTimer(PTRACE_WRITE_TIMER);
         return false;
      }

      // Check...
      /*
      Address test;
      fprintf(stderr, "Writing %x... ", w);
      test = P_ptrace(PTRACE_PEEKTEXT, get_lwp_id(), (Address) ap, 0);
      fprintf(stderr, "... got %x, lwp %d\n", test, get_lwp_id());
      */
      dp += len;
      ap += len;
      nbytes -= len;
   }

   if (nbytes > 0) {
      /* Some unaligned data remains */
      unsigned char *p = (unsigned char *) &w;

      /* Read the segment containing the unaligned portion, edit
         in the data from DP, and write it back. */
      errno = 0;
      w = P_ptrace(PTRACE_PEEKTEXT, pid, (Address) ap, 0);

      if (errno) {
         fprintf(stderr, "%s[%d]:  write data space failing\n", __FILE__, __LINE__);
       stats_ptrace.stopTimer(PTRACE_WRITE_TIMER);
         return false;
      }


      for (unsigned i = 0; i < nbytes; i++)
         p[i] = dp[i];

      if (0 > P_ptrace(PTRACE_POKETEXT, pid, (Address) ap, w)) {
         fprintf(stderr, "%s[%d]:  write data space failing\n", __FILE__, __LINE__);
       stats_ptrace.stopTimer(PTRACE_WRITE_TIMER);
         return false;
      }

   }

       stats_ptrace.stopTimer(PTRACE_WRITE_TIMER);
   return true;

}

bool dyn_lwp::writeDataSpace(void *inTraced, u_int nbytes, const void *inSelf)
{
   unsigned char *ap = (unsigned char*) inTraced;
   const unsigned char *dp = (const unsigned char*) inSelf;

   //fprintf(stderr, "%s[%d]:  welcome to dyn_lwp::writeDataSpace(%d bytes)\n", __FILE__, __LINE__, nbytes);
   //cerr << "writeDataSpace pid=" << getPid() << ", @ " << (void *)inTraced
   //    << " len=" << nbytes << endl; cerr.flush();

   ptraceOps++; ptraceBytes += nbytes;

   if (!DBI_writeDataSpace(get_lwp_id(), (Address) ap, nbytes, (Address) dp, sizeof(Address), __FILE__, __LINE__)) {
     fprintf(stderr, "%s[%d]:  bulk ptrace failed\n", __FILE__, __LINE__);
     return false;
   }
   return true;
}


bool DebuggerInterface::bulkPtraceRead(void *inTraced, u_int nelem, void *inSelf, 
                                       int pid, int /*address_width*/) 
{
   bool result;
         
   ptraceOps++; 
   ptraceBytes += nelem;
   stats_ptrace.incrementCounter(PTRACE_READ_COUNTER);
   stats_ptrace.addCounter(PTRACE_READ_AMOUNT, nelem);
   stats_ptrace.startTimer(PTRACE_READ_TIMER);
   
   result = PtraceBulkRead((Address) inTraced, nelem, inSelf, pid);
   if (!result)
      signal_printf("%s[%d]:  ptrace failed: %s\n", FILE__, __LINE__, 
                    strerror(errno));

   stats_ptrace.stopTimer(PTRACE_READ_TIMER);

   return result;
}


bool dyn_lwp::readDataSpace(const void *inTraced, u_int nbytes, void *inSelf) {
     const unsigned char *ap = (const unsigned char*) inTraced;
     unsigned char *dp = (unsigned char*) inSelf;
     int len = proc_->getAddressWidth(); /* address alignment of ptrace I/O requests */

     ptraceOps++; ptraceBytes += nbytes;

     bool ret = false;
     if (! (ret = DBI_readDataSpace(get_lwp_id(), (Address) ap, nbytes,
                                    (Address) dp, /*sizeof(Address)*/ len,
                                    FILE__, __LINE__))) {
        signal_printf("%s[%d]:  bulk ptrace read failed for lwp id %d\n",
                      FILE__, __LINE__, get_lwp_id());
        return false;
     }
     return true;
}



static std::string getNextLine(int fd)
{
   std::string line = "";
   while(true) {
      int buf = 0;
      char *byte = (char *)& buf;
      byte[0] = '\0';
      size_t retval = P_read(fd, (char *)&buf, 1);
      byte[1] = '\0';
      if ((retval > 0) && (byte[0] > 0))
         line = line + std::string(byte, 1);
      else
         break;
   }
   return line;
}

std::string process::tryToFindExecutable(const std::string& /* progpath */, int pid)
{
   char buffer[PATH_MAX];
   int fd, length;
   char pidstr[16];
   sprintf(pidstr, "%d", pid);

   //
   // Simply dereferencing the symbolic link at /proc/<pid>/exe will give the
   // full path of the executable 99% of the time on Linux. Check there first.
   // The funky business with memset() and strlen() here is to deal with early
   // Linux kernels that returned incorrect length values from readlink().
   //
   memset(buffer, 0, sizeof(buffer));
   readlink((std::string("/proc/") + std::string(pidstr) + std::string("/exe")).c_str(),
         buffer, sizeof(buffer) - 1);
   length = strlen(buffer);
   if ((length > 0) && (buffer[length-1] == '*'))
      buffer[length-1] = 0;
   if (strlen(buffer) > 0)
      return buffer;

   //
   // Currently the only known case where the above fails is on the back-end
   // nodes of a bproc (http://bproc.sourceforge.net/) system. On these systems
   // /proc/<pid>/exe is simply a zero-sized file and the /proc/<pid>/maps
   // table has an empty name for the executable's mappings. So we have to get
   // a little more creative.
   //

   // Obtain the command name from /proc/<pid>/cmdline
   std::string cmdname = "";
   fd = P_open((std::string("/proc/") + std::string(pidstr) +
            std::string("/cmdline")).c_str(), O_RDONLY, 0);
   if (fd >= 0) {
      cmdname = getNextLine(fd);
      P_close(fd);
   }

   // Obtain the path from /proc/<pid>/environ
   std::string path = "";
   fd = P_open((std::string("/proc/") + std::string(pidstr) +
            std::string("/environ")).c_str(), O_RDONLY, 0);
   if (fd >= 0) {
      while(true) {
         path = getNextLine(fd);
         //if (path.prefixed_by("PATH=")) {
         if (!strncmp(path.c_str(), "PATH=", strlen("PATH="))) {
            path = path.substr(5, path.length() - 5);
            break;
         }
         else if(path.length() == 0)
            break;
      }
      P_close(fd);
   }

   // Obtain the current working directory from /proc/<pid>/cwd
   std::string cwd = "";
   memset(buffer, 0, sizeof(buffer));
   readlink((std::string("/proc/") + std::string(pidstr) +
            std::string("/cwd")).c_str(), buffer, sizeof(buffer) - 1);
   length = strlen(buffer);
   if (length > 0)
      cwd = buffer;

   // Now try to find the executable using these three items
   std::string executable = "";
   if (executableFromArgv0AndPathAndCwd(executable, cmdname, path, cwd))
      return executable;

   // Indicate an error if none of the above methods succeeded
   return "";
}


bool process::determineLWPs(pdvector<unsigned> &lwp_ids)
{
   char name[128];
   struct dirent *direntry;

   /**
    * Linux 2.6:
    **/
   sprintf(name, "/proc/%d/task", getPid());
   DIR *dirhandle = opendir(name);
   if (dirhandle)
   {
      //Only works on Linux 2.6
      while((direntry = readdir(dirhandle)) != NULL) {
         unsigned lwp_id = atoi(direntry->d_name);
         if (lwp_id) 
            lwp_ids.push_back(lwp_id);
      }
      closedir(dirhandle);
      return true;
   }
   /**
    * Linux 2.4:
    *
    * PIDs that are created by pthreads have a '.' prepending their name
    * in /proc.  We'll check all of those for the ones that have this lwp
    * as a parent pid.
    **/
   dirhandle = opendir("/proc");
   if (!dirhandle)
   {
      //No /proc directory.  I give up.  No threads for you.
      return false;
   } 
   while ((direntry = readdir(dirhandle)) != NULL)
   {
      if (direntry->d_name[0] != '.') {
         //fprintf(stderr, "%s[%d]: Skipping entry %s\n", FILE__, __LINE__, direntry->d_name);
         continue;
      }
      unsigned lwp_id = atoi(direntry->d_name+1);
      int lwp_ppid;
      if (!lwp_id) 
         continue;
      sprintf(name, "/proc/%d/status", lwp_id);
      FILE *fd = P_fopen(name, "r");
      if (!fd) {
         continue;
     }
     char buffer[1024];
     while (fgets(buffer, 1024, fd)) {
         if (strncmp(buffer, "Tgid", 4) == 0) {
             sscanf(buffer, "%*s %d", &lwp_ppid);
             break;
         }
     }

     fclose(fd);

     if (lwp_ppid != getPid()) {
         continue;
     }
     lwp_ids.push_back(lwp_id);
  }
  closedir(dirhandle);
  lwp_ids.push_back(getPid());
  
  return true;
}


bool process::dumpImage( std::string ) 
{
   return false;
}

//Returns true if the function is part of the PLT table
bool isPLT(int_function *f)
{
    Symtab *obj = f->mod()->obj()->parse_img()->getObject();
    Region *sec;
    if(obj->findRegion(sec, ".plt"))
	return sec->isOffsetInRegion(f->ifunc()->getOffset());
    return false;	
}

// findCallee: finds the function called by the instruction corresponding
// to the instPoint "instr". If the function call has been bound to an
// address, then the callee function is returned in "target" and the 
// instPoint "callee" data member is set to pt to callee's int_function.  
// If the function has not yet been bound, then "target" is set to the 
// int_function associated with the name of the target function (this is 
// obtained by the PLT and relocation entries in the image), and the instPoint
// callee is not set.  If the callee function cannot be found, (ex. function
// pointers, or other indirect calls), it returns false.
// Returns false on error (ex. process doesn't contain this instPoint).

int_function *instPoint::findCallee() 
{

   // Already been bound
   if (callee_) {
      return callee_;
   }  

   if (ipType_ != callSite) {
      // Assert?
      return NULL; 
   }
   if (isDynamic()) {
      return NULL;
   }

   assert(img_p_);
   image_func *icallee = img_p_->getCallee(); 
   if (icallee) {
     callee_ = proc()->findFuncByInternalFunc(icallee);
     //callee_ may be NULL if the function is unloaded

       //fprintf(stderr, "%s[%d]:  returning %p\n", FILE__, __LINE__, callee_);
     return callee_;
   }

   // Do this the hard way - an inter-module jump
   // get the target address of this function
   Address target_addr = img_p_->callTarget();
   if(!target_addr) {
      // this is either not a call instruction or an indirect call instr
      // that we can't get the target address
       //fprintf(stderr, "%s[%d]:  returning NULL\n", FILE__, __LINE__);
      return NULL;
   }

   // get the relocation information for this image
   Symtab *obj = func()->obj()->parse_img()->getObject();
   pdvector<relocationEntry> fbt;
   vector <relocationEntry> fbtvector;
   if (!obj->getFuncBindingTable(fbtvector)) {

       //fprintf(stderr, "%s[%d]:  returning NULL\n", FILE__, __LINE__);
   	return NULL;
	}

   if (!fbtvector.size())
      fprintf(stderr, "%s[%d]:  WARN:  zero func bindings\n", FILE__, __LINE__);

   for (unsigned index=0; index< fbtvector.size();index++)
   	fbt.push_back(fbtvector[index]);
  
   Address base_addr = func()->obj()->codeBase();

   // find the target address in the list of relocationEntries
   for (u_int i=0; i < fbt.size(); i++) {
      if (fbt[i].target_addr() == target_addr) 
      {
         // check to see if this function has been bound yet...if the
         // PLT entry for this function has been modified by the runtime
         // linker
         int_function *target_pdf = 0;
         if (proc()->hasBeenBound(fbt[i], target_pdf, base_addr)) {
            callee_ = target_pdf;
            //fprintf(stderr, "%s[%d]:  returning %p\n", FILE__, __LINE__, callee_);
            return callee_;  // target has been bound
         } 
         else {
            pdvector<int_function *> pdfv;
            bool found = proc()->findFuncsByMangled(fbt[i].name().c_str(), pdfv);
            if (found) {
               assert(pdfv.size());
               callee_ = pdfv[0];
               //fprintf(stderr, "%s[%d]:  returning %p\n", FILE__, __LINE__, callee_);
               return callee_;
            }
         }
         break;
      }
   }
       //fprintf(stderr, "%s[%d]:  returning NULL: target addr = %p\n", FILE__, __LINE__, (void *)target_addr);
   return NULL;
}

bool SignalGeneratorCommon::getExecFileDescriptor(std::string filename,
                                                  int /*pid*/,
                                                  bool /*whocares*/,
                                                  int &,
                                                  fileDescriptor &desc)
{
    desc = fileDescriptor(filename.c_str(), 
                          0, // code
                          0, // data
                          false); // a.out
    return true;
}

static const Address lowest_addr = 0x0;
void process::inferiorMallocConstraints(Address near, Address &lo, Address &hi,
			       inferiorHeapType /* type */ )
{
  if (near)
    {
#if !defined(arch_x86_64) && !defined(arch_power)
      lo = region_lo(near);
      hi = region_hi(near);  
#else
      if (getAddressWidth() == 8) {
	  lo = region_lo_64(near);
	  hi = region_hi_64(near);
      }
      else {
	  lo = region_lo(near);
	  hi = region_hi(near);  
      }
#endif
    }
}

bool dyn_lwp::realLWP_attach_() {
   char procName[128];
   sprintf(procName, "/proc/%d/mem", get_lwp_id());
   fd_ = P_open(procName, O_RDWR, 0);

   if (fd_ < 0)
     fd_ = INVALID_HANDLE_VALUE;

   if (!proc()->sh->registerLWP(get_lwp_id())) {
      fprintf(stderr, "%s[%d]:  failed to register lwp %d here\n", FILE__, __LINE__, get_lwp_id());
   }

   isDoingAttach_ = true;

   startup_printf("%s[%d]:  realLWP_attach doing PTRACE_ATTACH to %lu\n", 
                  FILE__, __LINE__, get_lwp_id());
   int ptrace_errno = 0;
   if( 0 != DBI_ptrace(PTRACE_ATTACH, get_lwp_id(), 0, 0, &ptrace_errno, 
                       proc_->getAddressWidth(),  __FILE__, __LINE__) )
   {
      //Any thread could have exited before we attached to it.
      isDoingAttach_ = false;
      return false;
   }
   
   proc()->sh->add_lwp_to_poll_list(this);

   eventType evt;
   proc()->sh->signalActiveProcess();
   do {
      evt = proc()->sh->waitForEvent(evtLwpAttach, proc_, this);
      if (evt == evtProcessExit) {
         isDoingAttach_ = false;
         return false;
      }
   } while (!is_attached());
   
   isDoingAttach_ = false;

   // Make sure nobody has mucked with our process state.
   status_ = stopped;

   if (proc_->sh->syncRunWhenFinished_ == runRequest) {
       continueLWP();
   }

   return true;
}

static bool is_control_stopped(int lwp)
{
 FILE *f = NULL;
 char line[128];
 char filename[32];
 bool result = false;
 char *sresult = NULL;
 
 snprintf(filename, 32, "/proc/%d/status", lwp);
 filename[31] = '\0';
 
 f = fopen(filename, "r");
 if (!f)
 {
    if (dyn_debug_startup) {
       startup_printf("Error opening %s", filename);
       perror("ERROR: Couldn't open file");
    }
    goto done;
 }

 while (!feof(f)) {
    sresult = fgets(line, 128, f);
    if (!sresult) {
       if (dyn_debug_startup) {
          startup_printf("Error reading from %s", filename);
          perror("ERROR: Couldn't read from file");
       }
       goto done;
    }
    if (strncmp(line, "State:", 6) == 0) {
       if (strstr(line, "T (stopped)"))
          result = true;
       goto done;
    }
 }


 done:
 if (f)
    fclose(f);
 return result;
}

bool dyn_lwp::representativeLWP_attach_() 
{
   bool running = false;
   int result;

   if( proc_->wasCreatedViaAttach() )
      running = proc_->isRunning_();
   
   startup_printf("%s[%d]: in representative lwp attach, isRunning %d\n",
                  FILE__, __LINE__, running);


   // QUESTION: does this attach operation lead to a SIGTRAP being forwarded
   // to paradynd in all cases?  How about when we are attaching to an
   // already-running process?  (Seems that in the latter case, no SIGTRAP
   // is automatically generated)
   
   // Only if we are really attaching rather than spawning the inferior
   // process ourselves do we need to call PTRACE_ATTACH
   if(proc_->wasCreatedViaAttach() || 
      proc_->wasCreatedViaFork() || 
      proc_->wasCreatedViaAttachToCreated())
   {
      int ptrace_errno = 0;
      int address_width = sizeof(Address);
      assert(address_width);
      startup_printf("%s[%d]: process attach doing PT_ATTACH to %d\n",
                     FILE__, __LINE__, get_lwp_id());
      if( 0 != DBI_ptrace(PTRACE_ATTACH, getPid(), 0, 0, &ptrace_errno, 
                          address_width, __FILE__, __LINE__) )
      {
         startup_printf("%s[%d]:  ptrace attach to pid %d failing\n", 
                        FILE__, __LINE__, getPid());
         perror( "dyn_lwp::representativeLWP_attach_() - PTRACE_ATTACH" );
         return false;
      }
      startup_printf("%s[%d]: attached via DBI\n", FILE__, __LINE__);
      proc_->sh->add_lwp_to_poll_list(this);

      /**
       * The following code is trying to deal with a bug on recent utrace 
       * kernels (first appeared in Fedora Core 8, 9, and RHEL 5.2).  When 
       * attaching to a process that is already control stopped, wait() will
       * stop blocking and keep returning notice that 'signal 0' has been 
       * delivered. 
       *
       * As per RedHat's suggestion, we're detecting when a process is control 
       * stopped, then moving it into a tracing stop state by sending it a SIGSTOP
       * and then moving it out of the control stop state with a PTRACE_CONT.
       *
       * The PTRACE_CONT will destroy the normal SIGSTOP you recieve after attaching
       * to a process, but we've just put another SIGSTOP into the signal queue to 
       * replace it.  
       **/
      if (is_control_stopped(get_lwp_id()))
      {
         startup_printf("[%s:%u] - Attached to already STOP'd process, %d.  Handling.\n",
                        FILE__, __LINE__, get_lwp_id());
         
         result = lwp_kill(get_lwp_id(), SIGSTOP);
         if (result == -1) {
            startup_printf("[%s:%u] - ERROR.  Could not lwp_kill %d: %s\n", 
                           FILE__, __LINE__, get_lwp_id(), strerror(errno));
         }
         else {
            result = DBI_ptrace(PTRACE_CONT, get_lwp_id(), 0, 0, &ptrace_errno,
                                address_width, FILE__, __LINE__);
            if (result == -1) {
               startup_printf("[%s:%u] - ERROR. Could not PTRACE_CONT: %s\n", 
                              FILE__, __LINE__, strerror(ptrace_errno));
            }
         }
      }

      int status = 0;
      int retval = 0;
      int dead_lwp = 0;
      retval = proc_->sh->waitpid_kludge(getPid(), &status, 0, &dead_lwp);
      if (retval < 0) {
          fprintf(stderr, "%s[%d]:  waitpid failed\n", FILE__, __LINE__);
          perror("process::attach - waitpid");
          exit(1);
      }
      startup_printf("%s[%d]: waitpid return from %d of %d/%d\n",
                     FILE__, __LINE__, retval, WIFSTOPPED(status), WSTOPSIG(status));
      proc_->set_status(stopped);
   }

   return true;
}

void loadNativeDemangler() {}

const unsigned int N_DYNINST_LOAD_HIJACK_FUNCTIONS = 4;
const char DYNINST_LOAD_HIJACK_FUNCTIONS[][20] = {
  "__libc_start_main",
  "_init",
  "_start",
  "main"
};

/**
 * Returns an address that we can use to write the code that executes
 * dlopen on the runtime library.
 *
 * Inserting the code into libc is a good thing, since _dl_open
 * will sometimes check it's caller and return with a 'invalid caller'
 * error if it's called from the application.
 **/
Address findFunctionToHijack(process *p) 
{
   Address codeBase;
   unsigned i;
   for(i = 0; i < N_DYNINST_LOAD_HIJACK_FUNCTIONS; i++ ) {
      const char *func_name = DYNINST_LOAD_HIJACK_FUNCTIONS[i];

      pdvector<int_function *> hijacks;
      if (!p->findFuncsByAll(func_name, hijacks))
          return 0;
      codeBase = hijacks[0]->getAddress();

      if (codeBase)
          break;
   }
   
  return codeBase;
} /* end findFunctionToHijack() */

/**
 * Searches for function in order, with preference given first 
 * to libpthread, then to libc, then to the process.
 **/
static void findThreadFuncs(process *p, std::string func, 
                            pdvector<int_function *> &result)
{
   bool found = false;
   mapped_module *lpthread = p->findModule("libpthread*", true);
   if (lpthread)
      found = lpthread->findFuncVectorByPretty(func, result);
   if (found)
      return;

   mapped_module *lc = p->findModule("libc.so*", true);
   if (lc)
      found = lc->findFuncVectorByPretty(func, result);
   if (found)
      return;
   
   p->findFuncsByPretty(func, result);
}

bool process::initMT()
{
   unsigned i;
   bool res;

#if !defined(cap_threads)
   return true;
#endif

   /**
    * Instrument thread_create with calls to DYNINST_dummy_create
    **/
   //Find create_thread
   pdvector<int_function *> thread_init_funcs;
   findThreadFuncs(this, "create_thread", thread_init_funcs);
   findThreadFuncs(this, "start_thread", thread_init_funcs);
   if (thread_init_funcs.size() < 1)
   {
      fprintf(stderr, "[%s:%d] - Found no copies of create_thread, expected 1\n",
              __FILE__, __LINE__);
      return false;
   }
   //Find DYNINST_dummy_create
   int_function *dummy_create = findOnlyOneFunction("DYNINST_dummy_create");
   if (!dummy_create)
   {
     fprintf(stderr, "[%s:%d] - Couldn't find DYNINST_dummy_create",
             __FILE__, __LINE__);
      return false;
   }
   //Instrument
   for (i=0; i<thread_init_funcs.size(); i++)
   {
      pdvector<AstNodePtr> args;
      AstNodePtr ast = AstNode::funcCallNode(dummy_create, args);
      const pdvector<instPoint *> &ips = thread_init_funcs[i]->funcEntries();
      for (unsigned j=0; j<ips.size(); j++)
      {
         miniTramp *mt;
         mt = ips[j]->instrument(ast, callPreInsn, orderFirstAtPoint, false, 
                                 false);
         if (!mt)
         {
            fprintf(stderr, "[%s:%d] - Couldn't instrument thread_create\n",
                    __FILE__, __LINE__);
         }
         //TODO: Save the mt objects for detach
      }
   }
      
   //Find functions that are run on pthread exit
   pdvector<int_function *> thread_dest_funcs;
   findThreadFuncs(this, "__pthread_do_exit", thread_dest_funcs);
   findThreadFuncs(this, "pthread_exit", thread_dest_funcs);
   findThreadFuncs(this, "deallocate_tsd", thread_dest_funcs);
   if (!thread_dest_funcs.size())
   {
      fprintf(stderr,"[%s:%d] - Found 0 copies of pthread_exit, expected 1\n",
              __FILE__, __LINE__);
      return false;
   }
   //Find DYNINSTthreadDestroy
   int_function *threadDestroy = findOnlyOneFunction("DYNINSTthreadDestroy");
   if (!threadDestroy)
   {
      fprintf(stderr, "[%s:%d] - Couldn't find DYNINSTthreadDestroy",
              __FILE__, __LINE__);
      return false;
   }

   for (i=0; i<thread_dest_funcs.size(); i++)
   {
      pdvector<AstNodePtr> args;
      AstNodePtr ast = AstNode::funcCallNode(threadDestroy, args);
      const pdvector<instPoint *> &ips = thread_dest_funcs[i]->funcExits();
      for (unsigned j=0; j<ips.size(); j++)
      {
         miniTramp *mt;
         mt = ips[j]->instrument(ast, callPreInsn, orderFirstAtPoint, false, 
                                 false);
         if (!mt)
         {
            fprintf(stderr, "[%s:%d] - Couldn't instrument thread_exit\n",
                    __FILE__, __LINE__);
         }
         //TODO: Save the mt objects for detach
      }
   }

#if 0
   //Instrument
   for (i=0; i<thread_dest_funcs.size(); i++)
   {
      pdvector<AstNodePtr > args;
      AstNode call_thread_destroy(threadDestroy, args);
      AstNodePtr ast = &call_thread_destroy;
      miniTrampHandle *mthandle;
      instPoint *ip = thread_dest_funcs[i]->funcEntry(this);

      result = addInstFunc(this, mthandle, ip, ast, callPostInsn, 
                           orderFirstAtPoint, true, true, true);
      if (result != success_res)
      {
         fprintf(stderr, "[%s:%d] - Couldn't instrument thread_destroy\n",
                 __FILE__, __LINE__);
      }
   }
#endif
     
   /**
    * Have dyn_pthread_self call the actual pthread_self
    **/
   //Find dyn_pthread_self
   pdvector<int_variable *> ptself_syms;
   res = findVarsByAll("DYNINST_pthread_self", ptself_syms);
   if (!res)
   {
      fprintf(stderr, "[%s:%d] - Couldn't find any dyn_pthread_self, expected 1\n",
              __FILE__, __LINE__);
   }
   assert(ptself_syms.size() == 1);
   Address dyn_pthread_self = ptself_syms[0]->getAddress();
   //Find pthread_self
   pdvector<int_function *> pthread_self_funcs;
   findThreadFuncs(this, "pthread_self", pthread_self_funcs);   
   if (pthread_self_funcs.size() != 1)
   {
      fprintf(stderr, "[%s:%d] - Found %ld pthread_self functions, expected 1\n",
              __FILE__, __LINE__, (long) pthread_self_funcs.size());
      for (unsigned j=0; j<pthread_self_funcs.size(); j++)
      {
         int_function *ps = pthread_self_funcs[j];
         fprintf(stderr, "[%s:%u] - %s in module %s at %lx\n", __FILE__, __LINE__,
                 ps->prettyName().c_str(), ps->mod()->fullName().c_str(), 
                 ps->getAddress());
      }
      return false;
   }   
   //Replace
   res = writeFunctionPtr(this, dyn_pthread_self, pthread_self_funcs[0]);
   if (!res)
   {
      fprintf(stderr, "[%s:%d] - Couldn't update dyn_pthread_self\n",
              __FILE__, __LINE__);
      return false;
   }

   return true;
}

void dyninst_yield()
{
   pthread_yield();
}

Address dyn_lwp::step_next_insn() {
   int result;
   if (status() != stopped) {
      fprintf(stderr, "[%s:%u] - Internal Error.  lwp wasn't stopped\n",
              __FILE__, __LINE__);
      return (Address) -1;
   }
   
   singleStepping = true;
   proc()->set_lwp_status(this, running);
   result = DBI_ptrace(PTRACE_SINGLESTEP, get_lwp_id(), 0x0, 0x0);
   if (result == -1) {
      perror("Couldn't PTRACE_SINGLESTEP");
      return (Address) -1;
   }

   proc()->getSG()->signalActiveProcess();
   while (singleStepping) {
      if(proc()->hasExited()) 
         return (Address) -1;
      proc()->sh->waitForEvent(evtDebugStep);
   }

   return getActiveFrame().getPC();
}

// ****** Support linux-specific forkNewProcess DBI callbacks ***** //

bool ForkNewProcessCallback::operator()(std::string file, 
                    std::string dir, pdvector<std::string> *argv,
                    pdvector<std::string> *envp,
                    std::string inputFile, std::string outputFile, int &traceLink,
                    pid_t &pid, int stdin_fd, int stdout_fd, int stderr_fd,
                    SignalGenerator *sg)
{
  lock->_Lock(FILE__, __LINE__);
   
  file_ = &file;
  dir_ = &dir;
  argv_ = argv;
  envp_ = envp;
  inputFile_ = &inputFile;
  outputFile_ = &outputFile;
  traceLink_ = &traceLink;
  pid_ = &pid;
  sg_ = sg;
  stdin_fd_ = stdin_fd;
  stdout_fd_ = stdout_fd;
  stderr_fd_ = stderr_fd;
  bool result = true;
  
  startup_printf("%s[%d]:  ForkNewProcessCallback, target thread is %lu(%s)\n", 
                  __FILE__, __LINE__, targetThread(), 
                 getThreadStr(targetThread()));
  getMailbox()->executeOrRegisterCallback(this);

  if (synchronous) 
  {
     dbi_printf("%s[%d]:  waiting for completion of callback\n", FILE__, __LINE__);
     waitForCompletion();
  }

  lock->_Unlock(FILE__, __LINE__);
  return result;
}

bool ForkNewProcessCallback::execute_real()
{
    // call the actual forking routine in unix.C
    ret = forkNewProcess_real(*file_,*dir_,argv_,envp_,*inputFile_,
            *outputFile_,*traceLink_,*pid_,stdin_fd_,stdout_fd_,
            stderr_fd_); 
    if (ret)
       ret = sg_->attachToChild(*pid_);
    return ret;
}

bool DebuggerInterface::forkNewProcess(std::string file, 
                    std::string dir, pdvector<std::string> *argv,
                    pdvector<std::string> *envp,
                    std::string inputFile, std::string outputFile, int &traceLink,
                    pid_t &pid, int stdin_fd, int stdout_fd, int stderr_fd,
                    SignalGenerator *sg)
{
    dbi_printf("%s[%d][%s]:  welcome to DebuggerInterface::forkNewProcess()\n",
          FILE__, __LINE__, getThreadStr(getExecThreadID()));
    getBusy();

    bool ret;
    ForkNewProcessCallback *fnpp = new ForkNewProcessCallback(&dbilock);
    ForkNewProcessCallback &fnp = *fnpp;

    fnp.enableDelete(false);
    fnp(file, dir, argv, envp, inputFile, outputFile, traceLink, pid,
        stdin_fd, stdout_fd, stderr_fd, sg);

    ret = fnp.getReturnValue();
    fnp.enableDelete();
    releaseBusy();

    return ret;  
}

bool SignalHandler::handleProcessExitPlat(EventRecord & /*ev*/, 
                                          bool & /*continueHint */) 
{
   sg->waitpid_mux.unregisterProcess(sg);
   return true;
}

static int P_gettid()
{
   static int gettid_not_valid = 0;
   int result;

   if (gettid_not_valid)
      return getpid();

   result = syscall((long int) SYS_gettid);
   if (result == -1 && errno == ENOSYS)
   {
      gettid_not_valid = 1;
      return getpid();
   }
   return result;  
}

void chld_handler(int) {
}

void chld_handler2(int, siginfo_t *, void *) {
}

static void kickWaitpider(int pid) {
   struct sigaction handler;

   //   handler.sa_handler = chld_handler;
   sigfillset(& handler.sa_mask);
   handler.sa_sigaction = chld_handler2;
   handler.sa_flags = 0; 
   sigaction(SIGCHLD, &handler, NULL);

   proccontrol_printf("[%s:%u] - kicking %d for wakeup\n",
                      FILE__, __LINE__, pid);
   lwp_kill(pid, SIGCHLD);
}

//Force the SignalGenerator to return -1, EINTR from waitpid
bool WaitpidMux::registerProcess(SignalGenerator *me) 
{

  pthread_mutex_lock(&waiter_mutex);
  
  for (unsigned i=0; i<unassigned_events.size(); i++)
     if (unassigned_events[i].pid == me->getPid()) {
        proccontrol_printf("[%s:%u] - Found early event for %d, restoring\n",
                           FILE__, __LINE__, me->getPid());
        me->event_queue.push_back(unassigned_events[i]);
        VECTOR_ERASE(unassigned_events,i, i);
        i--;
     }
  addPidGen(me->getPid(), me);

  pthread_mutex_unlock(&waiter_mutex);

  return true;
}

bool WaitpidMux::registerLWP(unsigned lwpid, SignalGenerator *me) 
{
   pthread_mutex_lock(&waiter_mutex);

   for (unsigned i=0; i<unassigned_events.size(); i++)
      if (unassigned_events[i].pid == me->getPid()) {
         proccontrol_printf("[%s:%u] - Found early event for %d, restoring\n",
                            FILE__, __LINE__, me->getPid());
         me->event_queue.push_back(unassigned_events[i]);
         VECTOR_ERASE(unassigned_events,i, i);
         i--;
      }
   
   addPidGen(lwpid, me);
   
   pthread_mutex_unlock(&waiter_mutex);
   return true;
}

bool WaitpidMux::unregisterLWP(unsigned lwpid, SignalGenerator *me) 
{
  pthread_mutex_lock(&waiter_mutex);
  removePidGen(lwpid, me);
  pthread_mutex_unlock(&waiter_mutex);
  return true;
}

bool WaitpidMux::unregisterProcess(SignalGenerator *me) 
{
  pthread_mutex_lock(&waiter_mutex);
  removePidGen(me);

  if (waitpid_thread_id == me->getThreadID()) {
    forceWaitpidReturn();
  }

  pthread_mutex_unlock(&waiter_mutex);
  return true;
}

void WaitpidMux::forceWaitpidReturn() 
{
  pthread_mutex_lock(&waiter_mutex);
  if (isInWaitpid) {
     kickWaitpider(waiter_exists);
  }
  else if (isInWaitLock) {
     forcedExit = true;
     pthread_cond_broadcast(&waiter_condvar);
  }
  pthread_mutex_unlock(&waiter_mutex);
}

bool WaitpidMux::suppressWaitpidActivity()
{     
   pthread_mutex_lock(&waiter_mutex);
   pause_flag = true;
   if (waiter_exists) {
      kickWaitpider(waiter_exists);
   }
   pthread_mutex_unlock(&waiter_mutex);
   return true;           
}

bool WaitpidMux::resumeWaitpidActivity()
{  
   pthread_mutex_lock(&waiter_mutex);
   pause_flag = false;
   pthread_cond_broadcast(&waiter_condvar);
   pthread_mutex_unlock(&waiter_mutex);
   return true;
}        

int WaitpidMux::waitpid(SignalGenerator *me, int *status)
{   
   int result;
   int options = __WALL;
   SignalGenerator *event_owner;

   pthread_mutex_lock(&waiter_mutex);
   
   proccontrol_printf("[%s:%u] waitpid_demultiplex called for %d\n", 
                      FILE__, __LINE__, me->getPid());
   for (;;) {
      //  Find the queue for this signalgenerator
      if (me->event_queue.size()) {
         //Someone put an event into our queue (thank you), we'll
         //go ahead and dequeue and return it.
         waitpid_ret_pair ret = me->event_queue[0];
         VECTOR_ERASE(me->event_queue,0, 0);
         *status = ret.status;
         proccontrol_printf("[%s:%u] %d found an event %d in my queue\n",
                            FILE__, __LINE__, me->getPid(), *status);
         pthread_mutex_unlock(&waiter_mutex);
         return ret.pid;
      }

      if (forcedExit) {
         //Someone wants to force us out of waitpid.  Go along with it.
         // In most cases, we'll just return to the waitpid_kludge function
         // and then re-enter this one.
         proccontrol_printf("[%s:%u] %d forced out of waitpid\n",
                            FILE__, __LINE__, me->getPid());
         forcedExit = false;
         pthread_mutex_unlock(&waiter_mutex);         
         return 0;
      }

      if (!waiter_exists) {
         // There's no events for us and no one is doing the waitpid.
         // Let's break out of this foolish loop and do
         // a waitpid.  We've still got the mutex, so we'll be the
         // only ones who can get out and set waiter_exists to true.
         proccontrol_printf("[%s:%u] %d becoming new waitpider\n",
                            FILE__, __LINE__, me->getPid());
         break;
      }

      if (hasFirstTimer(me)) {
         //Darn Linux annoyances.  If a thread is blocked in waitpid, and
         // someone else PTRACE_ATTACH's to a new thread, then we won't get
         // any events until waitpid is re-entered.  We'll send a SIGILL
         // to a mutatee to force waitPid to return, then drop the signal.
         kickWaitpider(waiter_exists);
      }
      // Someone else is currently doing a waitpid for us.  Block until
      // they either put an event into our event queue, or we find that they've
      // left and we need to become the new waitpider.
      isInWaitLock = true;
      pthread_cond_wait(&waiter_condvar, &waiter_mutex);
      isInWaitLock = false;
   }

   assert(!waiter_exists);
   waiter_exists = P_gettid();
   for (;;) {
      if (me->stopRequested()) {
         fprintf(stderr, "%s[%d]:  got request to stop doing waitpid()\n", FILE__, __LINE__);
         return -1;
      }
      //If we're in this loop, then we are the process doing a waitpid.
      // It's up to us to recieve events for all SignalGenerators, and put 
      // them on the event queue until we get one that belongs to us.
      // Once we get an event that belongs to us, we'll set a waiter_exists
      // to false (which will let someone else become the new waitpid'er)
      // and return the waitpid result.

      //A first-timer is someone who was created while we were are 
      // waitpid.  Since no one is in waitpid right now (we're 
      // about to enter) there are no first-timers.
      first_timers.clear();

      isInWaitpid = true;
      waitpid_thread_id = me->getThreadID();

      // Now everyone thinks we're doing waitpid, that's good because it means they
      // won't try...  but before we really do waitpid(), need to make sure that 
      // some other part of the system doesn't want us to:
      while (pause_flag) {
         pthread_cond_wait(&waiter_condvar, &waiter_mutex);        
      }

      pthread_mutex_unlock(&waiter_mutex);
      result = ::waitpid(-1, status, options);
      pthread_mutex_lock(&waiter_mutex);

      isInWaitpid = false;
      waitpid_thread_id = 0;

      proccontrol_printf("[%s:%u] waitpid by %d returned status %d for %d\n",
                         FILE__, __LINE__, me->getPid(), *status, result);

      //We got an event.  Map that back to the signal generator that it
      // belongs to.
      event_owner = NULL;
      for (unsigned i=0; i<pidgens.size(); i++) {
         if (pidgens[i].pid == result) {
            event_owner = pidgens[i].sg;
            break;
         }
      }

      if (WIFSTOPPED(status) && WSTOPSIG(status) == 0 && !event_owner) {
        /**
         * Kernel bug.  See the comment in dyn_lwp::representativeLWP_attach_()
         * The code that handles this in attach will notice that the process
         * is in a SIGSTOP'd state and try to clear that state, but we may
         * be attached for a brief amount of time before we manage to clear
         * that state.  In the meantime, we may recieve 'signal 0' notices.
         * These aren't real signals, so we'll just drop them on the ground.
         **/
         startup_printf("[%s:%u] - Got a signal 0 from waitpid on %d\n",
                        FILE__, __LINE__, result);
         continue;
      }


      if (me == event_owner || result == -1) {
         //We got an event for ourselves, Yea!  Let's go ahead and return it.
         //We broadcast here to let other people know that someone else needs
         //to take over as a the guy on the waitpid.
         proccontrol_printf("[%s:%u] Got event for ourself (%d), result = %d\n",
                            FILE__, __LINE__, me->getPid(), result);
         waiter_exists = 0;
         pthread_cond_broadcast(&waiter_condvar);
         pthread_mutex_unlock(&waiter_mutex);
         return result;
      }

      waitpid_ret_pair ev;
      ev.status = *status;
      ev.pid = result;
      
      if (event_owner) {
         //This event belongs to someone else.  Let's put it into
         // their queue so that they can get it next time they call
         // this function.
         int res = enqueueWaitpidValue(ev, event_owner);
         if (res == -1) {
            pthread_cond_broadcast(&waiter_condvar);
            pthread_mutex_unlock(&waiter_mutex);
            return -1;
         }
         pthread_cond_broadcast(&waiter_condvar);
      }
      else {
         //Race condition happened here.  We can start getting events
         // for a process the moment we fork it off, and before we
         // ever know it's PID.  In this case we'll just cache the event
         // and add it to the event's queue when it calls addPidGen.
         proccontrol_printf("[%s:%u] - Caching event for %d\n",
                            FILE__, __LINE__, result);
         unassigned_events.push_back(ev);
      }
   }
   assert(0);
   return -1;
}

bool WaitpidMux::hasFirstTimer(SignalGenerator *me) 
{
   for (unsigned i=0; i<first_timers.size(); i++) 
      if (first_timers[i] == me)
         return true;
   return false;
}

void WaitpidMux::addPidGen(int pid, SignalGenerator *sg) 
{
   proccontrol_printf("[%s:%u] Adding pidgen %d for sg %d\n",
                      FILE__, __LINE__, pid, sg->getPid());

   first_timers.push_back(sg);
   for (unsigned i=0; i<pidgens.size(); i++) 
      assert (pidgens[i].pid != pid);
   

   pid_generator_pair_t new_pidgen;
   new_pidgen.pid = pid;
   new_pidgen.sg = sg;
   pidgens.push_back(new_pidgen);
}

void WaitpidMux::removePidGen(int pid, SignalGenerator *sg) 
{
   bool found = false;

   proccontrol_printf("[%s:%u] Removing pidgen %d for sg %d\n",
                      FILE__, __LINE__, pid, sg->getPid());

   for (unsigned i=0; i<pidgens.size(); i++) {
      if (pidgens[i].pid == pid) {
         assert(pidgens[i].sg == sg);
         assert(!found);
         VECTOR_ERASE(pidgens,i, i);
         found = true;
      }
   }
}

void WaitpidMux::removePidGen(SignalGenerator *sg) 
{
   proccontrol_printf("[%s:%u] Removing all pidgens for sg %d\n",
                      FILE__, __LINE__, sg->getPid());

   for (unsigned i=0; i<pidgens.size(); i++) {
      if (pidgens[i].sg == sg) {
         proccontrol_printf("\t[%s:%u] Removing pidgen %d for sg %d\n",
                            FILE__, __LINE__, pidgens[i].pid, sg->getPid());
         VECTOR_ERASE(pidgens,i, i);
         i--;
      }
   }
}

int WaitpidMux::enqueueWaitpidValue(waitpid_ret_pair ev, 
                                    SignalGenerator *event_owner) 
{
   proccontrol_printf("[%s:%u] Giving event to %d\n",
                      FILE__, __LINE__, event_owner->getPid());
   event_owner->event_queue.push_back(ev);
   return 0;
}

/**
 * Strategy:  The program entry point is in /lib/ld-2.x.x at the 
 * _start function.  Get the current PC, parse /lib/ld-2.x.x, and 
 * compare the two points.
 **/
bool process::hasPassedMain() 
{
   if (reachedBootstrapState(initialized_bs))
      return true;

   // We only need to parse /lib/ld-2.x.x once for any process,
   // so just do it once for any process.  We'll cache the result
   // in lib_to_addr.
   static dictionary_hash<std::string, Address> lib_to_addr(::Dyninst::stringhash);
   Symtab *ld_file = NULL;
   bool result, tresult;
   std::string name;
   Address entry_addr, ldso_start_addr;

   //Get current PC
   Frame active_frame = getRepresentativeLWP()->getActiveFrame();
   Address current_pc = active_frame.getPC();

   //Get the current version of /lib/ld-2.x.x
   const char *path = getInterpreterName();
   ldso_start_addr = getInterpreterBase();

   if (!path) {
      //Strange... This shouldn't happen on a normal linux system
      startup_printf("[%s:%u] - Couldn't find /lib/ld-x.x.x in hasPassedMain\n",
                     FILE__, __LINE__);
      result = true;
      goto cleanup;
   }

   if (lib_to_addr.defines(path)) {
      //We've already parsed this library.  Use those results.
      Address start_in_ld = lib_to_addr[path];
      result = (start_in_ld != current_pc);
      goto cleanup;
   }

   //Open /lib/ld-x.x.x and find the entry point
   name = path;
   tresult = Symtab::openFile(ld_file, name);
   if (!tresult) {
      startup_printf("[%s:%u] - Unable to open %s in hasPassedMain\n", 
                     FILE__, __LINE__, path);
      result = true;
      goto cleanup;
   }
   

   entry_addr = ld_file->getEntryOffset();
   if (!entry_addr) {
      startup_printf("[%s:%u] - No entry addr for %s\n", 
                     FILE__, __LINE__, path);
      result = true;
      goto cleanup;
   }
   entry_addr += ldso_start_addr;
   
   lib_to_addr[path] = entry_addr;
   result = (entry_addr != current_pc);
   startup_printf("[%s:%u] - hasPassedMain returning %d (%lx %lx)\n",
                  FILE__, __LINE__, (int) result, entry_addr, current_pc);

   cleanup:

   return result;
}

Address process::setAOutLoadAddress(fileDescriptor &desc) {
   //The load address of the a.out isn't correct.  We can't read a
   // correct one out of ld-x.x.x.so because it may not be initialized yet,
   // and it won't be initialized until we reach main.  But we need the load
   // address to find main.  Darn.
   //
   //Instead we'll read the entry out of /proc/pid/maps, and try to make a good
   // effort to correctly match the fileDescriptor to an entry.  Unfortunately,
   // symlinks can complicate this, so we'll stat the files and compare inodes

   struct stat aout, maps_entry;
   map_entries *maps = NULL;
   unsigned maps_size = 0, i;
   char proc_path[128];
   int result;

   //Get the inode for the a.out
   startup_printf("[%s:%u] - a.out is a shared library, computing load addr\n",
                  FILE__, __LINE__);
   memset(&aout, 0, sizeof(aout));
   proc_path[127] = '\0';
   snprintf(proc_path, 127, "/proc/%d/exe", getPid());
   result = stat(proc_path, &aout);
   if (result == -1) {
      startup_printf("[%s:%u] - setAOutLoadAddress couldn't stat %s: %s\n",
                     FILE__, __LINE__, proc_path, strerror(errno));
      goto done;
   }
                    
   //Get the maps
   maps = getLinuxMaps(getPid(), maps_size);
   if (!maps) {
      startup_printf("[%s:%u] - setAOutLoadAddress, getLinuxMaps return NULL\n",
                     FILE__, __LINE__);
      goto done;
   }
   
   //Compare the inode of each map entry to the a.out's
   for (i=0; i<maps_size; i++) {
      memset(&maps_entry, 0, sizeof(maps_entry));
      result = stat(maps[i].path, &maps_entry);
      if (result == -1) {
         startup_printf("[%s:%u] - setAOutLoadAddress couldn't stat %s: %s\n",
                        FILE__, __LINE__, maps[i].path, strerror(errno));
         continue;
      }
      if (maps_entry.st_dev == aout.st_dev && maps_entry.st_ino == aout.st_ino)
      {
         //We have a match
         desc.setLoadAddr(maps[i].start);
         goto done;
      }
   }
        
 done:
   if (maps)
      free(maps);

   return desc.loadAddr();
}

bool process::readAuxvInfo()
{
   if (auxv_parser)
      return false;

   auxv_parser = AuxvParser::createAuxvParser(getPid(), getAddressWidth());
   if (!auxv_parser) {
      startup_printf("%s[%u]: - ERROR, failed to parse Auxv\n", FILE__, __LINE__);
      vsys_status_ = vsys_notfound;
      return false;
   }
   
   vsyscall_start_ = auxv_parser->getVsyscallBase();
   vsyscall_end_ = auxv_parser->getVsyscallEnd();
   vsyscall_text_ = auxv_parser->getVsyscallText();
   vsys_status_ = vsys_found;
   
   setInterpreterBase(auxv_parser->getInterpreterBase());
   
   return true;
   
   
}

<<<<<<< HEAD
std::string BinaryEdit::resolveLibraryName(std::string filename)
{
   char *libPathStr, *libPath;
   std::vector<std::string> libPaths;
   struct stat dummy;
   FILE *ldconfig;
   char buffer[512];
   char *pos, *key, *val;
    
   // prefer qualified file paths
   if (stat(filename.c_str(), &dummy) == 0) {
      return std::string(filename);
   }

   // search paths from environment variables
   libPathStr = getenv("LD_LIBRARY_PATH");
   libPath = strtok(libPathStr, ":");
   while (libPath != NULL) {
      libPaths.push_back(std::string(libPath));
      libPath = strtok(NULL, ":");
   }
   //libPaths.push_back(std::string(getenv("PWD")));
   for (unsigned int i = 0; i < libPaths.size(); i++) {
      std::string str = libPaths[i] + "/" + filename;
      if (stat(str.c_str(), &dummy)) {
         return str;
      }
   }

   // search ld.so.cache
   ldconfig = popen("/sbin/ldconfig -p", "r");
   if (ldconfig) {
      fgets(buffer, 512, ldconfig); // ignore first line
      while (fgets(buffer, 512, ldconfig) != NULL) {
         pos = buffer;
         while (*pos == ' ' || *pos == '\t') pos++;
         key = pos;
         while (*pos != ' ') pos++;
         *pos = '\0';
         while (*pos != '=' && *(pos+1) != '>') pos++;
         pos += 2;
         while (*pos == ' ' || *pos == '\t') pos++;
         val = pos;
         while (*pos != '\n' && *pos != '\0') pos++;
         *pos = '\0';
         if (strcmp(key, filename.c_str()) == 0) {
            pclose(ldconfig);
            return val;
         }
      }
      pclose(ldconfig);
   }
 
   // search hard-coded system paths
   libPaths.clear();
   libPaths.push_back("/usr/local/lib");
   libPaths.push_back("/usr/share/lib");
   libPaths.push_back("/usr/lib");
   libPaths.push_back("/lib");
   for (unsigned int i = 0; i < libPaths.size(); i++) {
      std::string str = libPaths[i] + "/" + filename;
      if (stat(str.c_str(), &dummy) == 0) {
         return str;
      }
   }
   return std::string("");
=======
bool process::detachForDebugger(const EventRecord &/*crash_event*/) {
   long ret;
   int ptrace_errno;
   if (strcmp(dyn_debug_crash_debugger, "core") == 0)
      return true;
   kill(getPid(), SIGSTOP);
   ret = DBI_ptrace(PTRACE_DETACH, getPid(), 0x0, 0x0, &ptrace_errno,
                    getAddressWidth(), __FILE__, __LINE__);
   if (ret == -1) {
      fprintf(stderr, "PTrace detach failed: %s\n", strerror(ptrace_errno));
   }
   return (ret != -1);
>>>>>>> 9536c492
}<|MERGE_RESOLUTION|>--- conflicted
+++ resolved
@@ -2555,7 +2555,6 @@
    
 }
 
-<<<<<<< HEAD
 std::string BinaryEdit::resolveLibraryName(std::string filename)
 {
    char *libPathStr, *libPath;
@@ -2622,7 +2621,8 @@
       }
    }
    return std::string("");
-=======
+}
+
 bool process::detachForDebugger(const EventRecord &/*crash_event*/) {
    long ret;
    int ptrace_errno;
@@ -2635,5 +2635,4 @@
       fprintf(stderr, "PTrace detach failed: %s\n", strerror(ptrace_errno));
    }
    return (ret != -1);
->>>>>>> 9536c492
 }