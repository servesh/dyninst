/*
 * Copyright (c) 1996-2009 Barton P. Miller
 * 
 * We provide the Paradyn Parallel Performance Tools (below
 * described as "Paradyn") on an AS IS basis, and do not warrant its
 * validity or performance.  We reserve the right to update, modify,
 * or discontinue this software at any time.  We shall have no
 * obligation to supply such updates or modifications or any other
 * form of support to you.
 * 
 * By your use of Paradyn, you understand and agree that we (or any
 * other person or entity with proprietary rights in Paradyn) are
 * under no obligation to provide either maintenance services,
 * update services, notices of latent defects, or correction of
 * defects for Paradyn.
 * 
 * This library is free software; you can redistribute it and/or
 * modify it under the terms of the GNU Lesser General Public
 * License as published by the Free Software Foundation; either
 * version 2.1 of the License, or (at your option) any later version.
 * 
 * This library is distributed in the hope that it will be useful,
 * but WITHOUT ANY WARRANTY; without even the implied warranty of
 * MERCHANTABILITY or FITNESS FOR A PARTICULAR PURPOSE.  See the GNU
 * Lesser General Public License for more details.
 * 
 * You should have received a copy of the GNU Lesser General Public
 * License along with this library; if not, write to the Free Software
 * Foundation, Inc., 51 Franklin Street, Fifth Floor, Boston, MA 02110-1301 USA
 */

// Code generation

#include <assert.h>
#include <stdio.h>
#include <stdlib.h>
#include <string.h>
#include "addressSpace.h"
#include "process.h"
#include "common/h/Types.h"
#include "common/h/parseauxv.h"
#if defined (os_osf)
#include <malloc.h>
#endif
#include "codegen.h"
#include "util.h"
#include "function.h"
#include "dyn_thread.h"
#include "instPoint.h"
#include "registerSpace.h"
#include "pcrel.h"

#if defined(arch_x86) || defined(arch_x86_64)
#define CODE_GEN_OFFSET_SIZE 1
#else
#define CODE_GEN_OFFSET_SIZE (instruction::size())
#endif

const unsigned int codeGenPadding = 256;

codeGen::codeGen() :
    buffer_(NULL),
    offset_(0),
    size_(0),
    emitter_(NULL),
    allocated_(false),
    aSpace_(NULL),
    thr_(NULL),
    lwp_(NULL),
    rs_(NULL),
    t_(NULL),
    addr_((Address)-1),
    ip_(NULL),
    f_(NULL),
    bti_(NULL),
    isPadded_(true),
    trackRegDefs_(false),
    obj_(NULL)
{}

// size is in bytes
codeGen::codeGen(unsigned size) :
    buffer_(NULL),
    offset_(0),
    size_(size),
    emitter_(NULL),
    allocated_(true),
    aSpace_(NULL),
    thr_(NULL),
    lwp_(NULL),
    rs_(NULL),
	t_(NULL),
    addr_((Address)-1),
    ip_(NULL),
    f_(NULL),
    bti_(NULL),
    isPadded_(true),
    trackRegDefs_(false),
    obj_(NULL)
{
    buffer_ = (codeBuf_t *)malloc(size+codeGenPadding);
    if (!buffer_)
       fprintf(stderr, "%s[%d]: malloc failed: size is %d + codeGenPadding = %d\n", FILE__, __LINE__, size, codeGenPadding);
    assert(buffer_);
    memset(buffer_, 0, size+codeGenPadding);
}


codeGen::~codeGen() {
    if (allocated_ && buffer_) {
        free(buffer_);
    }
}

// Deep copy
codeGen::codeGen(const codeGen &g) :
    offset_(g.offset_),
    size_(g.size_),
    emitter_(NULL),
    allocated_(g.allocated_),
    aSpace_(g.aSpace_),
    thr_(g.thr_),
    lwp_(g.lwp_),
    rs_(g.rs_),
	t_(g.t_),
    addr_(g.addr_),
    ip_(g.ip_),
    f_(g.f_),
    bti_(g.bti_),
    isPadded_(g.isPadded_),
    trackRegDefs_(g.trackRegDefs_),
    obj_(g.obj_)
{
    if (size_ != 0) {
        assert(allocated_); 
        int bufferSize = size_ + (isPadded_ ? codeGenPadding : 0);
        buffer_ = (codeBuf_t *) malloc(bufferSize);
        memcpy(buffer_, g.buffer_, bufferSize);
    }
    else
        buffer_ = NULL;
}

bool codeGen::operator==(void *p) const {
    return (p == (void *)buffer_);
}

bool codeGen::operator!=(void *p) const {
    return (p != (void *)buffer_);
}

codeGen &codeGen::operator=(const codeGen &g) {
    // Same as copy constructor, really
    invalidate();
    offset_ = g.offset_;
    size_ = g.size_;
    max_ = g.max_;
    allocated_ = g.allocated_;
    thr_ = g.thr_;
    lwp_ = g.lwp_;
    isPadded_ = g.isPadded_;
    int bufferSize = size_ + (isPadded_ ? codeGenPadding : 0);
    obj_ = g.obj_;
    

    if (size_ != 0) {
       assert(allocated_); 

       buffer_ = (codeBuf_t *) malloc(bufferSize);
       //allocate(g.size_);
	
       memcpy(buffer_, g.buffer_, bufferSize);
    }
    else
        buffer_ = NULL;
    return *this;
}

void codeGen::allocate(unsigned size) 
{
   if (buffer_ && size > size_) {
      free(buffer_);
      buffer_ = NULL;
   }

   size_ = size;
   max_ = size_ + codeGenPadding;

   if (buffer_ == NULL)
   {
      buffer_ = (codeBuf_t *)malloc(max_);
      isPadded_ = true;
   }
   
   offset_ = 0;
   allocated_ = true;
   if (!buffer_) {
      fprintf(stderr, "%s[%d]:  malloc (%d) failed: %s\n", FILE__, __LINE__, size, strerror(errno));
#if defined (os_osf)
    //struct mallinfo my_mallinfo  = mallinfo();
    //extern struct mallinfo = mallinfo();
    fprintf(stderr, "malloc info:\n");
    fprintf(stderr, "\t arena = %d\n", mallinfo().arena);
    fprintf(stderr, "\t ordblocks = %d\n", mallinfo().ordblks);
    fprintf(stderr, "\t free ordblocks = %d\n", mallinfo().fordblks);
    fprintf(stderr, "\t smblocks = %d\n", mallinfo().smblks);
    fprintf(stderr, "\t free smblocks = %d\n", mallinfo().fsmblks);
#endif
    }
    assert(buffer_);
}

// Very similar to destructor
void codeGen::invalidate() {
    if (allocated_ && buffer_) {
        free(buffer_);
    }
    buffer_ = NULL;
    size_ = 0;
    max_ = 0;
    offset_ = 0;
    allocated_ = false;
    isPadded_ = false;
}

void codeGen::finalize() {
    assert(buffer_);
    assert(size_);

    applyPatches();
    if (size_ == offset_) return;
    if (offset_ == 0) {
        fprintf(stderr, "Warning: offset is 0 in codeGen::finalize!\n");
        invalidate();
        return;
    }
    buffer_ = (codeBuf_t *)::realloc(buffer_, used());
    max_ = used();
    size_ = used();
    isPadded_ = false;
}

void codeGen::copy(const void *b, const unsigned size, const codeBufIndex_t index) {
  codeBufIndex_t current = getIndex();
  setIndex(index);
  copy(b, size);
  setIndex(current);
}

void codeGen::copy(const void *b, const unsigned size) {
  assert(buffer_);

  if ((used() + size) >= size_) {
    realloc(used() + size); 
  }

  memcpy(cur_ptr(), b, size);
  // "Upgrade" to next index side
  int disp = size;
  if (disp % CODE_GEN_OFFSET_SIZE) {
    disp += (CODE_GEN_OFFSET_SIZE - (disp % CODE_GEN_OFFSET_SIZE));
  }
  moveIndex(disp);
}

void codeGen::copy(codeGen &gen) {
  if ((used() + gen.used()) >= size_) {
    realloc(used() + gen.used()); 
  }

  memcpy((void *)cur_ptr(), (void *)gen.start_ptr(), gen.used());
  offset_ += gen.offset_;
  assert(used() <= size_);
}

// codeBufIndex_t stores in platform-specific units.
unsigned codeGen::used() const {
    return offset_ * CODE_GEN_OFFSET_SIZE;
}

void *codeGen::start_ptr() const {
    return (void *)buffer_;
}

void *codeGen::cur_ptr() const {
    assert(buffer_);
    if (sizeof(codeBuf_t) != CODE_GEN_OFFSET_SIZE)
        fprintf(stderr, "ERROR: sizeof codeBuf %ld, OFFSET %d\n",
                (long) sizeof(codeBuf_t), CODE_GEN_OFFSET_SIZE);
    assert(sizeof(codeBuf_t) == CODE_GEN_OFFSET_SIZE);
    codeBuf_t *ret = buffer_;
    ret += offset_;
    return (void *)ret;
}

void *codeGen::get_ptr(unsigned offset) const {
    assert(buffer_);
    assert(offset < size_);
    assert(sizeof(codeBuf_t) == CODE_GEN_OFFSET_SIZE);
    assert((offset % CODE_GEN_OFFSET_SIZE) == 0);
    unsigned index = offset / CODE_GEN_OFFSET_SIZE;
    codeBuf_t *ret = buffer_;
    ret += index;
    return (void *)ret;
}

void codeGen::update(codeBuf_t *ptr) {
    assert(buffer_);
    assert(sizeof(unsigned char) == 1);
    unsigned diff = ((unsigned char *)ptr) - ((unsigned char *)buffer_);
    
    // Align...
    if (diff % CODE_GEN_OFFSET_SIZE) {
        diff += CODE_GEN_OFFSET_SIZE - (diff % CODE_GEN_OFFSET_SIZE);
        assert ((diff % CODE_GEN_OFFSET_SIZE) == 0);
    }
    // and integer division rules
    offset_ = diff / CODE_GEN_OFFSET_SIZE;

    // Keep the pad
    if (used() >= size_) {
        if ((used() - size_) >= codeGenPadding) {
	  cerr << "Used too much extra: " << used() - size_ << " bytes" << endl;
	  assert(0 && "Overflow in codeGen");
        }
	realloc(used());
    }

    assert(used() <= size_);
}

void codeGen::setIndex(codeBufIndex_t index) {
    offset_ = index;
    
    // Keep the pad
    if (used() >= size_) {
      //fprintf(stderr, "WARNING: overflow of codeGen structure (%d requested, %d actual), trying to enlarge\n", used(), size_);

        if ((used() - size_) > codeGenPadding) {
            assert(0 && "Overflow in codeGen");
        }
	realloc(used());
    }
    assert(used() <= size_);
}

codeBufIndex_t codeGen::getIndex() const {
    return offset_;
}

void codeGen::moveIndex(int disp) {
    int cur = getIndex() * CODE_GEN_OFFSET_SIZE;
    cur += disp;
    if (cur % CODE_GEN_OFFSET_SIZE) {
        fprintf(stderr, "Error in codeGen: current index %d/%d, moving by %d, mod %d\n",
                getIndex(), cur, disp, cur % CODE_GEN_OFFSET_SIZE);
    }
    assert((cur % CODE_GEN_OFFSET_SIZE) == 0);
    setIndex(cur / CODE_GEN_OFFSET_SIZE);
}

int codeGen::getDisplacement(codeBufIndex_t from, codeBufIndex_t to) {
    return ((to - from) * CODE_GEN_OFFSET_SIZE);
}

Address codeGen::currAddr() const {
  assert(addr_ != (Address) -1);
  return currAddr(addr_);
}

Address codeGen::currAddr(Address base) const { 
    return (offset_ * CODE_GEN_OFFSET_SIZE) + base;
}

void codeGen::fill(unsigned fillSize, int fillType) {
    switch(fillType) {
    case cgNOP:
        insnCodeGen::generateNOOP(*this, fillSize);
        break;
    case cgTrap: {
        unsigned curUsed = used();
        while ((used() - curUsed < (unsigned) fillSize))
            insnCodeGen::generateTrap(*this);
        assert((used() - curUsed) == (unsigned) fillSize);
        break;
    }
    case cgIllegal: {
        unsigned curUsed = used();
<<<<<<< HEAD
        while ((used() - curUsed < (unsigned) fillSize))
=======
        while ((used() - curUsed) < (unsigned) fillSize)
>>>>>>> e4fea682
            insnCodeGen::generateIllegal(*this);
	if ((used() - curUsed) != fillSize) {
	  cerr << "ABORTING: " << used() << " - " << curUsed << " != " << fillSize << endl;
	}
        assert((used() - curUsed) == (unsigned) fillSize);
        break;
    }
    default:
        assert(0 && "unimplemented");
    }
}

void codeGen::fillRemaining(int fillType) {
    if (fillType == cgNOP) {
        insnCodeGen::generateNOOP(*this,
                                  size_ - used());
    }
    else {
        assert(0 && "unimplemented");
    }
}

void codeGen::applyTemplate(const codeGen &c) {
    // Copy off necessary bits...

  emitter_ = c.emitter_;
  aSpace_ = c.aSpace_;
  thr_ = c.thr_;
  lwp_ = c.lwp_;
  rs_ = c.rs_;
  t_ = c.t_;
  ip_ = c.ip_;
  f_ = c.f_;
  bti_ = c.bti_;
}

void codeGen::setAddrSpace(AddressSpace *a)
{ 
   aSpace_ = a; 
   setCodeEmitter(a->getEmitter());
}

void codeGen::realloc(unsigned newSize) {  
  size_ = newSize;
  max_ = size_ + codeGenPadding;
  buffer_ = (codeBuf_t *)::realloc(buffer_, max_);
  assert(buffer_);
}

void codeGen::addPCRelRegion(pcRelRegion *reg) {
#if !defined(cap_noaddr_gen)
   assert(0);
#endif
   reg->gen = this;
   reg->cur_offset = used();

   if (startAddr() != (Address) -1 && reg->canPreApply()) {
     //If we already have addressess for everything (usually when relocating a function)
     // then don't bother creating the region, just generate the code.
     reg->apply(startAddr() + reg->cur_offset);
     delete reg;
   }
   else {
     reg->cur_size = reg->maxSize();
     fill(reg->cur_size, cgNOP);
     pcrels_.push_back(reg);
   }
}

void codeGen::applyPCRels(Address base)
{
   vector<pcRelRegion *>::iterator i;

   codeBufIndex_t orig_position = used();
   for (i = pcrels_.begin(); i != pcrels_.end(); i++) {
      pcRelRegion *cur = *i;
      bool is_last_entry = ((cur->cur_offset + cur->cur_size) >= orig_position);

      //Apply the patch
      setIndex(cur->cur_offset / CODE_GEN_OFFSET_SIZE);
      unsigned patch_size = cur->apply(base + cur->cur_offset);
      assert(patch_size <= cur->cur_size);
      unsigned size_change = cur->cur_size - patch_size;

      if (size_change) {
         if (is_last_entry) {
            //If we resized the last object in the codeGen, then change the
            // codeGen's end address
            orig_position = cur->cur_offset + patch_size;
         }
         //Fill in any size changes with nops
         fill(size_change, cgNOP);
      }
      delete cur;
   }
   setIndex(orig_position / CODE_GEN_OFFSET_SIZE);
   pcrels_.clear();
}

bool codeGen::hasPCRels() const {
   return (pcrels_.size() != 0);
}


pcRelRegion::pcRelRegion(const instruction &i) :
   gen(NULL),
   orig_instruc(i),
   cur_offset(0),
   cur_size(0)
{
}

pcRelRegion::~pcRelRegion()
{
}

std::vector<relocPatch>& codeGen::allPatches() {
   return patches_;
}

void codeGen::addPatch(codeBufIndex_t index, patchTarget *source, 
                       unsigned size,
                       relocPatch::patch_type_t ptype,
                       Dyninst::Offset off)
{
   relocPatch p(index, source, ptype, this, off, size);
   patches_.push_back(p);
}

void codeGen::addPatch(const relocPatch &p)
{
   patches_.push_back(p);
}

void codeGen::applyPatches()
{
   std::vector<relocPatch>::iterator i;
   for (i = patches_.begin(); i != patches_.end(); i++)
      (*i).applyPatch();
}


relocPatch::relocPatch(codeBufIndex_t index, patchTarget *s, patch_type_t ptype,
                       codeGen *gen, Dyninst::Offset off, unsigned size) :
  dest_(index),
  source_(s),
  size_(size),
  ptype_(ptype),
  gen_(gen),
  offset_(off),
  applied_(false)
{

}

void relocPatch::applyPatch()
{
   if (applied_)
      return;

   Address addr = source_->get_address();


   switch (ptype_) {
      case pcrel:
	addr = addr - (gen_->startAddr() + offset_);
      case abs:
	gen_->copy(&addr, size_, dest_);
	break;
      default:
         assert(0);
   }
   applied_ = true;
}

bool relocPatch::isApplied()
{
   return applied_;
}

bool pcRelRegion::canPreApply()
{
  return false;
}

std::string patchTarget::get_name() const {
   return std::string("UNNAMED");
}

patchTarget::~patchTarget()
{
}

toAddressPatch::~toAddressPatch() {
}

Address toAddressPatch::get_address() const 
{ 
  return addr; 
}

unsigned toAddressPatch::get_size() const { 
  return 0; 
}

void toAddressPatch::set_address(Address a) {
   addr = a;
}

codeGen codeGen::baseTemplate;

dyn_lwp *codeGen::lwp() const {
    if (lwp_) return lwp_;
    if (thr_) return thr_->get_lwp();
    return NULL;
}

dyn_thread *codeGen::thread() const {
    return thr_;
}

AddressSpace *codeGen::addrSpace() const {
    if (aSpace_) { return aSpace_; }
    if (f_) { return f_->proc(); }
    if (ip_) { return ip_->proc(); }
    if (thr_) { return thr_->get_proc(); }
    return NULL;
}

instPoint *codeGen::point() const {
    return ip_;
}

int_function *codeGen::func() const {
    if (f_) return f_;
    if (ip_) return ip_->func();
    return NULL;
}

registerSpace *codeGen::rs()  const{
    return rs_;
}

regTracker_t *codeGen::tracker() const {
    return t_; 
}

Emitter *codeGen::codeEmitter() const {
    return emitter_;
}

generatedCodeObject *codeGen::obj() const {
    return obj_;
}

void codeGen::beginTrackRegDefs()
{
   trackRegDefs_ = true;
   regsDefined_ = registerSpace::getBitArray();
}

void codeGen::endTrackRegDefs()
{
   trackRegDefs_ = false;
}
 
const bitArray &codeGen::getRegsDefined()
{
   return regsDefined_;
}

void codeGen::markRegDefined(Register r) {
   if (!trackRegDefs_)
      return;
   regsDefined_[r] = true;
}

bool codeGen::isRegDefined(Register r) {
   assert(trackRegDefs_);
   return regsDefined_[r];
}

Dyninst::Architecture codeGen::getArch() const {
  // Try whatever's defined
  if (func()) {
    return func()->ifunc()->isrc()->getArch();
  }
  assert(0);
  return Arch_none;
}

void codeGen::registerPostCallPad(Address addr) {
  // Register a match between a call instruction
  // and a padding area post-reloc-call for
  // control flow interception purposes.
  // This is kind of hacky, btw.
  postCallPads_.insert(std::make_pair<Address, Address>(addr, currAddr()));
}<|MERGE_RESOLUTION|>--- conflicted
+++ resolved
@@ -379,18 +379,14 @@
         break;
     case cgTrap: {
         unsigned curUsed = used();
-        while ((used() - curUsed < (unsigned) fillSize))
+        while ((used() - curUsed) < (unsigned) fillSize)
             insnCodeGen::generateTrap(*this);
         assert((used() - curUsed) == (unsigned) fillSize);
         break;
     }
     case cgIllegal: {
         unsigned curUsed = used();
-<<<<<<< HEAD
-        while ((used() - curUsed < (unsigned) fillSize))
-=======
         while ((used() - curUsed) < (unsigned) fillSize)
->>>>>>> e4fea682
             insnCodeGen::generateIllegal(*this);
 	if ((used() - curUsed) != fillSize) {
 	  cerr << "ABORTING: " << used() << " - " << curUsed << " != " << fillSize << endl;
