/*
 * Copyright (c) 1996-2011 Barton P. Miller
 * 
 * We provide the Paradyn Parallel Performance Tools (below
 * described as "Paradyn") on an AS IS basis, and do not warrant its
 * validity or performance.  We reserve the right to update, modify,
 * or discontinue this software at any time.  We shall have no
 * obligation to supply such updates or modifications or any other
 * form of support to you.
 * 
 * By your use of Paradyn, you understand and agree that we (or any
 * other person or entity with proprietary rights in Paradyn) are
 * under no obligation to provide either maintenance services,
 * update services, notices of latent defects, or correction of
 * defects for Paradyn.
 * 
 * This library is free software; you can redistribute it and/or
 * modify it under the terms of the GNU Lesser General Public
 * License as published by the Free Software Foundation; either
 * version 2.1 of the License, or (at your option) any later version.
 * 
 * This library is distributed in the hope that it will be useful,
 * but WITHOUT ANY WARRANTY; without even the implied warranty of
 * MERCHANTABILITY or FITNESS FOR A PARTICULAR PURPOSE.  See the GNU
 * Lesser General Public License for more details.
 * 
 * You should have received a copy of the GNU Lesser General Public
 * License along with this library; if not, write to the Free Software
 * Foundation, Inc., 51 Franklin Street, Fifth Floor, Boston, MA 02110-1301 USA
 */

// $Id: debug.C,v 1.6 2008/02/23 02:09:05 jaw Exp $

#include <stdio.h>
#include <stdarg.h>
#include <assert.h>
#include <string>
#include "common/h/Pair.h"
#include "common/h/Vector.h"
#include "util.h"
#include "BPatch.h"
#include "dyninstAPI/src/debug.h"
#include "eventLock.h"

// Make a lock.

eventLock *debugPrintLock = NULL;

void BPatch_reportError(int errLevel, int num, const char *str) {
    BPatch::reportError((BPatchErrorLevel) errLevel, num, str);
}

void
dyninst_log_perror(const char* msg) {
    sprintf(errorLine, "%s: %s\n", msg, strerror(errno));
    logLine(errorLine);
    // fprintf(stderr, "%s", log_buffer);
}
void showInfoCallback(std::string msg)
{
    BPatch::reportError(BPatchWarning, 0, msg.c_str());
}

char errorLine[1024];

void showErrorCallback(int num, std::string msg)
{
    BPatch::reportError(BPatchSerious, num, msg.c_str());
}

void logLine(const char *line)
{
    BPatch::reportError(BPatchWarning, 0, line);
}

// The unused parameter is used by Paradyn's version of this function.
void statusLine(const char *line, bool /* unused */ )
{
    BPatch::reportError(BPatchInfo, 0, line);
}

//  bpfatal, bpsevere, bpwarn, and bpinfo are intended as drop-in 
//  replacements for printf.
#define ERR_BUF_SIZE 2048 // egad -- 1024 is not large enough

int bpfatal(const char *format, ...)
{
  if (NULL == format) return -1;

  char errbuf[ERR_BUF_SIZE];

  va_list va;
  va_start(va, format);
#if defined (i386_unknown_nt4_0)
  _vsnprintf(errbuf, ERR_BUF_SIZE,format, va);
#else
  vsnprintf(errbuf, ERR_BUF_SIZE,format, va);
#endif
  va_end(va);

  BPatch::reportError(BPatchFatal, 0, errbuf);

  return 0;
}


int bpfatal_lf(const char *__file__, unsigned int __line__, const char *format, ...)
{
  fprintf(stderr, "%s[%d]\n", __FILE__, __LINE__);
  if (NULL == format) return -1;

  char errbuf[ERR_BUF_SIZE];

  fprintf(stderr, "%s[%d]\n", __FILE__, __LINE__);
  int header_len = sprintf(errbuf, "[%s]%s[%d]: ", getThreadStr(getExecThreadID()), __file__, __line__);

  fprintf(stderr, "%s[%d]\n", __FILE__, __LINE__);
  va_list va;
  va_start(va, format);
  VSNPRINTF(errbuf + header_len, ERR_BUF_SIZE,format, va);
  va_end(va);

  fprintf(stderr, "%s[%d]\n", __FILE__, __LINE__);
  BPatch::reportError(BPatchFatal, 0, errbuf);

  fprintf(stderr, "%s[%d]\n", __FILE__, __LINE__);
  return 0;
}

int bperr(const char *format, ...)
{
  if (NULL == format) return -1;

  char errbuf[ERR_BUF_SIZE];

  va_list va;
  va_start(va, format);
#if defined (i386_unknown_nt4_0)
  int errbuflen = _vsnprintf(errbuf, ERR_BUF_SIZE, format, va);
#else
  int errbuflen = vsnprintf(errbuf, ERR_BUF_SIZE, format, va);
#endif
  va_end(va);

  char syserr[128];
  if (errno) {
#if defined (i386_unknown_nt4_0)
    int syserrlen = _snprintf(syserr, 128," [%d: %s]", errno, strerror(errno));
#else
    int syserrlen = snprintf(syserr, 128," [%d: %s]", errno, strerror(errno));
#endif
    /* reset errno so that future calls to this function don't report same error */
    errno = 0; 

    if ((errbuflen + syserrlen) < ERR_BUF_SIZE)
      strcat(errbuf, syserr);
    else {
      BPatch::reportError(BPatchSerious, 0, errbuf);
      BPatch::reportError(BPatchSerious, 0, syserr);
      return 0;
    }
  }
  BPatch::reportError(BPatchSerious, 0, errbuf);

  return 0;
}

int bpwarn(const char *format, ...)
{
  if (NULL == format) return -1;

  char errbuf[ERR_BUF_SIZE];

  va_list va;
  va_start(va, format);
#if defined (i386_unknown_nt4_0)
  _vsnprintf(errbuf, ERR_BUF_SIZE,format, va);
#else
  vsnprintf(errbuf, ERR_BUF_SIZE,format, va);
#endif
  va_end(va);

  BPatch::reportError(BPatchWarning, 0, errbuf);

  return 0;
}

int bpinfo(const char *format, ...)
{
  if (NULL == format) return -1;

  char errbuf[ERR_BUF_SIZE];

  va_list va;
  va_start(va, format);
#if defined (i386_unknown_nt4_0)
  _vsnprintf(errbuf, ERR_BUF_SIZE, format, va);
#else
  vsnprintf(errbuf, ERR_BUF_SIZE, format, va);
#endif
  va_end(va);

  BPatch::reportError(BPatchInfo, 0, errbuf);

  return 0;
}


// Internal debugging

int dyn_debug_malware = 0;
int dyn_debug_startup = 0;
int dyn_debug_parsing = 0;
int dyn_debug_proccontrol = 0;
int dyn_debug_stackwalk = 0;
int dyn_debug_inst = 0;
int dyn_debug_reloc = 0;
int dyn_debug_springboard = 0;
int dyn_debug_sensitivity = 0;
int dyn_debug_dyn_unw = 0;
int dyn_debug_mutex = 0;
int dyn_debug_dwarf = 0;
int dyn_debug_rtlib = 0;
int dyn_debug_catchup = 0;
int dyn_debug_bpatch = 0;
int dyn_debug_regalloc = 0;
int dyn_debug_ast = 0;
int dyn_debug_write = 0;
int dyn_debug_liveness = 0;
int dyn_debug_infmalloc = 0;
int dyn_debug_crash = 0;
char *dyn_debug_crash_debugger = NULL;
<<<<<<< HEAD
int dyn_debug_relocation = 0;
int dyn_debug_disassemble = 0;
=======
>>>>>>> cdedaa70

static char *dyn_debug_write_filename = NULL;
static FILE *dyn_debug_write_file = NULL;

bool init_debug() {
  static bool init = false;
  if (init) return true;
  init = true;

  char *p;
  if ( (p=getenv("DYNINST_DEBUG_MALWARE"))) {
    fprintf(stderr, "Enabling DyninstAPI malware debug\n");
    dyn_debug_malware = 1;
  }
<<<<<<< HEAD
=======
  if ( (p=getenv("DYNINST_DEBUG_SPRINGBOARD"))) {
    fprintf(stderr, "Enabling DyninstAPI springboard debug\n");
    dyn_debug_springboard = 1;
  }
  if ( (p=getenv("DYNINST_DEBUG_SIGNAL"))) {
    fprintf(stderr, "Enabling DyninstAPI signal debug\n");
    dyn_debug_signal = 1;
  }
  if ( (p=getenv("DYNINST_DEBUG_INFRPC"))) {
    fprintf(stderr, "Enabling DyninstAPI inferior RPC debug\n");
    dyn_debug_infrpc = 1;
  }
  if ( (p=getenv("DYNINST_DEBUG_INFERIORRPC"))) {
    fprintf(stderr, "Enabling DyninstAPI inferior RPC debug\n");
    dyn_debug_infrpc = 1;
  }
>>>>>>> cdedaa70
  if ( (p=getenv("DYNINST_DEBUG_STARTUP"))) {
    fprintf(stderr, "Enabling DyninstAPI startup debug\n");
    dyn_debug_startup = 1;
  }
  if ( (p=getenv("DYNINST_DEBUG_PARSING"))) {
	  if(p[0] != '0') {
		fprintf(stderr, "Enabling DyninstAPI parsing debug\n");
	    dyn_debug_parsing = 1;
	  }
  }
  if ( (p=getenv("DYNINST_DEBUG_PARSE"))) {
	  if(p[0] != '0') {
		fprintf(stderr, "Enabling DyninstAPI parsing debug\n");
	    dyn_debug_parsing = 1;
	  }
  }
  if (    (p=getenv("DYNINST_DEBUG_DYNPC")) 
       || (p=getenv("DYNINST_DEBUG_FORKEXEC")) 
       || (p=getenv("DYNINST_DEBUG_INFRPC"))
       || (p=getenv("DYNINST_DEBUG_SIGNAL"))
       || (p=getenv("DYNINST_DEBUG_INFERIORRPC"))
       || (p=getenv("DYNINST_DEBUG_THREAD"))
       || (p=getenv("DYNINST_DEBUG_MAILBOX"))
       || (p=getenv("DYNINST_DEBUG_DBI"))
     ) 
  {
    fprintf(stderr, "Enabling DyninstAPI process control debug\n");
    dyn_debug_proccontrol = 1;
  }
  if ( (p=getenv("DYNINST_DEBUG_STACKWALK"))) {
    fprintf(stderr, "Enabling DyninstAPI stack walking debug\n");
    dyn_debug_stackwalk = 1;
  }
  if ( (p=getenv("DYNINST_DEBUG_INST"))) {
    fprintf(stderr, "Enabling DyninstAPI inst debug\n");
    dyn_debug_inst = 1;
  }
  if ( (p=getenv("DYNINST_DEBUG_RELOC"))) {
    fprintf(stderr, "Enabling DyninstAPI relocation debug\n");
    dyn_debug_reloc = 1;
  }
  if ( (p=getenv("DYNINST_DEBUG_RELOCATION"))) {
    fprintf(stderr, "Enabling DyninstAPI relocation debug\n");
    dyn_debug_reloc = 1;
  }
  if ( (p=getenv("DYNINST_DEBUG_SENSITIVITY"))) {
    fprintf(stderr, "Enabling DyninstAPI sensitivity debug\n");
    dyn_debug_sensitivity = 1;
  }
  if ( (p=getenv("DYNINST_DEBUG_DYN_UNW"))) {
    fprintf(stderr, "Enabling DyninstAPI dynamic unwind debug\n");
    dyn_debug_dyn_unw = 1;
    }
  if ( (p=getenv("DYNINST_DEBUG_MUTEX"))) {
    fprintf(stderr, "Enabling DyninstAPI mutex debug\n");
    dyn_debug_mutex = 1;
    }
  if ( (p=getenv("DYNINST_DEBUG_DWARF"))) {
    fprintf(stderr, "Enabling DyninstAPI dwarf debug\n");
    dyn_debug_dwarf= 1;
    }
  if ( (p=getenv("DYNINST_DEBUG_RTLIB"))) {
      fprintf(stderr, "Enabling DyninstAPI RTlib debug\n");
      dyn_debug_rtlib = 1;
  }
  if ( (p=getenv("DYNINST_DEBUG_CATCHUP"))) {
      fprintf(stderr, "Enabling DyninstAPI catchup debug\n");
      dyn_debug_catchup = 1;
  }
  if ( (p=getenv("DYNINST_DEBUG_BPATCH"))) {
      fprintf(stderr, "Enabling DyninstAPI bpatch debug\n");
      dyn_debug_bpatch = 1;
  }
  if ( (p=getenv("DYNINST_DEBUG_REGALLOC"))) {
      fprintf(stderr, "Enabling DyninstAPI register allocation debug\n");
      dyn_debug_regalloc = 1;
  }
  if ( (p=getenv("DYNINST_DEBUG_AST"))) {
      fprintf(stderr, "Enabling DyninstAPI ast debug\n");
      dyn_debug_ast = 1;
  }
  if ( (p=getenv("DYNINST_DEBUG_WRITE"))) {
    fprintf(stderr, "Enabling DyninstAPI process write debugging\n");
    dyn_debug_write = 1;
    dyn_debug_write_filename = p;
  }
  if ( (p=getenv("DYNINST_DEBUG_LIVENESS"))) {
    fprintf(stderr, "Enabling DyninstAPI liveness debugging\n");
    dyn_debug_liveness = 1;
  }
  if ( (p=getenv("DYNINST_DEBUG_INFMALLOC")) ||
       (p=getenv("DYNINST_DEBUG_INFERIORMALLOC"))) {
    fprintf(stderr, "Enabling DyninstAPI inferior malloc debugging\n");
    dyn_debug_infmalloc = 1;
  }
  if ((p=getenv("DYNINST_DEBUG_CRASH"))) {
     fprintf(stderr, "Enable DyninstAPI crash debugging\n");
     dyn_debug_crash = 1;
     dyn_debug_crash_debugger = p;
  }
<<<<<<< HEAD
  if ((p=getenv("DYNINST_DEBUG_RELOCATION"))) {
    fprintf(stderr, "Enabling DyninstAPI relocation debugging\n");
    dyn_debug_relocation = 1;
  }
  if ((p=getenv("DYNINST_DEBUG_DISASS"))) {
      fprintf(stderr, "Enabling DyninstAPI instrumentation disassembly debugging\n");
      dyn_debug_disassemble = 1;
  }
=======
>>>>>>> cdedaa70

  debugPrintLock = new eventLock();

  return true;
}

int mal_printf(const char *format, ...)
{
  if (!dyn_debug_malware) return 0;
  if (NULL == format) return -1;

  debugPrintLock->_Lock(FILE__, __LINE__);

  va_list va;
  va_start(va, format);
  int ret = vfprintf(stderr, format, va);
  va_end(va);

  debugPrintLock->_Unlock(FILE__, __LINE__);

  return ret;
}

int startup_printf_int(const char *format, ...)
{
  if (!dyn_debug_startup) return 0;
  if (NULL == format) return -1;

  debugPrintLock->_Lock(FILE__, __LINE__);

  fprintf(stderr, "[%s]", getThreadStr(getExecThreadID()));
  va_list va;
  va_start(va, format);
  int ret = vfprintf(stderr, format, va);
  va_end(va);

  debugPrintLock->_Unlock(FILE__, __LINE__);

  return ret;
}

int parsing_printf_int(const char *format, ...)
{
  if (!dyn_debug_parsing) return 0;
  if (NULL == format) return -1;

  debugPrintLock->_Lock(FILE__, __LINE__);

  //fprintf(stderr, "[%s]", getThreadStr(getExecThreadID()));
  va_list va;
  va_start(va, format);

  int ret = vfprintf(stderr, format, va);

  va_end(va);

  debugPrintLock->_Unlock(FILE__, __LINE__);

  return ret;
}

int proccontrol_printf_int(const char *format, ...)
{
  if (!dyn_debug_proccontrol) return 0;
  if (NULL == format) return -1;

  debugPrintLock->_Lock(FILE__, __LINE__);

  fprintf(stderr, "[%s]", getThreadStr(getExecThreadID()));
  va_list va;
  va_start(va, format);
  int ret = vfprintf(stderr, format, va);
  va_end(va);

  debugPrintLock->_Unlock(FILE__, __LINE__);

  return ret;
}

int stackwalk_printf_int(const char *format, ...)
{
  if (!dyn_debug_stackwalk) return 0;
  if (NULL == format) return -1;

  debugPrintLock->_Lock(FILE__, __LINE__);

  fprintf(stderr, "[%s]", getThreadStr(getExecThreadID()));
  va_list va;
  va_start(va, format);
  int ret = vfprintf(stderr, format, va);
  va_end(va);

  debugPrintLock->_Unlock(FILE__, __LINE__);

  return ret;
}

int inst_printf_int(const char *format, ...)
{
  if (!dyn_debug_inst) return 0;
  if (NULL == format) return -1;

  debugPrintLock->_Lock(FILE__, __LINE__);

  fprintf(stderr, "[%s]", getThreadStr(getExecThreadID()));
  va_list va;
  va_start(va, format);
  int ret = vfprintf(stderr, format, va);
  va_end(va);

  debugPrintLock->_Unlock(FILE__, __LINE__);

  return ret;
}

int reloc_printf_int(const char *format, ...)
{
  if (!dyn_debug_reloc) return 0;
  if (NULL == format) return -1;

  debugPrintLock->_Lock(FILE__, __LINE__);
  
  fprintf(stderr, "[%s]", getThreadStr(getExecThreadID()));
  va_list va;
  va_start(va, format);
  int ret = vfprintf(stderr, format, va);
  va_end(va);

  debugPrintLock->_Unlock(FILE__, __LINE__);

  return ret;
}

int dyn_unw_printf_int(const char *format, ...)
{
  if (!dyn_debug_dyn_unw ) return 0;
  if (NULL == format) return -1;

  debugPrintLock->_Lock(FILE__, __LINE__);
  
  fprintf(stderr, "[%s]", getThreadStr(getExecThreadID()));
  va_list va;
  va_start(va, format);
  int ret = vfprintf(stderr, format, va);
  va_end(va);

  debugPrintLock->_Unlock(FILE__, __LINE__);

  return ret;
}

int mutex_printf_int(const char *format, ...)
{
  if (!dyn_debug_mutex ) return 0;
  if (NULL == format) return -1;

  debugPrintLock->_Lock(FILE__, __LINE__);
  
  fprintf(stderr, "[%s]", getThreadStr(getExecThreadID()));
  va_list va;
  va_start(va, format);
  int ret = vfprintf(stderr, format, va);
  va_end(va);

  debugPrintLock->_Unlock(FILE__, __LINE__);

  return ret;
}


int dwarf_printf_int(const char *format, ...)
{
  if (!dyn_debug_dwarf ) return 0;
  if (NULL == format) return -1;

  debugPrintLock->_Lock(FILE__, __LINE__);
  
  fprintf(stderr, "(dwarf) [thread %s]: ", getThreadStr(getExecThreadID()));
  va_list va;
  va_start(va, format);
  int ret = vfprintf(stderr, format, va);
  va_end(va);

  debugPrintLock->_Unlock(FILE__, __LINE__);

  return ret;
}

int catchup_printf_int(const char *format, ...)
{

    if (!dyn_debug_catchup) return 0;
    if (NULL == format) return -1;
    
    debugPrintLock->_Lock(FILE__, __LINE__);
    
    fprintf(stderr, "[%s]: ", getThreadStr(getExecThreadID()));
    va_list va;
    va_start(va, format);
    int ret = vfprintf(stderr, format, va);
    va_end(va);
    
    debugPrintLock->_Unlock(FILE__, __LINE__);
    
    return ret;
}

int bpatch_printf(const char *format, ...)
{
  if (!dyn_debug_bpatch) return 0;
  if (NULL == format) return -1;

  debugPrintLock->_Lock(FILE__, __LINE__);
  
  fprintf(stderr, "[%s]: ", getThreadStr(getExecThreadID()));
  va_list va;
  va_start(va, format);
  int ret = vfprintf(stderr, format, va);
  va_end(va);

  debugPrintLock->_Unlock(FILE__, __LINE__);

  return ret;
}

int regalloc_printf_int(const char *format, ...)
{
  if (!dyn_debug_regalloc) return 0;
  if (NULL == format) return -1;

  debugPrintLock->_Lock(FILE__, __LINE__);
  
  fprintf(stderr, "[%s]: ", getThreadStr(getExecThreadID()));
  va_list va;
  va_start(va, format);
  int ret = vfprintf(stderr, format, va);
  va_end(va);

  debugPrintLock->_Unlock(FILE__, __LINE__);

  return ret;
}

int ast_printf_int(const char *format, ...)
{
  if (!dyn_debug_ast) return 0;
  if (NULL == format) return -1;

  debugPrintLock->_Lock(FILE__, __LINE__);
  
  fprintf(stderr, "[%s]: ", getThreadStr(getExecThreadID()));
  va_list va;
  va_start(va, format);
  int ret = vfprintf(stderr, format, va);
  va_end(va);

  debugPrintLock->_Unlock(FILE__, __LINE__);

  return ret;
}

int write_printf_int(const char *format, ...)
{
  if (1 || /*KEVINTODO: revert this*/ !dyn_debug_write) return 0;
  if (NULL == format) return -1;

  debugPrintLock->_Lock(FILE__, __LINE__);
  
  if (!dyn_debug_write_file) {
    if (dyn_debug_write_filename && strlen(dyn_debug_write_filename)) {
      dyn_debug_write_file = fopen(dyn_debug_write_filename, "w");
    }
    if (!dyn_debug_write_file) {
      dyn_debug_write_file = stderr;
    }
  }

  va_list va;
  va_start(va, format);
  int ret = vfprintf(dyn_debug_write_file, format, va);
  va_end(va);
  fflush(dyn_debug_write_file);
  
  debugPrintLock->_Unlock(FILE__, __LINE__);

  return ret;
}

int liveness_printf_int(const char *format, ...)
{
  if (!dyn_debug_liveness) return 0;
  if (NULL == format) return -1;

  debugPrintLock->_Lock(FILE__, __LINE__);
  
  fprintf(stderr, "[%s]: ", getThreadStr(getExecThreadID()));
  va_list va;
  va_start(va, format);
  int ret = vfprintf(stderr, format, va);
  va_end(va);

  debugPrintLock->_Unlock(FILE__, __LINE__);

  return ret;
}

int infmalloc_printf_int(const char *format, ...)
{
  if (!dyn_debug_infmalloc) return 0;
  if (NULL == format) return -1;

  debugPrintLock->_Lock(FILE__, __LINE__);
  
  fprintf(stderr, "[%s]: ", getThreadStr(getExecThreadID()));
  va_list va;
  va_start(va, format);
  int ret = vfprintf(stderr, format, va);
  va_end(va);

  debugPrintLock->_Unlock(FILE__, __LINE__);

  return ret;
}


StatContainer stats_instru;
StatContainer stats_ptrace;
StatContainer stats_parse;
StatContainer stats_codegen;

TimeStatistic running_time;

bool have_stats = 0;

bool init_stats() {
    char *p;
    running_time.start();

    if ((p = getenv("DYNINST_STATS_INST"))) {
        fprintf(stderr, "Enabling DyninstAPI instrumentation statistics\n");
        stats_instru.add(INST_GENERATE_TIMER, TimerStat);
        stats_instru.add(INST_INSTALL_TIMER, TimerStat);
        stats_instru.add(INST_LINK_TIMER, TimerStat);
        stats_instru.add(INST_REMOVE_TIMER, TimerStat);
        stats_instru.add(INST_GENERATE_COUNTER, CountStat);
        stats_instru.add(INST_INSTALL_COUNTER, CountStat);
        stats_instru.add(INST_LINK_COUNTER, CountStat);
        stats_instru.add(INST_REMOVE_COUNTER, CountStat);
        have_stats = true;
    }
    

    if ((p = getenv("DYNINST_STATS_PTRACE"))) {
        fprintf(stderr, "Enabling DyninstAPI ptrace statistics\n");
        stats_ptrace.add(PTRACE_WRITE_TIMER, TimerStat);
        stats_ptrace.add(PTRACE_READ_TIMER, TimerStat);

        stats_ptrace.add(PTRACE_WRITE_COUNTER, CountStat);
        stats_ptrace.add(PTRACE_READ_COUNTER, CountStat);

        stats_ptrace.add(PTRACE_WRITE_AMOUNT, CountStat);
        stats_ptrace.add(PTRACE_READ_AMOUNT, CountStat);
        have_stats = true;
    }
    
    if ((p = getenv("DYNINST_STATS_PARSING"))) {
        fprintf(stderr, "Enabling DyninstAPI parsing statistics\n");
        stats_parse.add(PARSE_SYMTAB_TIMER, TimerStat);
        stats_parse.add(PARSE_ANALYZE_TIMER, TimerStat);
        have_stats = true;
    }

    if ((p = getenv("DYNINST_STATS_CODEGEN"))) {
        fprintf(stderr, "Enabling DyninstAPI code generation statistics\n");

        stats_codegen.add(CODEGEN_AST_TIMER, TimerStat);
        stats_codegen.add(CODEGEN_AST_COUNTER, CountStat);
        stats_codegen.add(CODEGEN_REGISTER_TIMER, TimerStat);
        stats_codegen.add(CODEGEN_LIVENESS_TIMER, TimerStat);
        have_stats = true;
    }
    return have_stats;
}

bool print_stats() {
    char *p;

    running_time.stop();
    if (have_stats) 
        fprintf(stderr, "Running time: %f sec (user), %f sec (system), %f sec (wall)\n",
                running_time.usecs(),
                running_time.ssecs(),
                running_time.wsecs());
    running_time.start();

    if ((p = getenv("DYNINST_STATS_INST"))) {
        fprintf(stderr, "Printing DyninstAPI instrumentation statistics\n");
        fprintf(stderr, "  Generation: %ld calls, %f sec (user), %f sec (system), %f sec (wall)\n",
                stats_instru[INST_GENERATE_COUNTER]->value(),
                stats_instru[INST_GENERATE_TIMER]->usecs(),
                stats_instru[INST_GENERATE_TIMER]->ssecs(),
                stats_instru[INST_GENERATE_TIMER]->wsecs());
        fprintf(stderr, "  Installation: %ld calls, %f sec (user), %f sec (system), %f sec (wall)\n",
                stats_instru[INST_INSTALL_COUNTER]->value(),
                stats_instru[INST_INSTALL_TIMER]->usecs(),
                stats_instru[INST_INSTALL_TIMER]->ssecs(),
                stats_instru[INST_INSTALL_TIMER]->wsecs());
        fprintf(stderr, "  Linking: %ld calls, %f sec (user), %f sec (system), %f sec (wall)\n",
                stats_instru[INST_LINK_COUNTER]->value(),
                stats_instru[INST_LINK_TIMER]->usecs(),
                stats_instru[INST_LINK_TIMER]->ssecs(),
                stats_instru[INST_LINK_TIMER]->wsecs());
        fprintf(stderr, "  Removal: %ld calls, %f sec (user), %f sec (system), %f sec (wall)\n",
                stats_instru[INST_REMOVE_COUNTER]->value(),
                stats_instru[INST_REMOVE_TIMER]->usecs(),
                stats_instru[INST_REMOVE_TIMER]->ssecs(),
                stats_instru[INST_REMOVE_TIMER]->wsecs());
    }

    if ((p = getenv("DYNINST_STATS_PTRACE"))) {
        fprintf(stderr, "Printing DyninstAPI ptrace statistics\n");
        fprintf(stderr, "  Write: %ld calls, %ld bytes, %f sec (user), %f sec (system), %f sec (wall)\n",
                stats_ptrace[PTRACE_WRITE_COUNTER]->value(),
                stats_ptrace[PTRACE_WRITE_AMOUNT]->value(),
                stats_ptrace[PTRACE_WRITE_TIMER]->usecs(),
                stats_ptrace[PTRACE_WRITE_TIMER]->ssecs(),
                stats_ptrace[PTRACE_WRITE_TIMER]->wsecs());

        fprintf(stderr, "  Read: %ld calls, %ld bytes, %f sec (user), %f sec (system), %f sec (wall)\n",
                stats_ptrace[PTRACE_READ_COUNTER]->value(),
                stats_ptrace[PTRACE_READ_AMOUNT]->value(),
                stats_ptrace[PTRACE_READ_TIMER]->usecs(),
                stats_ptrace[PTRACE_READ_TIMER]->ssecs(),
                stats_ptrace[PTRACE_READ_TIMER]->wsecs());
    }

    if ((p = getenv("DYNINST_STATS_PARSING"))) {
        fprintf(stderr, "Printing DyninstAPI parsing statistics\n");
        fprintf(stderr, "  Symtab parsing:  %f sec (user), %f sec (system), %f sec (wall)\n",
                stats_parse[PARSE_SYMTAB_TIMER]->usecs(),
                stats_parse[PARSE_SYMTAB_TIMER]->ssecs(),
                stats_parse[PARSE_SYMTAB_TIMER]->wsecs());
        fprintf(stderr, "  Analysis:  %f sec (user), %f sec (system), %f sec (wall)\n",
                stats_parse[PARSE_ANALYZE_TIMER]->usecs(),
                stats_parse[PARSE_ANALYZE_TIMER]->ssecs(),
                stats_parse[PARSE_ANALYZE_TIMER]->wsecs());
    }

    if ((p = getenv("DYNINST_STATS_CODEGEN"))) {
        fprintf(stderr, "Printing DyninstAPI code generation statistics\n");
        fprintf(stderr, "  AST generation: %ld calls, %f sec (user), %f sec (system), %f sec (wall)\n",
                stats_codegen[CODEGEN_AST_COUNTER]->value(),
                stats_codegen[CODEGEN_AST_TIMER]->usecs(),
                stats_codegen[CODEGEN_AST_TIMER]->ssecs(),
                stats_codegen[CODEGEN_AST_TIMER]->wsecs());

        fprintf(stderr, "  Register allocation: %f sec (user), %f sec (system), %f sec (wall)\n",
                stats_codegen[CODEGEN_REGISTER_TIMER]->usecs(),
                stats_codegen[CODEGEN_REGISTER_TIMER]->ssecs(),
                stats_codegen[CODEGEN_REGISTER_TIMER]->wsecs());
        
        fprintf(stderr, "  Liveness analysis: %f sec (user), %f sec (system), %f sec (wall)\n",
                stats_codegen[CODEGEN_LIVENESS_TIMER]->usecs(),
                stats_codegen[CODEGEN_LIVENESS_TIMER]->ssecs(),
                stats_codegen[CODEGEN_LIVENESS_TIMER]->wsecs());
    }
    return true;
}
<|MERGE_RESOLUTION|>--- conflicted
+++ resolved
@@ -230,11 +230,7 @@
 int dyn_debug_infmalloc = 0;
 int dyn_debug_crash = 0;
 char *dyn_debug_crash_debugger = NULL;
-<<<<<<< HEAD
-int dyn_debug_relocation = 0;
 int dyn_debug_disassemble = 0;
-=======
->>>>>>> cdedaa70
 
 static char *dyn_debug_write_filename = NULL;
 static FILE *dyn_debug_write_file = NULL;
@@ -249,25 +245,10 @@
     fprintf(stderr, "Enabling DyninstAPI malware debug\n");
     dyn_debug_malware = 1;
   }
-<<<<<<< HEAD
-=======
   if ( (p=getenv("DYNINST_DEBUG_SPRINGBOARD"))) {
     fprintf(stderr, "Enabling DyninstAPI springboard debug\n");
     dyn_debug_springboard = 1;
   }
-  if ( (p=getenv("DYNINST_DEBUG_SIGNAL"))) {
-    fprintf(stderr, "Enabling DyninstAPI signal debug\n");
-    dyn_debug_signal = 1;
-  }
-  if ( (p=getenv("DYNINST_DEBUG_INFRPC"))) {
-    fprintf(stderr, "Enabling DyninstAPI inferior RPC debug\n");
-    dyn_debug_infrpc = 1;
-  }
-  if ( (p=getenv("DYNINST_DEBUG_INFERIORRPC"))) {
-    fprintf(stderr, "Enabling DyninstAPI inferior RPC debug\n");
-    dyn_debug_infrpc = 1;
-  }
->>>>>>> cdedaa70
   if ( (p=getenv("DYNINST_DEBUG_STARTUP"))) {
     fprintf(stderr, "Enabling DyninstAPI startup debug\n");
     dyn_debug_startup = 1;
@@ -368,18 +349,10 @@
      dyn_debug_crash = 1;
      dyn_debug_crash_debugger = p;
   }
-<<<<<<< HEAD
-  if ((p=getenv("DYNINST_DEBUG_RELOCATION"))) {
-    fprintf(stderr, "Enabling DyninstAPI relocation debugging\n");
-    dyn_debug_relocation = 1;
-  }
   if ((p=getenv("DYNINST_DEBUG_DISASS"))) {
       fprintf(stderr, "Enabling DyninstAPI instrumentation disassembly debugging\n");
       dyn_debug_disassemble = 1;
   }
-=======
->>>>>>> cdedaa70
-
   debugPrintLock = new eventLock();
 
   return true;
