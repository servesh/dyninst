--- conflicted
+++ resolved
@@ -552,15 +552,10 @@
 	Frame activeFrame = ev.lwp->getActiveFrame();
 	static int breakpoints = 0;
 	breakpoints++;
-<<<<<<< HEAD
 	cerr << "BREAKPOINT FRAME: " << hex <<  activeFrame.getUninstAddr() << " / " << activeFrame.getPC() << " / " <<activeFrame.getSP() 
 		<< " (DEBUG: ESI " << activeFrame.esi << ", EDI " << activeFrame.edi << ")" << dec << endl;
 	ev.type = evtIgnore;
-=======
-	cerr << "BREAKPOINT FRAME: " << hex << activeFrame.getPC() << " / " << activeFrame.getSP() << dec << endl;
-    ev.type = evtIgnore;
 #endif
->>>>>>> 49dd3045
   }
   else {
 	  ev.type = evtCritical;
