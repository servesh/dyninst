/*
 * Copyright (c) 1996-2009 Barton P. Miller
 * 
 * We provide the Paradyn Parallel Performance Tools (below
 * described as "Paradyn") on an AS IS basis, and do not warrant its
 * validity or performance.  We reserve the right to update, modify,
 * or discontinue this software at any time.  We shall have no
 * obligation to supply such updates or modifications or any other
 * form of support to you.
 * 
 * By your use of Paradyn, you understand and agree that we (or any
 * other person or entity with proprietary rights in Paradyn) are
 * under no obligation to provide either maintenance services,
 * update services, notices of latent defects, or correction of
 * defects for Paradyn.
 * 
 * This library is free software; you can redistribute it and/or
 * modify it under the terms of the GNU Lesser General Public
 * License as published by the Free Software Foundation; either
 * version 2.1 of the License, or (at your option) any later version.
 * 
 * This library is distributed in the hope that it will be useful,
 * but WITHOUT ANY WARRANTY; without even the implied warranty of
 * MERCHANTABILITY or FITNESS FOR A PARTICULAR PURPOSE.  See the GNU
 * Lesser General Public License for more details.
 * 
 * You should have received a copy of the GNU Lesser General Public
 * License along with this library; if not, write to the Free Software
 * Foundation, Inc., 51 Franklin Street, Fifth Floor, Boston, MA 02110-1301 USA
 */

#include "common/h/std_namesp.h"
#include <iomanip>
#include <string>
#include "dyninstAPI/src/symtab.h"
#include "common/h/headers.h"
#include "dyninstAPI/src/os.h"
#include "dyninstAPI/src/dyn_lwp.h"
#include "dyninstAPI/src/process.h"
#include "dyninstAPI/src/addressSpace.h"
#include "dyninstAPI/src/dyn_thread.h"
#include "common/h/stats.h"
#include "common/h/Types.h"
#include "dyninstAPI/src/debug.h"
#include "dyninstAPI/src/instPoint.h"
#include "dyninstAPI/src/signalgenerator.h"
#include "dyninstAPI/src/signalhandler.h"
#include "dyninstAPI/src/debuggerinterface.h"
#include <psapi.h>
#include <windows.h>
#include "dyninstAPI/src/mapped_object.h"
#include "dyninstAPI/src/emit-x86.h"
#include "common/h/arch.h"
#include "dyninstAPI/src/inst-x86.h"
#include "dyninstAPI/src/registerSpace.h"
#include "symtab.h"
#include "MemoryEmulator/memEmulator.h"
#include <boost/tuple/tuple.hpp>

#include "dyninstAPI/src/ast.h"

#include "dyninstAPI/src/function.h"

/* XXX This is only needed for emulating signals. */
#include "BPatch_thread.h"
#include "BPatch_process.h"
#include "nt_signal_emul.h"

#include "dyninstAPI/src/rpcMgr.h"

// prototypes of functions used in this file

void InitSymbolHandler( HANDLE hProcess );
void ReleaseSymbolHandler( HANDLE hProcess );
extern bool isValidAddress(AddressSpace *proc, Address where);

void printSysError(unsigned errNo) {
    char buf[1000];
    bool result = FormatMessage(FORMAT_MESSAGE_FROM_SYSTEM, NULL, errNo, 
		  MAKELANGID(LANG_NEUTRAL, SUBLANG_DEFAULT),
		  buf, 1000, NULL);
    if (!result) {
        fprintf(stderr, "Couldn't print error message\n");
        printSysError(GetLastError());
    }
    fprintf(stderr, "*** System error [%d]: %s\n", errNo, buf);
    fflush(stderr);
}


// check if a file handle is for kernel32.dll
static bool kludge_isKernel32Dll(HANDLE fileHandle, std::string &kernel32Name) {
    static DWORD IndxHigh, IndxLow;
    static bool firstTime = true;
    BY_HANDLE_FILE_INFORMATION info;
    static std::string kernel32Name_;

    if (firstTime) {
       HANDLE kernel32H;
       firstTime = false;
       char sysRootDir[MAX_PATH+1];
       if (GetSystemDirectory(sysRootDir, MAX_PATH) == 0)
          assert(0);
       kernel32Name_ = std::string(sysRootDir) + "\\kernel32.dll";
       kernel32H = CreateFile(kernel32Name_.c_str(), GENERIC_READ, 
                              FILE_SHARE_READ, NULL, OPEN_EXISTING, NULL, NULL);
       assert(kernel32H);
       if (!GetFileInformationByHandle(kernel32H, &info)) {
          printSysError(GetLastError());
          assert(0);
       }
       IndxHigh = info.nFileIndexHigh;
       IndxLow = info.nFileIndexLow;
       CloseHandle(kernel32H);
    }

    if (!GetFileInformationByHandle(fileHandle, &info))
       return false;

    if (info.nFileIndexHigh==IndxHigh && info.nFileIndexLow==IndxLow) {
      kernel32Name = kernel32Name_;
      return true;
    }
    return false;
}

/* 
   Loading libDyninstRT.dll

   We load libDyninstRT.dll dynamically, by inserting code into the
   application to call LoadLibraryA. We don't use the inferior RPC
   mechanism from class process because it already assumes that
   libdyninst is loaded (it uses the inferior heap).
   Instead, we use a simple inferior call mechanism defined below
   to insert the code to call LoadLibraryA("libdyninstRT.dll").
 */

Address loadDyninstDll(process *p, char Buffer[LOAD_DYNINST_BUF_SIZE]) {
    return 0;
}

// osTraceMe is not needed in Windows NT
void OS::osTraceMe(void) {}

bool process::dumpImage(std::string outFile)
{
  fprintf(stderr, "%s[%d]:  Sorry, dumpImage() not implemented for windows yet\n", FILE__, __LINE__);
  fprintf(stderr, "\t cannot create '%s' as requested\n", outFile.c_str());
  return false;
}

dyn_lwp *process::createRepresentativeLWP() {
   representativeLWP = createFictionalLWP(0);
   return representativeLWP;
}

static void hasIndex(process *, unsigned, void *data, void *result) 
{
    *((int *) data) = (int) result;
}

// Thread creation
bool SignalHandler::handleThreadCreate(EventRecord &ev, bool &continueHint)
{
   process *proc = ev.proc;
   CONTEXT cont;
   Address initial_func = 0, stack_top = 0;
   BPatch_process *bproc = (BPatch_process *) ev.proc->up_ptr();
   HANDLE lwpid = ev.info.u.CreateThread.hThread;
   int_function *func = NULL;
   int tid = ev.info.dwThreadId;
   
   //Create the lwp early on Windows
   dyn_lwp *lwp = proc->createRealLWP((int) lwpid, (int) lwpid);
   lwp->setFileHandle(lwpid);
   lwp->setProcessHandle(proc->processHandle_);
   lwp->attach();
   ev.lwp = lwp;
   proc->set_lwp_status(lwp, stopped);

   continueHint = true;
   if (proc->reachedBootstrapState(bootstrapped_bs)) 
   {
        //The process is already running when this thread was created.  It's at
        //its initial entry point where we can read the initial function out of EAX
        cont.ContextFlags = CONTEXT_FULL;
        if (GetThreadContext(lwpid, &cont))
        {
            initial_func = cont.Eax;
            stack_top = cont.Esp;           
        }
   }

   if (initial_func) {
     func = proc->findJumpTargetFuncByAddr(initial_func);
     if (!func)
        return false;
     if (!func) {
        mapped_object *obj = proc->findObject(initial_func);
        if (obj) {
           vector<Address> faddrs;
           faddrs.push_back(initial_func);
           obj->parseNewFunctions(faddrs);
           func = proc->findFuncByAddr(initial_func);
        }
     }
   }

   //Create the dyn_thread early as well.
   dyn_thread *thr = new dyn_thread(proc, -1, lwp);
   thr->update_tid(tid);
   thr->update_start_pc(initial_func);
   thr->update_start_func(func);
   thr->update_stack_addr(stack_top);

   if (func) {
       proc->instrumentThreadInitialFunc(func);
   }

   return true;
}

bool SignalHandler::handleExecEntry(EventRecord &, bool &)
{
  assert(0);
  return false;
}

// Process creation
bool SignalHandler::handleProcessCreate(EventRecord &ev, bool &continueHint) 
{
    process *proc = ev.proc;
    
    if(! proc)
        return true;
  
    dyn_lwp *rep_lwp = proc->getRepresentativeLWP();
    assert(rep_lwp);  // the process based lwp should already be set

    //We're starting up, convert the representative lwp to a real one.
    rep_lwp->set_lwp_id((int) rep_lwp->get_fd());
    proc->real_lwps[rep_lwp->get_lwp_id()] = rep_lwp;
    proc->representativeLWP = NULL;
    if (proc->theRpcMgr)
       proc->theRpcMgr->addLWP(rep_lwp);
    
    if (proc->threads.size() == 0) {
        dyn_thread *t = new dyn_thread(proc, 
                                       0, // POS (main thread is always 0)
                                       rep_lwp);
    }
    else {
        proc->threads[0]->update_tid(ev.info.dwThreadId);
        proc->threads[0]->update_lwp(rep_lwp);
    }

    proc->set_status(stopped);
   proc->setBootstrapState(begun_bs);
   if (proc->insertTrapAtEntryPointOfMain()) {
     startup_printf("%s[%d]:  attached to process, stepping to main\n", FILE__, __LINE__);
   }
   else {
     proc->handleProcessExit();
   }
   continueHint = true;
   return true;
}


bool CALLBACK printMods(PCSTR name, DWORD64 addr, PVOID unused) {
    fprintf(stderr, " %s @ %llx\n", name, addr);
    return true;
}

//Returns true if we need to 
bool SignalGenerator::SuspendThreadFromEvent(LPDEBUG_EVENT ev, dyn_lwp *lwp) {
    HANDLE hlwp;
    if (ev->dwDebugEventCode == CREATE_THREAD_DEBUG_EVENT) {
        hlwp = ev->u.CreateThread.hThread;
    }
    else if (lwp) {
        hlwp = lwp->get_fd();
    }
    else if (proc->getRepresentativeLWP()) {
        hlwp = proc->getRepresentativeLWP()->get_fd();
    }
    else {
		return false;
    }

    int result = SuspendThread(hlwp);
    if (result == -1) {
        //Happens for thread exit events.
        return false;        
    }
    return true;
}
// ccw 2 may 2001 win2k fixes
// when you launch a process to be debugged with win2k (as in createProcess)
// the system sends you back at least two debug events before starting the
// process.  a debug event is also sent back for every dll that is loaded
// prior to starting main(), these include ntdll.dll and kernel32.dll and any
// other dlls the process needs that are not loaded with an explicit call
// to LoadLibrary().
//
// dyninst catches the first debug event (CREATE_PROCESS) and initializes
// various process specific data structures.  dyninst catches the second
// debug event (an EXCEPTION_DEBUG_EVENT) and used this event as a trigger to
// put in the bit of code that forced the mutatee to load
// libdyninstAPI_RT.dll.  In win2k, this does not work.  The bit of code is
// run and the trailing DebugBreak is caught and handled but the Dll will not
// be loaded.  The EXCEPTION_DEBUG_EVENT must be handled and continued from
// before LoadLibrary will perform correctly.
//
// the fix for this is to handle this EXCEPTION_DEBUG_EVENT, and put a
// DebugBreak (0xcc) at the beginning of main() in the mutatee.  catching
// that DebugBreak allows dyninst to write in the bit of code used to load
// the libdyninstAPI_RT.dll.
//
// after this, dyninst previously instrumented the mutatee to force the
// execution of DYNINSTinit() in the dll.  in order to take out this bit of
// complexity, the DllMain() function in the dll, which is run upon loading
// the dll, is used to automatically call DYNINSTinit().
//
// DYNINSTinit() takes two parameters, a flag denoting how dyninst attached
// to this process and the pid of the mutator.  These are passed from the
// mutator to the mutatee by finding a variable in the dll and writing the
// correct values into the mutatee's address space.  When a Dll is loaded, a
// LOAD_DLL debug event is thrown before the execution of DllMain(), so
// dyninst catches this event, writes the necessary values into the mutatee
// memory, then lets DllMain() call DYNINSTinit().  the DebugBreak() at the
// end of DYNINSTinit() is now removed for NT/win2K
//
// the bit of code inserted to load the dll fires a DebugBreak() to signal
// that it is done. dyninst catches this, patches up the code that was used
// to load the dll, replaces what was overwritten in main() and resets the
// instruction pointer (EIP) to the beginning of main().
bool SignalGenerator::waitForEventsInternal(pdvector<EventRecord> &events) 
{
  static bool first_signal = true;
  DWORD milliseconds = INFINITE;
  EventRecord ev;

  waitingForOS_ = true;
  __UNLOCK;
  bool result = WaitForDebugEvent(&ev.info, milliseconds);
  __LOCK;
  waitingForOS_ = false;
  if (!result)
  {
    DWORD err = GetLastError();
    if ((WAIT_TIMEOUT == err) || (ERROR_SEM_TIMEOUT == err)) {
      //  apparently INFINITE milliseconds returns with SEM_TIMEOUT
      //  This may be a problem, but it doesn't seem to break anything.
      ev.type = evtTimeout;
      events.push_back(ev);
      return true;
    }else {
      printSysError(err);
      fprintf(stderr, "%s[%d]:  Unexpected error from WaitForDebugEvent: %d\n",
              __FILE__, __LINE__, err);
    }
    stopThreadNextIter();
    return false;
  }

  process *proc = process::findProcess(ev.info.dwProcessId);
  if (proc == NULL) {
     /* this case can happen when we create a process, but then are unable
        to parse the symbol table, and so don't complete the creation of the
        process. We just ignore the event here.  */
     ContinueDebugEvent(ev.info.dwProcessId, ev.info.dwThreadId, DBG_CONTINUE);
     ev.type = evtNullEvent;
     events.push_back(ev);
     return true;
   }

   ev.proc = proc;
   dyn_thread *thr = proc->getThread(ev.info.dwThreadId);
   ev.lwp = NULL;
   if (thr) {
       ev.lwp = thr->get_lwp();
       proc->set_lwp_status(ev.lwp, stopped);
   }
   if (!ev.lwp && ev.proc->getRepresentativeLWP() &&
       ev.info.dwDebugEventCode != CREATE_THREAD_DEBUG_EVENT) 
   {
       //Happens during process startup
       ev.lwp = ev.proc->getRepresentativeLWP();
       proc->set_lwp_status(ev.lwp, stopped);
   }
   if (!ev.lwp) {
       //Happens during thread creation events
       // the status will be set to stopped when we create
       // the new lwp later.
       ev.lwp = ev.proc->getInitialLwp();
   }

   signal_printf("[%s:%u] - Got event %d on %d (%d)\n", __FILE__, __LINE__, 
           ev.info.dwDebugEventCode, ev.lwp->get_fd(), ev.info.dwThreadId);

   Frame af = ev.lwp->getActiveFrame();
   ev.address = (Address) af.getPC();

   events.push_back(ev);
   return true;
}

bool SignalGenerator::decodeEvents(pdvector<EventRecord> &events) {
    bool result = true;
    for (unsigned i=0; i<events.size(); i++) {
        if (!decodeEvent(events[i]))
            result = false;
    }
    return result;
}

bool SignalGenerator::decodeEvent(EventRecord &ev)
{
   bool ret = false;
   switch (ev.info.dwDebugEventCode) {
     case EXCEPTION_DEBUG_EVENT:
        //ev.type = evtException;
        ev.what = ev.info.u.Exception.ExceptionRecord.ExceptionCode;
        ret = decodeException(ev);
        break;
     case CREATE_THREAD_DEBUG_EVENT:
        ev.type = evtThreadCreate;
        ret = true;
        break;
     case CREATE_PROCESS_DEBUG_EVENT:
        ev.type = evtProcessCreate;
        ret = true;
        break;
     case EXIT_THREAD_DEBUG_EVENT:
        ev.type = evtThreadExit;
        requested_wait_until_active = true;
        ret = true;
        break;
     case EXIT_PROCESS_DEBUG_EVENT:
        ev.type = evtProcessExit;
        ev.what = ev.info.u.ExitProcess.dwExitCode;
        ev.status = statusNormal;
        requested_wait_until_active = true;
        ret = true;
        break;
     case LOAD_DLL_DEBUG_EVENT:
        ev.type = evtLoadLibrary;
        ev.what = SHAREDOBJECT_ADDED;
        ret = true;
        break;
     case UNLOAD_DLL_DEBUG_EVENT:
         signal_printf("WaitForDebugEvent returned UNLOAD_DLL_DEBUG_EVENT\n");
         ev.type = evtUnloadLibrary;
         ev.what = SHAREDOBJECT_REMOVED;
         ret = true;
         break;
   case OUTPUT_DEBUG_STRING_EVENT:
       ev.type = evtNullEvent;
       if (ev.info.u.DebugString.fUnicode == false && ev.info.u.DebugString.nDebugStringLength > 0) {
           int buflen = (ev.info.u.DebugString.nDebugStringLength < 512) ? 
               ev.info.u.DebugString.nDebugStringLength : 512;
           char *buf = (char*) malloc(buflen);
           if (proc->readDataSpace(ev.info.u.DebugString.lpDebugStringData, 
                                   buflen, buf, true)) {
               signal_printf("Captured OUTPUT_DEBUG_STRING_EVENT, debug string = %s\n", buf);
           }
           free (buf);
       }
       break;
     default: // RIP_EVENT or unknown event
        fprintf(stderr, "%s[%d]:  WARN:  unknown debug event=0x%x\n", FILE__, __LINE__, ev.info.dwDebugEventCode);
        ev.type = evtNullEvent;
        ret = true;
        break;
   };

   // Due to NT's odd method, we have to call pause_
   // directly (a call to pause returns without doing anything
   // pre-initialization)
   if (!requested_wait_until_active) {
      bool success = SuspendThreadFromEvent(&(ev.info), ev.lwp);
      if (success) {
         if (!ContinueDebugEvent(ev.info.dwProcessId, ev.info.dwThreadId, DBG_CONTINUE)) {
           printf("ContinueDebugEvent failed\n");
           printSysError(GetLastError());
         }
      }
   }

  return ret;
}

static void decodeHandlerCallback(EventRecord &ev)
{
    ev.address = (eventAddress_t) 
       ev.info.u.Exception.ExceptionRecord.ExceptionAddress;

    // see if a signalhandler callback is registered
    pdvector<CallbackBase *> callbacks;
    SignalHandlerCallback *sigHandlerCB = NULL;
    if (getCBManager()->dispenseCallbacksMatching(evtSignalHandlerCB, callbacks)
       && ev.address != ((SignalHandlerCallback*)callbacks[0])->getLastSigAddr()
       && ((SignalHandlerCallback*)callbacks[0])->handlesSignal(ev.what)) 
    {
       ev.type = evtSignalHandlerCB;
    }
    else {// no handler is registered, return to signal to program 

       if ( EXCEPTION_ILLEGAL_INSTRUCTION == ev.what || 
            EXCEPTION_ACCESS_VIOLATION    == ev.what    ) 
       {
           Frame af = ev.lwp->getActiveFrame();
           signal_printf
               ("DECODE CRITICAL -- ILLEGAL INSN OR ACCESS VIOLATION\n");
           ev.type = evtCritical;
       }
       else {
           ev.type = evtSignalled;
       }
    }
}

extern std::set<Address> suicideAddrs;

bool SignalGenerator::decodeBreakpoint(EventRecord &ev) 
{
  char buf[128];
  bool ret = false;
  process *proc = ev.proc;
  if (decodeIfDueToProcessStartup(ev)) {
	  ret = true;
  }
  else if (proc->getRpcMgr()->decodeEventIfDueToIRPC(ev)) {
     signal_printf("%s[%d]:  BREAKPOINT due to RPC\n", FILE__, __LINE__);
	 ret = true;
  }
  else if (proc->trapMapping.definesTrapMapping(ev.address)) {
     ev.type = evtInstPointTrap;
	 ret = true;
  }
  else if (decodeRTSignal(ev)) {
	  ret = true;
  }
  else if (BPatch_defensiveMode == ev.proc->getHybridMode()) {
<<<<<<< HEAD
#if 0
     requested_wait_until_active = true;//i.e., return exception to mutatee
     decodeHandlerCallback(ev);
#else 
=======
     Frame activeFrame = ev.lwp->getActiveFrame();
     if (!ev.proc->inEmulatedCode(activeFrame.getPC() - 1)) {
        requested_wait_until_active = true;//i.e., return exception to mutatee
        decodeHandlerCallback(ev);
     }
     else {
>>>>>>> 89d12a0f
	requested_wait_until_active = false;
        ret = true;
	cerr << "BREAKPOINT FRAME: " << hex <<  activeFrame.getUninstAddr() << " / " << activeFrame.getPC() << " / " <<activeFrame.getSP() 
             << " (DEBUG:" 
             << "EAX: " << activeFrame.eax
             << ", EBX: " << activeFrame.ebx
             << ", ECX: " << activeFrame.ecx
             << ", EDX: " << activeFrame.edx
             << ", ESP: " << activeFrame.esp
             << ", EBP: " << activeFrame.ebp
             << ", ESI: " << activeFrame.esi 
             << ", EDI " << activeFrame.edi << ")" << dec << endl;
	ev.type = evtIgnore;
     }
  }
  else {
	  ev.type = evtCritical;
     ret = true;
  }

  signal_printf("%s[%d]:  decodeSigTrap for %s, state: %s\n",
                FILE__, __LINE__, ev.sprint_event(buf),
                proc->getBootstrapStateAsString().c_str());

  return ret;
}

static bool decodeAccessViolation_defensive(EventRecord &ev, bool &wait_until_active)
{
    bool ret = false;
    wait_until_active = true;
    ev.address = (eventAddress_t) ev.info.u.Exception.ExceptionRecord.ExceptionAddress;
    Address violationAddr = 
        ev.info.u.Exception.ExceptionRecord.ExceptionInformation[1];
    mapped_object *obj = NULL;

    switch(ev.info.u.Exception.ExceptionRecord.ExceptionInformation[0]) {
    case 0: // bad read
        if (dyn_debug_malware) {
            Address origAddr = ev.address;
            vector<int_function *> funcs;
            baseTrampInstance *bti = NULL;
            ev.proc->getAddrInfo(ev.address, origAddr, funcs, bti);
            mal_printf("bad read in pdwinnt.C %lx[%lx]=>%lx [%d]\n",
                       ev.address, origAddr, violationAddr,__LINE__);
            // detach so we can see what's going on 
            //ev.proc->detachProcess(true);
            pdvector<pdvector<Frame> >  stacks;
            if (!ev.proc->walkStacks(stacks)) {
                mal_printf("%s[%d]:  walkStacks failed\n", FILE__, __LINE__);
                return false;
            }
            for (unsigned i = 0; i < stacks.size(); ++i) {
                pdvector<Frame> &stack = stacks[i];
                for (unsigned int j = 0; j < stack.size(); ++j) {
                    Address origPC = 0;
                    vector<int_function*> dontcare1;
                    baseTrampInstance *dontcare2 = NULL;
                    ev.proc->getAddrInfo(stack[j].getPC(), origPC, dontcare1, dontcare2);
                    mal_printf("frame %d: %lx[%lx]\n", j, stack[j].getPC(), origPC);
                }
            }
            dyn_saved_regs regs;
            ev.lwp->getRegisters(&regs,false);
            printf("REGISTER STATE:\neax=%lx \necx=%lx \nedx=%lx \nebx=%lx \nesp=%lx \nebp=%lx \nesi=%lx "
                   "\nedi=%lx\n",regs.cont.Eax, regs.cont.Ecx, regs.cont.Edx, 
                   regs.cont.Ebx, regs.cont.Esp, regs.cont.Ebp, 
                   regs.cont.Esi, regs.cont.Edi);
        }
        break;

    case 1: // bad write
        if (dyn_debug_malware) {
            Address origAddr = ev.address;
            vector<int_function *> writefuncs;
            baseTrampInstance *bti = NULL;
            bool success = ev.proc->getAddrInfo(ev.address, origAddr, writefuncs, bti);
            if (success) {
                fprintf(stderr,"---%s[%d] overwrite insn at %lx[%lx] in "
                        "function\"%s\" [%lx], writing to %lx \n",
                        FILE__,__LINE__, ev.address, origAddr,
                        writefuncs[0]->get_name().c_str(), 
                        writefuncs[0]->get_address(), 
                        violationAddr);
            } else { 
                fprintf(stderr,"---%s[%d] overwrite insn at %lx, not "
                        "contained in any range, writing to %lx \n",
                        __FILE__,__LINE__, ev.address, violationAddr);
            }
            dyn_saved_regs regs;
            ev.lwp->getRegisters(&regs,false);
            printf("REGISTER STATE:\neax=%lx \necx=%lx \nedx=%lx \nebx=%lx \nesp=%lx \nebp=%lx \nesi=%lx "
                   "\nedi=%lx\n",regs.cont.Eax, regs.cont.Ecx, regs.cont.Edx, 
                   regs.cont.Ebx, regs.cont.Esp, regs.cont.Ebp, 
                   regs.cont.Esi, regs.cont.Edi);
        }

        // it's a write to a page containing write-protected code if region
        // permissions don't match the current permissions of the written page
        obj = ev.proc->findObject(violationAddr);
        if (!obj && ev.proc->isMemoryEmulated()) {
            bool valid=false;
            Address orig=0;
            boost::tie(valid,orig) = ev.proc->getMemEm()->translateBackwards(violationAddr);
            if (valid) {
                violationAddr = orig;
                obj = ev.proc->findObject(violationAddr);
            }
        }
        if (obj) {
            using namespace SymtabAPI;
            Region *reg = obj->parse_img()->getObject()->
                findEnclosingRegion(violationAddr - obj->codeBase());
            pdvector<CallbackBase *> callbacks;
            if (reg && (reg->getRegionPermissions() == Region::RP_RW ||
                        reg->getRegionPermissions() == Region::RP_RWX  ) &&
                getCBManager()->dispenseCallbacksMatching
                    (evtCodeOverwrite, callbacks)) //checks for CBs, doesn't call them
                {
                    ev.info2 = reg;
                    ev.type = evtCodeOverwrite;
                    ret = true;
                    wait_until_active = false;
                }
            callbacks.clear();
        }
        else {
            fprintf(stderr,"%s[%d] WARNING, possible bug, write insn at "
                    "%lx wrote to %lx\n",
                    __FILE__,__LINE__,ev.address, violationAddr);
            // detach so we can see what's going on 
            //ev.proc->detachProcess(true);
        }
        break;
    case 8: // no execute permissions
        fprintf(stderr, "ERROR: executing code that lacks executable "
                "permissions in pdwinnt.C at %lx, evt.addr=%lx [%d]\n",
                ev.address, violationAddr,__LINE__);
        ev.proc->detachProcess(true);
        assert(0);
        break;
    default:
        if (dyn_debug_malware) {
            Address origAddr = ev.address;
            vector<int_function *> funcs;
            baseTrampInstance *bti = NULL;
            ev.proc->getAddrInfo(ev.address, origAddr, funcs, bti);
            mal_printf("weird exception in pdwinnt.C illegal instruction or "
                       "access violation w/ code (%lx) %lx[%lx]=>%lx [%d]\n",
                       ev.info.u.Exception.ExceptionRecord.ExceptionInformation[0],
                       ev.address, origAddr, violationAddr,__LINE__);
        }
        ev.proc->detachProcess(true);
        assert(0);
    }
    return ret;
}

bool SignalGenerator::decodeException(EventRecord &ev) 
{
   bool ret = false;
   switch (ev.what) {
     case EXCEPTION_BREAKPOINT: 
        signal_printf("DECODE BREAKPOINT\n");
        ret = decodeBreakpoint(ev);
        break;
     case EXCEPTION_ILLEGAL_INSTRUCTION:
        signal_printf("ILLEGAL INSTRUCTION\n");
        mal_printf("ILLEGAL INSTRUCTION\n");
     case EXCEPTION_ACCESS_VIOLATION:
     {
         requested_wait_until_active = true;
         if ( BPatch_defensiveMode == ev.proc->getHybridMode() ) {
             ret = decodeAccessViolation_defensive
                        (ev,
                         requested_wait_until_active);
         } 
         break;
     }
     case EXCEPTION_SINGLE_STEP:
         signal_printf("SINGLE STEP\n");
         ev.type = evtDebugStep;
         ev.address = (eventAddress_t) ev.info.u.Exception.ExceptionRecord.ExceptionAddress;
         ret = true;
         break;
     default:
         break;
   }

   // trigger callback if we haven't resolved the signal and a 
   // signalHandlerCallback is registered
   if (!ret) {
       requested_wait_until_active = true;//i.e., return exception to mutatee
       decodeHandlerCallback(ev);
       ret = true;
   }

   return ret;
}

bool SignalGeneratorCommon::decodeRTSignal_NP(EventRecord &ev, 
                                              Address rt_arg, int status)
{
    // windows uses ev.info for the DEBUG_EVENT struct, so we
    // shanghai the fd field instead
    ev.fd = (eventFileDesc_t) rt_arg;

    switch(status) {
    case DSE_snippetBreakpoint:
        ev.type = evtProcessStop;
        return true;
    case DSE_stopThread: 
        ev.type = evtStopThread;
        return true; 
    default:
        assert(0);
        return false;
    }
}

bool SignalGenerator::decodeSyscall(EventRecord &) 
{
    return false;
}

// already setup on this FD.
// disconnect from controlling terminal 
void OS::osDisconnect(void) {
}

bool process::setProcessFlags() {
    return true;
}

bool process::unsetProcessFlags() {
    return true;
}


/* continue a process that is stopped */
bool dyn_lwp::continueLWP_(int /*signalToContinueWith*/) {
   unsigned count;
   signal_printf("[%s:%u] - continuing %d\n", __FILE__, __LINE__, get_fd());
   count = ResumeThread((HANDLE)get_fd());
   if (count == (unsigned) -1) {
      fprintf(stderr, "[%s:%u] - Couldn't resume thread\n", __FILE__, __LINE__);
      printSysError(GetLastError());
      return false;
   } else
      return true;
}


/*
   terminate execution of a process
 */
terminateProcStatus_t process::terminateProc_()
{
    OS::osKill(getPid());
    return terminateSucceeded;
}

/*
   pause a process that is running
*/
bool dyn_lwp::stop_() {
   unsigned count = 0;
   count = SuspendThread((HANDLE)get_fd());
   if (count == (unsigned) -1)
      return false;
   else
      return true;
}

bool process::dumpCore_(const std::string) {
    return false;
}

bool dyn_lwp::writeTextWord(caddr_t inTraced, int data) {
   return writeDataSpace(inTraced, sizeof(int), (caddr_t) &data);
}

bool dyn_lwp::writeTextSpace(void *inTraced, u_int amount, const void *inSelf)
{
   return writeDataSpace(inTraced, amount, inSelf);
}

bool process::flushInstructionCache_(void *baseAddr, size_t size){ //ccw 25 june 2001
   dyn_lwp *replwp = getInitialLwp();
   return FlushInstructionCache((HANDLE)replwp->getProcessHandle(), baseAddr, size);
}

bool dyn_lwp::readTextSpace(const void *inTraced, u_int amount, void *inSelf) {
   return readDataSpace(inTraced, amount, inSelf);
}

bool dyn_lwp::writeDataSpace(void *inTraced, u_int amount, const void *inSelf)
{
    DWORD nbytes;
    handleT procHandle = getProcessHandle();
    bool res = WriteProcessMemory((HANDLE)procHandle, (LPVOID)inTraced, 
				  (LPVOID)inSelf, (DWORD)amount, &nbytes);
    if (BPatch_defensiveMode == proc()->getHybridMode() && 
        !res || nbytes != amount) 
    {
        // the write may have failed because we've removed write permissions
        // from the page, remove them and try again

        int oldRights = changeMemoryProtections((Address)inTraced, amount, 
                                                PAGE_EXECUTE_READWRITE);
        if (oldRights == PAGE_EXECUTE_READ || oldRights == PAGE_READONLY) {
            res = WriteProcessMemory((HANDLE)procHandle, (LPVOID)inTraced, 
                                     (LPVOID)inSelf, (DWORD)amount, &nbytes);
        } else {
            assert(0 && "failure in writeDataSpace");
        }
        if (oldRights != -1) { // set the rights back to what they were
            changeMemoryProtections((Address)inTraced, amount, oldRights);
        }
    }

    return res && (nbytes == amount);
}


bool dyn_lwp::readDataSpace(const void *inTraced, u_int amount, void *inSelf) {
    DWORD nbytes;
    handleT procHandle = getProcessHandle();
    bool res = ReadProcessMemory((HANDLE)procHandle, (LPVOID)inTraced, 
				 (LPVOID)inSelf, (DWORD)amount, &nbytes);
    return res && (nbytes == amount);
}

int dyn_lwp::changeMemoryProtections(Address addr, Offset size, unsigned rights)
{
    int oldRights=0;
    if (VirtualProtectEx((HANDLE)getProcessHandle(), (LPVOID)(addr), 
                         (SIZE_T)size, (DWORD)rights, (PDWORD)&oldRights)) 
    {
        if (PAGE_EXECUTE_READWRITE == rights || PAGE_READWRITE == rights) {
            mapped_object *obj = proc_->findObject(addr);
            obj->removeProtectedPage(addr -(addr %proc_->getMemoryPageSize()));
        }
    } else {
        return -1;
    }

    if (proc()->isMemoryEmulated()) {
        Address shadowAddr = addr;
        int shadowRights=0;
        bool valid = false;
        boost::tie(valid, shadowAddr) = proc()->getMemEm()->translate(addr);
        if (!valid) {
            fprintf(stderr, "WARNING: set access rights on page %lx that has "
                    "no shadow %s[%d]\n",addr,FILE__,__LINE__);
            return oldRights;
        }
        if (!VirtualProtectEx((HANDLE)getProcessHandle(), (LPVOID)(shadowAddr), 
                             (SIZE_T)size, (DWORD)rights, (PDWORD)&shadowRights)) 
        {
            fprintf(stderr, "ERROR: set access rights found shadow page %lx "
                    "for page %lx but failed to set its rights %s[%d]\n",
                    shadowAddr, addr, FILE__, __LINE__);
            return -1;
        }
        if (shadowRights != oldRights) {
            mal_printf("WARNING: shadow page[%lx] rights did not match orig-page"
                       "[%lx] rights\n",shadowAddr,addr);
        }
    }
    return oldRights;
}


bool dyn_lwp::waitUntilStopped() {
   return true;
}

bool process::waitUntilStopped() {
   return true;
}

Frame dyn_lwp::getActiveFrame()
{
	w32CONTEXT cont; //ccw 27 july 2000 : 29 mar 2001

	Address pc = 0, fp = 0, sp = 0;

	// we must set ContextFlags to indicate the registers we want returned,
	// in this case, the control registers.
	// The values for ContextFlags are defined in winnt.h
	cont.ContextFlags = CONTEXT_FULL;
	if (GetThreadContext((HANDLE)get_fd(), &cont))
	{
		fp = cont.Ebp;
		pc = cont.Eip;
		sp = cont.Esp;
		Frame frame(pc, fp, sp, proc_->getPid(), proc_, NULL, this, true);
                frame.eax = cont.Eax;
                frame.ebx = cont.Ebx;
                frame.ecx = cont.Ecx;
                frame.edx = cont.Edx;
                frame.esp = cont.Esp;
                frame.ebp = cont.Ebp;
		frame.esi = cont.Esi;
		frame.edi = cont.Edi;

		return frame;
	}
	printSysError(GetLastError());
	return Frame();
}

// sets PC for stack frames other than the active stack frame
bool Frame::setPC(Address newpc) {

	if (!pcAddr_) {
		// if pcAddr isn't set it's because the stackwalk isn't getting the 
		// frames right
		fprintf(stderr,"WARNING: unable to change stack frame PC from %lx to %lx "
			"because we don't know where the PC is on the stack %s[%d]\n",
			pc_,newpc,FILE__,__LINE__);
		return false;
	}

	if (getProc()->writeDataSpace( (void*)pcAddr_, 
		getProc()->getAddressWidth(), 
		&newpc) ) 
	{
		this->pc_ = newpc;
		return true;
	}

	return false;
}

bool dyn_lwp::getRegisters_(struct dyn_saved_regs *regs, bool includeFP) {
   // we must set ContextFlags to indicate the registers we want returned,
   // in this case, the control registers.
   // The values for ContextFlags are defined in winnt.h
   regs->cont.ContextFlags = w32CONTEXT_FULL;//ccw 27 july 2000 : 29 mar 2001
   handleT handle = get_fd();
   if (!GetThreadContext((HANDLE)handle, &(regs->cont)))
   {
      return false;
   }
   return true;
}

void dyn_lwp::dumpRegisters()
{
   dyn_saved_regs regs;
   if (!getRegisters(&regs)) {
     fprintf(stderr, "%s[%d]:  registers unavailable\n", FILE__, __LINE__);
     return;
   }
}

bool dyn_lwp::changePC(Address addr, struct dyn_saved_regs *regs)
{    
  w32CONTEXT cont;//ccw 27 july 2000
  if (!regs) {
      cont.ContextFlags = w32CONTEXT_FULL;//ccw 27 july 2000 : 29 mar 2001
      if (!GetThreadContext((HANDLE)get_fd(), &cont))
      {
          printf("GetThreadContext failed\n");
          return false;
      }
  }
  else {
      memcpy(&cont, &(regs->cont), sizeof(w32CONTEXT));
  }
  cont.Eip = addr;
  if (!SetThreadContext((HANDLE)get_fd(), &cont))
  {
    printf("SethreadContext failed\n");
    return false;
  }
  return true;
}

bool dyn_lwp::restoreRegisters_(const struct dyn_saved_regs &regs, bool includeFP) {
  if (!SetThreadContext((HANDLE)get_fd(), &(regs.cont)))
  {
    //printf("SetThreadContext failed\n");
    return false;
  }
  return true;
}

bool process::isRunning_() const {
    // TODO
    return true;
}


std::string 
process::tryToFindExecutable(const std::string& iprogpath, int pid)
{
    if( iprogpath.length() == 0 )
    {
        HANDLE hProc = OpenProcess( PROCESS_QUERY_INFORMATION | PROCESS_VM_READ,
                                    FALSE,
                                    pid );
        if( hProc != NULL )
        {
            // look at the process' modules to see if we can get at an EXE
            DWORD nMods = 32;
            DWORD cb = nMods * sizeof(HMODULE);
            DWORD cbNeeded = 0;
            HMODULE* hMods = new HMODULE[cb];
            BOOL epmRet = EnumProcessModules( hProc,
                                                hMods,
                                                cb,
                                                &cbNeeded );
            if( !epmRet && (cbNeeded > cb) )
            {
                // we didn't pass a large enough array in
                delete[] hMods;
                nMods = (cbNeeded / sizeof(HMODULE));
                cb = cbNeeded;
                hMods = new HMODULE[cb];

                epmRet = EnumProcessModules( hProc,
                                                hMods,
                                                cb,
                                                &cbNeeded );
            }

            if( epmRet )
            {
                // we got modules
                // look for the EXE (always first item?)
                nMods = cbNeeded / sizeof(HMODULE);
                for( unsigned int i = 0; i < nMods; i++ )
                {
                    char modName[MAX_PATH];

                    BOOL gmfnRet = GetModuleFileNameEx( hProc,
                                                        hMods[i],
                                                        modName,
                                                        MAX_PATH );
                    if( gmfnRet )
                    {
                        // check if this is the EXE
                        // TODO is this sufficient?
                        // should we instead be recognizing the
                        // "program" by some other criteria?
                        unsigned int slen = strlen( modName );
                        if( (modName[slen-4] == '.') &&
                            ((modName[slen-3]=='E')||(modName[slen-3]=='e')) &&
                            ((modName[slen-2]=='X')||(modName[slen-2]=='x')) &&
                            ((modName[slen-1]=='E')||(modName[slen-1]=='e')) )
                        {
                            return modName;
                            break;
                        }
                    }
                }
            }

            CloseHandle( hProc );
        }
    }
    return iprogpath;
}

Address dyn_lwp::readRegister(Register reg)
{
   w32CONTEXT *cont = new w32CONTEXT;//ccw 27 july 2000 : 29 mar 2001
    if (!cont)
	return NULL;
    // we must set ContextFlags to indicate the registers we want returned,
    // in this case, the control registers.
    // The values for ContextFlags are defined in winnt.h
    cont->ContextFlags = w32CONTEXT_FULL;//ccw 27 july 2000
    if (!GetThreadContext((HANDLE)get_fd(), cont)) {
      delete cont;
	  return NULL;
    }
    return cont->Eax;
}


void InitSymbolHandler( HANDLE hProcess )
{
}

void
ReleaseSymbolHandler( HANDLE hProcess )
{
    if( !SymCleanup( hProcess ) )
    {
        // TODO how to report error?
        fprintf( stderr, "failed to release symbol handler: %x\n",
            GetLastError() );
    }

    CloseHandle(hProcess);
}

bool SignalGenerator::waitForStopInline()
{
   return true;
}
/*****************************************************************************
 * forkNewProcess: starts a new process, setting up trace and io links between
 *                the new process and the daemon
 * Returns true if succesfull.
 * 
 * Arguments:
 *   file: file to execute
 *   dir: working directory for the new process
 *   argv: arguments to new process
 *   inputFile: where to redirect standard input
 *   outputFile: where to redirect standard output
 *   traceLink: handle or file descriptor of trace link (read only)
 *   ioLink: handle or file descriptor of io link (read only)
 *   pid: process id of new process
 *   tid: thread id for main thread (needed by WindowsNT)
 *   procHandle: handle for new process (needed by WindowsNT)
 *   thrHandle: handle for main thread (needed by WindowsNT)
 ****************************************************************************/
bool SignalGenerator::forkNewProcess()
{
    // create the child process    
    std::string args;
    for (unsigned ai=0; ai<argv_->size(); ai++) {
       args += (*argv_)[ai];
       args += " ";
    }

    STARTUPINFO stinfo;
    memset(&stinfo, 0, sizeof(STARTUPINFO));
    stinfo.cb = sizeof(STARTUPINFO);

    /*to do: output redirection
    //stinfo.hStdOutput = (HANDLE)ioLink;
    stinfo.hStdOutput = (HANDLE)stdout_fd;
    stinfo.hStdInput = GetStdHandle(STD_INPUT_HANDLE);
    stinfo.hStdError = GetStdHandle(STD_ERROR_HANDLE);
    stinfo.dwFlags |= STARTF_USESTDHANDLES;
    */
    PROCESS_INFORMATION procInfo;
    if (CreateProcess(file_.c_str(), (char *)args.c_str(), 
		      NULL, NULL, TRUE,
		      DEBUG_PROCESS /* | CREATE_NEW_CONSOLE */ | CREATE_SUSPENDED | DEBUG_ONLY_THIS_PROCESS ,
		      NULL, dir_ == "" ? NULL : dir_.c_str(), 
		      &stinfo, &procInfo)) 
    {
                  procHandle = (Word)procInfo.hProcess;
                  thrHandle = (Word)procInfo.hThread;
                  pid_ = (Word)procInfo.dwProcessId;
                  tid = (Word)procInfo.dwThreadId;
                  traceLink_ = -1;
                  return true;    
    }
   
   // Output failure message
   LPVOID lpMsgBuf;

   if (FormatMessage( 
                     FORMAT_MESSAGE_ALLOCATE_BUFFER | FORMAT_MESSAGE_FROM_SYSTEM,
                     NULL,
                     GetLastError(),
                     MAKELANGID(LANG_NEUTRAL, SUBLANG_DEFAULT), // Default language
                     (LPTSTR) &lpMsgBuf,
                     0,
                     NULL 
                     ) > 0) 
    {
      char *errorLine = (char *)malloc(strlen((char *)lpMsgBuf) +
                                       file_.length() + 64);
      if (errorLine != NULL) {
         sprintf(errorLine, "Unable to start %s: %s\n", file_.c_str(),
                 (char *)lpMsgBuf);
         logLine(errorLine);
         showErrorCallback(68, (const char *) errorLine);

         free(errorLine);
      }

      // Free the buffer returned by FormatMsg
      LocalFree(lpMsgBuf);    
    } else {
      char errorLine[512];
      sprintf(errorLine, "Unable to start %s: unknown error\n",
              file_.c_str());
      logLine(errorLine);
      showErrorCallback(68, (const char *) errorLine);
    }

   return false;
}

/*
 * stripAtSuffix
 *
 * Strips off of a string any suffix that consists of an @ sign followed by
 * decimal digits.
 *
 * str	The string to strip the suffix from.  The string is altered in place.
 */
static void stripAtSuffix(char *str)
{
    // many symbols have a name like foo@4, we must remove the @4
    // just searching for an @ is not enough,
    // as it may occur on other positions. We search for the last one
    // and check that it is followed only by digits.
    char *p = strrchr(str, '@');
    if (p) {
      char *q = p+1;
      strtoul(p+1, &q, 10);
      if (q > p+1 && *q == '\0') {
	*p = '\0';
      }
    }
}

char *cplus_demangle(char *c, int, bool includeTypes) { 
    char buf[1000];
    if (c[0]=='_') {
       // VC++ 5.0 seems to decorate C symbols differently to C++ symbols
       // and the UnDecorateSymbolName() function provided by imagehlp.lib
       // doesn't manage (or want) to undecorate them, so it has to be done
       // manually, removing a leading underscore from functions & variables
       // and the trailing "$stuff" from variables (actually "$Sstuff")
       unsigned i;
       for (i=1; i<sizeof(buf) && c[i]!='$' && c[i]!='\0'; i++)
           buf[i-1]=c[i];
       buf[i-1]='\0';
       stripAtSuffix(buf);
       if (buf[0] == '\0') return 0; // avoid null names which seem to annoy Paradyn
       return P_strdup(buf);
    } else {
       if (includeTypes) {
          if (UnDecorateSymbolName(c, buf, 1000, UNDNAME_COMPLETE| UNDNAME_NO_ACCESS_SPECIFIERS|UNDNAME_NO_MEMBER_TYPE|UNDNAME_NO_MS_KEYWORDS)) {
            //   printf("Undecorate with types: %s = %s\n", c, buf);
            stripAtSuffix(buf);
            return P_strdup(buf);
          }
       }  else if (UnDecorateSymbolName(c, buf, 1000, UNDNAME_NAME_ONLY)) {
         //     else if (UnDecorateSymbolName(c, buf, 1000, UNDNAME_COMPLETE|UNDNAME_32_BIT_DECODE)) {
         //	printf("Undecorate: %s = %s\n", c, buf);
         stripAtSuffix(buf);          
         return P_strdup(buf);
       }
    }
    return 0;
}

bool OS::osKill(int pid) {
    bool res;
    HANDLE h = OpenProcess(PROCESS_ALL_ACCESS, false, pid);
    if (h == NULL) {
    	return false;
    }
    res = TerminateProcess(h,0);
    CloseHandle(h);
    return res;
}

bool SignalGeneratorCommon::getExecFileDescriptor(std::string filename,
                                    int pid,
                                    bool,
                                    int &status,
                                    fileDescriptor &desc)
{
    assert(proc);
    dyn_lwp *rep_lwp = proc->getRepresentativeLWP();
    assert(rep_lwp);  // the process based lwp should already be set

    if (proc->processHandle_ == INVALID_HANDLE_VALUE) {

        if (!proc->wasCreatedViaAttach()) {
           int res = ResumeThread(proc->sh->getThreadHandle());
           if (res == -1) {
             fprintf(stderr, "%s[%d]:  could not resume thread here\n", FILE__, __LINE__);
             printSysError(GetLastError());
           }
        }

       //  need to snarf up the next debug event, at which point we can get 
       //  a handle to the debugged process.

       DEBUG_EVENT snarf_event;
       timed_out_retry:

       if (!WaitForDebugEvent(&snarf_event, INFINITE))
       {
         fprintf(stderr, "%s[%d][%s]:  WaitForDebugEvent returned\n", 
               FILE__, __LINE__, getThreadStr(getExecThreadID()));
         DWORD err = GetLastError();
         if ((WAIT_TIMEOUT == err) || (ERROR_SEM_TIMEOUT == err)) {
           //  apparently INFINITE milliseconds returns with SEM_TIMEOUT
           //  This may be a problem, but it doesn't seem to break anything.
           goto timed_out_retry;
         }else {
           printSysError(err);
           fprintf(stderr, "%s[%d]:  Unexpected error from WaitForDebugEvent: %d\n",
                   __FILE__, __LINE__, err);
         }
         return false;
       }

       //  Now snarf_event should have the right handles set...

       proc->processHandle_ = snarf_event.u.CreateProcessInfo.hProcess;
       proc->mainFileHandle_ = snarf_event.u.CreateProcessInfo.hFile;
       proc->mainFileBase_ = (Address)snarf_event.u.CreateProcessInfo.lpBaseOfImage;
       proc->sh->thrHandle = (int) snarf_event.u.CreateProcessInfo.hThread;
       proc->sh->procHandle = (int) snarf_event.u.CreateProcessInfo.hProcess;
       char *imageName = (char *) snarf_event.u.CreateProcessInfo.lpImageName;

       rep_lwp->setFileHandle(snarf_event.u.CreateProcessInfo.hThread);
       if (NULL == snarf_event.u.CreateProcessInfo.hThread)
         assert(0);
       rep_lwp->setProcessHandle(snarf_event.u.CreateProcessInfo.hProcess);

       if (proc->threads.size() == 0) {
           dyn_thread *t = new dyn_thread(proc, 
                                          0, // POS (main thread is always 0)
                                          rep_lwp);
           t->update_tid(snarf_event.dwThreadId);
       }
    
       //This must be called on each process in order to use the 
       // symbol/line-info reading API
       bool result = SymInitialize(proc->processHandle_, NULL, FALSE);
       if (!result) {
           fprintf(stderr, "Couldn't SymInitialize\n");
           printSysError(GetLastError());
       } 
       DWORD64 iresult = SymLoadModule64(proc->processHandle_, proc->mainFileHandle_,
                                    imageName, NULL,
                                    (DWORD64) proc->mainFileBase_, 0);
       /*
       int res = ResumeThread((HANDLE) proc->sh->thrHandle);
       if (res == -1) {
          fprintf(stderr, "%s[%d]:  could not resume thread here\n", FILE__, __LINE__);
          printSysError(GetLastError());
       }
*/
       if (!ContinueDebugEvent(snarf_event.dwProcessId, 
                               snarf_event.dwThreadId, DBG_CONTINUE))
       {
         DebugBreak();
         printf("ContinueDebugEvent failed\n");
         printSysError(GetLastError());
         return false;
       }

       proc->set_status(running);
    }

    desc = fileDescriptor(filename.c_str(), 
                        (Address) 0,
                        (HANDLE) proc->processHandle_,
                        (HANDLE) proc->mainFileHandle_, 
                        false,
                        (Address) proc->mainFileBase_);
    return true;
}


bool getLWPIDs(pdvector <unsigned> &LWPids)
{
  assert (0 && "Not implemented");
  return false;
}
//
// This function retrieves the name of a DLL that has been
// loaded in an inferior process.  On the desktop flavors
// of Windows, the debug event that we get for loaded DLLs
// includes the location of a pointer to the DLL's image name.
// (Note the indirection.)  On Windows CE, the event contains
// the location of the image name string, with no indirection.
//
// There are several complications to overcome when reading this string:
//
// 1.  There is no guarantee that the image name is available.
//     In this case, the location in the debug event may be NULL,
//     or the pointer in the inferior process' address space may be NULL.
// 2.  The image name string may be either ASCII or Unicode.  Most of
//     the Windows system DLLs have Unicode strings, but many user-built
//     DLLs use single-byte strings.  If the string is Unicode, we need
//     to copy it to our address space and convert it to a single-byte
//     string because the rest of Paradyn/Dyninst has no clue what to
//     do with Unicode strings.
// 3.  We don't know how long the string is.  We have a loose upper
//     bound in that we know it is not more than MAX_PATH characters.
//     Unfortunately, the call we use to read from the inferior
//     process' address space will return failure if we ask for more
//     bytes than it can actually read (so we can't just issue a read
//     for MAX_PATH characters).  Given this limitation, we have to
//     try a read and check whether the read succeeded *and* whether
//     we read the entire image name string.  If not, we have to adjust
//     the amount we read and try again.
//
std::string GetLoadedDllImageName( process* p, const DEBUG_EVENT& ev )
{
    char *msgText = NULL;
	std::string ret;
	void* pImageName = NULL;

	if( ev.u.LoadDll.lpImageName != NULL )
	{
        msgText = new char[1024];	// buffer for error messages
	    // On non-CE flavors of Windows, the address given in the debug
        // event struct is the address of a pointer to the DLL name string.

        if( !p->readDataSpace( ev.u.LoadDll.lpImageName, 4, &pImageName, false ) )
        {
            sprintf( msgText, "Failed to read DLL image name pointer: %d\n",
            GetLastError() );
            logLine( msgText );
	    }
    }
	if( pImageName != NULL )
	{
		// we have the pointer to the DLL image name -
		// now read the name

		// allocate a conservatively-sized buffer
		char* buf = new char[(MAX_PATH + 1) * sizeof(WCHAR)];
		WCHAR* wbuf = (WCHAR*)buf;

		// We don't know how long the image name actually is, but
		// we do know that they tend not to be very long.
		// Therefore, we use a scheme to try to minimize the number
		// of reads needed to get the image name.
		// We do reads within ranges, starting with [1,128] bytes,
		// then [129,256] bytes, etc. up to MAX_PATH if necessary.
		// Within each range, we do reads following a binary search
		// algorithm.  For example, for the [1,128] range, we start
		// by trying to read 128 bytes.  If that read fails, we
		// try to half the number of bytes (i.e., 64).  If that
		// read also fails, we continue to halve the read requests 
		// until we find one that succeeds.
		//
		// When a read succeeds, we still may not have gotten the
		// entire string.  So when reads start succeeding, we have to
		// check the data we got for a null-terimated string.  If we didn't
		// get the full string, we change the byte count to either
		// move into the next higher range (if we were already reading
		// the max within the current range) or we set it to a factor
		// of 1.5 of the current byte count to try a value between the
		// current succeeding read and one that had failed.
		unsigned int loRead = 1;		// range boundaries
		unsigned int hiRead = 128;
		unsigned int cbRead = 128;		// number of bytes to read
		unsigned int chunkRead = 64;	// amount to change cbRead if we fail
										// we will not halve this before we read
		bool gotString = false;
		bool doneReading = false;
		while( !doneReading )
		{
			// try the read with the current byte count
			if( p->readDataSpace( pImageName, cbRead, buf, false ) )
			{
				// the read succeeded - 
				// did we get the full string?
				if( ev.u.LoadDll.fUnicode )
				{
					unsigned int cbReadIdx = cbRead / sizeof(WCHAR);
					wbuf[cbReadIdx] = L'\0';
					WCHAR* nulp = wcschr( wbuf, L'\0' );
					assert( nulp != NULL );			// because we just NULL-terminated the string
					gotString = (nulp != &(wbuf[cbReadIdx]));
				}
				else
				{
					buf[cbRead] = '\0';
					char* nulp = strchr( buf, '\0' );
					assert( nulp != NULL );			// because we just NULL-terminated the string
					gotString = (nulp != &(buf[cbRead]));
				}

				if( gotString )
				{
					doneReading = true;
				}
				else
				{
					// we didn't get the full string
					// we need to try a larger read
					if( cbRead == hiRead )
					{
						// we were at the high end of the current range -
						// move to the next range
						loRead = hiRead + 1;
						hiRead = loRead + 128 - 1;
						chunkRead = 128;				// we will halve this before we read again
						if( loRead > (MAX_PATH * sizeof(WCHAR)) )
						{
							// we've tried every range but still failed
							doneReading = true;
						}
						else
						{
							cbRead = hiRead;
						}
					}
					else
					{
						// we were within the current range -
						// try something higher but still within the range
						cbRead = cbRead + chunkRead;
					}
				}
			}
			else
			{
				// the read failed -
				// we need to try a smaller read
				if( cbRead > loRead )
				{
					unsigned int nextRead = cbRead - chunkRead;
					if( nextRead == cbRead )
					{
						// we can't subdivide any further
						doneReading = true;
					}
					else
					{
						cbRead = nextRead;
					}
				}
				else
				{
					// there are no smaller reads to try in this range,
					// and by induction, in any range.
					doneReading = true;
				}
			}

			// update the amount that we use to change the read request
			chunkRead /= 2;
		}

		if( !gotString )
		{
			// this is a serious problem because some read 
			// should've succeeded
			sprintf( msgText, "Failed to read DLL image name - no read succeeded\n" );
			logLine( msgText );
		}
		else
		{
			if( ev.u.LoadDll.fUnicode )
			{
				// the DLL path is a Unicode string
				// we have to convert it to single-byte characters
				char* tmpbuf = new char[MAX_PATH];

				WideCharToMultiByte(CP_ACP,		// code page to use (ANSI)
									0,			// flags
									wbuf,		// Unicode string
									-1,			// length of Unicode string (-1 => null-terminated)
									tmpbuf,		// destination buffer
									MAX_PATH,	// size of destionation buffer
									NULL,		// default for unmappable chars
									NULL);		// var to set when defaulting a char

				// swap buffers so that buf points to the single-byte string
				// when we're out of this code block
				delete[] buf;
				buf = tmpbuf;
			}
			ret = buf;
		}

		delete[] buf;
	}
	else
	{
		// we were given an image name pointer, but it was NULL
		// this happens for some system DLLs, and if we attach to
		// the process instead of creating it ourselves.
		// However, it is very important for us to know about kernel32.dll,
		// so we check for it specially.
		//
		// This call only changes the string parameter if the indicated file is
		// actually kernel32.dll.
		if (kludge_isKernel32Dll(ev.u.LoadDll.hFile, ret))
            return ret;

        //I'm embarassed to be writing this.  We didn't get a name for the image, 
        // but we did get a file handle.  According to MSDN, the best way to turn
        // a file handle into a file name is to map the file into the address space
        // (using the handle), then ask the OS what file we have mapped at that location.
        // I'm sad now.
        
        void *pmap = NULL;
        HANDLE fmap = CreateFileMapping(ev.u.LoadDll.hFile, NULL, 
                                        PAGE_READONLY, 0, 1, NULL);
        if (fmap) {
            pmap = MapViewOfFile(fmap, FILE_MAP_READ, 0, 0, 1);
            if (pmap) {   
                char filename[MAX_PATH+1];
                int result = GetMappedFileName(GetCurrentProcess(), pmap, filename, MAX_PATH);
                if (result)
                    ret = std::string(filename);
                UnmapViewOfFile(pmap);
            }
            CloseHandle(fmap);
        }
	}

	if (ret.substr(0,7) == "\\Device") {
      HANDLE currentProcess = p->processHandle_;
      DWORD num_modules_needed;
      int errorCheck = EnumProcessModules(currentProcess,
                                          NULL,
                                          0,
                                          &num_modules_needed);
	  num_modules_needed /= sizeof(HMODULE);
      HMODULE* loadedModules = new HMODULE[num_modules_needed];
      errorCheck = EnumProcessModules(currentProcess,
                                          loadedModules,
                                          sizeof(HMODULE)*num_modules_needed,
                                          &num_modules_needed);
      HMODULE* candidateModule = loadedModules; 
      while(candidateModule < loadedModules + num_modules_needed)
      {
         MODULEINFO candidateInfo;
         GetModuleInformation(currentProcess, *candidateModule, &candidateInfo,
                              sizeof(candidateInfo));
         if(ev.u.LoadDll.lpBaseOfDll == candidateInfo.lpBaseOfDll)
            break;
         candidateModule++;
      }
      if(candidateModule != loadedModules + num_modules_needed) 
      {
         TCHAR filename[MAX_PATH];
         if(GetModuleFileNameEx(currentProcess, *candidateModule, filename, MAX_PATH))
         {
            ret = filename;
         }
      }
      delete[] loadedModules;

	}
	// cleanup
    if (msgText)
        delete[] msgText;

	return ret;
}

bool dyn_lwp::realLWP_attach_() {
   return true;
}

bool dyn_lwp::representativeLWP_attach_() {
    if(proc_->wasCreatedViaAttach()) {
        if (!DebugActiveProcess(getPid())) {
            //printf("Error: DebugActiveProcess failed\n");
            return false;
        }
    }
    
    // We either created this process, or we have just attached it.
    // In either case, our descriptor already has a valid process handle.
    setProcessHandle(proc()->processHandle_);
    proc()->set_lwp_status(this, stopped);

    return true;
}

void dyn_lwp::realLWP_detach_()
{
   assert(is_attached());  // dyn_lwp::detach() shouldn't call us otherwise
   return;
}

void dyn_lwp::representativeLWP_detach_()
{
   assert(is_attached());  // dyn_lwp::detach() shouldn't call us otherwise
   return;
}

// Insert a breakpoint at the entry of main()
bool process::insertTrapAtEntryPointOfMain() {
  mapped_object *aout = getAOut();
  SymtabAPI::Symtab *aout_obj = aout->parse_img()->getObject();
  pdvector<int_function *> funcs;
  Address min_addr = 0xffffffff;
  Address max_addr = 0x0;
  bool result;
  unsigned char oldbyte;
  const unsigned char trapInsn = 0xcc;
  startup_printf("[%s:%u] - Asked to insert bp at entry point of main\n", 
      __FILE__, __LINE__);
  
  if (main_function) {
	  //Address addr = main_function->getAddress() - aout_obj->getBaseAddress()+ aout->getFileDesc().loadAddr();
     Address addr = main_function->getAddress();
     startup_printf("[%s:%u] - insertTrapAtEntryPointOfMain found main at %x\n",
                    __FILE__, __LINE__, addr);
     result = readDataSpace((void *) addr, sizeof(trapInsn), &oldbyte, false);
     if (!result) {
         fprintf(stderr, "Internal Error - Couldn't write breakpoint at top of main\n");
         return false;
     }
     assert (oldbyte != trapInsn);
     writeDataSpace((void *) addr, sizeof(trapInsn), (void *) &trapInsn);
     main_breaks[addr] = oldbyte;
     flushInstructionCache_((void *) addr, 1);
     return true;
  }


  if (max_addr >= min_addr)
    flushInstructionCache_( (void*)min_addr, max_addr - min_addr + 1 );
  return true;
}

// True if we hit the trap at the entry of main
bool process::trapAtEntryPointOfMain(dyn_lwp *lwp, Address trapAddr) {
    if (getBootstrapState() < begun_bs || getBootstrapState() > loadingRT_bs) return false;
    if (!main_breaks.defines(trapAddr)) return false;

    startup_printf("[%s:%u] - Hit possible main breakpoint at %x:\n", __FILE__, __LINE__, trapAddr);

    //Set the last function we hit as a possible main
    /*if (!main_function) {
       main_function = this->findFuncByAddr(trapAddr);
    }*/
    main_brk_addr = trapAddr;

    return true;
}

// Clean up after breakpoint in main() is hit
bool process::handleTrapAtEntryPointOfMain(dyn_lwp *lwp)
{
    //Remove this trap
    dictionary_hash<Address, unsigned char>::iterator iter = main_breaks.begin();
    Address min_addr = 0xffffffff;
    Address max_addr = 0x0;
    for (; iter != main_breaks.end(); iter++) {
        Address addr = iter.currkey();
        unsigned char value = *(iter);

        bool result = writeDataSpace((void *) addr, sizeof(unsigned char), &value);
        if (!result) {
            fprintf(stderr, "Unexpected Error.  Couldn't remove breakpoint from "
                    "potential main at %x\n", addr);
            continue;   
        }
        if (max_addr < addr)
            max_addr = addr;
        if (min_addr > addr)
            min_addr = addr;
    }
    main_breaks.clear();

    //Restore PC and flush instruction cache
    flushInstructionCache_((void *)min_addr, max_addr - min_addr + 1);
    lwp->changePC(main_brk_addr, NULL);

    setBootstrapState(initialized_bs);
    return true;
}

bool process::handleTrapAtLibcStartMain(dyn_lwp *)  { assert(0); return false; }
bool process::instrumentLibcStartMain() { assert(0); return false; }
bool process::decodeStartupSysCalls(EventRecord &) { assert(0); return false; }
void process::setTraceSysCalls(bool) { assert(0); }
void process::setTraceState(traceState_t) { assert(0); }
bool process::getSysCallParameters(dyn_saved_regs *, long *, int) { assert(0); return false; }
int process::getSysCallNumber(dyn_saved_regs *) { assert(0); return -1; }
long process::getSysCallReturnValue(dyn_saved_regs *) { assert(0); return -1; }
Address process::getSysCallProgramCounter(dyn_saved_regs *) { assert(0); return 0; }
bool process::isMmapSysCall(int) { assert(0); return false; }
Offset process::getMmapLength(int, dyn_saved_regs *) { assert(0); return 0; }
Address process::getLibcStartMainParam(dyn_lwp *) { assert(0); return 0; }

bool AddressSpace::getDyninstRTLibName() {
    // Set the name of the dyninst RT lib
    if (dyninstRT_name.length() == 0) {
        // Get env variable
        if (getenv("DYNINSTAPI_RT_LIB") != NULL) {
            dyninstRT_name = getenv("DYNINSTAPI_RT_LIB");
        }
        else {
            std::string msg = std::string("Environment variable ") +
               std::string("DYNINSTAPI_RT_LIB") +
               std::string(" has not been defined");
            showErrorCallback(101, msg);
            return false;
        }
    }
    //Canonicalize name
    char *sptr = P_strdup(dyninstRT_name.c_str());
    for (unsigned i=0; i<strlen(sptr); i++)
       if (sptr[i] == '/') sptr[i] = '\\';
    dyninstRT_name = sptr;
    free(sptr);
           
    if (_access(dyninstRT_name.c_str(), 04)) {
        std::string msg = std::string("Runtime library ") + dyninstRT_name +
                       std::string(" does not exist or cannot be accessed!");
        showErrorCallback(101, msg);
        return false;
    }

    return true;
}


// Load the dyninst library
bool process::loadDYNINSTlib()
{
    loadDyninstLibAddr = getAOut()->parse_img()->getObject()->getEntryOffset() + getAOut()->getBaseAddress();
    Address LoadLibAddr;
    int_symbol sym;
    
    dyn_lwp *lwp;
    lwp = getInitialLwp();
 /*   if (lwp->status() == running) {
       lwp->pauseLWP();
    }*/

    if (!getSymbolInfo("_LoadLibraryA@4", sym) &&
        !getSymbolInfo("_LoadLibraryA", sym) &&
        !getSymbolInfo("LoadLibraryA", sym))
        {
            printf("unable to find function LoadLibrary\n");
            assert(0);
        }
    LoadLibAddr = sym.getAddr();
    assert(LoadLibAddr);

    char ibuf[BYTES_TO_SAVE];
    memset(ibuf, '\0', BYTES_TO_SAVE);//ccw 25 aug 2000
    char *iptr = ibuf;
    strcpy(iptr, dyninstRT_name.c_str());
    
    // Code overview:
    // Dynininst library name
    //    Executable code begins here:
    // Push (address of dyninst lib name)
    // Call LoadLibrary
    // Pop (cancel push)
    // Trap
    
    // 4: give us plenty of room after the string to start instructions
    int instructionOffset = strlen(iptr) + 4;
    // Regenerate the pointer
    iptr = &(ibuf[instructionOffset]);
    
    // At this point, the buffer contains the name of the dyninst
    // RT lib. We now generate code to load this string into memory
    // via a call to LoadLibrary
    
    // push nameAddr ; 5 bytes
    *iptr++ = (char)0x68; 
    // Argument for push
    *(int *)iptr = loadDyninstLibAddr; // string at codeBase
    iptr += sizeof(int);
    
    int offsetFromBufferStart = (int)iptr - (int)ibuf;
    offsetFromBufferStart += 5; // Skip next instruction as well.
    // call LoadLibrary ; 5 bytes
    *iptr++ = (char)0xe8;
    
    // Jump offset is relative
    *(int *)iptr = LoadLibAddr - (loadDyninstLibAddr + 
                                  offsetFromBufferStart); // End of next instruction
    iptr += sizeof(int);
    
    
    // add sp, 4 (Pop)
    *iptr++ = (char)0x83; *iptr++ = (char)0xc4; *iptr++ = (char)0x04;
    
    // int3
    *iptr = (char)0xcc;
    
    int offsetToTrap = (int) iptr - (int) ibuf;

    readDataSpace((void *)loadDyninstLibAddr, BYTES_TO_SAVE, savedCodeBuffer, false);
    writeDataSpace((void *)loadDyninstLibAddr, BYTES_TO_SAVE, ibuf);
    
    flushInstructionCache_((void *)loadDyninstLibAddr, BYTES_TO_SAVE);
    
    dyninstlib_brk_addr = loadDyninstLibAddr + offsetToTrap;
    
    savedRegs = new dyn_saved_regs;

    bool status = lwp->getRegisters(savedRegs);
    assert(status == true);    
    lwp->changePC(loadDyninstLibAddr + instructionOffset, NULL);
    
    setBootstrapState(loadingRT_bs);
    return true;
}



// Not used on NT. We'd have to rewrite the
// prototype to take a PC. Handled inline.
// True if trap is from dyninst load finishing
bool process::trapDueToDyninstLib(dyn_lwp *lwp) 
{
    if (!dyninstlib_brk_addr)
       return false;
    assert(lwp);
    Frame active = lwp->getActiveFrame();
    if (active.getPC() == dyninstlib_brk_addr ||
        (active.getPC()-1) == dyninstlib_brk_addr)
        return true;
    return false;
}



// Cleanup after dyninst lib loaded
bool process::loadDYNINSTlibCleanup(dyn_lwp *)
{
    // First things first: 
    assert(savedRegs != NULL);
    getInitialLwp()->restoreRegisters(*savedRegs);
    delete savedRegs;
    savedRegs = NULL;

    writeDataSpace((void *) loadDyninstLibAddr,
                   BYTES_TO_SAVE,
                   (void *)savedCodeBuffer);

    flushInstructionCache_((void *)getAOut()->codeAbs(), BYTES_TO_SAVE);

    dyninstlib_brk_addr = 0;

    return true;
}

void loadNativeDemangler() 
{
    // ensure we load line number information when we load
    // modules, and give us mangled names
    DWORD dwOpts = SymGetOptions();
    dwOpts &= ~(SYMOPT_UNDNAME);
    dwOpts |= SYMOPT_LOAD_LINES;
    dwOpts &= ~(SYMOPT_DEFERRED_LOADS);
    SymSetOptions(dwOpts);
}


Frame dyn_thread::getActiveFrameMT() {
   return get_lwp()->getActiveFrame();
}

bool process::determineLWPs(pdvector<unsigned> &lwp_ids)
{
  dyn_lwp *lwp;
  unsigned index;

  dictionary_hash_iter<unsigned, dyn_lwp *> lwp_iter(real_lwps);
  while (lwp_iter.next(index, lwp)) {
	  if (!lwp->isDebuggerLWP()) {
      lwp_ids.push_back(lwp->get_lwp_id());
  }
  }
  return true;
}

bool process::initMT()
{
   return true;
}

void dyninst_yield()
{
    SwitchToThread();
}

void OS::make_tempfile(char *name) {
}

bool OS::execute_file(char *file) {
   STARTUPINFO s;
   PROCESS_INFORMATION proc;
   BOOL result;

   ZeroMemory(&s, sizeof(s));
   ZeroMemory(&proc, sizeof(proc));
   s.cb = sizeof(s);

   result = CreateProcess(NULL, file, NULL, NULL, FALSE, 0, NULL, NULL, 
                          &s, &proc);
   if (!result) {
      fprintf(stderr, "Couldn't create %s - Error %d\n", file, GetLastError());
      return false;
   }

   WaitForSingleObject(proc.hProcess, INFINITE);
   CloseHandle(proc.hProcess);
   CloseHandle(proc.hThread);
   return true;
}

void OS::unlink(char *file) {
   DeleteFile(file);
}

#if !defined(TF_BIT)
#define TF_BIT 0x100
#endif

Address dyn_lwp::step_next_insn() {
   CONTEXT context;
   BOOL result;

   singleStepping = true;
   context.ContextFlags = CONTEXT_FULL;
   result = GetThreadContext((HANDLE)get_fd(), &context);
   if(!result) {
      fprintf(stderr, "[%s:%u - step_next_insn] - Couldn't get thread context ", 
              __FILE__, __LINE__);
      return (Address) -1;
   }

   context.ContextFlags = CONTEXT_FULL;
   context.EFlags |= TF_BIT ;
   if(!SetThreadContext((HANDLE)get_fd(), &context))
   if(!result) {
      fprintf(stderr, "[%s:%u - step_next_insn] - Couldn't set thread context ", 
              __FILE__, __LINE__);
      return (Address) -1;
   }
   
   continueLWP();

   do {
      if(proc()->hasExited()) 
         return (Address) -1;
      proc()->sh->waitForEvent(evtDebugStep);
   } while (singleStepping);

   return getActiveFrame().getPC();
}

#if defined (cap_dynamic_heap)
void process::inferiorMallocConstraints(Address near, Address &lo, Address &hi,
                                        inferiorHeapType /* type */ ) 
{
}
#endif

/**
 stdcall:
   * C Naming - Name prefixed by a '_', followed by the name, then an '@',
     followed by number of bytes in arguments.  
     i.e. foo(int a, double b) = _foo@12
   * C++ Naming - __stdcall
   * Args - Arguments are passed on the stack.
   * Cleanup - Callee cleans up the stack before returning
 cdecl:
   * C Naming - Name prefixed by a '_'
   * C++ Naming - __cdecl in demangled name
   * Args - Arguments are passed on the stack.
   * Cleanup - Caller cleans up the stack after the return
 fastcall:
   * C Naming - Name prefixed by a '@', followed by the func name, then 
     another '@', followed by the number of bytes in the arguments.  i.e.
     foo(double a, int b, int c, int d) = @foo@20
   * C++ Naming - __fastcall in the mangled name
   * Args - First two arguments that are less than DWORD size are passed in ECX & EDX
   * Cleanup - Callee cleans up the stack before returning
 thiscall:
   * C Naming - NA
   * C++ Naming - __thiscall in the demangled name
   * 'this' parameter is passed in ECX, others are passed in the stack
   * Cleanup Callee cleans up the stack before returning
 **/
callType int_function::getCallingConvention() {
    const char *name = symTabName().c_str();
    const int buffer_size = 1024;
    char buffer[buffer_size];
    const char *pos;

    if (callingConv != unknown_call)
        return callingConv;

    if (!name) {
        //Umm...
        return unknown_call;
    }

    switch(name[0]) {
        case '?':
            //C++ Encoded symbol. Everything is stored in the C++ name 
            // mangling scheme
            UnDecorateSymbolName(name, buffer, buffer_size, 
                UNDNAME_NO_ARGUMENTS | UNDNAME_NO_FUNCTION_RETURNS);
            if (strstr(buffer, "__thiscall")) {
                callingConv = thiscall_call;
                return callingConv;
            }
            if (strstr(buffer, "__fastcall")) {
                callingConv = fastcall_call;
                return callingConv;
            }
            if (strstr(buffer, "__stdcall")) {
                callingConv = stdcall_call;
                return callingConv;
            }
            if (strstr(buffer, "__cdecl")) {
                callingConv = cdecl_call;
                return callingConv;
            }
            break;
        case '_':
          //Check for stdcall or cdecl
          pos = strrchr(name, '@');
          if (pos) {
            callingConv = stdcall_call;
            return callingConv;
          }
          else {
            callingConv = cdecl_call;
            return callingConv;
          }
          break;
        case '@':
          //Should be a fast call
          pos = strrchr(name, '@');
          if (pos) {
             callingConv = fastcall_call;
             return callingConv;
          }
          break;
    }

    //We have no idea what this call is.  We probably got an undecorated
    // name.  If the function doesn't clean up it's own stack (doesn't 
    // have a ret #) instruction, then it must be a cdecl call, as that's
    // the only type that doesn't clean its own stack.
    //If the function is part of a class, then it's most likely a thiscall,
    // although that could be incorrect for a static function.  
    //Otherwise let's guess that it's a stdcall.
    if (!ifunc()->cleansOwnStack()) {
        callingConv = cdecl_call;
    }
    else if (strstr(name, "::")) {
        callingConv = thiscall_call;
    }
    else {
        callingConv = stdcall_call;
    }
    return callingConv;
}

static void emitNeededCallSaves(codeGen &gen, Register reg, pdvector<Register> &extra_saves);
static void emitNeededCallRestores(codeGen &gen, pdvector<Register> &saves);

int EmitterIA32::emitCallParams(codeGen &gen, 
                              const pdvector<AstNodePtr> &operands,
                              int_function *target, 
                              pdvector<Register> &extra_saves, 
                              bool noCost)
{
    callType call_conven = target->getCallingConvention();
    int estimatedFrameSize = 0;
    pdvector <Register> srcs;
    Register ecx_target = REG_NULL, edx_target = REG_NULL;
    Address unused = ADDR_NULL;
    const int num_operands = operands.size();

    switch (call_conven) {
        case unknown_call:
        case cdecl_call:
        case stdcall_call:
          //Push all registers onto stack
          for (unsigned u = 0; u < operands.size(); u++) {
              Register src = REG_NULL;
              Address unused = ADDR_NULL;
              if (!operands[u]->generateCode_phase2( gen, false, unused, src)) assert(0);
              assert(src != REG_NULL);
              srcs.push_back(src);
          }
          break;
    case thiscall_call:
        //Allocate the ecx register for the 'this' parameter
        if (num_operands) {
            //result = gen.rs()->allocateSpecificRegister(gen, REGNUM_ECX, false);
            //if (!result) {
            //    emitNeededCallSaves(gen, REGNUM_ECX, extra_saves);
            //}
            if (!operands[0]->generateCode_phase2(gen, 
                                                  noCost, 
                                                  unused, ecx_target)) assert(0);
        }
        srcs.push_back(Null_Register);
        //Push other registers onto the stack
        for (unsigned u = 1; u < operands.size(); u++) {
              Register src = REG_NULL;
              Address unused = ADDR_NULL;
              if (!operands[u]->generateCode_phase2( gen, false, unused, src)) assert(0);
              assert(src != REG_NULL);
              srcs.push_back(src);
        }     
        break;
    case fastcall_call:
        if (num_operands) {
            //Allocate the ecx register for the first parameter
            //ecx_target = gen.rs()->allocateSpecificRegister(gen, REGNUM_ECX, false);
            //if (!ecx_target) {
            //    emitNeededCallSaves(gen, REGNUM_ECX, extra_saves);
            //}
        }
        if (num_operands > 1) {
            //Allocate the edx register for the second parameter
            //edx_target = gen.rs()->allocateSpecificRegister(gen, REGNUM_EDX, false);
            //if (!edx_target) {
            //    emitNeededCallSaves(gen, REGNUM_EDX, extra_saves);
            //}
        }
        if (num_operands) {
            if (!operands[0]->generateCode_phase2(gen, 
                                                  noCost, 
                                                  unused, ecx_target)) assert(0);
        }
        if (num_operands > 1) {
            if (!operands[1]->generateCode_phase2(gen, 
                                                  noCost, unused, edx_target)) assert(0);
        }
        srcs.push_back(Null_Register);
        srcs.push_back(Null_Register);

        //Push other registers onto the stack
        for (unsigned u = 2; u < operands.size(); u++) {
              Register src = REG_NULL;
              Address unused = ADDR_NULL;
              if (!operands[u]->generateCode_phase2( gen, false, unused, src)) assert(0);
              assert(src != REG_NULL);
              srcs.push_back(src);
        }
        break;
    default:
        fprintf(stderr, "Internal error.  Unknown calling convention\n");
        assert(0);
    }

    // push arguments in reverse order, last argument first
    // must use int instead of unsigned to avoid nasty underflow problem:
    for (int i=srcs.size() - 1; i >= 0; i--) {
       if (srcs[i] == Null_Register) continue;
	   RealRegister r = gen.rs()->loadVirtual(srcs[i], gen);
	   ::emitPush(r, gen);
       estimatedFrameSize += 4;
       if (operands[i]->decRefCount())
          gen.rs()->freeRegister(srcs[i]);
    }

    if (ecx_target != REG_NULL) {
        //Store the parameter in ecx
		gen.rs()->loadVirtualToSpecific(ecx_target, RealRegister(REGNUM_ECX), gen);
    }

    if (edx_target != REG_NULL) {
		gen.rs()->loadVirtualToSpecific(edx_target, RealRegister(REGNUM_EDX), gen);
    }
    return estimatedFrameSize;
}

bool EmitterIA32::emitCallCleanup(codeGen &gen, int_function *target, 
                     int frame_size, pdvector<Register> &extra_saves)
{
    callType call_conv = target->getCallingConvention();
    if ((call_conv == unknown_call || call_conv == cdecl_call) && frame_size)
    {
        //Caller clean-up
        emitOpRegImm(0, RealRegister(REGNUM_ESP), frame_size, gen); // add esp, frame_size        
    }
    gen.rs()->incStack(-1 * frame_size);

    //Restore extra registers we may have saved when storing parameters in
    // specific registers
    //emitNeededCallRestores(gen, extra_saves);
    return 0;
}

static void emitNeededCallSaves(codeGen &gen, Register regi, 
                           pdvector<Register> &extra_saves)
{
    extra_saves.push_back(regi);
    switch (regi) {
        case REGNUM_EAX:
            emitSimpleInsn(PUSHEAX, gen);
            break;
        case REGNUM_EBX:
            emitSimpleInsn(PUSHEBX, gen);
            break;
        case REGNUM_ECX:
            emitSimpleInsn(PUSHECX, gen);
            break;
        case REGNUM_EDX:
            emitSimpleInsn(PUSHEDX, gen);
            break;
        case REGNUM_EDI:
            emitSimpleInsn(PUSHEDI, gen);
            break;
    }
}

static void emitNeededCallRestores(codeGen &gen, pdvector<Register> &saves)
{
    for (unsigned i=0; i<saves.size(); i++) {
      switch (saves[i]) {
          case REGNUM_EAX:
              emitSimpleInsn(POP_EAX, gen);
              break;
          case REGNUM_EBX:
              emitSimpleInsn(POP_EBX, gen);
              break;
          case REGNUM_ECX:
              emitSimpleInsn(POP_ECX, gen);
              break;
          case REGNUM_EDX:
              emitSimpleInsn(POP_EDX, gen);
              break;
          case REGNUM_EDI:
              emitSimpleInsn(POP_EDI, gen);
              break;
      }
    }
    saves.clear();
}

bool SignalHandler::handleProcessExitPlat(EventRecord &ev, bool &continueHint) 
{
    ReleaseSymbolHandler(ev.proc->processHandle_);
    continueHint = false;
    ev.proc->continueHandles.push_back(ev.info.dwThreadId);
    ev.proc->continueTypes.push_back(DBG_CONTINUE);
    return true;
}

bool process::continueProc_(int sig) {
    unsigned index;
    dyn_lwp *lwp;
    if (representativeLWP) {
        representativeLWP->continueLWP(true);
    }
    dictionary_hash_iter<unsigned, dyn_lwp *> lwp_iter(real_lwps);
    while (lwp_iter.next(index, lwp)) {
        lwp->continueLWP(true);
    }
    return true;
}

bool process::stop_(bool waitUntilStop) {
   unsigned index;
   dyn_lwp *lwp;
   if (representativeLWP) {
       representativeLWP->pauseLWP(true);
   }
   dictionary_hash_iter<unsigned, dyn_lwp *> lwp_iter(real_lwps);
   while (lwp_iter.next(index, lwp)) {
       lwp->pauseLWP(true);
   }
   return true;
}

void process::deleteThread_(dyn_thread *thr) {
    int hand = thr->get_tid();
    int contType = DBG_CONTINUE;

    continueHandles.push_back(hand);
    continueTypes.push_back(contType);
}

bool SignalGeneratorCommon::postSignalHandler() {
    for (unsigned i=0; i<proc->continueHandles.size(); i++) {
        ContinueDebugEvent(proc->getPid(), proc->continueHandles[i], proc->continueTypes[i]);
    }
    proc->continueHandles.clear();
    proc->continueTypes.clear();
    return true;
}

bool SignalHandler::forwardSigToProcess(EventRecord &ev, bool &continueHint) 
{
   process *proc = ev.proc;
   int hand = (int) ev.info.dwThreadId;

   proc->continueHandles.push_back(hand);
   proc->continueTypes.push_back(DBG_EXCEPTION_NOT_HANDLED);
   
   if (getExecThreadID() != sg->getThreadID()) {
      signal_printf("%s[%d][%s]:  signalling active process\n", 
                    FILE__, __LINE__, getThreadStr(getExecThreadID()));
      sg->requested_wait_until_active = false;
      sg->signalActiveProcess();
   }
   return true;
}

/* 1. Gather the list of Structured Exception Handlers by walking the linked
 * list whose head is in the TIB.  
 * 2. Create an instPoint at the faulting instruction, If the exception-raising
 *    instruction is in a relocated block or multiTramp, save it as an active 
 *    tramp, we can't get rid of it until the handler returns
 * 3. Invoke the registered callback
 * 4. mark parsed handlers as such, store fault addr info in the handlers
 */
bool SignalHandler::handleSignalHandlerCallback(EventRecord &ev)
{
    process *proc = ev.proc;
    pdvector<CallbackBase *> cbs;
    if (!getCBManager()->dispenseCallbacksMatching(evtSignalHandlerCB, cbs)) {
        return false;
    }
    mal_printf("Handling exception, excCode=0x%X raised by %lx %s[%d]\n",
            ev.what, ev.address, FILE__, __LINE__);
    Address tibPtr = ev.lwp->getThreadInfoBlockAddr();
    struct EXCEPTION_REGISTRATION handler;
    EXCEPTION_REGISTRATION *prevEvtReg=NULL;
    if (!proc->readDataSpace((void*)tibPtr,sizeof(Address),
                             (void*)&prevEvtReg,false)) {
        fprintf(stderr, "%s[%d]Error reading from TIB at 0x%x\n", 
                FILE__, __LINE__,tibPtr);
        return false;
    }
    vector<Address> handlers;
    while(((long)prevEvtReg) != -1 && prevEvtReg != NULL) {
        if (!proc->readDataSpace((void*)prevEvtReg,sizeof(handler),
                                 &handler,false)) {
            fprintf(stderr, "%s[%d]Error reading from SEH chain at 0x%lx\n", 
                    FILE__, __LINE__,(long)prevEvtReg);
            return false;
        }
        prevEvtReg = handler.prev;
        if (!proc->findOrigByAddr((Address)prevEvtReg) &&
            !proc->findModByAddr((Address)prevEvtReg)) {
            mal_printf("EUREKA! Found handler at 0x%x while handling "
                   "exceptionCode=0x%X for exception at %lx %s[%d]\n",
                   handler.handler, ev.what, ev.address, FILE__,__LINE__);
            handlers.push_back(handler.handler);
        }
    }
    if (0 == handlers.size()) {
        return true;
    }

    // 2. create instPoint at faulting instruction & trigger callback
    Address origAddr = ev.address;
    vector<int_function*> faultFuncs;
    baseTrampInstance *bti = NULL;
    ev.proc->getAddrInfo(ev.address, origAddr, faultFuncs, bti);
    bblInstance *faultBBI = NULL;
    switch( faultFuncs.size() ) {
    case 0: 
        fprintf(stderr,"ERROR: Failed to find a valid instruction for fault "
            "at %lx %s[%d] \n", ev.address, FILE__,__LINE__);
        return false;
    case 1:
        faultBBI = faultFuncs[0]->findBlockInstanceByAddr(origAddr);
        break;
    default: 
        faultBBI = ev.proc->findActiveFuncByAddr(ev.address)->
                findBlockInstanceByAddr(origAddr);
        break;
    }

    instPoint *point = faultBBI->func()->findInstPByAddr(origAddr);
    if (!point) {
        point = instPoint::createArbitraryInstPoint
                    (origAddr, proc, faultBBI->func());                
    }
    if (!point) {
        fprintf(stderr,"Failed to create an instPoint for faulting "
            "instruction at %lx[%lx] in function at %lx %s[%d]\n",
            ev.address,origAddr,faultBBI->func()->getAddress(),FILE__,__LINE__);
        return false;
    }

    //3. cause callbacks registered for this event to be triggered, if any.
    ((BPatch_process*)proc->up_ptr())->triggerSignalHandlerCB
            (point, faultBBI->func(), ev.what, &handlers);

    //4. mark parsed handlers as such, store fault addr info in the handlers
    for (vector<Address>::iterator hIter=handlers.begin(); 
         hIter != handlers.end(); 
         hIter++) 
    {
        int_function *hfunc = ev.proc->findFuncByAddr(*hIter);
        if (hfunc) {
            using namespace ParseAPI;
            hfunc->setHandlerFaultAddr(point->addr());
            Address base = hfunc->getAddress() - hfunc->ifunc()->addr();
            const vector<FuncExtent*> &exts = hfunc->ifunc()->extents();
            for (unsigned eix=0; eix < exts.size(); eix++) {
                ev.proc->addSignalHandler(base + exts[eix]->start(),
                                          exts[eix]->end()-exts[eix]->start());
            }
        } else {
            fprintf(stderr, "WARNING: failed to parse handler at %lx for "
                    "exception at %lx %s[%d]\n", *hIter, point->addr(), 
                    FILE__,__LINE__);
        }
    }

    return true;
}


/* An access violation occurred to a memory page that contains code
 * and was originally write-protected was protected 
 * 1. Get violation address
 * 2. Flush the runtime cache if we overwrote any code, else return
 * 3. Find the instruction that caused the violation and determine 
 *    its address in unrelocated code
 * 4. Create an instPoint for the write
 * 5. Trigger user-mode callback to respond to the overwrite
 */
bool SignalHandler::handleCodeOverwrite(EventRecord &ev)
{
    //1. Get violation address
    Address writtenAddr = 
        ev.info.u.Exception.ExceptionRecord.ExceptionInformation[1];
    SymtabAPI::Region *reg = (SymtabAPI::Region*) ev.info2;
    if (ev.proc->isMemoryEmulated()) {
        Address shadowAddr = writtenAddr;
        int shadowRights=0;
        bool valid = false;
        boost::tie(valid, shadowAddr) = ev.proc->getMemEm()->translateBackwards(writtenAddr);
        assert(valid && shadowAddr != writtenAddr);
        writtenAddr = shadowAddr;
    }

    // 2. Flush the runtime cache if we overwrote any code
    // Produce warning message if we've overwritten weird types of code: 
    Address origWritten = writtenAddr;
    vector<int_function *> writtenFuncs;
    baseTrampInstance *bti = NULL;
    bool success = ev.proc->getAddrInfo(writtenAddr, 
                                        origWritten, 
                                        writtenFuncs, 
                                        bti);
    if (writtenFuncs.size() == 0) {
        mapped_object *writtenObj = ev.proc->findObject(writtenAddr);
        assert(writtenObj);
        mal_printf("%s[%d] Insn at %lx wrote to %lx on a page containing "
                "code, but no code was overwritten\n",
                FILE__,__LINE__,ev.address,writtenAddr);
    }
    else {
        // flush all addresses matching the mapped object and the
        // runtime library heaps
        ev.proc->flushAddressCache_RT(writtenFuncs[0]->obj());

        if (writtenFuncs.size() > 1) {
            fprintf(stderr, "WARNING: overwrote shared code, we may not "
                    "handle this correctly %lx->%lx[%lx] %s[%d]\n",
                    ev.address, writtenAddr, origWritten, FILE__,__LINE__);
            assert(0 && "overwrote shared code"); //KEVINTODO: test this case
        }
    }

    // 3. Find the instruction that caused the violation and determine 
    //    its address in unrelocated code
    Address origWrite = ev.address;
    vector<int_function *> writeFuncs;
    success = ev.proc->getAddrInfo(ev.address, origWrite, writeFuncs, bti);
    if (!success) {
        // this is an error case, meaning that we're executing 
        // uninstrumented code. It has been a sign that:
        //  - we invalidated relocated code that we were executing in
        //  - we removed code-discovery instrumentation, because of an 
        //    overwrite in a block that ends with an indirect ctrl 
        //    transfer that should be instrumented, and are executing
        // sometimes arises as a race condition
        fprintf(stderr, "ERROR: found no code to match instruction at %lx,"
                " which writes to %lx on page containing analyzed code\n",
                ev.address, writtenAddr);
        assert(0 && "couldn't find the overwrite instruction"); 
    }

    // 4. Create an instPoint for the write
    int_function *writeFunc;
    if (writeFuncs.size() == 1) {
        writeFunc = writeFuncs[0];
    } else { 
        writeFunc = ev.proc->findActiveFuncByAddr(ev.address);
    }
    instPoint *writePoint = writeFunc->findInstPByAddr(origWrite);
    if (!writePoint) {
        // it can't be a call or exit point, if it exists it's an 
        // entryPoint, or abruptEnd point (or an arbitrary point, but
        // those aren't created lazily
        if (origWrite == writeFunc->getAddress()) {
            writeFunc->funcEntries();
            writePoint = writeFunc->findInstPByAddr(origWrite);
        } else {
            writeFunc->funcAbruptEnds();
            writePoint = writeFunc->findInstPByAddr(origWrite);
        }
    }
    if (!writePoint) {
        writePoint = instPoint::createArbitraryInstPoint(
            origWrite, ev.proc, writeFunc);
    }
    assert(writePoint);

    // 5. Trigger user-mode callback to respond to the overwrite
    success = (((BPatch_process*)ev.proc->up_ptr())->
        triggerCodeOverwriteCB(writePoint, writtenAddr));
    assert(success);

    return true;
}

bool process::hideDebugger() 
{
    dyn_lwp *lwp = getInitialLwp();
    if (!lwp) {
        return false;
    }
    Address tibPtr = lwp->getThreadInfoBlockAddr();
    if (!tibPtr) {
        return false;
    }

    // read in address of PEB
    unsigned int pebPtr;
    if (!readDataSpace((void*)(tibPtr+48), getAddressWidth(),(void*)&pebPtr, false)) {
        fprintf(stderr, "%s[%d] Failed to read address of Process Environment "
            "Block at 0x%x, which is TIB + 0x30\n", FILE__,__LINE__,tibPtr+48);
        return false;
    }

    // patch up the processBeingDebugged flag in the PEB
    unsigned char flag;
    if (!readDataSpace((void*)(pebPtr+2), 1, (void*)&flag, true)) 
        return false;
    if (flag) {
        flag = 0;
        if (!writeDataSpace((void*)(pebPtr+2), 1, (void*)&flag)) 
            return false;
    }

    //while we're at it, clear the NtGlobalFlag
    if (!readDataSpace((void*)(pebPtr+0x68), 1, (void*)&flag, true)) 
        return false;
    if (flag) {
        flag = flag & 0x8f;
        if (!writeDataSpace((void*)(pebPtr+0x68), 1, (void*)&flag)) 
            return false;
    }

    // clear the heap flags in the PEB
    unsigned int heapBase;
    unsigned int flagWord;
    if (!readDataSpace((void*)(pebPtr+0x18), 4, (void*)&heapBase, true)) 
        return false;

    // clear the flags in the heap itself
    if (!readDataSpace((void*)(heapBase+0x0c), 4, (void*)&flagWord, true)) 
        return false;
    flagWord = flagWord & (~0x50000062);
    if (!writeDataSpace((void*)(heapBase+0x0c), 4, (void*)&flagWord)) 
        return false;
    if (!readDataSpace((void*)(heapBase+0x10), 4, (void*)&flagWord, true)) 
        return false;
    flagWord = flagWord & (~0x40000060);
    if (!writeDataSpace((void*)(heapBase+0x10), 4, (void*)&flagWord)) 
        return false;

    return true;
}

mapped_object *process::createObjectNoFile(Address addr)
{
    Address closestObjEnd = 0;
    for (unsigned i=0; i<mapped_objects.size(); i++)
    {
        if (addr >= mapped_objects[i]->codeAbs() &&
            addr <   mapped_objects[i]->codeAbs() 
                   + mapped_objects[i]->imageSize())
        {
            fprintf(stderr,"createObjectNoFile called for addr %lx, "
                    "matching existing mapped_object %s %s[%d]\n", addr,
                    mapped_objects[i]->fullName().c_str(), FILE__,__LINE__);
            return mapped_objects[i];
        }
        if (  addr >= ( mapped_objects[i]->codeAbs() + 
                        mapped_objects[i]->imageSize() ) &&  
            closestObjEnd < ( mapped_objects[i]->codeAbs() + 
                               mapped_objects[i]->imageSize() ) ) 
        {
            closestObjEnd = mapped_objects[i]->codeAbs() + 
                            mapped_objects[i]->imageSize();
        }
    }

    Address testRead = 0;

    // VirtualQueryEx rounds down to pages size, so we need to round up first.
    if (proc()->proc() && closestObjEnd % proc()->proc()->getMemoryPageSize())
    {
        closestObjEnd = closestObjEnd 
            - (closestObjEnd % proc()->proc()->getMemoryPageSize()) 
            + proc()->proc()->getMemoryPageSize();
    }
    if (proc()->proc() && readDataSpace((void*)addr, proc()->getAddressWidth(),
                                        &testRead, false)) 
    {
        // create a module for the region enclosing this address
        MEMORY_BASIC_INFORMATION meminfo;
        memset(&meminfo,0, sizeof(MEMORY_BASIC_INFORMATION) );
        SIZE_T size = VirtualQueryEx(proc()->processHandle_,
                                     (LPCVOID)addr, &meminfo, 
                                     sizeof(MEMORY_BASIC_INFORMATION));
        assert(meminfo.State == MEM_COMMIT);
        // The size of the region returned by VirtualQueryEx is from BaseAddress
        // to the end, NOT from meminfo.AllocationBase, which is what we want.
        // BaseAddress is the start address of the page of the address parameter
        // that is sent to VirtualQueryEx as a parameter
        Address regionSize = (Address)meminfo.BaseAddress 
            - (Address)meminfo.AllocationBase
            + (Address)meminfo.RegionSize;
        mal_printf("[%lx %lx] is valid region containing %lx and corresponding "
               "to no object, closest is object ending at %lx %s[%d]\n", 
               meminfo.AllocationBase, 
               ((Address)meminfo.AllocationBase) + regionSize,
               addr, closestObjEnd, FILE__,__LINE__);
        // read region into this process
        unsigned char* rawRegion = (unsigned char*) 
            ::LocalAlloc(LMEM_FIXED, meminfo.RegionSize);
        if (! proc()->readDataSpace(meminfo.AllocationBase,
                                    regionSize, rawRegion, true) )
        { 
            assert(0);
        }
        // set up file descriptor
        char regname[64];
        snprintf(regname,63,"mmap_buffer_%lx_%lx",
                 ((Address)meminfo.AllocationBase),
                 ((Address)meminfo.AllocationBase) + regionSize);

        fileDescriptor desc(string(regname), 
                            0, 
                            (HANDLE)0, 
                            (HANDLE)0, 
                            true, 
                            (Address)meminfo.AllocationBase,
                            (Address)meminfo.RegionSize,
                            rawRegion);
        mapped_object *obj = mapped_object::createMappedObject
            (desc,this,proc()->getHybridMode(),false);
        if (obj != NULL) {
            mapped_objects.push_back(obj);
            addOrigRange(obj);
            obj->parse_img()->getOrCreateModule(
                obj->parse_img()->getObject()->getDefaultModule());
            return obj;
        }
    }
    return NULL;
}


SignalGenerator::SignalGenerator(char *idstr, std::string file, int pid)
    : SignalGeneratorCommon(idstr)
{
    setupAttached(file, pid);
} 

void EventRecord::clear() {
    proc = NULL;
    lwp = NULL;
    type = evtUndefined;
    what = 0;
    status = statusUnknown;
    info.dwDebugEventCode = 0;
    info.dwProcessId = 0;
    info.dwThreadId = 0;
    address = 0;
    fd = 0;
}

// Unix functions that aren't needed on Windows
void DBICallbackBase::dbi_signalCompletion(CallbackBase *cbb) {}
bool DBICallbackBase::execute() { return false; }
bool DBICallbackBase::waitForCompletion() { return false; }
bool PtraceCallback::execute_real() {return false;}
bool ReadDataSpaceCallback::execute_real() {return false;}
bool WaitPidNoBlockCallback::execute_real() {return false;}
bool WriteDataSpaceCallback::execute_real() {return false;}

bool OS::executableExists(const std::string &file) {
   struct stat file_stat;
   int stat_result;

   stat_result = stat(file.c_str(), &file_stat);
   if (stat_result == -1)
       stat_result = stat((file + std::string(".exe")).c_str(), &file_stat);
   return (stat_result != -1);
}

int_function *dyn_thread::map_initial_func(int_function *ifunc) {
    if (!ifunc || strcmp(ifunc->prettyName().c_str(), "mainCRTStartup"))
        return ifunc;

    //mainCRTStartup is not a real initial function.  Use main, if it exists.
    const pdvector<int_function *> *mains = proc->getAOut()->findFuncVectorByPretty("main");
    if (!mains || !mains->size())
        return ifunc;
    return (*mains)[0];
}

bool process::instrumentThreadInitialFunc(int_function *f) {
    if (!f)
        return false;

    for (unsigned i=0; i<initial_thread_functions.size(); i++) {
		if (initial_thread_functions[i] == f) {
            return true;
    }
    }
    int_function *dummy_create = findOnlyOneFunction("DYNINST_dummy_create");
    if (!dummy_create)
    {
      return false;
    } 

    pdvector<AstNodePtr> args;
    AstNodePtr call_dummy_create = AstNode::funcCallNode(dummy_create, args);
    const pdvector<instPoint *> &ips = f->funcEntries();
    for (unsigned j=0; j<ips.size(); j++)
    {
       miniTramp *mt;
       mt = ips[j]->instrument(call_dummy_create, callPreInsn, orderFirstAtPoint, false, 
                               false);
       if (!mt)
       {
          fprintf(stderr, "[%s:%d] - Couldn't instrument thread_create\n",
                  __FILE__, __LINE__);
       }
    }
    initial_thread_functions.push_back(f);
    return true;
}

bool SignalHandler::handleProcessAttach(EventRecord &ev, bool &continueHint) {
    process *proc = ev.proc;
    proc->setBootstrapState(initialized_bs);
    
    dyn_lwp *rep_lwp = proc->getRepresentativeLWP();
    assert(rep_lwp);

    //We're starting up, convert the representative lwp to a real one.
    rep_lwp->set_lwp_id((int) rep_lwp->get_fd());
    proc->real_lwps[rep_lwp->get_lwp_id()] = rep_lwp;
    proc->representativeLWP = NULL;
    if (proc->theRpcMgr)
       proc->theRpcMgr->addLWP(rep_lwp);
    continueHint = true;

	ev.lwp->setDebuggerLWP(true);
    return true;
}

bool process::hasPassedMain() 
{
   return true;
}

Address dyn_lwp::getThreadInfoBlockAddr()
{
    if (threadInfoBlockAddr_) {
        return threadInfoBlockAddr_;
    }
    // use getRegisters to get value of the FS segment register
    dyn_saved_regs regs;
    if (!getRegisters(&regs)) {
        return 0;
    }
    // use the FS segment selector to look up the segment descriptor in the local descriptor table
    LDT_ENTRY segDesc;
	if (!GetThreadSelectorEntry(fd_, (DWORD)regs.cont.SegFs, &segDesc)) {
		fprintf(stderr, "%s[%d] Failed to read segment register FS for thread 0x%x with FS index of 0x%x\n", 
			FILE__,__LINE__,fd_,regs.cont.SegFs);
		return 0;
	}
    // calculate the address of the TIB
    threadInfoBlockAddr_ = (Address) segDesc.BaseLow;
    Address tmp = (Address) segDesc.HighWord.Bytes.BaseMid;
    threadInfoBlockAddr_ = threadInfoBlockAddr_ | (tmp << (sizeof(WORD)*8));
    tmp = segDesc.HighWord.Bytes.BaseHi;
    threadInfoBlockAddr_ = threadInfoBlockAddr_ | (tmp << (sizeof(WORD)*8+8));
    return threadInfoBlockAddr_;
}

bool process::startDebugger()
{
   return false;
}

// Temporary remote debugger interface.
// I assume these will be removed when procControlAPI is complete.
bool OS_isConnected(void)
{
    return true;  // We're always connected to the child on this platform.
}

bool OS_connect(BPatch_remoteHost &remote)
{
    return true;  // We're always connected to the child on this platform.
}

bool OS_getPidList(BPatch_remoteHost &remote,
                   BPatch_Vector<unsigned int> &tlist)
{
    return false;  // Not implemented.
}

bool OS_getPidInfo(BPatch_remoteHost &remote,
                   unsigned int pid, std::string &pidStr)
{
    return false;  // Not implemented.
}

bool OS_disconnect(BPatch_remoteHost &remote)
{
    return true;
}<|MERGE_RESOLUTION|>--- conflicted
+++ resolved
@@ -543,32 +543,25 @@
 	  ret = true;
   }
   else if (BPatch_defensiveMode == ev.proc->getHybridMode()) {
-<<<<<<< HEAD
-#if 0
-     requested_wait_until_active = true;//i.e., return exception to mutatee
-     decodeHandlerCallback(ev);
-#else 
-=======
      Frame activeFrame = ev.lwp->getActiveFrame();
      if (!ev.proc->inEmulatedCode(activeFrame.getPC() - 1)) {
         requested_wait_until_active = true;//i.e., return exception to mutatee
         decodeHandlerCallback(ev);
      }
      else {
->>>>>>> 89d12a0f
-	requested_wait_until_active = false;
-        ret = true;
-	cerr << "BREAKPOINT FRAME: " << hex <<  activeFrame.getUninstAddr() << " / " << activeFrame.getPC() << " / " <<activeFrame.getSP() 
-             << " (DEBUG:" 
-             << "EAX: " << activeFrame.eax
-             << ", EBX: " << activeFrame.ebx
-             << ", ECX: " << activeFrame.ecx
-             << ", EDX: " << activeFrame.edx
-             << ", ESP: " << activeFrame.esp
-             << ", EBP: " << activeFrame.ebp
-             << ", ESI: " << activeFrame.esi 
-             << ", EDI " << activeFrame.edi << ")" << dec << endl;
-	ev.type = evtIgnore;
+	    requested_wait_until_active = false;
+            ret = true;
+	    cerr << "BREAKPOINT FRAME: " << hex <<  activeFrame.getUninstAddr() << " / " << activeFrame.getPC() << " / " <<activeFrame.getSP() 
+                 << " (DEBUG:" 
+                 << "EAX: " << activeFrame.eax
+                 << ", ECX: " << activeFrame.ecx
+                 << ", EDX: " << activeFrame.edx
+                 << ", EBX: " << activeFrame.ebx
+                 << ", ESP: " << activeFrame.esp
+                 << ", EBP: " << activeFrame.ebp
+                 << ", ESI: " << activeFrame.esi 
+                 << ", EDI " << activeFrame.edi << ")" << dec << endl;
+	    ev.type = evtIgnore;
      }
   }
   else {
