--- conflicted
+++ resolved
@@ -545,11 +545,6 @@
   else if (proc->trapMapping.definesTrapMapping(ev.address)) {
      ev.type = evtInstPointTrap;
      Frame activeFrame = ev.lwp->getActiveFrame();
-<<<<<<< HEAD
-#if 1
-=======
-
->>>>>>> dbfcdf4b
 	 cerr << "SPRINGBOARD FRAME: " << hex << activeFrame.getPC() << " / " <<activeFrame.getSP() 
                  << " (DEBUG:" 
                  << "EAX: " << activeFrame.eax
@@ -582,12 +577,8 @@
      else {
 	    requested_wait_until_active = false;
         ret = true;
-<<<<<<< HEAD
-#if 1
-=======
 		ev.type = evtIgnore;
 
->>>>>>> dbfcdf4b
 	    if (1) cerr << "BREAKPOINT FRAME: " << hex <<  activeFrame.getUninstAddr() << " / " << activeFrame.getPC() << " / " <<activeFrame.getSP() 
                  << " (DEBUG:" 
                  << "EAX: " << activeFrame.eax
