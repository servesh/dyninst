/*
 * Copyright (c) 1996-2011 Barton P. Miller
 * 
 * We provide the Paradyn Parallel Performance Tools (below
 * described as "Paradyn") on an AS IS basis, and do not warrant its
 * validity or performance.  We reserve the right to update, modify,
 * or discontinue this software at any time.  We shall have no
 * obligation to supply such updates or modifications or any other
 * form of support to you.
 * 
 * By your use of Paradyn, you understand and agree that we (or any
 * other person or entity with proprietary rights in Paradyn) are
 * under no obligation to provide either maintenance services,
 * update services, notices of latent defects, or correction of
 * defects for Paradyn.
 * 
 * This library is free software; you can redistribute it and/or
 * modify it under the terms of the GNU Lesser General Public
 * License as published by the Free Software Foundation; either
 * version 2.1 of the License, or (at your option) any later version.
 * 
 * This library is distributed in the hope that it will be useful,
 * but WITHOUT ANY WARRANTY; without even the implied warranty of
 * MERCHANTABILITY or FITNESS FOR A PARTICULAR PURPOSE.  See the GNU
 * Lesser General Public License for more details.
 * 
 * You should have received a copy of the GNU Lesser General Public
 * License along with this library; if not, write to the Free Software
 * Foundation, Inc., 51 Franklin Street, Fifth Floor, Boston, MA 02110-1301 USA
 */

#include "common/h/std_namesp.h"
#include <iomanip>
#include <string>
#include "dyninstAPI/src/symtab.h"
#include "common/h/headers.h"
#include "dyninstAPI/src/os.h"
#include "dyninstAPI/src/dyn_lwp.h"
#include "dyninstAPI/src/process.h"
#include "dyninstAPI/src/addressSpace.h"
#include "dyninstAPI/src/dyn_thread.h"
#include "common/h/stats.h"
#include "common/h/Types.h"
#include "dyninstAPI/src/debug.h"
#include "dyninstAPI/src/instPoint.h"
#include "dyninstAPI/src/signalgenerator.h"
#include "dyninstAPI/src/signalhandler.h"
#include "dyninstAPI/src/debuggerinterface.h"
#include <psapi.h>
#include <windows.h>
#include "dyninstAPI/src/mapped_object.h"
#include "dyninstAPI/src/emit-x86.h"
#include "common/h/arch.h"
#include "dyninstAPI/src/inst-x86.h"
#include "dyninstAPI/src/registerSpace.h"
#include "symtab.h"
#include "MemoryEmulator/memEmulator.h"
#include <boost/tuple/tuple.hpp>

#include "dyninstAPI/src/ast.h"

#include "dyninstAPI/src/function.h"

/* XXX This is only needed for emulating signals. */
#include "BPatch_thread.h"
#include "BPatch_process.h"
#include "nt_signal_emul.h"

#include "dyninstAPI/src/rpcMgr.h"

// prototypes of functions used in this file

void InitSymbolHandler( HANDLE hProcess );
void ReleaseSymbolHandler( HANDLE hProcess );
extern bool isValidAddress(AddressSpace *proc, Address where);

void printSysError(unsigned errNo) {
    char buf[1000];
    bool result = FormatMessage(FORMAT_MESSAGE_FROM_SYSTEM, NULL, errNo, 
		  MAKELANGID(LANG_NEUTRAL, SUBLANG_DEFAULT),
		  buf, 1000, NULL);
    if (!result) {
        fprintf(stderr, "Couldn't print error message\n");
        printSysError(GetLastError());
    }
    fprintf(stderr, "*** System error [%d]: %s\n", errNo, buf);
    fflush(stderr);
}


// check if a file handle is for kernel32.dll
static bool kludge_isKernel32Dll(HANDLE fileHandle, std::string &kernel32Name) {
    static DWORD IndxHigh, IndxLow;
    static bool firstTime = true;
    BY_HANDLE_FILE_INFORMATION info;
    static std::string kernel32Name_;

    if (firstTime) {
       HANDLE kernel32H;
       firstTime = false;
       char sysRootDir[MAX_PATH+1];
       if (GetSystemDirectory(sysRootDir, MAX_PATH) == 0)
          assert(0);
       kernel32Name_ = std::string(sysRootDir) + "\\kernel32.dll";
       kernel32H = CreateFile(kernel32Name_.c_str(), GENERIC_READ, 
                              FILE_SHARE_READ, NULL, OPEN_EXISTING, NULL, NULL);
       assert(kernel32H);
       if (!GetFileInformationByHandle(kernel32H, &info)) {
          printSysError(GetLastError());
          assert(0);
       }
       IndxHigh = info.nFileIndexHigh;
       IndxLow = info.nFileIndexLow;
       CloseHandle(kernel32H);
    }

    if (!GetFileInformationByHandle(fileHandle, &info))
       return false;

    if (info.nFileIndexHigh==IndxHigh && info.nFileIndexLow==IndxLow) {
      kernel32Name = kernel32Name_;
      return true;
    }
    return false;
}

/* 
   Loading libDyninstRT.dll

   We load libDyninstRT.dll dynamically, by inserting code into the
   application to call LoadLibraryA. We don't use the inferior RPC
   mechanism from class process because it already assumes that
   libdyninst is loaded (it uses the inferior heap).
   Instead, we use a simple inferior call mechanism defined below
   to insert the code to call LoadLibraryA("libdyninstRT.dll").
 */

Address loadDyninstDll(process *p, char Buffer[LOAD_DYNINST_BUF_SIZE]) {
    return 0;
}

// osTraceMe is not needed in Windows NT
void OS::osTraceMe(void) {}

bool process::dumpImage(std::string outFile)
{
  fprintf(stderr, "%s[%d]:  Sorry, dumpImage() not implemented for windows yet\n", FILE__, __LINE__);
  fprintf(stderr, "\t cannot create '%s' as requested\n", outFile.c_str());
  return false;
}

dyn_lwp *process::createRepresentativeLWP() {
   representativeLWP = createFictionalLWP(0);
   return representativeLWP;
}

static void hasIndex(process *, unsigned, void *data, void *result) 
{
    *((int *) data) = (int) result;
}

// Thread creation
bool SignalHandler::handleThreadCreate(EventRecord &ev, bool &continueHint)
{
   process *proc = ev.proc;
   CONTEXT cont;
   Address initial_func = 0, stack_top = 0;
   BPatch_process *bproc = (BPatch_process *) ev.proc->up_ptr();
   HANDLE lwpid = ev.info.u.CreateThread.hThread;
   func_instance *func = NULL;
   int tid = ev.info.dwThreadId;
   
   //Create the lwp early on Windows
   dyn_lwp *lwp = proc->createRealLWP((int) lwpid, (int) lwpid);
   lwp->setFileHandle(lwpid);
   lwp->setProcessHandle(proc->processHandle_);
   lwp->attach();
   ev.lwp = lwp;
   proc->set_lwp_status(lwp, stopped);

   continueHint = true;
   if (proc->reachedBootstrapState(bootstrapped_bs)) 
   {
        //The process is already running when this thread was created.  It's at
        //its initial entry point where we can read the initial function out of EAX
        cont.ContextFlags = CONTEXT_FULL;
        if (GetThreadContext(lwpid, &cont))
        {
            initial_func = cont.Eax;
            stack_top = cont.Esp;           
        }
   }

   if (initial_func) {
     func = proc->findJumpTargetFuncByAddr(initial_func);
     if (!func)
        return false;
     if (!func) {
        mapped_object *obj = proc->findObject(initial_func);
        if (obj) {
           vector<Address> faddrs;
           faddrs.push_back(initial_func);
           obj->parseNewFunctions(faddrs);
           func = proc->findOneFuncByAddr(initial_func);
        }
     }
   }

   //Create the dyn_thread early as well.
   dyn_thread *thr = new dyn_thread(proc, -1, lwp);
   thr->update_tid(tid);
   thr->update_start_pc(initial_func);
   thr->update_start_func(func);
   thr->update_stack_addr(stack_top);

   if (func) {
       proc->instrumentThreadInitialFunc(func);
   }

   return true;
}

bool SignalHandler::handleExecEntry(EventRecord &, bool &)
{
  assert(0);
  return false;
}

// Process creation
bool SignalHandler::handleProcessCreate(EventRecord &ev, bool &continueHint) 
{
    process *proc = ev.proc;
    
    if(! proc)
        return true;
  
    dyn_lwp *rep_lwp = proc->getRepresentativeLWP();
    assert(rep_lwp);  // the process based lwp should already be set

    //We're starting up, convert the representative lwp to a real one.
    rep_lwp->set_lwp_id((int) rep_lwp->get_fd());
    proc->real_lwps[rep_lwp->get_lwp_id()] = rep_lwp;
    proc->representativeLWP = NULL;
    if (proc->theRpcMgr)
       proc->theRpcMgr->addLWP(rep_lwp);
    
    if (proc->threads.size() == 0) {
        dyn_thread *t = new dyn_thread(proc, 
                                       0, // POS (main thread is always 0)
                                       rep_lwp);
    }
    else {
        proc->threads[0]->update_tid(ev.info.dwThreadId);
        proc->threads[0]->update_lwp(rep_lwp);
    }

    proc->set_status(stopped);
   proc->setBootstrapState(begun_bs);
   if (proc->insertTrapAtEntryPointOfMain()) {
     startup_printf("%s[%d]:  attached to process, stepping to main\n", FILE__, __LINE__);
   }
   else {
     proc->handleProcessExit();
   }
   continueHint = true;
   return true;
}


bool CALLBACK printMods(PCSTR name, DWORD64 addr, PVOID unused) {
    fprintf(stderr, " %s @ %llx\n", name, addr);
    return true;
}

//Returns true if we need to 
bool SignalGenerator::SuspendThreadFromEvent(LPDEBUG_EVENT ev, dyn_lwp *lwp) {
    HANDLE hlwp;
    if (ev->dwDebugEventCode == CREATE_THREAD_DEBUG_EVENT) {
        hlwp = ev->u.CreateThread.hThread;
    }
    else if (lwp) {
        hlwp = lwp->get_fd();
    }
    else if (proc->getRepresentativeLWP()) {
        hlwp = proc->getRepresentativeLWP()->get_fd();
    }
    else {
		return false;
    }

    int result = SuspendThread(hlwp);
    if (result == -1) {
        //Happens for thread exit events.
        return false;        
    }
    return true;
}
// ccw 2 may 2001 win2k fixes
// when you launch a process to be debugged with win2k (as in createProcess)
// the system sends you back at least two debug events before starting the
// process.  a debug event is also sent back for every dll that is loaded
// prior to starting main(), these include ntdll.dll and kernel32.dll and any
// other dlls the process needs that are not loaded with an explicit call
// to LoadLibrary().
//
// dyninst catches the first debug event (CREATE_PROCESS) and initializes
// various process specific data structures.  dyninst catches the second
// debug event (an EXCEPTION_DEBUG_EVENT) and used this event as a trigger to
// put in the bit of code that forced the mutatee to load
// libdyninstAPI_RT.dll.  In win2k, this does not work.  The bit of code is
// run and the trailing DebugBreak is caught and handled but the Dll will not
// be loaded.  The EXCEPTION_DEBUG_EVENT must be handled and continued from
// before LoadLibrary will perform correctly.
//
// the fix for this is to handle this EXCEPTION_DEBUG_EVENT, and put a
// DebugBreak (0xcc) at the beginning of main() in the mutatee.  catching
// that DebugBreak allows dyninst to write in the bit of code used to load
// the libdyninstAPI_RT.dll.
//
// after this, dyninst previously instrumented the mutatee to force the
// execution of DYNINSTinit() in the dll.  in order to take out this bit of
// complexity, the DllMain() function in the dll, which is run upon loading
// the dll, is used to automatically call DYNINSTinit().
//
// DYNINSTinit() takes two parameters, a flag denoting how dyninst attached
// to this process and the pid of the mutator.  These are passed from the
// mutator to the mutatee by finding a variable in the dll and writing the
// correct values into the mutatee's address space.  When a Dll is loaded, a
// LOAD_DLL debug event is thrown before the execution of DllMain(), so
// dyninst catches this event, writes the necessary values into the mutatee
// memory, then lets DllMain() call DYNINSTinit().  the DebugBreak() at the
// end of DYNINSTinit() is now removed for NT/win2K
//
// the bit of code inserted to load the dll fires a DebugBreak() to signal
// that it is done. dyninst catches this, patches up the code that was used
// to load the dll, replaces what was overwritten in main() and resets the
// instruction pointer (EIP) to the beginning of main().
bool SignalGenerator::waitForEventsInternal(pdvector<EventRecord> &events) 
{
  static bool first_signal = true;
  DWORD milliseconds = INFINITE;
  EventRecord ev;

  waitingForOS_ = true;
  __UNLOCK;
  bool result = WaitForDebugEvent(&ev.info, milliseconds);
  __LOCK;
  waitingForOS_ = false;
  if (!result)
  {
    DWORD err = GetLastError();
    if ((WAIT_TIMEOUT == err) || (ERROR_SEM_TIMEOUT == err)) {
      //  apparently INFINITE milliseconds returns with SEM_TIMEOUT
      //  This may be a problem, but it doesn't seem to break anything.
      ev.type = evtTimeout;
      events.push_back(ev);
      return true;
    }else {
      printSysError(err);
      fprintf(stderr, "%s[%d]:  Unexpected error from WaitForDebugEvent: %d\n",
              __FILE__, __LINE__, err);
    }
    stopThreadNextIter();
    return false;
  }

  process *proc = process::findProcess(ev.info.dwProcessId);
  if (proc == NULL) {
     /* this case can happen when we create a process, but then are unable
        to parse the symbol table, and so don't complete the creation of the
        process. We just ignore the event here.  */
     ContinueDebugEvent(ev.info.dwProcessId, ev.info.dwThreadId, DBG_CONTINUE);
     ev.type = evtNullEvent;
     events.push_back(ev);
     return true;
   }

   ev.proc = proc;
   dyn_thread *thr = proc->getThread(ev.info.dwThreadId);
   ev.lwp = NULL;
   if (thr) {
       ev.lwp = thr->get_lwp();
       proc->set_lwp_status(ev.lwp, stopped);
   }
   if (!ev.lwp && ev.proc->getRepresentativeLWP() &&
       ev.info.dwDebugEventCode != CREATE_THREAD_DEBUG_EVENT) 
   {
       //Happens during process startup
       ev.lwp = ev.proc->getRepresentativeLWP();
       proc->set_lwp_status(ev.lwp, stopped);
   }
   if (!ev.lwp) {
       //Happens during thread creation events
       // the status will be set to stopped when we create
       // the new lwp later.
       ev.lwp = ev.proc->getInitialLwp();
   }

   signal_printf("[%s:%u] - Got event %d on %d (%d)\n", __FILE__, __LINE__, 
           ev.info.dwDebugEventCode, ev.lwp->get_fd(), ev.info.dwThreadId);

   Frame af = ev.lwp->getActiveFrame();
   ev.address = (Address) af.getPC();

   events.push_back(ev);
   return true;
}

bool SignalGenerator::decodeEvents(pdvector<EventRecord> &events) {
    bool result = true;
    for (unsigned i=0; i<events.size(); i++) {
        if (!decodeEvent(events[i]))
            result = false;
    }
    return result;
}

bool SignalGenerator::decodeEvent(EventRecord &ev)
{
   bool ret = false;
   switch (ev.info.dwDebugEventCode) {
     case EXCEPTION_DEBUG_EVENT:

        //ev.type = evtException;
        ev.what = ev.info.u.Exception.ExceptionRecord.ExceptionCode;

		ret = decodeException(ev);
		assert(ev.type != evtUndefined);
        break;
     case CREATE_THREAD_DEBUG_EVENT:
        ev.type = evtThreadCreate;
        ret = true;
        break;
     case CREATE_PROCESS_DEBUG_EVENT:
        ev.type = evtProcessCreate;
        ret = true;
        break;
     case EXIT_THREAD_DEBUG_EVENT:
        ev.type = evtThreadExit;
        requested_wait_until_active = true;
        ret = true;
        break;
     case EXIT_PROCESS_DEBUG_EVENT:
        ev.type = evtProcessExit;
        ev.what = ev.info.u.ExitProcess.dwExitCode;
        ev.status = statusNormal;
        requested_wait_until_active = true;
        ret = true;
        break;
     case LOAD_DLL_DEBUG_EVENT:
        ev.type = evtLoadLibrary;
        ev.what = SHAREDOBJECT_ADDED;
        ret = true;
        break;
     case UNLOAD_DLL_DEBUG_EVENT:
         signal_printf("WaitForDebugEvent returned UNLOAD_DLL_DEBUG_EVENT\n");
         ev.type = evtUnloadLibrary;
         ev.what = SHAREDOBJECT_REMOVED;
         ret = true;
         break;
   case OUTPUT_DEBUG_STRING_EVENT:
       ev.type = evtNullEvent;
       if (ev.info.u.DebugString.fUnicode == false && ev.info.u.DebugString.nDebugStringLength > 0) {
           int buflen = (ev.info.u.DebugString.nDebugStringLength < 512) ? 
               ev.info.u.DebugString.nDebugStringLength : 512;
           char *buf = (char*) malloc(buflen);
           if (proc->readDataSpace(ev.info.u.DebugString.lpDebugStringData, 
                                   buflen, buf, true)) {
               signal_printf("Captured OUTPUT_DEBUG_STRING_EVENT, debug string = %s\n", buf);
           }
           free (buf);
       }
       break;
     default: // RIP_EVENT or unknown event
        fprintf(stderr, "%s[%d]:  WARN:  unknown debug event=0x%x\n", FILE__, __LINE__, ev.info.dwDebugEventCode);
        ev.type = evtNullEvent;
        ret = true;
        break;
   };

   // Due to NT's odd method, we have to call pause_
   // directly (a call to pause returns without doing anything
   // pre-initialization)
   if (!requested_wait_until_active) {
      bool success = SuspendThreadFromEvent(&(ev.info), ev.lwp);
      if (success) {
         if (!ContinueDebugEvent(ev.info.dwProcessId, ev.info.dwThreadId, DBG_CONTINUE)) {
           printf("ContinueDebugEvent failed\n");
           printSysError(GetLastError());
         }
      }
   }
   assert(ev.type != evtUndefined);
  return ret;
}

static void decodeHandlerCallback(EventRecord &ev)
{
    ev.address = (eventAddress_t) 
       ev.info.u.Exception.ExceptionRecord.ExceptionAddress;

    // see if a signalhandler callback is registered
    pdvector<CallbackBase *> callbacks;
    SignalHandlerCallback *sigHandlerCB = NULL;
    if (getCBManager()->dispenseCallbacksMatching(evtSignalHandlerCB, callbacks)
       && ev.address != ((SignalHandlerCallback*)callbacks[0])->getLastSigAddr()
       && ((SignalHandlerCallback*)callbacks[0])->handlesSignal(ev.what)) 
    {
       ev.type = evtSignalHandlerCB;
    }
    else {// no handler is registered, return to signal to program 

       if ( EXCEPTION_ILLEGAL_INSTRUCTION == ev.what || 
            EXCEPTION_ACCESS_VIOLATION    == ev.what    ) 
       {
           Frame af = ev.lwp->getActiveFrame();
           signal_printf
               ("DECODE CRITICAL -- ILLEGAL INSN OR ACCESS VIOLATION\n");
           ev.type = evtCritical;
       }
       else {
           ev.type = evtSignalled;
       }
    }
}

extern std::set<Address> suicideAddrs;

bool SignalGenerator::decodeBreakpoint(EventRecord &ev) 
{
  char buf[128];
  bool ret = false;
  process *proc = ev.proc;
  if (decodeIfDueToProcessStartup(ev)) {
	  ret = true;
  }
  else if (proc->getRpcMgr()->decodeEventIfDueToIRPC(ev)) {
     signal_printf("%s[%d]:  BREAKPOINT due to RPC\n", FILE__, __LINE__);
	 ret = true;
  }
  else if (proc->trapMapping.definesTrapMapping(ev.address)) {
     ev.type = evtInstPointTrap;
     Frame activeFrame = ev.lwp->getActiveFrame();
#if 0
	 cerr << "SPRINGBOARD FRAME: " << hex << activeFrame.getPC() << " / " <<activeFrame.getSP() 
                 << " (DEBUG:" 
                 << "EAX: " << activeFrame.eax
                 << ", ECX: " << activeFrame.ecx
                 << ", EDX: " << activeFrame.edx
                 << ", EBX: " << activeFrame.ebx
                 << ", ESP: " << activeFrame.esp
                 << ", EBP: " << activeFrame.ebp
                 << ", ESI: " << activeFrame.esi 
                 << ", EDI " << activeFrame.edi
				 << ", EFLAGS: " << activeFrame.eflags << ")" << dec << endl;
	 for (unsigned i = 0; i < 10; ++i) {
			Address stackTOPVAL =0;
		    ev.proc->readDataSpace((void *) (activeFrame.esp + 4*i), sizeof(ev.proc->getAddressWidth()), &stackTOPVAL, false);
			cerr << "\tSTACK TOP VALUE=" << hex << stackTOPVAL << dec << endl;
	 }
#endif
	 ret = true;
  }
  else if (decodeRTSignal(ev)) {
	  ret = true;
  }
  else if (BPatch_defensiveMode == ev.proc->getHybridMode()) {
     Frame activeFrame = ev.lwp->getActiveFrame();
     if (ev.proc->inEmulatedCode(activeFrame.getPC() - 1)) {
        requested_wait_until_active = false;
        ret = true;
        if (ev.proc->getMemEm() && 
            ev.proc->getMemEm()->isEmulPOPAD(activeFrame.getPC()-1)) 
        {
            ev.type = evtEmulatePOPAD;
        } 
        else 
        {
            ev.type = evtIgnore;
        }
#if 0
        cerr << "BREAKPOINT FRAME: " << hex <<  activeFrame.getUninstAddr() << " / " << activeFrame.getPC() << " / " <<activeFrame.getSP() 
				<< " (DEBUG:" 
				<< "EAX: " << activeFrame.eax
				<< ", ECX: " << activeFrame.ecx
				<< ", EDX: " << activeFrame.edx
				<< ", EBX: " << activeFrame.ebx
				<< ", ESP: " << activeFrame.esp
				<< ", EBP: " << activeFrame.ebp
				<< ", ESI: " << activeFrame.esi 
				<< ", EDI: " << activeFrame.edi
				<< ", EFLAGS: " << activeFrame.eflags << ")" << dec << endl;
			Address stackTOPVAL[200];
            ev.proc->readDataSpace((void *) activeFrame.esp, sizeof(ev.proc->getAddressWidth())*200, stackTOPVAL, false);
            for (int i = 0; i < 200; ++i) 
            {
                Address remapped = 0;
                vector<func_instance *> funcs;
                baseTramp *bti;
				ev.proc->getAddrInfo(stackTOPVAL[i], remapped, funcs, bti);
				cerr  << hex << activeFrame.esp + 4*i << ": "  << stackTOPVAL[i] << ", orig @ " << remapped << " in " << funcs.size() << "functions" << dec << endl;
			}
		}
#endif
	 }
     else { // return exception to mutatee
        requested_wait_until_active = true;//i.e., return exception to mutatee
        decodeHandlerCallback(ev);
     }
  }
  else {
	  ev.type = evtProcessStop;
     ret = true;
  }

  signal_printf("%s[%d]:  decodeSigTrap for %s, state: %s\n",
                FILE__, __LINE__, ev.sprint_event(buf),
                proc->getBootstrapStateAsString().c_str());

  return ret;
}

static bool decodeAccessViolation_defensive(EventRecord &ev, bool &wait_until_active)
{
    bool ret = false;
    wait_until_active = true;
    ev.address = (eventAddress_t) ev.info.u.Exception.ExceptionRecord.ExceptionAddress;
    Address violationAddr = 
        ev.info.u.Exception.ExceptionRecord.ExceptionInformation[1];
    mapped_object *obj = NULL;

    switch(ev.info.u.Exception.ExceptionRecord.ExceptionInformation[0]) {
    case 0: // bad read
        if (dyn_debug_malware) {
            Address origAddr = ev.address;
            vector<func_instance *> funcs;
<<<<<<< HEAD
            baseTramp *bt = NULL;
            ev.proc->getAddrInfo(ev.address, origAddr, funcs, bt);
=======
            baseTramp *bti = NULL;
            ev.proc->getAddrInfo(ev.address, origAddr, funcs, bti);
>>>>>>> 85439cdc
            mal_printf("bad read in pdwinnt.C %lx[%lx]=>%lx [%d]\n",
                       ev.address, origAddr, violationAddr,__LINE__);
            // detach so we can see what's going on 
            //ev.proc->detachProcess(true);
            pdvector<pdvector<Frame> >  stacks;
            if (!ev.proc->walkStacks(stacks)) {
                mal_printf("%s[%d]:  walkStacks failed\n", FILE__, __LINE__);
                return false;
            }
            for (unsigned i = 0; i < stacks.size(); ++i) {
                pdvector<Frame> &stack = stacks[i];
                for (unsigned int j = 0; j < stack.size(); ++j) {
                    Address origPC = 0;
                    vector<func_instance*> dontcare1;
                    baseTramp *dontcare2 = NULL;
                    ev.proc->getAddrInfo(stack[j].getPC(), origPC, dontcare1, dontcare2);
                    mal_printf("frame %d: %lx[%lx]\n", j, stack[j].getPC(), origPC);
                }
            }
            dyn_saved_regs regs;
            ev.lwp->getRegisters(&regs,false);
            printf("REGISTER STATE:\neax=%lx \necx=%lx \nedx=%lx \nebx=%lx \nesp=%lx \nebp=%lx \nesi=%lx "
                   "\nedi=%lx\n",regs.cont.Eax, regs.cont.Ecx, regs.cont.Edx, 
                   regs.cont.Ebx, regs.cont.Esp, regs.cont.Ebp, 
                   regs.cont.Esi, regs.cont.Edi);
        }
        break;

    case 1: {// bad write 
        Address origAddr = ev.address;
        vector<func_instance *> writefuncs;
<<<<<<< HEAD
        baseTramp *bt = NULL;
        bool success = ev.proc->getAddrInfo(ev.address, origAddr, writefuncs, bt);
=======
        baseTramp *bti = NULL;
        bool success = ev.proc->getAddrInfo(ev.address, origAddr, writefuncs, bti);
>>>>>>> 85439cdc
        if (dyn_debug_malware) {
            Address origAddr = ev.address;
			Address shadowAddr = 0;
			bool valid = false;
			boost::tie(valid, shadowAddr) = ev.proc->getMemEm()->translateBackwards(violationAddr);

			cerr << "Overwrite insn @ " << hex << origAddr << endl;
            vector<func_instance *> writefuncs;
            baseTramp *bti = NULL;
            bool success = ev.proc->getAddrInfo(ev.address, origAddr, writefuncs, bti);
            if (success) {
                fprintf(stderr,"---%s[%d] overwrite insn at %lx[%lx] in "
                        "function\"%s\" [%lx], writing to %lx (%lx) \n",
                        FILE__,__LINE__, ev.address, origAddr,
						writefuncs.empty() ? "<NO FUNC>" : writefuncs[0]->get_name().c_str(), 
						writefuncs.empty() ? 0 : writefuncs[0]->get_address(), 
                        violationAddr, shadowAddr);
            } else { 
                fprintf(stderr,"---%s[%d] overwrite insn at %lx, not "
                        "contained in any range, writing to %lx \n",
                        __FILE__,__LINE__, ev.address, violationAddr);
            }
            dyn_saved_regs regs;
            ev.lwp->getRegisters(&regs,false);
            printf("REGISTER STATE:\neax=%lx \necx=%lx \nedx=%lx \nebx=%lx \nesp=%lx \nebp=%lx \nesi=%lx "
                   "\nedi=%lx\n",regs.cont.Eax, regs.cont.Ecx, regs.cont.Edx, 
                   regs.cont.Ebx, regs.cont.Esp, regs.cont.Ebp, 
                   regs.cont.Esi, regs.cont.Edi);
        }

        // ignore memory access violations originating in kernel32.dll 
        // (if not originating from an instrumented instruction)
        mapped_object *obj = ev.proc->findObject(origAddr);
        assert(obj);
        if ( BPatch_defensiveMode != obj->hybridMode() ) 
        {
            wait_until_active = false;
            ret = true;
            ev.type = evtIgnore;
            ev.lwp->changeMemoryProtections(
                violationAddr - (violationAddr % ev.proc->getMemoryPageSize()), 
                ev.proc->getMemoryPageSize(), 
                PAGE_EXECUTE_READWRITE, 
                false);
            break;
        }
        // it's a write to a page containing write-protected code if region
        // permissions don't match the current permissions of the written page
        obj = ev.proc->findObject(violationAddr);
        if (!obj && ev.proc->isMemoryEmulated()) {
            bool valid=false;
            Address orig=0;
            boost::tie(valid,orig) = ev.proc->getMemEm()->translateBackwards(violationAddr);
            if (valid) {
                violationAddr = orig;
                obj = ev.proc->findObject(violationAddr);
            }
        }
        if (obj) {
            using namespace SymtabAPI;
            Region *reg = obj->parse_img()->getObject()->
                findEnclosingRegion(violationAddr - obj->codeBase());
            pdvector<CallbackBase *> callbacks;
            if (reg && (reg->getRegionPermissions() == Region::RP_RW ||
                        reg->getRegionPermissions() == Region::RP_RWX  ) &&
                getCBManager()->dispenseCallbacksMatching
                    (evtCodeOverwrite, callbacks)) //checks for CBs, doesn't call them
                {
                    ev.info2 = reg;
                    ev.type = evtCodeOverwrite;
                    ret = true;
                    wait_until_active = false;
                }
            callbacks.clear();
        }
        else {
            fprintf(stderr,"%s[%d] WARNING, possible bug, write insn at "
                    "%lx wrote to %lx\n",
                    __FILE__,__LINE__,ev.address, violationAddr);
            // detach so we can see what's going on 
            //ev.proc->detachProcess(true);
        }
        break;
    }
    case 8: // no execute permissions
        fprintf(stderr, "ERROR: executing code that lacks executable "
                "permissions in pdwinnt.C at %lx, evt.addr=%lx [%d]\n",
                ev.address, violationAddr,__LINE__);
        ev.proc->detachProcess(true);
        assert(0);
        break;
    default:
        if (dyn_debug_malware) {
            Address origAddr = ev.address;
            vector<func_instance *> funcs;
            baseTramp *bti = NULL;
            ev.proc->getAddrInfo(ev.address, origAddr, funcs, bti);
            mal_printf("weird exception in pdwinnt.C illegal instruction or "
                       "access violation w/ code (%lx) %lx[%lx]=>%lx [%d]\n",
                       ev.info.u.Exception.ExceptionRecord.ExceptionInformation[0],
                       ev.address, origAddr, violationAddr,__LINE__);
        }
        ev.proc->detachProcess(true);
        assert(0);
    }
    if (evtCodeOverwrite != ev.type && ev.proc->isMemoryEmulated()) {
        // see if we were executing in defensive code whose memory access 
        // would have been emulated
        Address origAddr = ev.address;
        vector<func_instance *> writefuncs;
        baseTramp *bti = NULL;
        bool success = ev.proc->getAddrInfo(ev.address, origAddr, writefuncs, bti);
        mapped_object *faultObj = NULL;
        if (success) {
            faultObj = ev.proc->findObject(origAddr);
        }
        if (!faultObj || BPatch_defensiveMode == faultObj->hybridMode()) {
            // KEVINTODO: we're emulating the instruction, pop saved regs off 
            // of the stack and into the appropriate registers,
            // signalHandlerEntry will have to fix up the saved 
            // context information on the stack 
            assert(1 || "stack imbalance and bad reg values resulting from incomplete memory emulation of instruction that caused a fault");
        }
    }
    return ret;
}

bool SignalGenerator::decodeException(EventRecord &ev) 
{
   bool ret = false;
   switch (ev.what) {
     case EXCEPTION_BREAKPOINT: 
        signal_printf("DECODE BREAKPOINT\n");
        ret = decodeBreakpoint(ev);
        break;
     case EXCEPTION_ILLEGAL_INSTRUCTION:
        signal_printf("ILLEGAL INSTRUCTION\n");
        mal_printf("ILLEGAL INSTRUCTION\n");
     case EXCEPTION_ACCESS_VIOLATION:
     {
         requested_wait_until_active = true;
         if ( BPatch_defensiveMode == ev.proc->getHybridMode() ) {
             ret = decodeAccessViolation_defensive
                        (ev,
                         requested_wait_until_active);
         } 
         break;
     }
     case EXCEPTION_SINGLE_STEP:
         signal_printf("SINGLE STEP\n");
         ev.type = evtDebugStep;
         ev.address = (eventAddress_t) ev.info.u.Exception.ExceptionRecord.ExceptionAddress;
         ret = true;
         break;
     default:
         break;
   }

   // trigger callback if we haven't resolved the signal and a 
   // signalHandlerCallback is registered
   if (!ret) {
       requested_wait_until_active = true; //i.e., return signal to mutatee
       decodeHandlerCallback(ev);
       ret = true;
   }

   return ret;
}

bool SignalGeneratorCommon::decodeRTSignal_NP(EventRecord &ev, 
                                              Address rt_arg, int status)
{
    // windows uses ev.info for the DEBUG_EVENT struct, so we
    // shanghai the fd field instead
    ev.fd = (eventFileDesc_t) rt_arg;

    switch(status) {
    case DSE_snippetBreakpoint:
        ev.type = evtProcessStop;
        return true;
    case DSE_stopThread: 
        ev.type = evtStopThread;
        return true; 
    default:
        assert(0);
        return false;
    }
}

bool SignalGenerator::decodeSyscall(EventRecord &) 
{
    return false;
}

// already setup on this FD.
// disconnect from controlling terminal 
void OS::osDisconnect(void) {
}

bool process::setProcessFlags() {
    return true;
}

bool process::unsetProcessFlags() {
    return true;
}


/* continue a process that is stopped */
bool dyn_lwp::continueLWP_(int /*signalToContinueWith*/) {
   unsigned count;
   signal_printf("[%s:%u] - continuing %d\n", __FILE__, __LINE__, get_fd());
   count = ResumeThread((HANDLE)get_fd());
   if (count == (unsigned) -1) {
      fprintf(stderr, "[%s:%u] - Couldn't resume thread\n", __FILE__, __LINE__);
      printSysError(GetLastError());
      return false;
   } else
      return true;
}


/*
   terminate execution of a process
 */
terminateProcStatus_t process::terminateProc_()
{
    OS::osKill(getPid());
    return terminateSucceeded;
}

/*
   pause a process that is running
*/
bool dyn_lwp::stop_() {
   unsigned count = 0;
   count = SuspendThread((HANDLE)get_fd());
   if (count == (unsigned) -1)
      return false;
   else
      return true;
}

bool process::dumpCore_(const std::string) {
    return false;
}

bool dyn_lwp::writeTextWord(caddr_t inTraced, int data) {
   return writeDataSpace(inTraced, sizeof(int), (caddr_t) &data);
}

bool dyn_lwp::writeTextSpace(void *inTraced, u_int amount, const void *inSelf)
{
   return writeDataSpace(inTraced, amount, inSelf);
}

bool process::flushInstructionCache_(void *baseAddr, size_t size){ //ccw 25 june 2001
   dyn_lwp *replwp = getInitialLwp();
   return FlushInstructionCache((HANDLE)replwp->getProcessHandle(), baseAddr, size);
}

bool dyn_lwp::readTextSpace(const void *inTraced, u_int amount, void *inSelf) {
   return readDataSpace(inTraced, amount, inSelf);
}

bool dyn_lwp::writeDataSpace(void *inTraced, u_int amount, const void *inSelf)
{
    DWORD nbytes;
    handleT procHandle = getProcessHandle();
    bool res = WriteProcessMemory((HANDLE)procHandle, (LPVOID)inTraced, 
				  (LPVOID)inSelf, (DWORD)amount, &nbytes);
    if (BPatch_defensiveMode == proc()->getHybridMode() && 
        !res || nbytes != amount) 
    {
        // the write may have failed because we've removed write permissions
        // from the page, remove them and try again

        int oldRights = changeMemoryProtections((Address)inTraced, amount, 
                                                PAGE_EXECUTE_READWRITE,true);
        if (oldRights == PAGE_EXECUTE_READ || oldRights == PAGE_READONLY) {
            res = WriteProcessMemory((HANDLE)procHandle, (LPVOID)inTraced, 
                                     (LPVOID)inSelf, (DWORD)amount, &nbytes);
        }
        if (oldRights != -1) { // set the rights back to what they were
            changeMemoryProtections((Address)inTraced, amount, oldRights,true);
        }
    }

    return res && (nbytes == amount);
}


bool dyn_lwp::readDataSpace(const void *inTraced, u_int amount, void *inSelf) {
    if ((Address)inTraced <= 0xc30000 && ((Address)inTraced + amount) >= 0xc30000) {
        cerr << "readDataSpace [" << hex << (Address) inTraced << "," << (Address) inTraced + amount << "]" << dec << endl;
    }
    DWORD nbytes;
    handleT procHandle = getProcessHandle();
    bool res = ReadProcessMemory((HANDLE)procHandle, (LPVOID)inTraced, 
				 (LPVOID)inSelf, (DWORD)amount, &nbytes);
	if (!res && (GetLastError() == 299)) // Partial read success...
	{
		// Loop and copy piecewise
		Address start = (Address) inTraced;
		Address cur = start;
		Address end = start + amount;
		Address bufStart = (Address) inSelf;
		Address bufCur = bufStart;
		Address bufEnd = bufStart + amount;

		cerr << "Starting piecewise copy [" << hex << start << "," << end << dec << "]" << endl;

		MEMORY_BASIC_INFORMATION meminfo;
		memset(&meminfo, 0, sizeof(MEMORY_BASIC_INFORMATION));
		do {
			VirtualQueryEx(procHandle,
				(LPCVOID) cur, 
				&meminfo,
				sizeof(MEMORY_BASIC_INFORMATION));
			cerr << "\t VirtualQuery returns base " << hex
				<< (Address) meminfo.AllocationBase << " and pages range [" 
				<< (Address) meminfo.BaseAddress << "," << ((Address)meminfo.BaseAddress) + meminfo.RegionSize 
				<< dec << "]" << endl;
			unsigned remaining = end - cur;
			assert(remaining == (bufEnd - bufCur));
			unsigned toCopy = (remaining < meminfo.RegionSize) ? remaining : meminfo.RegionSize;
			if (meminfo.State == MEM_COMMIT) {
				cerr << "\t Copying range [" << hex << cur << "," << cur + toCopy << "]" << dec << endl;
				bool res = ReadProcessMemory(procHandle, (LPVOID) cur, (LPVOID) bufCur, (DWORD) toCopy, &nbytes);
				assert(res);
			}
			else {
				cerr << "\t Zeroing range [" << hex << cur << "," << cur + toCopy << dec << "]" << endl;
				memset((void *)bufCur, 0, toCopy);
			}
			cur += toCopy;
			bufCur += toCopy;
		} while (bufCur < bufEnd);
		return true;
	}
    return res && (nbytes == amount);
}

bool process::setMemoryAccessRights
(Address start, Address size, int rights)
{
    mal_printf("setMemoryAccessRights to %x [%lx %lx]\n", rights, start, start+size);
    // get lwp from which we can call changeMemoryProtections
    dyn_lwp *stoppedlwp = query_for_stopped_lwp();
    assert( stoppedlwp );
    if (PAGE_EXECUTE_READWRITE == rights || PAGE_READWRITE == rights) {
        mapped_object *obj = findObject(start);
        int page_size = getMemoryPageSize();
        for (Address cur = start; cur < (start + size); cur += page_size) {
            obj->removeProtectedPage(start -(start % page_size));
        }
    }
    stoppedlwp->changeMemoryProtections(start, size, rights, true);
    return true;
}

int process::getMemoryAccessRights(Address start, Address size)
{
   assert(0 && "Unimplemented!");
   return 0;
}

int dyn_lwp::changeMemoryProtections
(Address addr, Offset size, unsigned rights, bool setShadow)
{
    unsigned oldRights=0;
    unsigned pageSize = proc()->getMemoryPageSize();

	Address pageBase = addr - (addr % pageSize);
	size += (addr % pageSize);

	// Temporary: set on a page-by-page basis to work around problems
	// with memory deallocation
	for (Address idx = pageBase; idx < pageBase + size; idx += pageSize) {
        //mal_printf("setting rights to %lx for [%lx %lx)\n", 
          //         rights, idx , idx + pageSize);
		if (!VirtualProtectEx((HANDLE)getProcessHandle(), (LPVOID)(idx), 
			(SIZE_T)pageSize, (DWORD)rights, (PDWORD)&oldRights)) 
		{
			fprintf(stderr, "ERROR: failed to set access rights for page %lx, error code %d "
				"%s[%d]\n", addr, GetLastError(), FILE__, __LINE__);
			MEMORY_BASIC_INFORMATION meminfo;
			SIZE_T size = VirtualQueryEx(getProcessHandle(), (LPCVOID) (addr), &meminfo, sizeof(MEMORY_BASIC_INFORMATION));
			fprintf(stderr, "ERROR DUMP: baseAddr 0x%lx, AllocationBase 0x%lx, AllocationProtect 0x%lx, RegionSize 0x%lx, State 0x%lx, Protect 0x%lx, Type 0x%lx\n",
				meminfo.BaseAddress, meminfo.AllocationBase, meminfo.AllocationProtect, meminfo.RegionSize, meminfo.State, meminfo.Protect, meminfo.Type);
		}
		else if (proc()->isMemoryEmulated() && setShadow) {
			Address shadowAddr = 0;
			unsigned shadowRights=0;
			bool valid = false;
			boost::tie(valid, shadowAddr) = proc()->getMemEm()->translate(idx);
			if (!valid) {
				fprintf(stderr, "WARNING: set access rights on page %lx that has "
					"no shadow %s[%d]\n",addr,FILE__,__LINE__);
			}
			else 
			{
				if (!VirtualProtectEx((HANDLE)getProcessHandle(), (LPVOID)(shadowAddr), 
					(SIZE_T)pageSize, (DWORD)rights, (PDWORD)&shadowRights)) 
				{
					fprintf(stderr, "ERROR: set access rights found shadow page %lx "
						"for page %lx but failed to set its rights %s[%d]\n",
						shadowAddr, addr, FILE__, __LINE__);
				}

				if (shadowRights != oldRights) {
					//mal_printf("WARNING: shadow page[%lx] rights %x did not match orig-page"
					//           "[%lx] rights %x\n",shadowAddr,shadowRights, addr, oldRights);
				}
			}
		}
	}
	return oldRights;
}


bool dyn_lwp::waitUntilStopped() {
   return true;
}

bool process::waitUntilStopped() {
   return true;
}

Frame dyn_lwp::getActiveFrame()
{
	w32CONTEXT cont; //ccw 27 july 2000 : 29 mar 2001

	Address pc = 0, fp = 0, sp = 0;

	// we must set ContextFlags to indicate the registers we want returned,
	// in this case, the control registers.
	// The values for ContextFlags are defined in winnt.h
	cont.ContextFlags = CONTEXT_FULL;
	if (GetThreadContext((HANDLE)get_fd(), &cont))
	{
		fp = cont.Ebp;
		pc = cont.Eip;
		sp = cont.Esp;
		Frame frame(pc, fp, sp, proc_->getPid(), proc_, NULL, this, true);
                frame.eax = cont.Eax;
                frame.ebx = cont.Ebx;
                frame.ecx = cont.Ecx;
                frame.edx = cont.Edx;
                frame.esp = cont.Esp;
                frame.ebp = cont.Ebp;
		frame.esi = cont.Esi;
		frame.edi = cont.Edi;
		frame.eflags = cont.EFlags;

		return frame;
	}
	printSysError(GetLastError());
	return Frame();
}

// sets PC for stack frames other than the active stack frame
bool Frame::setPC(Address newpc) {

	if (!pcAddr_) {
		// if pcAddr isn't set it's because the stackwalk isn't getting the 
		// frames right
		fprintf(stderr,"WARNING: unable to change stack frame PC from %lx to %lx "
			"because we don't know where the PC is on the stack %s[%d]\n",
			pc_,newpc,FILE__,__LINE__);
		return false;
	}

	if (getProc()->writeDataSpace( (void*)pcAddr_, 
		getProc()->getAddressWidth(), 
		&newpc) ) 
	{
		this->pc_ = newpc;
		return true;
	}

	return false;
}

bool dyn_lwp::getRegisters_(struct dyn_saved_regs *regs, bool includeFP) {
   // we must set ContextFlags to indicate the registers we want returned,
   // in this case, the control registers.
   // The values for ContextFlags are defined in winnt.h
   regs->cont.ContextFlags = w32CONTEXT_FULL;//ccw 27 july 2000 : 29 mar 2001
   handleT handle = get_fd();
   if (!GetThreadContext((HANDLE)handle, &(regs->cont)))
   {
      return false;
   }
   return true;
}

void dyn_lwp::dumpRegisters()
{
   dyn_saved_regs regs;
   if (!getRegisters(&regs)) {
     fprintf(stderr, "%s[%d]:  registers unavailable\n", FILE__, __LINE__);
     return;
   }
}

bool dyn_lwp::changePC(Address addr, struct dyn_saved_regs *regs)
{    
  if (dyn_debug_malware) {
      std::set<func_instance *> funcs;
      proc()->findFuncsByAddr(addr, funcs, true);
      cerr << "CHANGEPC to addr " << hex << addr;
      cerr << " to func " << (funcs.empty() ? "<UNKNOWN>" :
                              ((funcs.size() == 1) ? (*(funcs.begin()))->symTabName() : "<MULTIPLE>"));
      cerr << dec << endl;
      cerr << "Currently at: " << getActiveFrame();
  }
  w32CONTEXT cont;//ccw 27 july 2000
  if (!regs) {
      cont.ContextFlags = w32CONTEXT_FULL;//ccw 27 july 2000 : 29 mar 2001
      if (!GetThreadContext((HANDLE)get_fd(), &cont))
      {
          printf("GetThreadContext failed\n");
          return false;
      }
  }
  else {
      memcpy(&cont, &(regs->cont), sizeof(w32CONTEXT));
  }
  cont.Eip = addr;
  if (!SetThreadContext((HANDLE)get_fd(), &cont))
  {
    printf("SethreadContext failed\n");
    return false;
  }
  return true;
}

bool dyn_lwp::restoreRegisters_(const struct dyn_saved_regs &regs, bool includeFP) {
  if (!SetThreadContext((HANDLE)get_fd(), &(regs.cont)))
  {
    //printf("SetThreadContext failed\n");
    return false;
  }
  return true;
}

bool process::isRunning_() const {
    // TODO
    return true;
}


std::string 
process::tryToFindExecutable(const std::string& iprogpath, int pid)
{
    if( iprogpath.length() == 0 )
    {
        HANDLE hProc = OpenProcess( PROCESS_QUERY_INFORMATION | PROCESS_VM_READ,
                                    FALSE,
                                    pid );
        if( hProc != NULL )
        {
            // look at the process' modules to see if we can get at an EXE
            DWORD nMods = 32;
            DWORD cb = nMods * sizeof(HMODULE);
            DWORD cbNeeded = 0;
            HMODULE* hMods = new HMODULE[cb];
            BOOL epmRet = EnumProcessModules( hProc,
                                                hMods,
                                                cb,
                                                &cbNeeded );
            if( !epmRet && (cbNeeded > cb) )
            {
                // we didn't pass a large enough array in
                delete[] hMods;
                nMods = (cbNeeded / sizeof(HMODULE));
                cb = cbNeeded;
                hMods = new HMODULE[cb];

                epmRet = EnumProcessModules( hProc,
                                                hMods,
                                                cb,
                                                &cbNeeded );
            }

            if( epmRet )
            {
                // we got modules
                // look for the EXE (always first item?)
                nMods = cbNeeded / sizeof(HMODULE);
                for( unsigned int i = 0; i < nMods; i++ )
                {
                    char modName[MAX_PATH];

                    BOOL gmfnRet = GetModuleFileNameEx( hProc,
                                                        hMods[i],
                                                        modName,
                                                        MAX_PATH );
                    if( gmfnRet )
                    {
                        // check if this is the EXE
                        // TODO is this sufficient?
                        // should we instead be recognizing the
                        // "program" by some other criteria?
                        unsigned int slen = strlen( modName );
                        if( (modName[slen-4] == '.') &&
                            ((modName[slen-3]=='E')||(modName[slen-3]=='e')) &&
                            ((modName[slen-2]=='X')||(modName[slen-2]=='x')) &&
                            ((modName[slen-1]=='E')||(modName[slen-1]=='e')) )
                        {
                            return modName;
                            break;
                        }
                    }
                }
            }

            CloseHandle( hProc );
        }
    }
    return iprogpath;
}

Address dyn_lwp::readRegister(Register reg)
{
   w32CONTEXT *cont = new w32CONTEXT;//ccw 27 july 2000 : 29 mar 2001
    if (!cont)
	return NULL;
    // we must set ContextFlags to indicate the registers we want returned,
    // in this case, the control registers.
    // The values for ContextFlags are defined in winnt.h
    cont->ContextFlags = w32CONTEXT_FULL;//ccw 27 july 2000
    if (!GetThreadContext((HANDLE)get_fd(), cont)) {
      delete cont;
	  return NULL;
    }
    return cont->Eax;
}


void InitSymbolHandler( HANDLE hProcess )
{
}

void
ReleaseSymbolHandler( HANDLE hProcess )
{
    if( !SymCleanup( hProcess ) )
    {
        // TODO how to report error?
        fprintf( stderr, "failed to release symbol handler: %x\n",
            GetLastError() );
    }

    CloseHandle(hProcess);
}

bool SignalGenerator::waitForStopInline()
{
   return true;
}
/*****************************************************************************
 * forkNewProcess: starts a new process, setting up trace and io links between
 *                the new process and the daemon
 * Returns true if succesfull.
 * 
 * Arguments:
 *   file: file to execute
 *   dir: working directory for the new process
 *   argv: arguments to new process
 *   inputFile: where to redirect standard input
 *   outputFile: where to redirect standard output
 *   traceLink: handle or file descriptor of trace link (read only)
 *   ioLink: handle or file descriptor of io link (read only)
 *   pid: process id of new process
 *   tid: thread id for main thread (needed by WindowsNT)
 *   procHandle: handle for new process (needed by WindowsNT)
 *   thrHandle: handle for main thread (needed by WindowsNT)
 ****************************************************************************/
bool SignalGenerator::forkNewProcess()
{
    // create the child process    
    std::string args;
    for (unsigned ai=0; ai<argv_->size(); ai++) {
       args += (*argv_)[ai];
       args += " ";
    }

    STARTUPINFO stinfo;
    memset(&stinfo, 0, sizeof(STARTUPINFO));
    stinfo.cb = sizeof(STARTUPINFO);

    /*to do: output redirection
    //stinfo.hStdOutput = (HANDLE)ioLink;
    stinfo.hStdOutput = (HANDLE)stdout_fd;
    stinfo.hStdInput = GetStdHandle(STD_INPUT_HANDLE);
    stinfo.hStdError = GetStdHandle(STD_ERROR_HANDLE);
    stinfo.dwFlags |= STARTF_USESTDHANDLES;
    */
    PROCESS_INFORMATION procInfo;
    if (CreateProcess(file_.c_str(), (char *)args.c_str(), 
		      NULL, NULL, TRUE,
		      DEBUG_PROCESS /* | CREATE_NEW_CONSOLE */ | CREATE_SUSPENDED | DEBUG_ONLY_THIS_PROCESS ,
		      NULL, dir_ == "" ? NULL : dir_.c_str(), 
		      &stinfo, &procInfo)) 
    {
                  procHandle = (Word)procInfo.hProcess;
                  thrHandle = (Word)procInfo.hThread;
                  pid_ = (Word)procInfo.dwProcessId;
                  tid = (Word)procInfo.dwThreadId;
                  traceLink_ = -1;
                  return true;    
    }
   
   // Output failure message
   LPVOID lpMsgBuf;

   if (FormatMessage( 
                     FORMAT_MESSAGE_ALLOCATE_BUFFER | FORMAT_MESSAGE_FROM_SYSTEM,
                     NULL,
                     GetLastError(),
                     MAKELANGID(LANG_NEUTRAL, SUBLANG_DEFAULT), // Default language
                     (LPTSTR) &lpMsgBuf,
                     0,
                     NULL 
                     ) > 0) 
    {
      char *errorLine = (char *)malloc(strlen((char *)lpMsgBuf) +
                                       file_.length() + 64);
      if (errorLine != NULL) {
         sprintf(errorLine, "Unable to start %s: %s\n", file_.c_str(),
                 (char *)lpMsgBuf);
         logLine(errorLine);
         showErrorCallback(68, (const char *) errorLine);

         free(errorLine);
      }

      // Free the buffer returned by FormatMsg
      LocalFree(lpMsgBuf);    
    } else {
      char errorLine[512];
      sprintf(errorLine, "Unable to start %s: unknown error\n",
              file_.c_str());
      logLine(errorLine);
      showErrorCallback(68, (const char *) errorLine);
    }

   return false;
}

/*
 * stripAtSuffix
 *
 * Strips off of a string any suffix that consists of an @ sign followed by
 * decimal digits.
 *
 * str	The string to strip the suffix from.  The string is altered in place.
 */
static void stripAtSuffix(char *str)
{
    // many symbols have a name like foo@4, we must remove the @4
    // just searching for an @ is not enough,
    // as it may occur on other positions. We search for the last one
    // and check that it is followed only by digits.
    char *p = strrchr(str, '@');
    if (p) {
      char *q = p+1;
      strtoul(p+1, &q, 10);
      if (q > p+1 && *q == '\0') {
	*p = '\0';
      }
    }
}

char *cplus_demangle(char *c, int, bool includeTypes) { 
    char buf[1000];
    if (c[0]=='_') {
       // VC++ 5.0 seems to decorate C symbols differently to C++ symbols
       // and the UnDecorateSymbolName() function provided by imagehlp.lib
       // doesn't manage (or want) to undecorate them, so it has to be done
       // manually, removing a leading underscore from functions & variables
       // and the trailing "$stuff" from variables (actually "$Sstuff")
       unsigned i;
       for (i=1; i<sizeof(buf) && c[i]!='$' && c[i]!='\0'; i++)
           buf[i-1]=c[i];
       buf[i-1]='\0';
       stripAtSuffix(buf);
       if (buf[0] == '\0') return 0; // avoid null names which seem to annoy Paradyn
       return P_strdup(buf);
    } else {
       if (includeTypes) {
          if (UnDecorateSymbolName(c, buf, 1000, UNDNAME_COMPLETE| UNDNAME_NO_ACCESS_SPECIFIERS|UNDNAME_NO_MEMBER_TYPE|UNDNAME_NO_MS_KEYWORDS)) {
            //   printf("Undecorate with types: %s = %s\n", c, buf);
            stripAtSuffix(buf);
            return P_strdup(buf);
          }
       }  else if (UnDecorateSymbolName(c, buf, 1000, UNDNAME_NAME_ONLY)) {
         //     else if (UnDecorateSymbolName(c, buf, 1000, UNDNAME_COMPLETE|UNDNAME_32_BIT_DECODE)) {
         //	printf("Undecorate: %s = %s\n", c, buf);
         stripAtSuffix(buf);          
         return P_strdup(buf);
       }
    }
    return 0;
}

bool OS::osKill(int pid) {
    bool res;
    HANDLE h = OpenProcess(PROCESS_ALL_ACCESS, false, pid);
    if (h == NULL) {
    	return false;
    }
    res = TerminateProcess(h,0);
    CloseHandle(h);
    return res;
}

bool SignalGeneratorCommon::getExecFileDescriptor(std::string filename,
                                    int pid,
                                    bool,
                                    int &status,
                                    fileDescriptor &desc)
{
    assert(proc);
    dyn_lwp *rep_lwp = proc->getRepresentativeLWP();
    assert(rep_lwp);  // the process based lwp should already be set

    if (proc->processHandle_ == INVALID_HANDLE_VALUE) {

        if (!proc->wasCreatedViaAttach()) {
           int res = ResumeThread(proc->sh->getThreadHandle());
           if (res == -1) {
             fprintf(stderr, "%s[%d]:  could not resume thread here\n", FILE__, __LINE__);
             printSysError(GetLastError());
           }
        }

       //  need to snarf up the next debug event, at which point we can get 
       //  a handle to the debugged process.

       DEBUG_EVENT snarf_event;
       timed_out_retry:

       if (!WaitForDebugEvent(&snarf_event, INFINITE))
       {
         fprintf(stderr, "%s[%d][%s]:  WaitForDebugEvent returned\n", 
               FILE__, __LINE__, getThreadStr(getExecThreadID()));
         DWORD err = GetLastError();
         if ((WAIT_TIMEOUT == err) || (ERROR_SEM_TIMEOUT == err)) {
           //  apparently INFINITE milliseconds returns with SEM_TIMEOUT
           //  This may be a problem, but it doesn't seem to break anything.
           goto timed_out_retry;
         }else {
           printSysError(err);
           fprintf(stderr, "%s[%d]:  Unexpected error from WaitForDebugEvent: %d\n",
                   __FILE__, __LINE__, err);
         }
         return false;
       }

       //  Now snarf_event should have the right handles set...

       proc->processHandle_ = snarf_event.u.CreateProcessInfo.hProcess;
       proc->mainFileHandle_ = snarf_event.u.CreateProcessInfo.hFile;
       proc->mainFileBase_ = (Address)snarf_event.u.CreateProcessInfo.lpBaseOfImage;
       proc->sh->thrHandle = (int) snarf_event.u.CreateProcessInfo.hThread;
       proc->sh->procHandle = (int) snarf_event.u.CreateProcessInfo.hProcess;
       char *imageName = (char *) snarf_event.u.CreateProcessInfo.lpImageName;

       rep_lwp->setFileHandle(snarf_event.u.CreateProcessInfo.hThread);
       if (NULL == snarf_event.u.CreateProcessInfo.hThread)
         assert(0);
       rep_lwp->setProcessHandle(snarf_event.u.CreateProcessInfo.hProcess);

       if (proc->threads.size() == 0) {
           dyn_thread *t = new dyn_thread(proc, 
                                          0, // POS (main thread is always 0)
                                          rep_lwp);
           t->update_tid(snarf_event.dwThreadId);
       }
    
       //This must be called on each process in order to use the 
       // symbol/line-info reading API
       bool result = SymInitialize(proc->processHandle_, NULL, FALSE);
       if (!result) {
           fprintf(stderr, "Couldn't SymInitialize\n");
           printSysError(GetLastError());
       } 
       DWORD64 iresult = SymLoadModule64(proc->processHandle_, proc->mainFileHandle_,
                                    imageName, NULL,
                                    (DWORD64) proc->mainFileBase_, 0);
       /*
       int res = ResumeThread((HANDLE) proc->sh->thrHandle);
       if (res == -1) {
          fprintf(stderr, "%s[%d]:  could not resume thread here\n", FILE__, __LINE__);
          printSysError(GetLastError());
       }
*/
       if (!ContinueDebugEvent(snarf_event.dwProcessId, 
                               snarf_event.dwThreadId, DBG_CONTINUE))
       {
         DebugBreak();
         printf("ContinueDebugEvent failed\n");
         printSysError(GetLastError());
         return false;
       }

       proc->set_status(running);
    }

    desc = fileDescriptor(filename.c_str(), 
                        (Address) 0,
                        (HANDLE) proc->processHandle_,
                        (HANDLE) proc->mainFileHandle_, 
                        false,
                        (Address) proc->mainFileBase_);
    return true;
}


bool getLWPIDs(pdvector <unsigned> &LWPids)
{
  assert (0 && "Not implemented");
  return false;
}
//
// This function retrieves the name of a DLL that has been
// loaded in an inferior process.  On the desktop flavors
// of Windows, the debug event that we get for loaded DLLs
// includes the location of a pointer to the DLL's image name.
// (Note the indirection.)  On Windows CE, the event contains
// the location of the image name string, with no indirection.
//
// There are several complications to overcome when reading this string:
//
// 1.  There is no guarantee that the image name is available.
//     In this case, the location in the debug event may be NULL,
//     or the pointer in the inferior process' address space may be NULL.
// 2.  The image name string may be either ASCII or Unicode.  Most of
//     the Windows system DLLs have Unicode strings, but many user-built
//     DLLs use single-byte strings.  If the string is Unicode, we need
//     to copy it to our address space and convert it to a single-byte
//     string because the rest of Paradyn/Dyninst has no clue what to
//     do with Unicode strings.
// 3.  We don't know how long the string is.  We have a loose upper
//     bound in that we know it is not more than MAX_PATH characters.
//     Unfortunately, the call we use to read from the inferior
//     process' address space will return failure if we ask for more
//     bytes than it can actually read (so we can't just issue a read
//     for MAX_PATH characters).  Given this limitation, we have to
//     try a read and check whether the read succeeded *and* whether
//     we read the entire image name string.  If not, we have to adjust
//     the amount we read and try again.
//
std::string GetLoadedDllImageName( process* p, const DEBUG_EVENT& ev )
{
    char *msgText = NULL;
	std::string ret;
	void* pImageName = NULL;

	if( ev.u.LoadDll.lpImageName != NULL )
	{
        msgText = new char[1024];	// buffer for error messages
	    // On non-CE flavors of Windows, the address given in the debug
        // event struct is the address of a pointer to the DLL name string.

        if( !p->readDataSpace( ev.u.LoadDll.lpImageName, 4, &pImageName, false ) )
        {
            sprintf( msgText, "Failed to read DLL image name pointer: %d\n",
            GetLastError() );
            logLine( msgText );
	    }
    }
	if( pImageName != NULL )
	{
		// we have the pointer to the DLL image name -
		// now read the name

		// allocate a conservatively-sized buffer
		char* buf = new char[(MAX_PATH + 1) * sizeof(WCHAR)];
		WCHAR* wbuf = (WCHAR*)buf;

		// We don't know how long the image name actually is, but
		// we do know that they tend not to be very long.
		// Therefore, we use a scheme to try to minimize the number
		// of reads needed to get the image name.
		// We do reads within ranges, starting with [1,128] bytes,
		// then [129,256] bytes, etc. up to MAX_PATH if necessary.
		// Within each range, we do reads following a binary search
		// algorithm.  For example, for the [1,128] range, we start
		// by trying to read 128 bytes.  If that read fails, we
		// try to half the number of bytes (i.e., 64).  If that
		// read also fails, we continue to halve the read requests 
		// until we find one that succeeds.
		//
		// When a read succeeds, we still may not have gotten the
		// entire string.  So when reads start succeeding, we have to
		// check the data we got for a null-terimated string.  If we didn't
		// get the full string, we change the byte count to either
		// move into the next higher range (if we were already reading
		// the max within the current range) or we set it to a factor
		// of 1.5 of the current byte count to try a value between the
		// current succeeding read and one that had failed.
		unsigned int loRead = 1;		// range boundaries
		unsigned int hiRead = 128;
		unsigned int cbRead = 128;		// number of bytes to read
		unsigned int chunkRead = 64;	// amount to change cbRead if we fail
										// we will not halve this before we read
		bool gotString = false;
		bool doneReading = false;
		while( !doneReading )
		{
			// try the read with the current byte count
			if( p->readDataSpace( pImageName, cbRead, buf, false ) )
			{
				// the read succeeded - 
				// did we get the full string?
				if( ev.u.LoadDll.fUnicode )
				{
					unsigned int cbReadIdx = cbRead / sizeof(WCHAR);
					wbuf[cbReadIdx] = L'\0';
					WCHAR* nulp = wcschr( wbuf, L'\0' );
					assert( nulp != NULL );			// because we just NULL-terminated the string
					gotString = (nulp != &(wbuf[cbReadIdx]));
				}
				else
				{
					buf[cbRead] = '\0';
					char* nulp = strchr( buf, '\0' );
					assert( nulp != NULL );			// because we just NULL-terminated the string
					gotString = (nulp != &(buf[cbRead]));
				}

				if( gotString )
				{
					doneReading = true;
				}
				else
				{
					// we didn't get the full string
					// we need to try a larger read
					if( cbRead == hiRead )
					{
						// we were at the high end of the current range -
						// move to the next range
						loRead = hiRead + 1;
						hiRead = loRead + 128 - 1;
						chunkRead = 128;				// we will halve this before we read again
						if( loRead > (MAX_PATH * sizeof(WCHAR)) )
						{
							// we've tried every range but still failed
							doneReading = true;
						}
						else
						{
							cbRead = hiRead;
						}
					}
					else
					{
						// we were within the current range -
						// try something higher but still within the range
						cbRead = cbRead + chunkRead;
					}
				}
			}
			else
			{
				// the read failed -
				// we need to try a smaller read
				if( cbRead > loRead )
				{
					unsigned int nextRead = cbRead - chunkRead;
					if( nextRead == cbRead )
					{
						// we can't subdivide any further
						doneReading = true;
					}
					else
					{
						cbRead = nextRead;
					}
				}
				else
				{
					// there are no smaller reads to try in this range,
					// and by induction, in any range.
					doneReading = true;
				}
			}

			// update the amount that we use to change the read request
			chunkRead /= 2;
		}

		if( !gotString )
		{
			// this is a serious problem because some read 
			// should've succeeded
			sprintf( msgText, "Failed to read DLL image name - no read succeeded\n" );
			logLine( msgText );
		}
		else
		{
			if( ev.u.LoadDll.fUnicode )
			{
				// the DLL path is a Unicode string
				// we have to convert it to single-byte characters
				char* tmpbuf = new char[MAX_PATH];

				WideCharToMultiByte(CP_ACP,		// code page to use (ANSI)
									0,			// flags
									wbuf,		// Unicode string
									-1,			// length of Unicode string (-1 => null-terminated)
									tmpbuf,		// destination buffer
									MAX_PATH,	// size of destionation buffer
									NULL,		// default for unmappable chars
									NULL);		// var to set when defaulting a char

				// swap buffers so that buf points to the single-byte string
				// when we're out of this code block
				delete[] buf;
				buf = tmpbuf;
			}
			ret = buf;
		}

		delete[] buf;
	}
	else
	{
		// we were given an image name pointer, but it was NULL
		// this happens for some system DLLs, and if we attach to
		// the process instead of creating it ourselves.
		// However, it is very important for us to know about kernel32.dll,
		// so we check for it specially.
		//
		// This call only changes the string parameter if the indicated file is
		// actually kernel32.dll.
		if (kludge_isKernel32Dll(ev.u.LoadDll.hFile, ret))
            return ret;

        //I'm embarassed to be writing this.  We didn't get a name for the image, 
        // but we did get a file handle.  According to MSDN, the best way to turn
        // a file handle into a file name is to map the file into the address space
        // (using the handle), then ask the OS what file we have mapped at that location.
        // I'm sad now.
        
        void *pmap = NULL;
        HANDLE fmap = CreateFileMapping(ev.u.LoadDll.hFile, NULL, 
                                        PAGE_READONLY, 0, 1, NULL);
        if (fmap) {
            pmap = MapViewOfFile(fmap, FILE_MAP_READ, 0, 0, 1);
            if (pmap) {   
                char filename[MAX_PATH+1];
                int result = GetMappedFileName(GetCurrentProcess(), pmap, filename, MAX_PATH);
                if (result)
                    ret = std::string(filename);
                UnmapViewOfFile(pmap);
            }
            CloseHandle(fmap);
        }
	}

	if (ret.substr(0,7) == "\\Device") {
      HANDLE currentProcess = p->processHandle_;
      DWORD num_modules_needed;
      int errorCheck = EnumProcessModules(currentProcess,
                                          NULL,
                                          0,
                                          &num_modules_needed);
	  num_modules_needed /= sizeof(HMODULE);
      HMODULE* loadedModules = new HMODULE[num_modules_needed];
      errorCheck = EnumProcessModules(currentProcess,
                                          loadedModules,
                                          sizeof(HMODULE)*num_modules_needed,
                                          &num_modules_needed);
      HMODULE* candidateModule = loadedModules; 
      while(candidateModule < loadedModules + num_modules_needed)
      {
         MODULEINFO candidateInfo;
         GetModuleInformation(currentProcess, *candidateModule, &candidateInfo,
                              sizeof(candidateInfo));
         if(ev.u.LoadDll.lpBaseOfDll == candidateInfo.lpBaseOfDll)
            break;
         candidateModule++;
      }
      if(candidateModule != loadedModules + num_modules_needed) 
      {
         TCHAR filename[MAX_PATH];
         if(GetModuleFileNameEx(currentProcess, *candidateModule, filename, MAX_PATH))
         {
            ret = filename;
         }
      }
      delete[] loadedModules;

	}
	// cleanup
    if (msgText)
        delete[] msgText;

	return ret;
}

bool dyn_lwp::realLWP_attach_() {
   return true;
}

bool dyn_lwp::representativeLWP_attach_() {
    if(proc_->wasCreatedViaAttach()) {
        if (!DebugActiveProcess(getPid())) {
            //printf("Error: DebugActiveProcess failed\n");
            return false;
        }
    }
    
    // We either created this process, or we have just attached it.
    // In either case, our descriptor already has a valid process handle.
    setProcessHandle(proc()->processHandle_);
    proc()->set_lwp_status(this, stopped);

    return true;
}

void dyn_lwp::realLWP_detach_()
{
   assert(is_attached());  // dyn_lwp::detach() shouldn't call us otherwise
   if (!DebugActiveProcessStop(getPid())) {
      int errNo = GetLastError();
      fprintf(stderr, "Couldn't detach from %d Error %d:\n", getPid(), errNo);
      printSysError(errNo);
   }
   return;
}

void dyn_lwp::representativeLWP_detach_()
{
   assert(is_attached());  // dyn_lwp::detach() shouldn't call us otherwise
   if (!DebugActiveProcessStop(getPid())) {
      int errNo = GetLastError();
      fprintf(stderr, "Couldn't detach from %d Error %d:\n", getPid(), errNo);
      printSysError(errNo);
   }
   return;
}

// Insert a breakpoint at the entry of main()
bool process::insertTrapAtEntryPointOfMain() {
  mapped_object *aout = getAOut();
  SymtabAPI::Symtab *aout_obj = aout->parse_img()->getObject();
  pdvector<func_instance *> funcs;
  Address min_addr = 0xffffffff;
  Address max_addr = 0x0;
  bool result;
  unsigned char oldbyte;
  const unsigned char trapInsn = 0xcc;
  startup_printf("[%s:%u] - Asked to insert bp at entry point of main\n", 
      __FILE__, __LINE__);
  
  if (main_function) {
	  //Address addr = main_function->addr() - aout_obj->getBaseAddress()+ aout->getFileDesc().loadAddr();
     Address addr = main_function->addr();
     startup_printf("[%s:%u] - insertTrapAtEntryPointOfMain found main at %x\n",
                    __FILE__, __LINE__, addr);
     result = readDataSpace((void *) addr, sizeof(trapInsn), &oldbyte, false);
     if (!result) {
         fprintf(stderr, "Internal Error - Couldn't write breakpoint at top of main\n");
         return false;
     }
     assert (oldbyte != trapInsn);
     writeDataSpace((void *) addr, sizeof(trapInsn), (void *) &trapInsn);
     main_breaks[addr] = oldbyte;
     flushInstructionCache_((void *) addr, 1);
     return true;
  }


  if (max_addr >= min_addr)
    flushInstructionCache_( (void*)min_addr, max_addr - min_addr + 1 );
  return true;
}

// True if we hit the trap at the entry of main
bool process::trapAtEntryPointOfMain(dyn_lwp *lwp, Address trapAddr) {
    if (getBootstrapState() < begun_bs || getBootstrapState() > loadingRT_bs) return false;
    if (!main_breaks.defines(trapAddr)) return false;

    startup_printf("[%s:%u] - Hit possible main breakpoint at %x:\n", __FILE__, __LINE__, trapAddr);

    //Set the last function we hit as a possible main
    /*if (!main_function) {
       main_function = this->findFuncByAddr(trapAddr);
    }*/
    main_brk_addr = trapAddr;

    return true;
}

// Clean up after breakpoint in main() is hit
bool process::handleTrapAtEntryPointOfMain(dyn_lwp *lwp)
{
    //Remove this trap
    dictionary_hash<Address, unsigned char>::iterator iter = main_breaks.begin();
    Address min_addr = 0xffffffff;
    Address max_addr = 0x0;
    for (; iter != main_breaks.end(); iter++) {
        Address addr = iter.currkey();
        unsigned char value = *(iter);

        bool result = writeDataSpace((void *) addr, sizeof(unsigned char), &value);
        if (!result) {
            fprintf(stderr, "Unexpected Error.  Couldn't remove breakpoint from "
                    "potential main at %x\n", addr);
            continue;   
        }
        if (max_addr < addr)
            max_addr = addr;
        if (min_addr > addr)
            min_addr = addr;
    }
    main_breaks.clear();

    //Restore PC and flush instruction cache
    flushInstructionCache_((void *)min_addr, max_addr - min_addr + 1);
    lwp->changePC(main_brk_addr, NULL);

    setBootstrapState(initialized_bs);
    return true;
}

bool process::handleTrapAtLibcStartMain(dyn_lwp *)  { assert(0); return false; }
bool process::instrumentLibcStartMain() { assert(0); return false; }
bool process::decodeStartupSysCalls(EventRecord &) { assert(0); return false; }
void process::setTraceSysCalls(bool) { assert(0); }
void process::setTraceState(traceState_t) { assert(0); }
bool process::getSysCallParameters(dyn_saved_regs *, long *, int) { assert(0); return false; }
int process::getSysCallNumber(dyn_saved_regs *) { assert(0); return -1; }
long process::getSysCallReturnValue(dyn_saved_regs *) { assert(0); return -1; }
Address process::getSysCallProgramCounter(dyn_saved_regs *) { assert(0); return 0; }
bool process::isMmapSysCall(int) { assert(0); return false; }
Offset process::getMmapLength(int, dyn_saved_regs *) { assert(0); return 0; }
Address process::getLibcStartMainParam(dyn_lwp *) { assert(0); return 0; }

bool AddressSpace::getDyninstRTLibName() {
    // Set the name of the dyninst RT lib
    if (dyninstRT_name.length() == 0) {
        // Get env variable
        if (getenv("DYNINSTAPI_RT_LIB") != NULL) {
            dyninstRT_name = getenv("DYNINSTAPI_RT_LIB");
        }
        else {
            std::string msg = std::string("Environment variable ") +
               std::string("DYNINSTAPI_RT_LIB") +
               std::string(" has not been defined");
            showErrorCallback(101, msg);
            return false;
        }
    }
    //Canonicalize name
    char *sptr = P_strdup(dyninstRT_name.c_str());
    for (unsigned i=0; i<strlen(sptr); i++)
       if (sptr[i] == '/') sptr[i] = '\\';
    dyninstRT_name = sptr;
    free(sptr);
           
    if (_access(dyninstRT_name.c_str(), 04)) {
        std::string msg = std::string("Runtime library ") + dyninstRT_name +
                       std::string(" does not exist or cannot be accessed!");
        showErrorCallback(101, msg);
        return false;
    }

    return true;
}


// Load the dyninst library
bool process::loadDYNINSTlib()
{
    loadDyninstLibAddr = getAOut()->parse_img()->getObject()->getEntryOffset() + getAOut()->getBaseAddress();
    Address LoadLibAddr;
    int_symbol sym;
    
    dyn_lwp *lwp;
    lwp = getInitialLwp();
 /*   if (lwp->status() == running) {
       lwp->pauseLWP();
    }*/

    if (!getSymbolInfo("_LoadLibraryA@4", sym) &&
        !getSymbolInfo("_LoadLibraryA", sym) &&
        !getSymbolInfo("LoadLibraryA", sym))
        {
            printf("unable to find function LoadLibrary\n");
            assert(0);
        }
    LoadLibAddr = sym.getAddr();
    assert(LoadLibAddr);

    char ibuf[BYTES_TO_SAVE];
    memset(ibuf, '\0', BYTES_TO_SAVE);//ccw 25 aug 2000
    char *iptr = ibuf;
    strcpy(iptr, dyninstRT_name.c_str());
    
    // Code overview:
    // Dynininst library name
    //    Executable code begins here:
    // Push (address of dyninst lib name)
    // Call LoadLibrary
    // Pop (cancel push)
    // Trap
    
    // 4: give us plenty of room after the string to start instructions
    int instructionOffset = strlen(iptr) + 4;
    // Regenerate the pointer
    iptr = &(ibuf[instructionOffset]);
    
    // At this point, the buffer contains the name of the dyninst
    // RT lib. We now generate code to load this string into memory
    // via a call to LoadLibrary
    
    // push nameAddr ; 5 bytes
    *iptr++ = (char)0x68; 
    // Argument for push
    *(int *)iptr = loadDyninstLibAddr; // string at codeBase
    iptr += sizeof(int);
    
    int offsetFromBufferStart = (int)iptr - (int)ibuf;
    offsetFromBufferStart += 5; // Skip next instruction as well.
    // call LoadLibrary ; 5 bytes
    *iptr++ = (char)0xe8;
    
    // Jump offset is relative
    *(int *)iptr = LoadLibAddr - (loadDyninstLibAddr + 
                                  offsetFromBufferStart); // End of next instruction
    iptr += sizeof(int);
    
    
    // add sp, 4 (Pop)
    *iptr++ = (char)0x83; *iptr++ = (char)0xc4; *iptr++ = (char)0x04;
    
    // int3
    *iptr = (char)0xcc;
    
    int offsetToTrap = (int) iptr - (int) ibuf;

    readDataSpace((void *)loadDyninstLibAddr, BYTES_TO_SAVE, savedCodeBuffer, false);
    writeDataSpace((void *)loadDyninstLibAddr, BYTES_TO_SAVE, ibuf);
    
    flushInstructionCache_((void *)loadDyninstLibAddr, BYTES_TO_SAVE);
    
    dyninstlib_brk_addr = loadDyninstLibAddr + offsetToTrap;
    
    savedRegs = new dyn_saved_regs;

    bool status = lwp->getRegisters(savedRegs);
    assert(status == true);    
    lwp->changePC(loadDyninstLibAddr + instructionOffset, NULL);
    
    setBootstrapState(loadingRT_bs);
    return true;
}



// Not used on NT. We'd have to rewrite the
// prototype to take a PC. Handled inline.
// True if trap is from dyninst load finishing
bool process::trapDueToDyninstLib(dyn_lwp *lwp) 
{
    if (!dyninstlib_brk_addr)
       return false;
    assert(lwp);
    Frame active = lwp->getActiveFrame();
    if (active.getPC() == dyninstlib_brk_addr ||
        (active.getPC()-1) == dyninstlib_brk_addr)
        return true;
    return false;
}



// Cleanup after dyninst lib loaded
bool process::loadDYNINSTlibCleanup(dyn_lwp *)
{
    // First things first: 
    assert(savedRegs != NULL);
    getInitialLwp()->restoreRegisters(*savedRegs);
    delete savedRegs;
    savedRegs = NULL;

    writeDataSpace((void *) loadDyninstLibAddr,
                   BYTES_TO_SAVE,
                   (void *)savedCodeBuffer);

    flushInstructionCache_((void *)getAOut()->codeAbs(), BYTES_TO_SAVE);

    dyninstlib_brk_addr = 0;

    return true;
}

void loadNativeDemangler() 
{
    // ensure we load line number information when we load
    // modules, and give us mangled names
    DWORD dwOpts = SymGetOptions();
    dwOpts &= ~(SYMOPT_UNDNAME);
    dwOpts |= SYMOPT_LOAD_LINES;
    dwOpts &= ~(SYMOPT_DEFERRED_LOADS);
    SymSetOptions(dwOpts);
}


Frame dyn_thread::getActiveFrameMT() {
   return get_lwp()->getActiveFrame();
}

bool process::determineLWPs(pdvector<unsigned> &lwp_ids)
{
  dyn_lwp *lwp;
  unsigned index;

  dictionary_hash_iter<unsigned, dyn_lwp *> lwp_iter(real_lwps);
  while (lwp_iter.next(index, lwp)) {
	  if (!lwp->isDebuggerLWP()) {
      lwp_ids.push_back(lwp->get_lwp_id());
  }
  }
  return true;
}

bool process::initMT()
{
   return true;
}

void dyninst_yield()
{
    SwitchToThread();
}

void OS::make_tempfile(char *name) {
}

bool OS::execute_file(char *file) {
   STARTUPINFO s;
   PROCESS_INFORMATION proc;
   BOOL result;

   ZeroMemory(&s, sizeof(s));
   ZeroMemory(&proc, sizeof(proc));
   s.cb = sizeof(s);

   result = CreateProcess(NULL, file, NULL, NULL, FALSE, 0, NULL, NULL, 
                          &s, &proc);
   if (!result) {
      fprintf(stderr, "Couldn't create %s - Error %d\n", file, GetLastError());
      return false;
   }

   WaitForSingleObject(proc.hProcess, INFINITE);
   CloseHandle(proc.hProcess);
   CloseHandle(proc.hThread);
   return true;
}

void OS::unlink(char *file) {
   DeleteFile(file);
}

#if !defined(TF_BIT)
#define TF_BIT 0x100
#endif

Address dyn_lwp::step_next_insn() {
   CONTEXT context;
   BOOL result;

   singleStepping = true;
   context.ContextFlags = CONTEXT_FULL;
   result = GetThreadContext((HANDLE)get_fd(), &context);
   if(!result) {
      fprintf(stderr, "[%s:%u - step_next_insn] - Couldn't get thread context ", 
              __FILE__, __LINE__);
      return (Address) -1;
   }

   context.ContextFlags = CONTEXT_FULL;
   context.EFlags |= TF_BIT ;
   if(!SetThreadContext((HANDLE)get_fd(), &context))
   if(!result) {
      fprintf(stderr, "[%s:%u - step_next_insn] - Couldn't set thread context ", 
              __FILE__, __LINE__);
      return (Address) -1;
   }
   
   continueLWP();

   do {
      if(proc()->hasExited()) 
         return (Address) -1;
      proc()->sh->waitForEvent(evtDebugStep);
   } while (singleStepping);

   return getActiveFrame().getPC();
}

#if defined (cap_dynamic_heap)
void process::inferiorMallocConstraints(Address near, Address &lo, Address &hi,
                                        inferiorHeapType /* type */ ) 
{
}
#endif

/**
 stdcall:
   * C Naming - Name prefixed by a '_', followed by the name, then an '@',
     followed by number of bytes in arguments.  
     i.e. foo(int a, double b) = _foo@12
   * C++ Naming - __stdcall
   * Args - Arguments are passed on the stack.
   * Cleanup - Callee cleans up the stack before returning
 cdecl:
   * C Naming - Name prefixed by a '_'
   * C++ Naming - __cdecl in demangled name
   * Args - Arguments are passed on the stack.
   * Cleanup - Caller cleans up the stack after the return
 fastcall:
   * C Naming - Name prefixed by a '@', followed by the func name, then 
     another '@', followed by the number of bytes in the arguments.  i.e.
     foo(double a, int b, int c, int d) = @foo@20
   * C++ Naming - __fastcall in the mangled name
   * Args - First two arguments that are less than DWORD size are passed in ECX & EDX
   * Cleanup - Callee cleans up the stack before returning
 thiscall:
   * C Naming - NA
   * C++ Naming - __thiscall in the demangled name
   * 'this' parameter is passed in ECX, others are passed in the stack
   * Cleanup Callee cleans up the stack before returning
 **/
callType func_instance::getCallingConvention() {
    const char *name = symTabName().c_str();
    const int buffer_size = 1024;
    char buffer[buffer_size];
    const char *pos;

    if (callingConv != unknown_call)
        return callingConv;

    if (!name) {
        //Umm...
        return unknown_call;
    }

    switch(name[0]) {
        case '?':
            //C++ Encoded symbol. Everything is stored in the C++ name 
            // mangling scheme
            UnDecorateSymbolName(name, buffer, buffer_size, 
                UNDNAME_NO_ARGUMENTS | UNDNAME_NO_FUNCTION_RETURNS);
            if (strstr(buffer, "__thiscall")) {
                callingConv = thiscall_call;
                return callingConv;
            }
            if (strstr(buffer, "__fastcall")) {
                callingConv = fastcall_call;
                return callingConv;
            }
            if (strstr(buffer, "__stdcall")) {
                callingConv = stdcall_call;
                return callingConv;
            }
            if (strstr(buffer, "__cdecl")) {
                callingConv = cdecl_call;
                return callingConv;
            }
            break;
        case '_':
          //Check for stdcall or cdecl
          pos = strrchr(name, '@');
          if (pos) {
            callingConv = stdcall_call;
            return callingConv;
          }
          else {
            callingConv = cdecl_call;
            return callingConv;
          }
          break;
        case '@':
          //Should be a fast call
          pos = strrchr(name, '@');
          if (pos) {
             callingConv = fastcall_call;
             return callingConv;
          }
          break;
    }

    //We have no idea what this call is.  We probably got an undecorated
    // name.  If the function doesn't clean up it's own stack (doesn't 
    // have a ret #) instruction, then it must be a cdecl call, as that's
    // the only type that doesn't clean its own stack.
    //If the function is part of a class, then it's most likely a thiscall,
    // although that could be incorrect for a static function.  
    //Otherwise let's guess that it's a stdcall.
    if (!ifunc()->cleansOwnStack()) {
        callingConv = cdecl_call;
    }
    else if (strstr(name, "::")) {
        callingConv = thiscall_call;
    }
    else {
        callingConv = stdcall_call;
    }
    return callingConv;
}

static void emitNeededCallSaves(codeGen &gen, Register reg, pdvector<Register> &extra_saves);
static void emitNeededCallRestores(codeGen &gen, pdvector<Register> &saves);

int EmitterIA32::emitCallParams(codeGen &gen, 
                              const pdvector<AstNodePtr> &operands,
                              func_instance *target, 
                              pdvector<Register> &extra_saves, 
                              bool noCost)
{
    callType call_conven = target->getCallingConvention();
    int estimatedFrameSize = 0;
    pdvector <Register> srcs;
    Register ecx_target = REG_NULL, edx_target = REG_NULL;
    Address unused = ADDR_NULL;
    const int num_operands = operands.size();

    switch (call_conven) {
        case unknown_call:
        case cdecl_call:
        case stdcall_call:
          //Push all registers onto stack
          for (unsigned u = 0; u < operands.size(); u++) {
              Register src = REG_NULL;
              Address unused = ADDR_NULL;
              if (!operands[u]->generateCode_phase2( gen, false, unused, src)) assert(0);
              assert(src != REG_NULL);
              srcs.push_back(src);
          }
          break;
    case thiscall_call:
        //Allocate the ecx register for the 'this' parameter
        if (num_operands) {
            //result = gen.rs()->allocateSpecificRegister(gen, REGNUM_ECX, false);
            //if (!result) {
            //    emitNeededCallSaves(gen, REGNUM_ECX, extra_saves);
            //}
            if (!operands[0]->generateCode_phase2(gen, 
                                                  noCost, 
                                                  unused, ecx_target)) assert(0);
        }
        srcs.push_back(Null_Register);
        //Push other registers onto the stack
        for (unsigned u = 1; u < operands.size(); u++) {
              Register src = REG_NULL;
              Address unused = ADDR_NULL;
              if (!operands[u]->generateCode_phase2( gen, false, unused, src)) assert(0);
              assert(src != REG_NULL);
              srcs.push_back(src);
        }     
        break;
    case fastcall_call:
        if (num_operands) {
            //Allocate the ecx register for the first parameter
            //ecx_target = gen.rs()->allocateSpecificRegister(gen, REGNUM_ECX, false);
            //if (!ecx_target) {
            //    emitNeededCallSaves(gen, REGNUM_ECX, extra_saves);
            //}
        }
        if (num_operands > 1) {
            //Allocate the edx register for the second parameter
            //edx_target = gen.rs()->allocateSpecificRegister(gen, REGNUM_EDX, false);
            //if (!edx_target) {
            //    emitNeededCallSaves(gen, REGNUM_EDX, extra_saves);
            //}
        }
        if (num_operands) {
            if (!operands[0]->generateCode_phase2(gen, 
                                                  noCost, 
                                                  unused, ecx_target)) assert(0);
        }
        if (num_operands > 1) {
            if (!operands[1]->generateCode_phase2(gen, 
                                                  noCost, unused, edx_target)) assert(0);
        }
        srcs.push_back(Null_Register);
        srcs.push_back(Null_Register);

        //Push other registers onto the stack
        for (unsigned u = 2; u < operands.size(); u++) {
              Register src = REG_NULL;
              Address unused = ADDR_NULL;
              if (!operands[u]->generateCode_phase2( gen, false, unused, src)) assert(0);
              assert(src != REG_NULL);
              srcs.push_back(src);
        }
        break;
    default:
        fprintf(stderr, "Internal error.  Unknown calling convention\n");
        assert(0);
    }

    // push arguments in reverse order, last argument first
    // must use int instead of unsigned to avoid nasty underflow problem:
    for (int i=srcs.size() - 1; i >= 0; i--) {
       if (srcs[i] == Null_Register) continue;
	   RealRegister r = gen.rs()->loadVirtual(srcs[i], gen);
	   ::emitPush(r, gen);
       estimatedFrameSize += 4;
       if (operands[i]->decRefCount())
          gen.rs()->freeRegister(srcs[i]);
    }

    if (ecx_target != REG_NULL) {
        //Store the parameter in ecx
		gen.rs()->loadVirtualToSpecific(ecx_target, RealRegister(REGNUM_ECX), gen);
    }

    if (edx_target != REG_NULL) {
		gen.rs()->loadVirtualToSpecific(edx_target, RealRegister(REGNUM_EDX), gen);
    }
    return estimatedFrameSize;
}

bool EmitterIA32::emitCallCleanup(codeGen &gen, func_instance *target, 
                     int frame_size, pdvector<Register> &extra_saves)
{
    callType call_conv = target->getCallingConvention();
    if ((call_conv == unknown_call || call_conv == cdecl_call) && frame_size)
    {
        //Caller clean-up
        emitOpRegImm(0, RealRegister(REGNUM_ESP), frame_size, gen); // add esp, frame_size        
    }
    gen.rs()->incStack(-1 * frame_size);

    //Restore extra registers we may have saved when storing parameters in
    // specific registers
    //emitNeededCallRestores(gen, extra_saves);
    return 0;
}

static void emitNeededCallSaves(codeGen &gen, Register regi, 
                           pdvector<Register> &extra_saves)
{
    extra_saves.push_back(regi);
    switch (regi) {
        case REGNUM_EAX:
            emitSimpleInsn(PUSHEAX, gen);
            break;
        case REGNUM_EBX:
            emitSimpleInsn(PUSHEBX, gen);
            break;
        case REGNUM_ECX:
            emitSimpleInsn(PUSHECX, gen);
            break;
        case REGNUM_EDX:
            emitSimpleInsn(PUSHEDX, gen);
            break;
        case REGNUM_EDI:
            emitSimpleInsn(PUSHEDI, gen);
            break;
    }
}

static void emitNeededCallRestores(codeGen &gen, pdvector<Register> &saves)
{
    for (unsigned i=0; i<saves.size(); i++) {
      switch (saves[i]) {
          case REGNUM_EAX:
              emitSimpleInsn(POP_EAX, gen);
              break;
          case REGNUM_EBX:
              emitSimpleInsn(POP_EBX, gen);
              break;
          case REGNUM_ECX:
              emitSimpleInsn(POP_ECX, gen);
              break;
          case REGNUM_EDX:
              emitSimpleInsn(POP_EDX, gen);
              break;
          case REGNUM_EDI:
              emitSimpleInsn(POP_EDI, gen);
              break;
      }
    }
    saves.clear();
}

bool SignalHandler::handleProcessExitPlat(EventRecord &ev, bool &continueHint) 
{
    ReleaseSymbolHandler(ev.proc->processHandle_);
    continueHint = false;
    ev.proc->continueHandles.push_back(ev.info.dwThreadId);
    ev.proc->continueTypes.push_back(DBG_CONTINUE);
    return true;
}

bool process::continueProc_(int sig) {
    unsigned index;
    dyn_lwp *lwp;
    if (representativeLWP) {
        representativeLWP->continueLWP(true);
    }
    dictionary_hash_iter<unsigned, dyn_lwp *> lwp_iter(real_lwps);
    while (lwp_iter.next(index, lwp)) {
        lwp->continueLWP(true);
    }
    return true;
}

bool process::stop_(bool waitUntilStop) {
   unsigned index;
   dyn_lwp *lwp;
   if (representativeLWP) {
       representativeLWP->pauseLWP(true);
   }
   dictionary_hash_iter<unsigned, dyn_lwp *> lwp_iter(real_lwps);
   while (lwp_iter.next(index, lwp)) {
       lwp->pauseLWP(true);
   }
   return true;
}

void process::deleteThread_(dyn_thread *thr) {
    int hand = thr->get_tid();
    int contType = DBG_CONTINUE;

    continueHandles.push_back(hand);
    continueTypes.push_back(contType);
}

bool SignalGeneratorCommon::postSignalHandler() {
    for (unsigned i=0; i<proc->continueHandles.size(); i++) {
        ContinueDebugEvent(proc->getPid(), proc->continueHandles[i], proc->continueTypes[i]);
    }
    proc->continueHandles.clear();
    proc->continueTypes.clear();
    return true;
}

bool SignalHandler::forwardSigToProcess(EventRecord &ev, bool &continueHint) 
{
   process *proc = ev.proc;
   int hand = (int) ev.info.dwThreadId;

   proc->continueHandles.push_back(hand);
   proc->continueTypes.push_back(DBG_EXCEPTION_NOT_HANDLED);
   
   if (getExecThreadID() != sg->getThreadID()) {
      signal_printf("%s[%d][%s]:  signalling active process\n", 
                    FILE__, __LINE__, getThreadStr(getExecThreadID()));
      sg->requested_wait_until_active = false;
      sg->signalActiveProcess();
   }
   return true;
}

/* 1. Gather the list of Structured Exception Handlers by walking the linked
 * list whose head is in the TIB.  
 * 2. If the fault occurred at an emulated memory instruction, we saved a
 *    register before stomping its effective address computation
 * 3. Create an instPoint at the faulting instruction, If the exception-raising
 *    instruction is in a relocated block or multiTramp, save it as an active 
 *    tramp, we can't get rid of it until the handler returns
 * 4. Invoke the registered callback
 * 5. mark parsed handlers as such, store fault addr info in the handlers
 */
bool SignalHandler::handleSignalHandlerCallback(EventRecord &ev)
{
    process *proc = ev.proc;
    pdvector<CallbackBase *> cbs;
    if (!getCBManager()->dispenseCallbacksMatching(evtSignalHandlerCB, cbs)) {
        return false;
    }
    mal_printf("Handling exception, excCode=0x%X raised by %lx %s[%d]\n",
            ev.what, ev.address, FILE__, __LINE__);

    Address origAddr = ev.address;
    vector<func_instance*> faultFuncs;
    baseTramp *bti = NULL;
    ev.proc->getAddrInfo(ev.address, origAddr, faultFuncs, bti);
	Frame activeFrame = ev.lwp->getActiveFrame();

    // 1. gather the list of handlers by walking the SEH datastructure in the TEB
    Address tibPtr = ev.lwp->getThreadInfoBlockAddr();
    struct EXCEPTION_REGISTRATION handler;
    EXCEPTION_REGISTRATION *prevEvtReg=NULL;
    if (!proc->readDataSpace((void*)tibPtr,sizeof(Address),
                             (void*)&prevEvtReg,false)) {
        fprintf(stderr, "%s[%d]Error reading from TIB at 0x%x\n", 
                FILE__, __LINE__,tibPtr);
        return false;
    }
    vector<Address> handlers;
    while(((long)prevEvtReg) != -1 && prevEvtReg != NULL) {
        if (!proc->readDataSpace((void*)prevEvtReg,sizeof(handler),
                                 &handler,false)) {
            fprintf(stderr, "%s[%d]Error reading from SEH chain at 0x%lx\n", 
                    FILE__, __LINE__,(long)prevEvtReg);
            return false;
        }
        prevEvtReg = handler.prev;
        if (!proc->findOneFuncByAddr((Address)prevEvtReg)) {
            mal_printf("EUREKA! Found handler at 0x%x while handling "
                   "exceptionCode=0x%X for exception at %lx %s[%d]\n",
                   handler.handler, ev.what, ev.address, FILE__,__LINE__);
            handlers.push_back(handler.handler);
        }
    }
    if (0 == handlers.size()) {
        return true;
    }

    // 2.  If the fault occurred at an emulated memory instruction, we saved a
    //     register before stomping its effective address computation, 
    //     restore the original register value

<<<<<<< HEAD
    block_instance *faultBBI = NULL;
    func_instance *faultFunc = faultFuncs[0];
    switch( faultFuncs.size() ) {
    case 0: 
        fprintf(stderr,"ERROR: Failed to find a valid instruction for fault "
            "at %lx %s[%d] \n", ev.address, FILE__,__LINE__);
         return false;
    case 1:
        faultBBI = faultFunc->obj()->findOneBlockByAddr(origAddr);
        if (!faultBBI && origAddr != ev.address) {
            fprintf(stderr, "ERROR: executed illegal instructions in post-"
                    "control-transfer padding? %s[%d]\n",FILE__,__LINE__);
            return false;
        }
        break;
    default: 
        faultBBI = ev.proc->findActiveFuncByAddr(ev.address)->obj()->
                findOneBlockByAddr(origAddr);
        break;
    }
=======
	if (faultFuncs.empty()) {
        fprintf(stderr,"ERROR: Failed to find a valid instruction for fault "
            "at %lx %s[%d] \n", ev.address, FILE__,__LINE__);
         return false;
	}
	block_instance *faultBBI = faultFuncs[0]->getBlock(origAddr);
>>>>>>> 85439cdc
    if (ev.proc->isMemoryEmulated() && 
        BPatch_defensiveMode == faultFunc->obj()->hybridMode())
    {
        if (faultFunc->obj()->isEmulInsn(origAddr)) {
            void * val =0;
            assert( sizeof(void*) == ev.proc->getAddressWidth() );
            ev.proc->readDataSpace((void*)(activeFrame.getSP() + MemoryEmulator::STACK_SHIFT_VAL), 
                                   ev.proc->getAddressWidth(), 
                                   &val, false);

            CONTEXT context;
            context.ContextFlags = CONTEXT_FULL;
            if (!GetThreadContext(ev.lwp->get_fd(), (LPCONTEXT) & context)) {
                malware_cerr << "ERROR: Failed call to GetThreadContext(" << hex << ev.lwp->get_fd() 
                    << ") getLastError: " << endl;
                printSysError(GetLastError());
            }
            Register reg = faultFunc->obj()->getEmulInsnReg(origAddr);
            switch(reg) {
                case REGNUM_ECX:
                    context.Ecx = (DWORD) val;
                    break;
                case REGNUM_EDX:
                    context.Edx = (DWORD) val;
                    break;
                case REGNUM_EAX:
                    context.Eax = (DWORD) val;
                    break;
                case REGNUM_EBX:
                    context.Ebx = (DWORD) val;
                    break;
                case REGNUM_ESI:
                    context.Esi = (DWORD) val;
                    break;
                case REGNUM_EDI:
                    context.Edi = (DWORD) val;
                    break;
                case REGNUM_EBP:
                    context.Ebp = (DWORD) val;
                    break;
                default:
                    assert(0);
            }
            SetThreadContext(ev.lwp->get_fd(), (LPCONTEXT) & context);
        }
    }

    // 3. create instPoint at faulting instruction & trigger callback

<<<<<<< HEAD
    instPoint *point = faultFunc->findInstPByAddr(origAddr);
    if (!point) {
        point = instPoint::createArbitraryInstPoint
                    (origAddr, proc, faultFunc);                
    }
    if (!point) {
        fprintf(stderr,"Failed to create an instPoint for faulting "
            "instruction at %lx[%lx] in function at %lx %s[%d]\n",
            ev.address,origAddr,faultFunc->addr(),FILE__,__LINE__);
=======
	instPoint *point = instPoint::preInsn(faultFuncs[0], faultBBI, origAddr);
    if (!point) {
        fprintf(stderr,"Failed to create an instPoint for faulting "
            "instruction at %lx[%lx] %s[%d]\n",
            ev.address,origAddr,FILE__,__LINE__);
>>>>>>> 85439cdc
        return false;
    }

    //4. cause callbacks registered for this event to be triggered, if any.
    ((BPatch_process*)proc->up_ptr())->triggerSignalHandlerCB
<<<<<<< HEAD
            (point, faultFunc, ev.what, &handlers);
=======
            (point, faultFuncs[0], ev.what, &handlers);
>>>>>>> 85439cdc

    //5. mark parsed handlers as such, store fault addr info in the handlers
    for (vector<Address>::iterator hIter=handlers.begin(); 
         hIter != handlers.end(); 
         hIter++) 
    {
        func_instance *hfunc = ev.proc->findOneFuncByAddr(*hIter);
        if (hfunc) {
            using namespace ParseAPI;
<<<<<<< HEAD
            hfunc->setHandlerFaultAddr(origAddr);
=======
            hfunc->setHandlerFaultAddr(point->insnAddr());
>>>>>>> 85439cdc
            Address base = hfunc->addr() - hfunc->ifunc()->addr();
            const vector<FuncExtent*> &exts = hfunc->ifunc()->extents();
            for (unsigned eix=0; eix < exts.size(); eix++) {
                ev.proc->addSignalHandler(base + exts[eix]->start(),
                                          exts[eix]->end()-exts[eix]->start());
            }
        } else {
            fprintf(stderr, "WARNING: failed to parse handler at %lx for "
<<<<<<< HEAD
                    "exception at %lx %s[%d]\n", *hIter, origAddr, 
=======
                    "exception at %lx %s[%d]\n", *hIter, point->insnAddr(), 
>>>>>>> 85439cdc
                    FILE__,__LINE__);
        }
    }

    return true;
}

bool SignalHandler::handleEmulatePOPAD(EventRecord &ev)
{
#if 0
    Address orig;
    std::vector<int_function*> dontcare1;
    baseTramp *dontcare2;
    if (!ev.proc->getAddrInfo(ev.address, orig, dontcare1, dontcare2)) {
        assert(0);
        return false;
    }
	mal_printf("handleEmulatePOPAD: 0x%lx[0x%lx]\n", 
               orig, ev.address);
#else
	mal_printf("handleEmulatePOPAD: 0x%lx\n", ev.address);
#endif

    CONTEXT cont;
    cont.ContextFlags = CONTEXT_FULL;
    if (!GetThreadContext((HANDLE)ev.lwp->get_fd(), &cont)) {
        assert(0);
        return false;
    }

    Address emulatedSP = cont.Esp;
    pair<bool,Address> transSP = ev.proc->getMemEm()->translate(cont.Esp);
    if (transSP.first) {
       emulatedSP = transSP.second;
    }
    int regsize = ev.proc->getAddressWidth();
    unsigned char *regbuf = (unsigned char*) malloc(regsize * 8);
    if (!ev.proc->readDataSpace((void*)emulatedSP, 
                                regsize * 8, 
                                (void*)regbuf, 
                                true)) 
    {
        assert(0);
        return false;
    }

    cont.Edi = 0;
    cont.Esi = 0;
    cont.Ebp = 0;
    cont.Ebx = 0;
    cont.Edx = 0;
    cont.Ecx = 0;
    cont.Eax = 0;
    for (int bidx =0; bidx < regsize; bidx++) {
       cont.Edi = cont.Edi | (regbuf[regsize*0+bidx] << bidx*8);
       cont.Esi = cont.Esi | (regbuf[regsize*1+bidx] << bidx*8);
       cont.Ebp = cont.Ebp | (regbuf[regsize*2+bidx] << bidx*8);
       cont.Ebx = cont.Ebx | (regbuf[regsize*4+bidx] << bidx*8);
       cont.Edx = cont.Edx | (regbuf[regsize*5+bidx] << bidx*8);
       cont.Ecx = cont.Ecx | (regbuf[regsize*6+bidx] << bidx*8);
       cont.Eax = cont.Eax | (regbuf[regsize*7+bidx] << bidx*8);
    }
    cont.Esp += regsize * 8;
    if (!SetThreadContext((HANDLE)ev.lwp->get_fd(), &cont)) {
       printf("SetThreadContext failed %s[%d]\n",FILE__,__LINE__);
       return false;
    }
    return true;
}

/* An access violation occurred to a memory page that contains code
 * and was originally write-protected was protected 
 * 1. Get violation address
 * 2. Flush the runtime cache if we overwrote any code, else return
 * 3. Find the instruction that caused the violation and determine 
 *    its address in unrelocated code
 * 4. Create an instPoint for the write
 * 5. Trigger user-mode callback to respond to the overwrite
 */
bool SignalHandler::handleCodeOverwrite(EventRecord &ev)
{
    //1. Get violation address
    Address writtenAddr = 
        ev.info.u.Exception.ExceptionRecord.ExceptionInformation[1];
    SymtabAPI::Region *reg = (SymtabAPI::Region*) ev.info2;
	mal_printf("handleCodeOverwrite: 0x%lx\n", writtenAddr);

    if (ev.proc->isMemoryEmulated()) {
        Address shadowAddr = writtenAddr;
        int shadowRights=0;
        bool valid = false;
        boost::tie(valid, shadowAddr) = ev.proc->getMemEm()->translateBackwards(writtenAddr);
		if (!valid) {
			cerr << "WARNING: writing to original memory directly, should only happen in uninstrumented code!" << endl;
		}
		else {
			assert(valid && shadowAddr != writtenAddr);
			writtenAddr = shadowAddr;
		}
	}

    // 2. Flush the runtime cache if we overwrote any code
    // Produce warning message if we've overwritten weird types of code: 
    Address origWritten = writtenAddr;
    vector<func_instance *> writtenFuncs;
    baseTramp *bti = NULL;
    bool success = ev.proc->getAddrInfo(writtenAddr, 
                                        origWritten, 
                                        writtenFuncs, 
                                        bti);
    if (writtenFuncs.size() == 0) {
        mapped_object *writtenObj = ev.proc->findObject(writtenAddr);
        assert(writtenObj);
        mal_printf("%s[%d] Insn at %lx wrote to %lx on a page containing "
                "code, but no code was overwritten\n",
                FILE__,__LINE__,ev.address,writtenAddr);
    }
    else {
        // flush all addresses matching the mapped object and the
        // runtime library heaps
        ev.proc->flushAddressCache_RT(writtenFuncs[0]->obj());

        if (writtenFuncs.size() > 1) {
            fprintf(stderr, "WARNING: overwrote shared code, this case is "
                    "sparsely tested %lx->%lx[%lx] %s[%d]\n",
                    ev.address, writtenAddr, origWritten, FILE__,__LINE__);
        }
    }

    // 3. Find the instruction that caused the violation and determine 
    //    its address in unrelocated code
    Address origWrite = ev.address;
    vector<func_instance *> writeFuncs;
    success = ev.proc->getAddrInfo(ev.address, origWrite, writeFuncs, bti);
    if (!success) {
        // this is an error case, meaning that we're executing 
        // uninstrumented code. It has been a sign that:
        //  - we invalidated relocated code that we were executing in
        //  - we removed code-discovery instrumentation, because of an 
        //    overwrite in a block that ends with an indirect ctrl 
        //    transfer that should be instrumented, and are executing
        // sometimes arises as a race condition
        fprintf(stderr, "ERROR: found no code to match instruction at %lx,"
                " which writes to %lx on page containing analyzed code\n",
                ev.address, writtenAddr);
        assert(0 && "couldn't find the overwrite instruction"); 
    }

    // 4. Create an instPoint for the write
    func_instance *writeFunc;
    if (writeFuncs.size() == 1) {
        writeFunc = writeFuncs[0];
    } else { 
        writeFunc = ev.proc->findActiveFuncByAddr(ev.address);
    }
<<<<<<< HEAD
    instPoint *writePoint = writeFunc->findInstPByAddr(origWrite);
    if (!writePoint) {
        // it can't be a call or exit point, if it exists it's an 
        // entryPoint, or abruptEnd point (or an arbitrary point, but
        // those aren't created lazily
        if (origWrite == writeFunc->addr()) {
            //KEVINTODO: update the point cache another way 
            // writeFunc->funcEntries();
            writePoint = writeFunc->findInstPByAddr(origWrite);
        } else {
            //KEVINTODO: update the point cache another way 
            // writeFunc->funcAbruptEnds();
            writePoint = writeFunc->findInstPByAddr(origWrite);
        }
    }
    if (!writePoint) {
        writePoint = instPoint::createArbitraryInstPoint(
            origWrite, ev.proc, writeFunc);
    }
=======
	instPoint *writePoint = instPoint::preInsn(writeFunc, writeFunc->getBlock(ev.address), ev.address);

>>>>>>> 85439cdc
    assert(writePoint);

    // 5. Trigger user-mode callback to respond to the overwrite
    success = (((BPatch_process*)ev.proc->up_ptr())->
        triggerCodeOverwriteCB(writePoint, writtenAddr));
    assert(success);

    return true;
}

bool process::hideDebugger() 
{
    dyn_lwp *lwp = getInitialLwp();
    if (!lwp) {
        return false;
    }
    Address tibPtr = lwp->getThreadInfoBlockAddr();
    if (!tibPtr) {
        return false;
    }

    // read in address of PEB
    unsigned int pebPtr;
    if (!readDataSpace((void*)(tibPtr+48), getAddressWidth(),(void*)&pebPtr, false)) {
        fprintf(stderr, "%s[%d] Failed to read address of Process Environment "
            "Block at 0x%x, which is TIB + 0x30\n", FILE__,__LINE__,tibPtr+48);
        return false;
    }

    // patch up the processBeingDebugged flag in the PEB
    unsigned char flag;
    if (!readDataSpace((void*)(pebPtr+2), 1, (void*)&flag, true)) 
        return false;
    if (flag) {
        flag = 0;
        if (!writeDataSpace((void*)(pebPtr+2), 1, (void*)&flag)) 
            return false;
    }

    //while we're at it, clear the NtGlobalFlag
    if (!readDataSpace((void*)(pebPtr+0x68), 1, (void*)&flag, true)) 
        return false;
    if (flag) {
        flag = flag & 0x8f;
        if (!writeDataSpace((void*)(pebPtr+0x68), 1, (void*)&flag)) 
            return false;
    }

    // clear the heap flags in the PEB
    unsigned int heapBase;
    unsigned int flagWord;
    if (!readDataSpace((void*)(pebPtr+0x18), 4, (void*)&heapBase, true)) 
        return false;

    // clear the flags in the heap itself
    if (!readDataSpace((void*)(heapBase+0x0c), 4, (void*)&flagWord, true)) 
        return false;
    flagWord = flagWord & (~0x50000062);
    if (!writeDataSpace((void*)(heapBase+0x0c), 4, (void*)&flagWord)) 
        return false;
    if (!readDataSpace((void*)(heapBase+0x10), 4, (void*)&flagWord, true)) 
        return false;
    flagWord = flagWord & (~0x40000060);
    if (!writeDataSpace((void*)(heapBase+0x10), 4, (void*)&flagWord)) 
        return false;

    return true;
}


mapped_object *process::createObjectNoFile(Address addr)
{
	cerr << "createObjectNoFile " << hex << addr << dec << endl;
    Address closestObjEnd = 0;
    for (unsigned i=0; i<mapped_objects.size(); i++)
    {
        if (addr >= mapped_objects[i]->codeAbs() &&
            addr <   mapped_objects[i]->codeAbs() 
                   + mapped_objects[i]->imageSize())
        {
            fprintf(stderr,"createObjectNoFile called for addr %lx, "
                    "matching existing mapped_object %s %s[%d]\n", addr,
                    mapped_objects[i]->fullName().c_str(), FILE__,__LINE__);
            return mapped_objects[i];
        }
        if (  addr >= ( mapped_objects[i]->codeAbs() + 
                        mapped_objects[i]->imageSize() ) &&  
            closestObjEnd < ( mapped_objects[i]->codeAbs() + 
                               mapped_objects[i]->imageSize() ) ) 
        {
            closestObjEnd = mapped_objects[i]->codeAbs() + 
                            mapped_objects[i]->imageSize();
        }
    }

    Address testRead = 0;

    // VirtualQueryEx rounds down to pages size, so we need to round up first.
    if (proc()->proc() && closestObjEnd % proc()->proc()->getMemoryPageSize())
    {
        closestObjEnd = closestObjEnd 
            - (closestObjEnd % proc()->proc()->getMemoryPageSize()) 
            + proc()->proc()->getMemoryPageSize();
    }
    if (proc()->proc() && readDataSpace((void*)addr, proc()->getAddressWidth(),
                                        &testRead, false)) 
    {
		// create a module for the region enclosing this address
        MEMORY_BASIC_INFORMATION meminfo;
        memset(&meminfo,0, sizeof(MEMORY_BASIC_INFORMATION) );
        SIZE_T size = VirtualQueryEx(proc()->processHandle_,
                                     (LPCVOID)addr, &meminfo, 
                                     sizeof(MEMORY_BASIC_INFORMATION));
        assert(meminfo.State == MEM_COMMIT);
		cerr << "VirtualQuery reports baseAddr " << hex << meminfo.BaseAddress << ", allocBase " << meminfo.AllocationBase << ", size " << meminfo.RegionSize << ", state " << meminfo.State << dec << endl;

        Address objStart = (Address) meminfo.AllocationBase;
        Address probeAddr = (Address) meminfo.BaseAddress +  (Address) meminfo.RegionSize;
        Address objEnd = probeAddr;
        MEMORY_BASIC_INFORMATION probe;
        memset(&probe, 0, sizeof(MEMORY_BASIC_INFORMATION));
        do {
            objEnd = probeAddr;
            SIZE_T size2 = VirtualQueryEx(proc()->processHandle_,
                                          (LPCVOID) ((Address)meminfo.BaseAddress + meminfo.RegionSize),
                                          &probe,
                                          sizeof(MEMORY_BASIC_INFORMATION));
			cerr << "VirtualQuery reports baseAddr " << hex << probe.BaseAddress << ", allocBase " << probe.AllocationBase << ", size " << probe.RegionSize << ", state " << probe.State << dec << endl;

			probeAddr = (Address) probe.BaseAddress + (Address) probe.RegionSize;
        } while ((probe.AllocationBase == meminfo.AllocationBase) && // we're in the same allocation unit...
			(objEnd != probeAddr)); // we're making forward progress


        // The size of the region returned by VirtualQueryEx is from BaseAddress
        // to the end, NOT from meminfo.AllocationBase, which is what we want.
        // BaseAddress is the start address of the page of the address parameter
        // that is sent to VirtualQueryEx as a parameter
        Address regionSize = objEnd - objStart;
        mal_printf("[%lx %lx] is valid region containing %lx and corresponding "
               "to no object, closest is object ending at %lx %s[%d]\n", 
               objStart, 
               objEnd,
               addr, closestObjEnd, FILE__,__LINE__);
        // read region into this process
        unsigned char* rawRegion = (unsigned char*) 
            ::LocalAlloc(LMEM_FIXED, regionSize);
		if (!proc()->readDataSpace((void *)objStart,
								   regionSize,
								   rawRegion, true))
		{
			cerr << "Error: failed to read memory region [" << hex << objStart << "," << objStart + regionSize << "]" << dec << endl;
			printSysError(GetLastError());
			assert(0);
		}
		// set up file descriptor
        char regname[64];
        snprintf(regname,63,"mmap_buffer_%lx_%lx",
                    objStart, objEnd);
        fileDescriptor desc(string(regname), 
                            0, 
                            (HANDLE)0, 
                            (HANDLE)0, 
                            true, 
                            (Address)objStart,
                            (Address)regionSize,
                            rawRegion);
        mapped_object *obj = mapped_object::createMappedObject
            (desc,this,proc()->getHybridMode(),false);
        if (obj != NULL) {
            obj->setMemoryImg();
            mapped_objects.push_back(obj);

            obj->parse_img()->getOrCreateModule(
                obj->parse_img()->getObject()->getDefaultModule());
            return obj;
        }
    }
    return NULL;
}


SignalGenerator::SignalGenerator(char *idstr, std::string file, int pid)
    : SignalGeneratorCommon(idstr)
{
    setupAttached(file, pid);
} 

void EventRecord::clear() {
    proc = NULL;
    lwp = NULL;
    type = evtUndefined;
    what = 0;
    status = statusUnknown;
    info.dwDebugEventCode = 0;
    info.dwProcessId = 0;
    info.dwThreadId = 0;
    address = 0;
    fd = 0;
}

// Unix functions that aren't needed on Windows
void DBICallbackBase::dbi_signalCompletion(CallbackBase *cbb) {}
bool DBICallbackBase::execute() { return false; }
bool DBICallbackBase::waitForCompletion() { return false; }
bool PtraceCallback::execute_real() {return false;}
bool ReadDataSpaceCallback::execute_real() {return false;}
bool WaitPidNoBlockCallback::execute_real() {return false;}
bool WriteDataSpaceCallback::execute_real() {return false;}

bool OS::executableExists(const std::string &file) {
   struct stat file_stat;
   int stat_result;

   stat_result = stat(file.c_str(), &file_stat);
   if (stat_result == -1)
       stat_result = stat((file + std::string(".exe")).c_str(), &file_stat);
   return (stat_result != -1);
}

void OS::get_sigaction_names(std::vector<std::string> &names)
{
   names.push_back(string("AddVectoredExceptionHandler"));
}

func_instance *dyn_thread::map_initial_func(func_instance *ifunc) {
    if (!ifunc || strcmp(ifunc->prettyName().c_str(), "mainCRTStartup"))
        return ifunc;

    //mainCRTStartup is not a real initial function.  Use main, if it exists.
    const pdvector<func_instance *> *mains = proc->getAOut()->findFuncVectorByPretty("main");
    if (!mains || !mains->size())
        return ifunc;
    return (*mains)[0];
}

bool process::instrumentThreadInitialFunc(func_instance *f) {
    if (!f)
        return false;

    for (unsigned i=0; i<initial_thread_functions.size(); i++) {
		if (initial_thread_functions[i] == f) {
            return true;
    }
    }
    func_instance *dummy_create = findOnlyOneFunction("DYNINST_dummy_create");
    if (!dummy_create)
    {
      return false;
    } 

    pdvector<AstNodePtr> args;
    AstNodePtr call_dummy_create = AstNode::funcCallNode(dummy_create, args);
	instPoint *entry = instPoint::funcEntry(f);
	miniTramp *mt = entry->push_front(call_dummy_create, true);
	relocate();
    if (!mt) {
      fprintf(stderr, "[%s:%d] - Couldn't instrument thread_create\n",
              __FILE__, __LINE__);
	}
    initial_thread_functions.push_back(f);
    return true;
}

bool SignalHandler::handleProcessAttach(EventRecord &ev, bool &continueHint) {
    process *proc = ev.proc;
    proc->setBootstrapState(initialized_bs);
    
    dyn_lwp *rep_lwp = proc->getRepresentativeLWP();
    assert(rep_lwp);

    //We're starting up, convert the representative lwp to a real one.
    rep_lwp->set_lwp_id((int) rep_lwp->get_fd());
    proc->real_lwps[rep_lwp->get_lwp_id()] = rep_lwp;
    proc->representativeLWP = NULL;
    if (proc->theRpcMgr)
       proc->theRpcMgr->addLWP(rep_lwp);
    continueHint = true;

	ev.lwp->setDebuggerLWP(true);
    return true;
}

bool process::hasPassedMain() 
{
   return true;
}

Address dyn_lwp::getThreadInfoBlockAddr()
{
    if (threadInfoBlockAddr_) {
        return threadInfoBlockAddr_;
    }
    // use getRegisters to get value of the FS segment register
    dyn_saved_regs regs;
    if (!getRegisters(&regs)) {
        return 0;
    }
    // use the FS segment selector to look up the segment descriptor in the local descriptor table
    LDT_ENTRY segDesc;
	if (!GetThreadSelectorEntry(fd_, (DWORD)regs.cont.SegFs, &segDesc)) {
		fprintf(stderr, "%s[%d] Failed to read segment register FS for thread 0x%x with FS index of 0x%x\n", 
			FILE__,__LINE__,fd_,regs.cont.SegFs);
		return 0;
	}
    // calculate the address of the TIB
    threadInfoBlockAddr_ = (Address) segDesc.BaseLow;
    Address tmp = (Address) segDesc.HighWord.Bytes.BaseMid;
    threadInfoBlockAddr_ = threadInfoBlockAddr_ | (tmp << (sizeof(WORD)*8));
    tmp = segDesc.HighWord.Bytes.BaseHi;
    threadInfoBlockAddr_ = threadInfoBlockAddr_ | (tmp << (sizeof(WORD)*8+8));
    return threadInfoBlockAddr_;
}

bool process::startDebugger()
{
   return false;
}

// Temporary remote debugger interface.
// I assume these will be removed when procControlAPI is complete.
bool OS_isConnected(void)
{
    return true;  // We're always connected to the child on this platform.
}

bool OS_connect(BPatch_remoteHost &remote)
{
    return true;  // We're always connected to the child on this platform.
}

bool OS_getPidList(BPatch_remoteHost &remote,
                   BPatch_Vector<unsigned int> &tlist)
{
    return false;  // Not implemented.
}

bool OS_getPidInfo(BPatch_remoteHost &remote,
                   unsigned int pid, std::string &pidStr)
{
    return false;  // Not implemented.
}

bool OS_disconnect(BPatch_remoteHost &remote)
{
    return true;
}<|MERGE_RESOLUTION|>--- conflicted
+++ resolved
@@ -634,13 +634,8 @@
         if (dyn_debug_malware) {
             Address origAddr = ev.address;
             vector<func_instance *> funcs;
-<<<<<<< HEAD
             baseTramp *bt = NULL;
             ev.proc->getAddrInfo(ev.address, origAddr, funcs, bt);
-=======
-            baseTramp *bti = NULL;
-            ev.proc->getAddrInfo(ev.address, origAddr, funcs, bti);
->>>>>>> 85439cdc
             mal_printf("bad read in pdwinnt.C %lx[%lx]=>%lx [%d]\n",
                        ev.address, origAddr, violationAddr,__LINE__);
             // detach so we can see what's going on 
@@ -672,13 +667,8 @@
     case 1: {// bad write 
         Address origAddr = ev.address;
         vector<func_instance *> writefuncs;
-<<<<<<< HEAD
         baseTramp *bt = NULL;
         bool success = ev.proc->getAddrInfo(ev.address, origAddr, writefuncs, bt);
-=======
-        baseTramp *bti = NULL;
-        bool success = ev.proc->getAddrInfo(ev.address, origAddr, writefuncs, bti);
->>>>>>> 85439cdc
         if (dyn_debug_malware) {
             Address origAddr = ev.address;
 			Address shadowAddr = 0;
@@ -2707,35 +2697,13 @@
     //     register before stomping its effective address computation, 
     //     restore the original register value
 
-<<<<<<< HEAD
-    block_instance *faultBBI = NULL;
-    func_instance *faultFunc = faultFuncs[0];
-    switch( faultFuncs.size() ) {
-    case 0: 
-        fprintf(stderr,"ERROR: Failed to find a valid instruction for fault "
-            "at %lx %s[%d] \n", ev.address, FILE__,__LINE__);
-         return false;
-    case 1:
-        faultBBI = faultFunc->obj()->findOneBlockByAddr(origAddr);
-        if (!faultBBI && origAddr != ev.address) {
-            fprintf(stderr, "ERROR: executed illegal instructions in post-"
-                    "control-transfer padding? %s[%d]\n",FILE__,__LINE__);
-            return false;
-        }
-        break;
-    default: 
-        faultBBI = ev.proc->findActiveFuncByAddr(ev.address)->obj()->
-                findOneBlockByAddr(origAddr);
-        break;
-    }
-=======
 	if (faultFuncs.empty()) {
         fprintf(stderr,"ERROR: Failed to find a valid instruction for fault "
             "at %lx %s[%d] \n", ev.address, FILE__,__LINE__);
          return false;
 	}
-	block_instance *faultBBI = faultFuncs[0]->getBlock(origAddr);
->>>>>>> 85439cdc
+    func_instance *faultFunc = faultFuncs[0];
+	block_instance *faultBBI = faultFunc->getBlock(origAddr);
     if (ev.proc->isMemoryEmulated() && 
         BPatch_defensiveMode == faultFunc->obj()->hybridMode())
     {
@@ -2785,33 +2753,17 @@
 
     // 3. create instPoint at faulting instruction & trigger callback
 
-<<<<<<< HEAD
-    instPoint *point = faultFunc->findInstPByAddr(origAddr);
-    if (!point) {
-        point = instPoint::createArbitraryInstPoint
-                    (origAddr, proc, faultFunc);                
-    }
-    if (!point) {
-        fprintf(stderr,"Failed to create an instPoint for faulting "
-            "instruction at %lx[%lx] in function at %lx %s[%d]\n",
-            ev.address,origAddr,faultFunc->addr(),FILE__,__LINE__);
-=======
-	instPoint *point = instPoint::preInsn(faultFuncs[0], faultBBI, origAddr);
+	instPoint *point = instPoint::preInsn(faultFunc, faultBBI, origAddr);
     if (!point) {
         fprintf(stderr,"Failed to create an instPoint for faulting "
             "instruction at %lx[%lx] %s[%d]\n",
             ev.address,origAddr,FILE__,__LINE__);
->>>>>>> 85439cdc
         return false;
     }
 
     //4. cause callbacks registered for this event to be triggered, if any.
     ((BPatch_process*)proc->up_ptr())->triggerSignalHandlerCB
-<<<<<<< HEAD
             (point, faultFunc, ev.what, &handlers);
-=======
-            (point, faultFuncs[0], ev.what, &handlers);
->>>>>>> 85439cdc
 
     //5. mark parsed handlers as such, store fault addr info in the handlers
     for (vector<Address>::iterator hIter=handlers.begin(); 
@@ -2821,11 +2773,7 @@
         func_instance *hfunc = ev.proc->findOneFuncByAddr(*hIter);
         if (hfunc) {
             using namespace ParseAPI;
-<<<<<<< HEAD
-            hfunc->setHandlerFaultAddr(origAddr);
-=======
             hfunc->setHandlerFaultAddr(point->insnAddr());
->>>>>>> 85439cdc
             Address base = hfunc->addr() - hfunc->ifunc()->addr();
             const vector<FuncExtent*> &exts = hfunc->ifunc()->extents();
             for (unsigned eix=0; eix < exts.size(); eix++) {
@@ -2834,11 +2782,7 @@
             }
         } else {
             fprintf(stderr, "WARNING: failed to parse handler at %lx for "
-<<<<<<< HEAD
-                    "exception at %lx %s[%d]\n", *hIter, origAddr, 
-=======
                     "exception at %lx %s[%d]\n", *hIter, point->insnAddr(), 
->>>>>>> 85439cdc
                     FILE__,__LINE__);
         }
     }
@@ -2994,30 +2938,8 @@
     } else { 
         writeFunc = ev.proc->findActiveFuncByAddr(ev.address);
     }
-<<<<<<< HEAD
-    instPoint *writePoint = writeFunc->findInstPByAddr(origWrite);
-    if (!writePoint) {
-        // it can't be a call or exit point, if it exists it's an 
-        // entryPoint, or abruptEnd point (or an arbitrary point, but
-        // those aren't created lazily
-        if (origWrite == writeFunc->addr()) {
-            //KEVINTODO: update the point cache another way 
-            // writeFunc->funcEntries();
-            writePoint = writeFunc->findInstPByAddr(origWrite);
-        } else {
-            //KEVINTODO: update the point cache another way 
-            // writeFunc->funcAbruptEnds();
-            writePoint = writeFunc->findInstPByAddr(origWrite);
-        }
-    }
-    if (!writePoint) {
-        writePoint = instPoint::createArbitraryInstPoint(
-            origWrite, ev.proc, writeFunc);
-    }
-=======
 	instPoint *writePoint = instPoint::preInsn(writeFunc, writeFunc->getBlock(ev.address), ev.address);
 
->>>>>>> 85439cdc
     assert(writePoint);
 
     // 5. Trigger user-mode callback to respond to the overwrite
