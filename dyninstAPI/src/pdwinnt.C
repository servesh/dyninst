--- conflicted
+++ resolved
@@ -1051,18 +1051,15 @@
 
 bool dyn_lwp::changePC(Address addr, struct dyn_saved_regs *regs)
 {    
-<<<<<<< HEAD
-  malware_cerr << "CHANGEPC to addr " << hex << addr << dec << endl;
-  malware_cerr << "Currently at: " << getActiveFrame();
-=======
-    std::set<int_function *> funcs;
-    proc()->findFuncsByAddr(addr, funcs, true);
-    cerr << "CHANGEPC to addr " << hex << addr;
-    cerr << " to func " << (funcs.empty() ? "<UNKNOWN>" :
-        ((funcs.size() == 1) ? (*(funcs.begin()))->symTabName() : "<MULTIPLE>"));
-    cerr << dec << endl;
-    cerr << "Currently at: " << getActiveFrame();
->>>>>>> 32d2489b
+  if (dyninst_debug_malware) {
+      std::set<int_function *> funcs;
+      proc()->findFuncsByAddr(addr, funcs, true);
+      cerr << "CHANGEPC to addr " << hex << addr;
+      cerr << " to func " << (funcs.empty() ? "<UNKNOWN>" :
+                              ((funcs.size() == 1) ? (*(funcs.begin()))->symTabName() : "<MULTIPLE>"));
+      cerr << dec << endl;
+      cerr << "Currently at: " << getActiveFrame();
+  }
   w32CONTEXT cont;//ccw 27 july 2000
   if (!regs) {
       cont.ContextFlags = w32CONTEXT_FULL;//ccw 27 july 2000 : 29 mar 2001
