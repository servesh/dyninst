/*
 * Copyright (c) 1996-2011 Barton P. Miller
 * 
 * We provide the Paradyn Parallel Performance Tools (below
 * described as "Paradyn") on an AS IS basis, and do not warrant its
 * validity or performance.  We reserve the right to update, modify,
 * or discontinue this software at any time.  We shall have no
 * obligation to supply such updates or modifications or any other
 * form of support to you.
 * 
 * By your use of Paradyn, you understand and agree that we (or any
 * other person or entity with proprietary rights in Paradyn) are
 * under no obligation to provide either maintenance services,
 * update services, notices of latent defects, or correction of
 * defects for Paradyn.
 * 
 * This library is free software; you can redistribute it and/or
 * modify it under the terms of the GNU Lesser General Public
 * License as published by the Free Software Foundation; either
 * version 2.1 of the License, or (at your option) any later version.
 * 
 * This library is distributed in the hope that it will be useful,
 * but WITHOUT ANY WARRANTY; without even the implied warranty of
 * MERCHANTABILITY or FITNESS FOR A PARTICULAR PURPOSE.  See the GNU
 * Lesser General Public License for more details.
 * 
 * You should have received a copy of the GNU Lesser General Public
 * License along with this library; if not, write to the Free Software
 * Foundation, Inc., 51 Franklin Street, Fifth Floor, Boston, MA 02110-1301 USA
 */

#include "common/h/std_namesp.h"
#include <iomanip>
#include <string>
#include "dyninstAPI/src/symtab.h"
#include "common/h/headers.h"
#include "dyninstAPI/src/os.h"
#include "dyninstAPI/src/dyn_lwp.h"
#include "dyninstAPI/src/process.h"
#include "dyninstAPI/src/addressSpace.h"
#include "dyninstAPI/src/dyn_thread.h"
#include "common/h/stats.h"
#include "common/h/Types.h"
#include "dyninstAPI/src/debug.h"
#include "dyninstAPI/src/instPoint.h"
#include "dyninstAPI/src/signalgenerator.h"
#include "dyninstAPI/src/signalhandler.h"
#include "dyninstAPI/src/debuggerinterface.h"
#include <psapi.h>
#include <windows.h>
#include "dyninstAPI/src/mapped_object.h"
#include "dyninstAPI/src/emit-x86.h"
#include "common/h/arch.h"
#include "dyninstAPI/src/inst-x86.h"
#include "dyninstAPI/src/registerSpace.h"
#include "symtab.h"
#include "MemoryEmulator/memEmulator.h"
#include <boost/tuple/tuple.hpp>

#include "dyninstAPI/src/ast.h"

#include "dyninstAPI/src/function.h"

/* XXX This is only needed for emulating signals. */
#include "BPatch_thread.h"
#include "BPatch_process.h"
#include "nt_signal_emul.h"

#include "dyninstAPI/src/rpcMgr.h"

// prototypes of functions used in this file

void InitSymbolHandler( HANDLE hProcess );
void ReleaseSymbolHandler( HANDLE hProcess );
extern bool isValidAddress(AddressSpace *proc, Address where);

void printSysError(unsigned errNo) {
    char buf[1000];
    bool result = FormatMessage(FORMAT_MESSAGE_FROM_SYSTEM, NULL, errNo, 
		  MAKELANGID(LANG_NEUTRAL, SUBLANG_DEFAULT),
		  buf, 1000, NULL);
    if (!result) {
        fprintf(stderr, "Couldn't print error message\n");
        printSysError(GetLastError());
    }
    fprintf(stderr, "*** System error [%d]: %s\n", errNo, buf);
    fflush(stderr);
}


// check if a file handle is for kernel32.dll
static bool kludge_isKernel32Dll(HANDLE fileHandle, std::string &kernel32Name) {
    static DWORD IndxHigh, IndxLow;
    static bool firstTime = true;
    BY_HANDLE_FILE_INFORMATION info;
    static std::string kernel32Name_;

    if (firstTime) {
       HANDLE kernel32H;
       firstTime = false;
       char sysRootDir[MAX_PATH+1];
       if (GetSystemDirectory(sysRootDir, MAX_PATH) == 0)
          assert(0);
       kernel32Name_ = std::string(sysRootDir) + "\\kernel32.dll";
       kernel32H = CreateFile(kernel32Name_.c_str(), GENERIC_READ, 
                              FILE_SHARE_READ, NULL, OPEN_EXISTING, NULL, NULL);
       assert(kernel32H);
       if (!GetFileInformationByHandle(kernel32H, &info)) {
          printSysError(GetLastError());
          assert(0);
       }
       IndxHigh = info.nFileIndexHigh;
       IndxLow = info.nFileIndexLow;
       CloseHandle(kernel32H);
    }

    if (!GetFileInformationByHandle(fileHandle, &info))
       return false;

    if (info.nFileIndexHigh==IndxHigh && info.nFileIndexLow==IndxLow) {
      kernel32Name = kernel32Name_;
      return true;
    }
    return false;
}

/* 
   Loading libDyninstRT.dll

   We load libDyninstRT.dll dynamically, by inserting code into the
   application to call LoadLibraryA. We don't use the inferior RPC
   mechanism from class process because it already assumes that
   libdyninst is loaded (it uses the inferior heap).
   Instead, we use a simple inferior call mechanism defined below
   to insert the code to call LoadLibraryA("libdyninstRT.dll").
 */

Address loadDyninstDll(process *p, char Buffer[LOAD_DYNINST_BUF_SIZE]) {
    return 0;
}

// osTraceMe is not needed in Windows NT
void OS::osTraceMe(void) {}

bool process::dumpImage(std::string outFile)
{
  fprintf(stderr, "%s[%d]:  Sorry, dumpImage() not implemented for windows yet\n", FILE__, __LINE__);
  fprintf(stderr, "\t cannot create '%s' as requested\n", outFile.c_str());
  return false;
}

dyn_lwp *process::createRepresentativeLWP() {
   representativeLWP = createFictionalLWP(0);
   return representativeLWP;
}

static void hasIndex(process *, unsigned, void *data, void *result) 
{
    *((int *) data) = (int) result;
}

// Thread creation
bool SignalHandler::handleThreadCreate(EventRecord &ev, bool &continueHint)
{
   process *proc = ev.proc;
   CONTEXT cont;
   Address initial_func = 0, stack_top = 0;
   BPatch_process *bproc = (BPatch_process *) ev.proc->up_ptr();
   HANDLE lwpid = ev.info.u.CreateThread.hThread;
   func_instance *func = NULL;
   int tid = ev.info.dwThreadId;
   
   //Create the lwp early on Windows
   dyn_lwp *lwp = proc->createRealLWP((int) lwpid, (int) lwpid);
   lwp->setFileHandle(lwpid);
   lwp->setProcessHandle(proc->processHandle_);
   lwp->attach();
   ev.lwp = lwp;
   proc->set_lwp_status(lwp, stopped);

   continueHint = true;
   if (proc->reachedBootstrapState(bootstrapped_bs)) 
   {
        //The process is already running when this thread was created.  It's at
        //its initial entry point where we can read the initial function out of EAX
        cont.ContextFlags = CONTEXT_FULL;
        if (GetThreadContext(lwpid, &cont))
        {
            initial_func = cont.Eax;
            stack_top = cont.Esp;           
        }
   }

   if (initial_func) {
     func = proc->findJumpTargetFuncByAddr(initial_func);
     if (!func)
        return false;
     if (!func) {
        mapped_object *obj = proc->findObject(initial_func);
        if (obj) {
           vector<Address> faddrs;
           faddrs.push_back(initial_func);
           obj->parseNewFunctions(faddrs);
           func = proc->findOneFuncByAddr(initial_func);
        }
     }
   }

   //Create the dyn_thread early as well.
   dyn_thread *thr = new dyn_thread(proc, -1, lwp);
   thr->update_tid(tid);
   thr->update_start_pc(initial_func);
   thr->update_start_func(func);
   thr->update_stack_addr(stack_top);

   if (func) {
       proc->instrumentThreadInitialFunc(func);
   }

   return true;
}

bool SignalHandler::handleExecEntry(EventRecord &, bool &)
{
  assert(0);
  return false;
}

// Process creation
bool SignalHandler::handleProcessCreate(EventRecord &ev, bool &continueHint) 
{
    process *proc = ev.proc;
    
    if(! proc)
        return true;
  
    dyn_lwp *rep_lwp = proc->getRepresentativeLWP();
    assert(rep_lwp);  // the process based lwp should already be set

    //We're starting up, convert the representative lwp to a real one.
    rep_lwp->set_lwp_id((int) rep_lwp->get_fd());
    proc->real_lwps[rep_lwp->get_lwp_id()] = rep_lwp;
    proc->representativeLWP = NULL;
    if (proc->theRpcMgr)
       proc->theRpcMgr->addLWP(rep_lwp);
    
    if (proc->threads.size() == 0) {
        dyn_thread *t = new dyn_thread(proc, 
                                       0, // POS (main thread is always 0)
                                       rep_lwp);
    }
    else {
        proc->threads[0]->update_tid(ev.info.dwThreadId);
        proc->threads[0]->update_lwp(rep_lwp);
    }

    proc->set_status(stopped);
   proc->setBootstrapState(begun_bs);
   if (proc->insertTrapAtEntryPointOfMain()) {
     startup_printf("%s[%d]:  attached to process, stepping to main\n", FILE__, __LINE__);
   }
   else {
     proc->handleProcessExit();
   }
   continueHint = true;
   return true;
}


bool CALLBACK printMods(PCSTR name, DWORD64 addr, PVOID unused) {
    fprintf(stderr, " %s @ %llx\n", name, addr);
    return true;
}

//Returns true if we need to 
bool SignalGenerator::SuspendThreadFromEvent(LPDEBUG_EVENT ev, dyn_lwp *lwp) {
    HANDLE hlwp;
    if (ev->dwDebugEventCode == CREATE_THREAD_DEBUG_EVENT) {
        hlwp = ev->u.CreateThread.hThread;
    }
    else if (lwp) {
        hlwp = lwp->get_fd();
    }
    else if (proc->getRepresentativeLWP()) {
        hlwp = proc->getRepresentativeLWP()->get_fd();
    }
    else {
		return false;
    }

    int result = SuspendThread(hlwp);
    if (result == -1) {
        //Happens for thread exit events.
        return false;        
    }
    return true;
}
// ccw 2 may 2001 win2k fixes
// when you launch a process to be debugged with win2k (as in createProcess)
// the system sends you back at least two debug events before starting the
// process.  a debug event is also sent back for every dll that is loaded
// prior to starting main(), these include ntdll.dll and kernel32.dll and any
// other dlls the process needs that are not loaded with an explicit call
// to LoadLibrary().
//
// dyninst catches the first debug event (CREATE_PROCESS) and initializes
// various process specific data structures.  dyninst catches the second
// debug event (an EXCEPTION_DEBUG_EVENT) and used this event as a trigger to
// put in the bit of code that forced the mutatee to load
// libdyninstAPI_RT.dll.  In win2k, this does not work.  The bit of code is
// run and the trailing DebugBreak is caught and handled but the Dll will not
// be loaded.  The EXCEPTION_DEBUG_EVENT must be handled and continued from
// before LoadLibrary will perform correctly.
//
// the fix for this is to handle this EXCEPTION_DEBUG_EVENT, and put a
// DebugBreak (0xcc) at the beginning of main() in the mutatee.  catching
// that DebugBreak allows dyninst to write in the bit of code used to load
// the libdyninstAPI_RT.dll.
//
// after this, dyninst previously instrumented the mutatee to force the
// execution of DYNINSTinit() in the dll.  in order to take out this bit of
// complexity, the DllMain() function in the dll, which is run upon loading
// the dll, is used to automatically call DYNINSTinit().
//
// DYNINSTinit() takes two parameters, a flag denoting how dyninst attached
// to this process and the pid of the mutator.  These are passed from the
// mutator to the mutatee by finding a variable in the dll and writing the
// correct values into the mutatee's address space.  When a Dll is loaded, a
// LOAD_DLL debug event is thrown before the execution of DllMain(), so
// dyninst catches this event, writes the necessary values into the mutatee
// memory, then lets DllMain() call DYNINSTinit().  the DebugBreak() at the
// end of DYNINSTinit() is now removed for NT/win2K
//
// the bit of code inserted to load the dll fires a DebugBreak() to signal
// that it is done. dyninst catches this, patches up the code that was used
// to load the dll, replaces what was overwritten in main() and resets the
// instruction pointer (EIP) to the beginning of main().
bool SignalGenerator::waitForEventsInternal(pdvector<EventRecord> &events) 
{
  static bool first_signal = true;
  DWORD milliseconds = INFINITE;
  EventRecord ev;

  waitingForOS_ = true;
  __UNLOCK;
  bool result = WaitForDebugEvent(&ev.info, milliseconds);
  __LOCK;
  waitingForOS_ = false;
  if (!result)
  {
    DWORD err = GetLastError();
    if ((WAIT_TIMEOUT == err) || (ERROR_SEM_TIMEOUT == err)) {
      //  apparently INFINITE milliseconds returns with SEM_TIMEOUT
      //  This may be a problem, but it doesn't seem to break anything.
      ev.type = evtTimeout;
      events.push_back(ev);
      return true;
    }else {
      printSysError(err);
      fprintf(stderr, "%s[%d]:  Unexpected error from WaitForDebugEvent: %d\n",
              __FILE__, __LINE__, err);
    }
    stopThreadNextIter();
    return false;
  }

  process *proc = process::findProcess(ev.info.dwProcessId);
  if (proc == NULL) {
     /* this case can happen when we create a process, but then are unable
        to parse the symbol table, and so don't complete the creation of the
        process. We just ignore the event here.  */
     ContinueDebugEvent(ev.info.dwProcessId, ev.info.dwThreadId, DBG_CONTINUE);
     ev.type = evtNullEvent;
     events.push_back(ev);
     return true;
   }

   ev.proc = proc;
   dyn_thread *thr = proc->getThread(ev.info.dwThreadId);
   ev.lwp = NULL;
   if (thr) {
       ev.lwp = thr->get_lwp();
       proc->set_lwp_status(ev.lwp, stopped);
   }
   if (!ev.lwp && ev.proc->getRepresentativeLWP() &&
       ev.info.dwDebugEventCode != CREATE_THREAD_DEBUG_EVENT) 
   {
       //Happens during process startup
       ev.lwp = ev.proc->getRepresentativeLWP();
       proc->set_lwp_status(ev.lwp, stopped);
   }
   if (!ev.lwp) {
       //Happens during thread creation events
       // the status will be set to stopped when we create
       // the new lwp later.
       ev.lwp = ev.proc->getInitialLwp();
   }

   signal_printf("[%s:%u] - Got event %d on %d (%d)\n", __FILE__, __LINE__, 
           ev.info.dwDebugEventCode, ev.lwp->get_fd(), ev.info.dwThreadId);

   Frame af = ev.lwp->getActiveFrame();
   ev.address = (Address) af.getPC();

   events.push_back(ev);
   return true;
}

bool SignalGenerator::decodeEvents(pdvector<EventRecord> &events) {
    bool result = true;
    for (unsigned i=0; i<events.size(); i++) {
        if (!decodeEvent(events[i]))
            result = false;
    }
    return result;
}

bool SignalGenerator::decodeEvent(EventRecord &ev)
{
<<<<<<< HEAD
=======


>>>>>>> 7b5e5fef
   bool ret = false;
   switch (ev.info.dwDebugEventCode) {
     case EXCEPTION_DEBUG_EVENT:

        //ev.type = evtException;
        ev.what = ev.info.u.Exception.ExceptionRecord.ExceptionCode;

		ret = decodeException(ev);
		assert(ev.type != evtUndefined);
        break;
     case CREATE_THREAD_DEBUG_EVENT:
        ev.type = evtThreadCreate;
        ret = true;
        break;
     case CREATE_PROCESS_DEBUG_EVENT:
        ev.type = evtProcessCreate;
        ret = true;
        break;
     case EXIT_THREAD_DEBUG_EVENT:
        ev.type = evtThreadExit;
        requested_wait_until_active = true;
        ret = true;
        break;
     case EXIT_PROCESS_DEBUG_EVENT:
        ev.type = evtProcessExit;
        ev.what = ev.info.u.ExitProcess.dwExitCode;
        ev.status = statusNormal;
        requested_wait_until_active = true;
        ret = true;
        break;
     case LOAD_DLL_DEBUG_EVENT:
        ev.type = evtLoadLibrary;
        ev.what = SHAREDOBJECT_ADDED;
        ret = true;
        break;
     case UNLOAD_DLL_DEBUG_EVENT:
         signal_printf("WaitForDebugEvent returned UNLOAD_DLL_DEBUG_EVENT\n");
         ev.type = evtUnloadLibrary;
         ev.what = SHAREDOBJECT_REMOVED;
         ret = true;
         break;
   case OUTPUT_DEBUG_STRING_EVENT:
       ev.type = evtNullEvent;
       if (ev.info.u.DebugString.fUnicode == false && ev.info.u.DebugString.nDebugStringLength > 0) {
           int buflen = (ev.info.u.DebugString.nDebugStringLength < 512) ? 
               ev.info.u.DebugString.nDebugStringLength : 512;
           char *buf = (char*) malloc(buflen);
           if (proc->readDataSpace(ev.info.u.DebugString.lpDebugStringData, 
                                   buflen, buf, true)) {
               signal_printf("Captured OUTPUT_DEBUG_STRING_EVENT, debug string = %s\n", buf);
           }
           free (buf);
       }
       break;
     default: // RIP_EVENT or unknown event
        fprintf(stderr, "%s[%d]:  WARN:  unknown debug event=0x%x\n", FILE__, __LINE__, ev.info.dwDebugEventCode);
        ev.type = evtNullEvent;
        ret = true;
        break;
   };

   // Due to NT's odd method, we have to call pause_
   // directly (a call to pause returns without doing anything
   // pre-initialization)
   if (!requested_wait_until_active) {
      bool success = SuspendThreadFromEvent(&(ev.info), ev.lwp);
      if (success) {
         if (!ContinueDebugEvent(ev.info.dwProcessId, ev.info.dwThreadId, DBG_CONTINUE)) {
           printf("ContinueDebugEvent failed\n");
           printSysError(GetLastError());
         }
      }
   }
   assert(ev.type != evtUndefined);
  return ret;
}

static void decodeHandlerCallback(EventRecord &ev)
{
    ev.address = (eventAddress_t) 
       ev.info.u.Exception.ExceptionRecord.ExceptionAddress;

    // see if a signalhandler callback is registered
    pdvector<CallbackBase *> callbacks;
    SignalHandlerCallback *sigHandlerCB = NULL;
    if (getCBManager()->dispenseCallbacksMatching(evtSignalHandlerCB, callbacks)
       && ev.address != ((SignalHandlerCallback*)callbacks[0])->getLastSigAddr()
       && ((SignalHandlerCallback*)callbacks[0])->handlesSignal(ev.what)) 
    {
       ev.type = evtSignalHandlerCB;
    }
    else {// no handler is registered, return to signal to program 

       if ( EXCEPTION_ILLEGAL_INSTRUCTION == ev.what || 
            EXCEPTION_ACCESS_VIOLATION    == ev.what    ) 
       {
           Frame af = ev.lwp->getActiveFrame();
           signal_printf
               ("DECODE CRITICAL -- ILLEGAL INSN OR ACCESS VIOLATION\n");
           ev.type = evtCritical;
       }
       else {
           ev.type = evtSignalled;
       }
    }
}

extern std::set<Address> suicideAddrs;

bool SignalGenerator::decodeBreakpoint(EventRecord &ev) 
{
  char buf[128];
  bool ret = false;
  process *proc = ev.proc;
  if (decodeIfDueToProcessStartup(ev)) {
	  ret = true;
  }
  else if (proc->getRpcMgr()->decodeEventIfDueToIRPC(ev)) {
     signal_printf("%s[%d]:  BREAKPOINT due to RPC\n", FILE__, __LINE__);
	 ret = true;
  }
  else if (proc->trapMapping.definesTrapMapping(ev.address)) {
     ev.type = evtInstPointTrap;
     Frame activeFrame = ev.lwp->getActiveFrame();
#if 0
	 cerr << "SPRINGBOARD FRAME: " << hex << activeFrame.getPC() << " / " <<activeFrame.getSP() 
                 << " (DEBUG:" 
                 << "EAX: " << activeFrame.eax
                 << ", ECX: " << activeFrame.ecx
                 << ", EDX: " << activeFrame.edx
                 << ", EBX: " << activeFrame.ebx
                 << ", ESP: " << activeFrame.esp
                 << ", EBP: " << activeFrame.ebp
                 << ", ESI: " << activeFrame.esi 
                 << ", EDI " << activeFrame.edi
				 << ", EFLAGS: " << activeFrame.eflags << ")" << dec << endl;
	 for (unsigned i = 0; i < 10; ++i) {
			Address stackTOPVAL =0;
		    ev.proc->readDataSpace((void *) (activeFrame.esp + 4*i), sizeof(ev.proc->getAddressWidth()), &stackTOPVAL, false);
			cerr << "\tSTACK TOP VALUE=" << hex << stackTOPVAL << dec << endl;
	 }
#endif
	 ret = true;
  }
  else if (decodeRTSignal(ev)) {
	  ret = true;
  }
  else if (BPatch_defensiveMode == ev.proc->getHybridMode()) {
     Frame activeFrame = ev.lwp->getActiveFrame();
     if (ev.proc->inEmulatedCode(activeFrame.getPC() - 1)) {
        requested_wait_until_active = false;
        ret = true;
        if (ev.proc->getMemEm() && 
            ev.proc->getMemEm()->isEmulPOPAD(activeFrame.getPC()-1)) 
        {
            ev.type = evtEmulatePOPAD;
        } 
        else 
        {
            ev.type = evtIgnore;
        }
#if 0
        cerr << "BREAKPOINT FRAME: " << hex <<  activeFrame.getUninstAddr() << " / " << activeFrame.getPC() << " / " <<activeFrame.getSP() 
				<< " (DEBUG:" 
				<< "EAX: " << activeFrame.eax
				<< ", ECX: " << activeFrame.ecx
				<< ", EDX: " << activeFrame.edx
				<< ", EBX: " << activeFrame.ebx
				<< ", ESP: " << activeFrame.esp
				<< ", EBP: " << activeFrame.ebp
				<< ", ESI: " << activeFrame.esi 
				<< ", EDI: " << activeFrame.edi
				<< ", EFLAGS: " << activeFrame.eflags << ")" << dec << endl;
			Address stackTOPVAL[200];
            ev.proc->readDataSpace((void *) activeFrame.esp, sizeof(ev.proc->getAddressWidth())*200, stackTOPVAL, false);
            for (int i = 0; i < 200; ++i) 
            {
                Address remapped = 0;
                vector<func_instance *> funcs;
                baseTramp *bti;
				ev.proc->getAddrInfo(stackTOPVAL[i], remapped, funcs, bti);
				cerr  << hex << activeFrame.esp + 4*i << ": "  << stackTOPVAL[i] << ", orig @ " << remapped << " in " << funcs.size() << "functions" << dec << endl;
			}
		}
#endif
	 }
     else { // return exception to mutatee
        requested_wait_until_active = true;//i.e., return exception to mutatee
        decodeHandlerCallback(ev);
     }
  }
  else {
	  ev.type = evtProcessStop;
     ret = true;
  }

  signal_printf("%s[%d]:  decodeSigTrap for %s, state: %s\n",
                FILE__, __LINE__, ev.sprint_event(buf),
                proc->getBootstrapStateAsString().c_str());

  return ret;
}

static bool decodeAccessViolation_defensive(EventRecord &ev, bool &wait_until_active)
{
    bool ret = false;
    wait_until_active = true;
    ev.address = (eventAddress_t) ev.info.u.Exception.ExceptionRecord.ExceptionAddress;
    Address violationAddr = 
        ev.info.u.Exception.ExceptionRecord.ExceptionInformation[1];
    mapped_object *obj = NULL;

    switch(ev.info.u.Exception.ExceptionRecord.ExceptionInformation[0]) {
    case 0: // bad read
        if (dyn_debug_malware) {
            Address origAddr = ev.address;
            vector<func_instance *> funcs;
            baseTramp *bti = NULL;
            ev.proc->getAddrInfo(ev.address, origAddr, funcs, bti);
            mal_printf("bad read in pdwinnt.C %lx[%lx]=>%lx [%d]\n",
                       ev.address, origAddr, violationAddr,__LINE__);
            // detach so we can see what's going on 
            //ev.proc->detachProcess(true);
            pdvector<pdvector<Frame> >  stacks;
            if (!ev.proc->walkStacks(stacks)) {
                mal_printf("%s[%d]:  walkStacks failed\n", FILE__, __LINE__);
                return false;
            }
            for (unsigned i = 0; i < stacks.size(); ++i) {
                pdvector<Frame> &stack = stacks[i];
                for (unsigned int j = 0; j < stack.size(); ++j) {
                    Address origPC = 0;
                    vector<func_instance*> dontcare1;
                    baseTramp *dontcare2 = NULL;
                    ev.proc->getAddrInfo(stack[j].getPC(), origPC, dontcare1, dontcare2);
                    mal_printf("frame %d: %lx[%lx]\n", j, stack[j].getPC(), origPC);
                }
            }
            dyn_saved_regs regs;
            ev.lwp->getRegisters(&regs,false);
            printf("REGISTER STATE:\neax=%lx \necx=%lx \nedx=%lx \nebx=%lx \nesp=%lx \nebp=%lx \nesi=%lx "
                   "\nedi=%lx\n",regs.cont.Eax, regs.cont.Ecx, regs.cont.Edx, 
                   regs.cont.Ebx, regs.cont.Esp, regs.cont.Ebp, 
                   regs.cont.Esi, regs.cont.Edi);
        }
        break;

    case 1: {// bad write 
        Address origAddr = ev.address;
        vector<func_instance *> writefuncs;
        baseTramp *bti = NULL;
        bool success = ev.proc->getAddrInfo(ev.address, origAddr, writefuncs, bti);
        if (dyn_debug_malware) {
            Address origAddr = ev.address;
			Address shadowAddr = 0;
			bool valid = false;
			boost::tie(valid, shadowAddr) = ev.proc->getMemEm()->translateBackwards(violationAddr);

			cerr << "Overwrite insn @ " << hex << origAddr << endl;
            vector<func_instance *> writefuncs;
            baseTramp *bti = NULL;
            bool success = ev.proc->getAddrInfo(ev.address, origAddr, writefuncs, bti);
            if (success) {
                fprintf(stderr,"---%s[%d] overwrite insn at %lx[%lx] in "
                        "function\"%s\" [%lx], writing to %lx (%lx) \n",
                        FILE__,__LINE__, ev.address, origAddr,
						writefuncs.empty() ? "<NO FUNC>" : writefuncs[0]->get_name().c_str(), 
						writefuncs.empty() ? 0 : writefuncs[0]->get_address(), 
                        violationAddr, shadowAddr);
            } else { 
                fprintf(stderr,"---%s[%d] overwrite insn at %lx, not "
                        "contained in any range, writing to %lx \n",
                        __FILE__,__LINE__, ev.address, violationAddr);
            }
            dyn_saved_regs regs;
            ev.lwp->getRegisters(&regs,false);
            printf("REGISTER STATE:\neax=%lx \necx=%lx \nedx=%lx \nebx=%lx \nesp=%lx \nebp=%lx \nesi=%lx "
                   "\nedi=%lx\n",regs.cont.Eax, regs.cont.Ecx, regs.cont.Edx, 
                   regs.cont.Ebx, regs.cont.Esp, regs.cont.Ebp, 
                   regs.cont.Esi, regs.cont.Edi);
        }

        // ignore memory access violations originating in kernel32.dll 
        // (if not originating from an instrumented instruction)
        mapped_object *obj = ev.proc->findObject(origAddr);
        assert(obj);
        if ( BPatch_defensiveMode != obj->hybridMode() ) 
        {
            wait_until_active = false;
            ret = true;
            ev.type = evtIgnore;
            ev.lwp->changeMemoryProtections(
                violationAddr - (violationAddr % ev.proc->getMemoryPageSize()), 
                ev.proc->getMemoryPageSize(), 
                PAGE_EXECUTE_READWRITE, 
                false);
            break;
        }
        // it's a write to a page containing write-protected code if region
        // permissions don't match the current permissions of the written page
        obj = ev.proc->findObject(violationAddr);
        if (!obj && ev.proc->isMemoryEmulated()) {
            bool valid=false;
            Address orig=0;
            boost::tie(valid,orig) = ev.proc->getMemEm()->translateBackwards(violationAddr);
            if (valid) {
                violationAddr = orig;
                obj = ev.proc->findObject(violationAddr);
            }
        }
        if (obj) {
            using namespace SymtabAPI;
            Region *reg = obj->parse_img()->getObject()->
                findEnclosingRegion(violationAddr - obj->codeBase());
            pdvector<CallbackBase *> callbacks;
            if (reg && (reg->getRegionPermissions() == Region::RP_RW ||
                        reg->getRegionPermissions() == Region::RP_RWX  ) &&
                getCBManager()->dispenseCallbacksMatching
                    (evtCodeOverwrite, callbacks)) //checks for CBs, doesn't call them
                {
                    ev.info2 = reg;
                    ev.type = evtCodeOverwrite;
                    ret = true;
                    wait_until_active = false;
                }
            callbacks.clear();
        }
        else {
            fprintf(stderr,"%s[%d] WARNING, possible bug, write insn at "
                    "%lx wrote to %lx\n",
                    __FILE__,__LINE__,ev.address, violationAddr);
            // detach so we can see what's going on 
            //ev.proc->detachProcess(true);
        }
        break;
    }
    case 8: // no execute permissions
        fprintf(stderr, "ERROR: executing code that lacks executable "
                "permissions in pdwinnt.C at %lx, evt.addr=%lx [%d]\n",
                ev.address, violationAddr,__LINE__);
        ev.proc->detachProcess(true);
        assert(0);
        break;
    default:
        if (dyn_debug_malware) {
            Address origAddr = ev.address;
            vector<func_instance *> funcs;
            baseTramp *bti = NULL;
            ev.proc->getAddrInfo(ev.address, origAddr, funcs, bti);
            mal_printf("weird exception in pdwinnt.C illegal instruction or "
                       "access violation w/ code (%lx) %lx[%lx]=>%lx [%d]\n",
                       ev.info.u.Exception.ExceptionRecord.ExceptionInformation[0],
                       ev.address, origAddr, violationAddr,__LINE__);
        }
        ev.proc->detachProcess(true);
        assert(0);
    }
    if (evtCodeOverwrite != ev.type && ev.proc->isMemoryEmulated()) {
        // see if we were executing in defensive code whose memory access 
        // would have been emulated
        Address origAddr = ev.address;
        vector<func_instance *> writefuncs;
        baseTramp *bti = NULL;
        bool success = ev.proc->getAddrInfo(ev.address, origAddr, writefuncs, bti);
        mapped_object *faultObj = NULL;
        if (success) {
            faultObj = ev.proc->findObject(origAddr);
        }
        if (!faultObj || BPatch_defensiveMode == faultObj->hybridMode()) {
            // KEVINTODO: we're emulating the instruction, pop saved regs off 
            // of the stack and into the appropriate registers,
            // signalHandlerEntry will have to fix up the saved 
            // context information on the stack 
            assert(1 || "stack imbalance and bad reg values resulting from incomplete memory emulation of instruction that caused a fault");
        }
    }
    return ret;
}

bool SignalGenerator::decodeException(EventRecord &ev) 
{
   bool ret = false;
   switch (ev.what) {
     case EXCEPTION_BREAKPOINT: 
        signal_printf("DECODE BREAKPOINT\n");
        ret = decodeBreakpoint(ev);
        break;
     case EXCEPTION_ILLEGAL_INSTRUCTION:
        signal_printf("ILLEGAL INSTRUCTION\n");
        mal_printf("ILLEGAL INSTRUCTION\n");
     case EXCEPTION_ACCESS_VIOLATION:
     {
         requested_wait_until_active = true;
         if ( BPatch_defensiveMode == ev.proc->getHybridMode() ) {
             ret = decodeAccessViolation_defensive
                        (ev,
                         requested_wait_until_active);
         } 
         break;
     }
     case EXCEPTION_SINGLE_STEP:
         signal_printf("SINGLE STEP\n");
         ev.type = evtDebugStep;
         ev.address = (eventAddress_t) ev.info.u.Exception.ExceptionRecord.ExceptionAddress;
         ret = true;
         break;
     default:
         break;
   }

   // trigger callback if we haven't resolved the signal and a 
   // signalHandlerCallback is registered
   if (!ret) {
       requested_wait_until_active = true; //i.e., return signal to mutatee
       decodeHandlerCallback(ev);
       ret = true;
   }

   return ret;
}

bool SignalGeneratorCommon::decodeRTSignal_NP(EventRecord &ev, 
                                              Address rt_arg, int status)
{
    // windows uses ev.info for the DEBUG_EVENT struct, so we
    // shanghai the fd field instead
    ev.fd = (eventFileDesc_t) rt_arg;

    switch(status) {
    case DSE_snippetBreakpoint:
        ev.type = evtProcessStop;
        return true;
    case DSE_stopThread: 
        ev.type = evtStopThread;
        return true; 
    default:
        assert(0);
        return false;
    }
}

bool SignalGenerator::decodeSyscall(EventRecord &) 
{
    return false;
}

// already setup on this FD.
// disconnect from controlling terminal 
void OS::osDisconnect(void) {
}

bool process::setProcessFlags() {
    return true;
}

bool process::unsetProcessFlags() {
    return true;
}


/* continue a process that is stopped */
bool dyn_lwp::continueLWP_(int /*signalToContinueWith*/) {
   unsigned count;
   signal_printf("[%s:%u] - continuing %d\n", __FILE__, __LINE__, get_fd());
   count = ResumeThread((HANDLE)get_fd());
   if (count == (unsigned) -1) {
      fprintf(stderr, "[%s:%u] - Couldn't resume thread\n", __FILE__, __LINE__);
      printSysError(GetLastError());
      return false;
   } else
      return true;
}


/*
   terminate execution of a process
 */
terminateProcStatus_t process::terminateProc_()
{
    OS::osKill(getPid());
    return terminateSucceeded;
}

/*
   pause a process that is running
*/
bool dyn_lwp::stop_() {
   unsigned count = 0;
   count = SuspendThread((HANDLE)get_fd());
   if (count == (unsigned) -1)
      return false;
   else
      return true;
}

bool process::dumpCore_(const std::string) {
    return false;
}

bool dyn_lwp::writeTextWord(caddr_t inTraced, int data) {
   return writeDataSpace(inTraced, sizeof(int), (caddr_t) &data);
}

bool dyn_lwp::writeTextSpace(void *inTraced, u_int amount, const void *inSelf)
{
   return writeDataSpace(inTraced, amount, inSelf);
}

bool process::flushInstructionCache_(void *baseAddr, size_t size){ //ccw 25 june 2001
   dyn_lwp *replwp = getInitialLwp();
   return FlushInstructionCache((HANDLE)replwp->getProcessHandle(), baseAddr, size);
}

bool dyn_lwp::readTextSpace(const void *inTraced, u_int amount, void *inSelf) {
   return readDataSpace(inTraced, amount, inSelf);
}

bool dyn_lwp::writeDataSpace(void *inTraced, u_int amount, const void *inSelf)
{
    DWORD nbytes;
    handleT procHandle = getProcessHandle();
    bool res = WriteProcessMemory((HANDLE)procHandle, (LPVOID)inTraced, 
				  (LPVOID)inSelf, (DWORD)amount, &nbytes);
    if (BPatch_defensiveMode == proc()->getHybridMode() && 
        !res || nbytes != amount) 
    {
        // the write may have failed because we've removed write permissions
        // from the page, remove them and try again

        int oldRights = changeMemoryProtections((Address)inTraced, amount, 
                                                PAGE_EXECUTE_READWRITE,true);
        if (oldRights == PAGE_EXECUTE_READ || oldRights == PAGE_READONLY) {
            res = WriteProcessMemory((HANDLE)procHandle, (LPVOID)inTraced, 
                                     (LPVOID)inSelf, (DWORD)amount, &nbytes);
        }
        if (oldRights != -1) { // set the rights back to what they were
            changeMemoryProtections((Address)inTraced, amount, oldRights,true);
        }
    }

    return res && (nbytes == amount);
}


bool dyn_lwp::readDataSpace(const void *inTraced, u_int amount, void *inSelf) {
    if ((Address)inTraced <= 0xc30000 && ((Address)inTraced + amount) >= 0xc30000) {
        cerr << "readDataSpace [" << hex << (Address) inTraced << "," << (Address) inTraced + amount << "]" << dec << endl;
    }
    DWORD nbytes;
    handleT procHandle = getProcessHandle();
    bool res = ReadProcessMemory((HANDLE)procHandle, (LPVOID)inTraced, 
				 (LPVOID)inSelf, (DWORD)amount, &nbytes);
	if (!res && (GetLastError() == 299)) // Partial read success...
	{
		// Loop and copy piecewise
		Address start = (Address) inTraced;
		Address cur = start;
		Address end = start + amount;
		Address bufStart = (Address) inSelf;
		Address bufCur = bufStart;
		Address bufEnd = bufStart + amount;

		cerr << "Starting piecewise copy [" << hex << start << "," << end << dec << "]" << endl;

		MEMORY_BASIC_INFORMATION meminfo;
		memset(&meminfo, 0, sizeof(MEMORY_BASIC_INFORMATION));
		do {
			VirtualQueryEx(procHandle,
				(LPCVOID) cur, 
				&meminfo,
				sizeof(MEMORY_BASIC_INFORMATION));
			cerr << "\t VirtualQuery returns base " << hex
				<< (Address) meminfo.AllocationBase << " and pages range [" 
				<< (Address) meminfo.BaseAddress << "," << ((Address)meminfo.BaseAddress) + meminfo.RegionSize 
				<< dec << "]" << endl;
			unsigned remaining = end - cur;
			assert(remaining == (bufEnd - bufCur));
			unsigned toCopy = (remaining < meminfo.RegionSize) ? remaining : meminfo.RegionSize;
			if (meminfo.State == MEM_COMMIT) {
				cerr << "\t Copying range [" << hex << cur << "," << cur + toCopy << "]" << dec << endl;
				bool res = ReadProcessMemory(procHandle, (LPVOID) cur, (LPVOID) bufCur, (DWORD) toCopy, &nbytes);
				assert(res);
			}
			else {
				cerr << "\t Zeroing range [" << hex << cur << "," << cur + toCopy << dec << "]" << endl;
				memset((void *)bufCur, 0, toCopy);
			}
			cur += toCopy;
			bufCur += toCopy;
		} while (bufCur < bufEnd);
		return true;
	}
    return res && (nbytes == amount);
}

bool process::setMemoryAccessRights
(Address start, Address size, int rights)
{
    mal_printf("setMemoryAccessRights to %x [%lx %lx]\n", rights, start, start+size);
    // get lwp from which we can call changeMemoryProtections
    dyn_lwp *stoppedlwp = query_for_stopped_lwp();
    assert( stoppedlwp );
    if (PAGE_EXECUTE_READWRITE == rights || PAGE_READWRITE == rights) {
        mapped_object *obj = findObject(start);
        int page_size = getMemoryPageSize();
        for (Address cur = start; cur < (start + size); cur += page_size) {
            obj->removeProtectedPage(start -(start % page_size));
        }
    }
    stoppedlwp->changeMemoryProtections(start, size, rights, true);
    return true;
}

int process::getMemoryAccessRights(Address start, Address size)
{
   assert(0 && "Unimplemented!");
<<<<<<< HEAD
   return 0;
=======
   return false;
>>>>>>> 7b5e5fef
}

int dyn_lwp::changeMemoryProtections
(Address addr, Offset size, unsigned rights, bool setShadow)
{
    unsigned oldRights=0;
    unsigned pageSize = proc()->getMemoryPageSize();

	Address pageBase = addr - (addr % pageSize);
	size += (addr % pageSize);

	// Temporary: set on a page-by-page basis to work around problems
	// with memory deallocation
	for (Address idx = pageBase; idx < pageBase + size; idx += pageSize) {
        //mal_printf("setting rights to %lx for [%lx %lx)\n", 
          //         rights, idx , idx + pageSize);
		if (!VirtualProtectEx((HANDLE)getProcessHandle(), (LPVOID)(idx), 
			(SIZE_T)pageSize, (DWORD)rights, (PDWORD)&oldRights)) 
		{
			fprintf(stderr, "ERROR: failed to set access rights for page %lx, error code %d "
				"%s[%d]\n", addr, GetLastError(), FILE__, __LINE__);
			MEMORY_BASIC_INFORMATION meminfo;
			SIZE_T size = VirtualQueryEx(getProcessHandle(), (LPCVOID) (addr), &meminfo, sizeof(MEMORY_BASIC_INFORMATION));
			fprintf(stderr, "ERROR DUMP: baseAddr 0x%lx, AllocationBase 0x%lx, AllocationProtect 0x%lx, RegionSize 0x%lx, State 0x%lx, Protect 0x%lx, Type 0x%lx\n",
				meminfo.BaseAddress, meminfo.AllocationBase, meminfo.AllocationProtect, meminfo.RegionSize, meminfo.State, meminfo.Protect, meminfo.Type);
		}
		else if (proc()->isMemoryEmulated() && setShadow) {
			Address shadowAddr = 0;
			unsigned shadowRights=0;
			bool valid = false;
			boost::tie(valid, shadowAddr) = proc()->getMemEm()->translate(idx);
			if (!valid) {
				fprintf(stderr, "WARNING: set access rights on page %lx that has "
					"no shadow %s[%d]\n",addr,FILE__,__LINE__);
			}
			else 
			{
				if (!VirtualProtectEx((HANDLE)getProcessHandle(), (LPVOID)(shadowAddr), 
					(SIZE_T)pageSize, (DWORD)rights, (PDWORD)&shadowRights)) 
				{
					fprintf(stderr, "ERROR: set access rights found shadow page %lx "
						"for page %lx but failed to set its rights %s[%d]\n",
						shadowAddr, addr, FILE__, __LINE__);
				}

				if (shadowRights != oldRights) {
					//mal_printf("WARNING: shadow page[%lx] rights %x did not match orig-page"
					//           "[%lx] rights %x\n",shadowAddr,shadowRights, addr, oldRights);
				}
			}
		}
	}
	return oldRights;
}


bool dyn_lwp::waitUntilStopped() {
   return true;
}

bool process::waitUntilStopped() {
   return true;
}

Frame dyn_lwp::getActiveFrame()
{
	w32CONTEXT cont; //ccw 27 july 2000 : 29 mar 2001

	Address pc = 0, fp = 0, sp = 0;

	// we must set ContextFlags to indicate the registers we want returned,
	// in this case, the control registers.
	// The values for ContextFlags are defined in winnt.h
	cont.ContextFlags = CONTEXT_FULL;
	if (GetThreadContext((HANDLE)get_fd(), &cont))
	{
		fp = cont.Ebp;
		pc = cont.Eip;
		sp = cont.Esp;
		Frame frame(pc, fp, sp, proc_->getPid(), proc_, NULL, this, true);
                frame.eax = cont.Eax;
                frame.ebx = cont.Ebx;
                frame.ecx = cont.Ecx;
                frame.edx = cont.Edx;
                frame.esp = cont.Esp;
                frame.ebp = cont.Ebp;
		frame.esi = cont.Esi;
		frame.edi = cont.Edi;
		frame.eflags = cont.EFlags;

		return frame;
	}
	printSysError(GetLastError());
	return Frame();
}

// sets PC for stack frames other than the active stack frame
bool Frame::setPC(Address newpc) {

	if (!pcAddr_) {
		// if pcAddr isn't set it's because the stackwalk isn't getting the 
		// frames right
		fprintf(stderr,"WARNING: unable to change stack frame PC from %lx to %lx "
			"because we don't know where the PC is on the stack %s[%d]\n",
			pc_,newpc,FILE__,__LINE__);
		return false;
	}

	if (getProc()->writeDataSpace( (void*)pcAddr_, 
		getProc()->getAddressWidth(), 
		&newpc) ) 
	{
		this->pc_ = newpc;
		return true;
	}

	return false;
}

bool dyn_lwp::getRegisters_(struct dyn_saved_regs *regs, bool includeFP) {
   // we must set ContextFlags to indicate the registers we want returned,
   // in this case, the control registers.
   // The values for ContextFlags are defined in winnt.h
   regs->cont.ContextFlags = w32CONTEXT_FULL;//ccw 27 july 2000 : 29 mar 2001
   handleT handle = get_fd();
   if (!GetThreadContext((HANDLE)handle, &(regs->cont)))
   {
      return false;
   }
   return true;
}

void dyn_lwp::dumpRegisters()
{
   dyn_saved_regs regs;
   if (!getRegisters(&regs)) {
     fprintf(stderr, "%s[%d]:  registers unavailable\n", FILE__, __LINE__);
     return;
   }
}

bool dyn_lwp::changePC(Address addr, struct dyn_saved_regs *regs)
{    
  if (dyn_debug_malware) {
      std::set<func_instance *> funcs;
      proc()->findFuncsByAddr(addr, funcs, true);
      cerr << "CHANGEPC to addr " << hex << addr;
      cerr << " to func " << (funcs.empty() ? "<UNKNOWN>" :
                              ((funcs.size() == 1) ? (*(funcs.begin()))->symTabName() : "<MULTIPLE>"));
      cerr << dec << endl;
      cerr << "Currently at: " << getActiveFrame();
  }
  w32CONTEXT cont;//ccw 27 july 2000
  if (!regs) {
      cont.ContextFlags = w32CONTEXT_FULL;//ccw 27 july 2000 : 29 mar 2001
      if (!GetThreadContext((HANDLE)get_fd(), &cont))
      {
          printf("GetThreadContext failed\n");
          return false;
      }
  }
  else {
      memcpy(&cont, &(regs->cont), sizeof(w32CONTEXT));
  }
  cont.Eip = addr;
  if (!SetThreadContext((HANDLE)get_fd(), &cont))
  {
    printf("SethreadContext failed\n");
    return false;
  }
  return true;
}

bool dyn_lwp::restoreRegisters_(const struct dyn_saved_regs &regs, bool includeFP) {
  if (!SetThreadContext((HANDLE)get_fd(), &(regs.cont)))
  {
    //printf("SetThreadContext failed\n");
    return false;
  }
  return true;
}

bool process::isRunning_() const {
    // TODO
    return true;
}


std::string 
process::tryToFindExecutable(const std::string& iprogpath, int pid)
{
    if( iprogpath.length() == 0 )
    {
        HANDLE hProc = OpenProcess( PROCESS_QUERY_INFORMATION | PROCESS_VM_READ,
                                    FALSE,
                                    pid );
        if( hProc != NULL )
        {
            // look at the process' modules to see if we can get at an EXE
            DWORD nMods = 32;
            DWORD cb = nMods * sizeof(HMODULE);
            DWORD cbNeeded = 0;
            HMODULE* hMods = new HMODULE[cb];
            BOOL epmRet = EnumProcessModules( hProc,
                                                hMods,
                                                cb,
                                                &cbNeeded );
            if( !epmRet && (cbNeeded > cb) )
            {
                // we didn't pass a large enough array in
                delete[] hMods;
                nMods = (cbNeeded / sizeof(HMODULE));
                cb = cbNeeded;
                hMods = new HMODULE[cb];

                epmRet = EnumProcessModules( hProc,
                                                hMods,
                                                cb,
                                                &cbNeeded );
            }

            if( epmRet )
            {
                // we got modules
                // look for the EXE (always first item?)
                nMods = cbNeeded / sizeof(HMODULE);
                for( unsigned int i = 0; i < nMods; i++ )
                {
                    char modName[MAX_PATH];

                    BOOL gmfnRet = GetModuleFileNameEx( hProc,
                                                        hMods[i],
                                                        modName,
                                                        MAX_PATH );
                    if( gmfnRet )
                    {
                        // check if this is the EXE
                        // TODO is this sufficient?
                        // should we instead be recognizing the
                        // "program" by some other criteria?
                        unsigned int slen = strlen( modName );
                        if( (modName[slen-4] == '.') &&
                            ((modName[slen-3]=='E')||(modName[slen-3]=='e')) &&
                            ((modName[slen-2]=='X')||(modName[slen-2]=='x')) &&
                            ((modName[slen-1]=='E')||(modName[slen-1]=='e')) )
                        {
                            return modName;
                            break;
                        }
                    }
                }
            }

            CloseHandle( hProc );
        }
    }
    return iprogpath;
}

Address dyn_lwp::readRegister(Register reg)
{
   w32CONTEXT *cont = new w32CONTEXT;//ccw 27 july 2000 : 29 mar 2001
    if (!cont)
	return NULL;
    // we must set ContextFlags to indicate the registers we want returned,
    // in this case, the control registers.
    // The values for ContextFlags are defined in winnt.h
    cont->ContextFlags = w32CONTEXT_FULL;//ccw 27 july 2000
    if (!GetThreadContext((HANDLE)get_fd(), cont)) {
      delete cont;
	  return NULL;
    }
    return cont->Eax;
}


void InitSymbolHandler( HANDLE hProcess )
{
}

void
ReleaseSymbolHandler( HANDLE hProcess )
{
    if( !SymCleanup( hProcess ) )
    {
        // TODO how to report error?
        fprintf( stderr, "failed to release symbol handler: %x\n",
            GetLastError() );
    }

    CloseHandle(hProcess);
}

bool SignalGenerator::waitForStopInline()
{
   return true;
}
/*****************************************************************************
 * forkNewProcess: starts a new process, setting up trace and io links between
 *                the new process and the daemon
 * Returns true if succesfull.
 * 
 * Arguments:
 *   file: file to execute
 *   dir: working directory for the new process
 *   argv: arguments to new process
 *   inputFile: where to redirect standard input
 *   outputFile: where to redirect standard output
 *   traceLink: handle or file descriptor of trace link (read only)
 *   ioLink: handle or file descriptor of io link (read only)
 *   pid: process id of new process
 *   tid: thread id for main thread (needed by WindowsNT)
 *   procHandle: handle for new process (needed by WindowsNT)
 *   thrHandle: handle for main thread (needed by WindowsNT)
 ****************************************************************************/
bool SignalGenerator::forkNewProcess()
{
    // create the child process    
    std::string args;
    for (unsigned ai=0; ai<argv_->size(); ai++) {
       args += (*argv_)[ai];
       args += " ";
    }

    STARTUPINFO stinfo;
    memset(&stinfo, 0, sizeof(STARTUPINFO));
    stinfo.cb = sizeof(STARTUPINFO);

    /*to do: output redirection
    //stinfo.hStdOutput = (HANDLE)ioLink;
    stinfo.hStdOutput = (HANDLE)stdout_fd;
    stinfo.hStdInput = GetStdHandle(STD_INPUT_HANDLE);
    stinfo.hStdError = GetStdHandle(STD_ERROR_HANDLE);
    stinfo.dwFlags |= STARTF_USESTDHANDLES;
    */
    PROCESS_INFORMATION procInfo;
    if (CreateProcess(file_.c_str(), (char *)args.c_str(), 
		      NULL, NULL, TRUE,
		      DEBUG_PROCESS /* | CREATE_NEW_CONSOLE */ | CREATE_SUSPENDED | DEBUG_ONLY_THIS_PROCESS ,
		      NULL, dir_ == "" ? NULL : dir_.c_str(), 
		      &stinfo, &procInfo)) 
    {
                  procHandle = (Word)procInfo.hProcess;
                  thrHandle = (Word)procInfo.hThread;
                  pid_ = (Word)procInfo.dwProcessId;
                  tid = (Word)procInfo.dwThreadId;
                  traceLink_ = -1;
                  return true;    
    }
   
   // Output failure message
   LPVOID lpMsgBuf;

   if (FormatMessage( 
                     FORMAT_MESSAGE_ALLOCATE_BUFFER | FORMAT_MESSAGE_FROM_SYSTEM,
                     NULL,
                     GetLastError(),
                     MAKELANGID(LANG_NEUTRAL, SUBLANG_DEFAULT), // Default language
                     (LPTSTR) &lpMsgBuf,
                     0,
                     NULL 
                     ) > 0) 
    {
      char *errorLine = (char *)malloc(strlen((char *)lpMsgBuf) +
                                       file_.length() + 64);
      if (errorLine != NULL) {
         sprintf(errorLine, "Unable to start %s: %s\n", file_.c_str(),
                 (char *)lpMsgBuf);
         logLine(errorLine);
         showErrorCallback(68, (const char *) errorLine);

         free(errorLine);
      }

      // Free the buffer returned by FormatMsg
      LocalFree(lpMsgBuf);    
    } else {
      char errorLine[512];
      sprintf(errorLine, "Unable to start %s: unknown error\n",
              file_.c_str());
      logLine(errorLine);
      showErrorCallback(68, (const char *) errorLine);
    }

   return false;
}

/*
 * stripAtSuffix
 *
 * Strips off of a string any suffix that consists of an @ sign followed by
 * decimal digits.
 *
 * str	The string to strip the suffix from.  The string is altered in place.
 */
static void stripAtSuffix(char *str)
{
    // many symbols have a name like foo@4, we must remove the @4
    // just searching for an @ is not enough,
    // as it may occur on other positions. We search for the last one
    // and check that it is followed only by digits.
    char *p = strrchr(str, '@');
    if (p) {
      char *q = p+1;
      strtoul(p+1, &q, 10);
      if (q > p+1 && *q == '\0') {
	*p = '\0';
      }
    }
}

char *cplus_demangle(char *c, int, bool includeTypes) { 
    char buf[1000];
    if (c[0]=='_') {
       // VC++ 5.0 seems to decorate C symbols differently to C++ symbols
       // and the UnDecorateSymbolName() function provided by imagehlp.lib
       // doesn't manage (or want) to undecorate them, so it has to be done
       // manually, removing a leading underscore from functions & variables
       // and the trailing "$stuff" from variables (actually "$Sstuff")
       unsigned i;
       for (i=1; i<sizeof(buf) && c[i]!='$' && c[i]!='\0'; i++)
           buf[i-1]=c[i];
       buf[i-1]='\0';
       stripAtSuffix(buf);
       if (buf[0] == '\0') return 0; // avoid null names which seem to annoy Paradyn
       return P_strdup(buf);
    } else {
       if (includeTypes) {
          if (UnDecorateSymbolName(c, buf, 1000, UNDNAME_COMPLETE| UNDNAME_NO_ACCESS_SPECIFIERS|UNDNAME_NO_MEMBER_TYPE|UNDNAME_NO_MS_KEYWORDS)) {
            //   printf("Undecorate with types: %s = %s\n", c, buf);
            stripAtSuffix(buf);
            return P_strdup(buf);
          }
       }  else if (UnDecorateSymbolName(c, buf, 1000, UNDNAME_NAME_ONLY)) {
         //     else if (UnDecorateSymbolName(c, buf, 1000, UNDNAME_COMPLETE|UNDNAME_32_BIT_DECODE)) {
         //	printf("Undecorate: %s = %s\n", c, buf);
         stripAtSuffix(buf);          
         return P_strdup(buf);
       }
    }
    return 0;
}

bool OS::osKill(int pid) {
    bool res;
    HANDLE h = OpenProcess(PROCESS_ALL_ACCESS, false, pid);
    if (h == NULL) {
    	return false;
    }
    res = TerminateProcess(h,0);
    CloseHandle(h);
    return res;
}

bool SignalGeneratorCommon::getExecFileDescriptor(std::string filename,
                                    int pid,
                                    bool,
                                    int &status,
                                    fileDescriptor &desc)
{
    assert(proc);
    dyn_lwp *rep_lwp = proc->getRepresentativeLWP();
    assert(rep_lwp);  // the process based lwp should already be set

    if (proc->processHandle_ == INVALID_HANDLE_VALUE) {

        if (!proc->wasCreatedViaAttach()) {
           int res = ResumeThread(proc->sh->getThreadHandle());
           if (res == -1) {
             fprintf(stderr, "%s[%d]:  could not resume thread here\n", FILE__, __LINE__);
             printSysError(GetLastError());
           }
        }

       //  need to snarf up the next debug event, at which point we can get 
       //  a handle to the debugged process.

       DEBUG_EVENT snarf_event;
       timed_out_retry:

       if (!WaitForDebugEvent(&snarf_event, INFINITE))
       {
         fprintf(stderr, "%s[%d][%s]:  WaitForDebugEvent returned\n", 
               FILE__, __LINE__, getThreadStr(getExecThreadID()));
         DWORD err = GetLastError();
         if ((WAIT_TIMEOUT == err) || (ERROR_SEM_TIMEOUT == err)) {
           //  apparently INFINITE milliseconds returns with SEM_TIMEOUT
           //  This may be a problem, but it doesn't seem to break anything.
           goto timed_out_retry;
         }else {
           printSysError(err);
           fprintf(stderr, "%s[%d]:  Unexpected error from WaitForDebugEvent: %d\n",
                   __FILE__, __LINE__, err);
         }
         return false;
       }

       //  Now snarf_event should have the right handles set...

       proc->processHandle_ = snarf_event.u.CreateProcessInfo.hProcess;
       proc->mainFileHandle_ = snarf_event.u.CreateProcessInfo.hFile;
       proc->mainFileBase_ = (Address)snarf_event.u.CreateProcessInfo.lpBaseOfImage;
       proc->sh->thrHandle = (int) snarf_event.u.CreateProcessInfo.hThread;
       proc->sh->procHandle = (int) snarf_event.u.CreateProcessInfo.hProcess;
       char *imageName = (char *) snarf_event.u.CreateProcessInfo.lpImageName;

       rep_lwp->setFileHandle(snarf_event.u.CreateProcessInfo.hThread);
       if (NULL == snarf_event.u.CreateProcessInfo.hThread)
         assert(0);
       rep_lwp->setProcessHandle(snarf_event.u.CreateProcessInfo.hProcess);

       if (proc->threads.size() == 0) {
           dyn_thread *t = new dyn_thread(proc, 
                                          0, // POS (main thread is always 0)
                                          rep_lwp);
           t->update_tid(snarf_event.dwThreadId);
       }
    
       //This must be called on each process in order to use the 
       // symbol/line-info reading API
       bool result = SymInitialize(proc->processHandle_, NULL, FALSE);
       if (!result) {
           fprintf(stderr, "Couldn't SymInitialize\n");
           printSysError(GetLastError());
       } 
       DWORD64 iresult = SymLoadModule64(proc->processHandle_, proc->mainFileHandle_,
                                    imageName, NULL,
                                    (DWORD64) proc->mainFileBase_, 0);
       /*
       int res = ResumeThread((HANDLE) proc->sh->thrHandle);
       if (res == -1) {
          fprintf(stderr, "%s[%d]:  could not resume thread here\n", FILE__, __LINE__);
          printSysError(GetLastError());
       }
*/
       if (!ContinueDebugEvent(snarf_event.dwProcessId, 
                               snarf_event.dwThreadId, DBG_CONTINUE))
       {
         DebugBreak();
         printf("ContinueDebugEvent failed\n");
         printSysError(GetLastError());
         return false;
       }

       proc->set_status(running);
    }

    desc = fileDescriptor(filename.c_str(), 
                        (Address) 0,
                        (HANDLE) proc->processHandle_,
                        (HANDLE) proc->mainFileHandle_, 
                        false,
                        (Address) proc->mainFileBase_);
    return true;
}


bool getLWPIDs(pdvector <unsigned> &LWPids)
{
  assert (0 && "Not implemented");
  return false;
}
//
// This function retrieves the name of a DLL that has been
// loaded in an inferior process.  On the desktop flavors
// of Windows, the debug event that we get for loaded DLLs
// includes the location of a pointer to the DLL's image name.
// (Note the indirection.)  On Windows CE, the event contains
// the location of the image name string, with no indirection.
//
// There are several complications to overcome when reading this string:
//
// 1.  There is no guarantee that the image name is available.
//     In this case, the location in the debug event may be NULL,
//     or the pointer in the inferior process' address space may be NULL.
// 2.  The image name string may be either ASCII or Unicode.  Most of
//     the Windows system DLLs have Unicode strings, but many user-built
//     DLLs use single-byte strings.  If the string is Unicode, we need
//     to copy it to our address space and convert it to a single-byte
//     string because the rest of Paradyn/Dyninst has no clue what to
//     do with Unicode strings.
// 3.  We don't know how long the string is.  We have a loose upper
//     bound in that we know it is not more than MAX_PATH characters.
//     Unfortunately, the call we use to read from the inferior
//     process' address space will return failure if we ask for more
//     bytes than it can actually read (so we can't just issue a read
//     for MAX_PATH characters).  Given this limitation, we have to
//     try a read and check whether the read succeeded *and* whether
//     we read the entire image name string.  If not, we have to adjust
//     the amount we read and try again.
//
std::string GetLoadedDllImageName( process* p, const DEBUG_EVENT& ev )
{
    char *msgText = NULL;
	std::string ret;
	void* pImageName = NULL;

	if( ev.u.LoadDll.lpImageName != NULL )
	{
        msgText = new char[1024];	// buffer for error messages
	    // On non-CE flavors of Windows, the address given in the debug
        // event struct is the address of a pointer to the DLL name string.

        if( !p->readDataSpace( ev.u.LoadDll.lpImageName, 4, &pImageName, false ) )
        {
            sprintf( msgText, "Failed to read DLL image name pointer: %d\n",
            GetLastError() );
            logLine( msgText );
	    }
    }
	if( pImageName != NULL )
	{
		// we have the pointer to the DLL image name -
		// now read the name

		// allocate a conservatively-sized buffer
		char* buf = new char[(MAX_PATH + 1) * sizeof(WCHAR)];
		WCHAR* wbuf = (WCHAR*)buf;

		// We don't know how long the image name actually is, but
		// we do know that they tend not to be very long.
		// Therefore, we use a scheme to try to minimize the number
		// of reads needed to get the image name.
		// We do reads within ranges, starting with [1,128] bytes,
		// then [129,256] bytes, etc. up to MAX_PATH if necessary.
		// Within each range, we do reads following a binary search
		// algorithm.  For example, for the [1,128] range, we start
		// by trying to read 128 bytes.  If that read fails, we
		// try to half the number of bytes (i.e., 64).  If that
		// read also fails, we continue to halve the read requests 
		// until we find one that succeeds.
		//
		// When a read succeeds, we still may not have gotten the
		// entire string.  So when reads start succeeding, we have to
		// check the data we got for a null-terimated string.  If we didn't
		// get the full string, we change the byte count to either
		// move into the next higher range (if we were already reading
		// the max within the current range) or we set it to a factor
		// of 1.5 of the current byte count to try a value between the
		// current succeeding read and one that had failed.
		unsigned int loRead = 1;		// range boundaries
		unsigned int hiRead = 128;
		unsigned int cbRead = 128;		// number of bytes to read
		unsigned int chunkRead = 64;	// amount to change cbRead if we fail
										// we will not halve this before we read
		bool gotString = false;
		bool doneReading = false;
		while( !doneReading )
		{
			// try the read with the current byte count
			if( p->readDataSpace( pImageName, cbRead, buf, false ) )
			{
				// the read succeeded - 
				// did we get the full string?
				if( ev.u.LoadDll.fUnicode )
				{
					unsigned int cbReadIdx = cbRead / sizeof(WCHAR);
					wbuf[cbReadIdx] = L'\0';
					WCHAR* nulp = wcschr( wbuf, L'\0' );
					assert( nulp != NULL );			// because we just NULL-terminated the string
					gotString = (nulp != &(wbuf[cbReadIdx]));
				}
				else
				{
					buf[cbRead] = '\0';
					char* nulp = strchr( buf, '\0' );
					assert( nulp != NULL );			// because we just NULL-terminated the string
					gotString = (nulp != &(buf[cbRead]));
				}

				if( gotString )
				{
					doneReading = true;
				}
				else
				{
					// we didn't get the full string
					// we need to try a larger read
					if( cbRead == hiRead )
					{
						// we were at the high end of the current range -
						// move to the next range
						loRead = hiRead + 1;
						hiRead = loRead + 128 - 1;
						chunkRead = 128;				// we will halve this before we read again
						if( loRead > (MAX_PATH * sizeof(WCHAR)) )
						{
							// we've tried every range but still failed
							doneReading = true;
						}
						else
						{
							cbRead = hiRead;
						}
					}
					else
					{
						// we were within the current range -
						// try something higher but still within the range
						cbRead = cbRead + chunkRead;
					}
				}
			}
			else
			{
				// the read failed -
				// we need to try a smaller read
				if( cbRead > loRead )
				{
					unsigned int nextRead = cbRead - chunkRead;
					if( nextRead == cbRead )
					{
						// we can't subdivide any further
						doneReading = true;
					}
					else
					{
						cbRead = nextRead;
					}
				}
				else
				{
					// there are no smaller reads to try in this range,
					// and by induction, in any range.
					doneReading = true;
				}
			}

			// update the amount that we use to change the read request
			chunkRead /= 2;
		}

		if( !gotString )
		{
			// this is a serious problem because some read 
			// should've succeeded
			sprintf( msgText, "Failed to read DLL image name - no read succeeded\n" );
			logLine( msgText );
		}
		else
		{
			if( ev.u.LoadDll.fUnicode )
			{
				// the DLL path is a Unicode string
				// we have to convert it to single-byte characters
				char* tmpbuf = new char[MAX_PATH];

				WideCharToMultiByte(CP_ACP,		// code page to use (ANSI)
									0,			// flags
									wbuf,		// Unicode string
									-1,			// length of Unicode string (-1 => null-terminated)
									tmpbuf,		// destination buffer
									MAX_PATH,	// size of destionation buffer
									NULL,		// default for unmappable chars
									NULL);		// var to set when defaulting a char

				// swap buffers so that buf points to the single-byte string
				// when we're out of this code block
				delete[] buf;
				buf = tmpbuf;
			}
			ret = buf;
		}

		delete[] buf;
	}
	else
	{
		// we were given an image name pointer, but it was NULL
		// this happens for some system DLLs, and if we attach to
		// the process instead of creating it ourselves.
		// However, it is very important for us to know about kernel32.dll,
		// so we check for it specially.
		//
		// This call only changes the string parameter if the indicated file is
		// actually kernel32.dll.
		if (kludge_isKernel32Dll(ev.u.LoadDll.hFile, ret))
            return ret;

        //I'm embarassed to be writing this.  We didn't get a name for the image, 
        // but we did get a file handle.  According to MSDN, the best way to turn
        // a file handle into a file name is to map the file into the address space
        // (using the handle), then ask the OS what file we have mapped at that location.
        // I'm sad now.
        
        void *pmap = NULL;
        HANDLE fmap = CreateFileMapping(ev.u.LoadDll.hFile, NULL, 
                                        PAGE_READONLY, 0, 1, NULL);
        if (fmap) {
            pmap = MapViewOfFile(fmap, FILE_MAP_READ, 0, 0, 1);
            if (pmap) {   
                char filename[MAX_PATH+1];
                int result = GetMappedFileName(GetCurrentProcess(), pmap, filename, MAX_PATH);
                if (result)
                    ret = std::string(filename);
                UnmapViewOfFile(pmap);
            }
            CloseHandle(fmap);
        }
	}

	if (ret.substr(0,7) == "\\Device") {
      HANDLE currentProcess = p->processHandle_;
      DWORD num_modules_needed;
      int errorCheck = EnumProcessModules(currentProcess,
                                          NULL,
                                          0,
                                          &num_modules_needed);
	  num_modules_needed /= sizeof(HMODULE);
      HMODULE* loadedModules = new HMODULE[num_modules_needed];
      errorCheck = EnumProcessModules(currentProcess,
                                          loadedModules,
                                          sizeof(HMODULE)*num_modules_needed,
                                          &num_modules_needed);
      HMODULE* candidateModule = loadedModules; 
      while(candidateModule < loadedModules + num_modules_needed)
      {
         MODULEINFO candidateInfo;
         GetModuleInformation(currentProcess, *candidateModule, &candidateInfo,
                              sizeof(candidateInfo));
         if(ev.u.LoadDll.lpBaseOfDll == candidateInfo.lpBaseOfDll)
            break;
         candidateModule++;
      }
      if(candidateModule != loadedModules + num_modules_needed) 
      {
         TCHAR filename[MAX_PATH];
         if(GetModuleFileNameEx(currentProcess, *candidateModule, filename, MAX_PATH))
         {
            ret = filename;
         }
      }
      delete[] loadedModules;

	}
	// cleanup
    if (msgText)
        delete[] msgText;

	return ret;
}

bool dyn_lwp::realLWP_attach_() {
   return true;
}

bool dyn_lwp::representativeLWP_attach_() {
    if(proc_->wasCreatedViaAttach()) {
        if (!DebugActiveProcess(getPid())) {
            //printf("Error: DebugActiveProcess failed\n");
            return false;
        }
    }
    
    // We either created this process, or we have just attached it.
    // In either case, our descriptor already has a valid process handle.
    setProcessHandle(proc()->processHandle_);
    proc()->set_lwp_status(this, stopped);

    return true;
}

void dyn_lwp::realLWP_detach_()
{
   assert(is_attached());  // dyn_lwp::detach() shouldn't call us otherwise
   if (!DebugActiveProcessStop(getPid())) {
      int errNo = GetLastError();
      fprintf(stderr, "Couldn't detach from %d Error %d:\n", getPid(), errNo);
      printSysError(errNo);
   }
   return;
}

void dyn_lwp::representativeLWP_detach_()
{
   assert(is_attached());  // dyn_lwp::detach() shouldn't call us otherwise
   if (!DebugActiveProcessStop(getPid())) {
      int errNo = GetLastError();
      fprintf(stderr, "Couldn't detach from %d Error %d:\n", getPid(), errNo);
      printSysError(errNo);
   }
   return;
}

// Insert a breakpoint at the entry of main()
bool process::insertTrapAtEntryPointOfMain() {
  mapped_object *aout = getAOut();
  SymtabAPI::Symtab *aout_obj = aout->parse_img()->getObject();
  pdvector<func_instance *> funcs;
  Address min_addr = 0xffffffff;
  Address max_addr = 0x0;
  bool result;
  unsigned char oldbyte;
  const unsigned char trapInsn = 0xcc;
  startup_printf("[%s:%u] - Asked to insert bp at entry point of main\n", 
      __FILE__, __LINE__);
  
  if (main_function) {
	  //Address addr = main_function->addr() - aout_obj->getBaseAddress()+ aout->getFileDesc().loadAddr();
     Address addr = main_function->addr();
     startup_printf("[%s:%u] - insertTrapAtEntryPointOfMain found main at %x\n",
                    __FILE__, __LINE__, addr);
     result = readDataSpace((void *) addr, sizeof(trapInsn), &oldbyte, false);
     if (!result) {
         fprintf(stderr, "Internal Error - Couldn't write breakpoint at top of main\n");
         return false;
     }
     assert (oldbyte != trapInsn);
     writeDataSpace((void *) addr, sizeof(trapInsn), (void *) &trapInsn);
     main_breaks[addr] = oldbyte;
     flushInstructionCache_((void *) addr, 1);
     return true;
  }


  if (max_addr >= min_addr)
    flushInstructionCache_( (void*)min_addr, max_addr - min_addr + 1 );
  return true;
}

// True if we hit the trap at the entry of main
bool process::trapAtEntryPointOfMain(dyn_lwp *lwp, Address trapAddr) {
    if (getBootstrapState() < begun_bs || getBootstrapState() > loadingRT_bs) return false;
    if (!main_breaks.defines(trapAddr)) return false;

    startup_printf("[%s:%u] - Hit possible main breakpoint at %x:\n", __FILE__, __LINE__, trapAddr);

    //Set the last function we hit as a possible main
    /*if (!main_function) {
       main_function = this->findFuncByAddr(trapAddr);
    }*/
    main_brk_addr = trapAddr;

    return true;
}

// Clean up after breakpoint in main() is hit
bool process::handleTrapAtEntryPointOfMain(dyn_lwp *lwp)
{
    //Remove this trap
    dictionary_hash<Address, unsigned char>::iterator iter = main_breaks.begin();
    Address min_addr = 0xffffffff;
    Address max_addr = 0x0;
    for (; iter != main_breaks.end(); iter++) {
        Address addr = iter.currkey();
        unsigned char value = *(iter);

        bool result = writeDataSpace((void *) addr, sizeof(unsigned char), &value);
        if (!result) {
            fprintf(stderr, "Unexpected Error.  Couldn't remove breakpoint from "
                    "potential main at %x\n", addr);
            continue;   
        }
        if (max_addr < addr)
            max_addr = addr;
        if (min_addr > addr)
            min_addr = addr;
    }
    main_breaks.clear();

    //Restore PC and flush instruction cache
    flushInstructionCache_((void *)min_addr, max_addr - min_addr + 1);
    lwp->changePC(main_brk_addr, NULL);

    setBootstrapState(initialized_bs);
    return true;
}

bool process::handleTrapAtLibcStartMain(dyn_lwp *)  { assert(0); return false; }
bool process::instrumentLibcStartMain() { assert(0); return false; }
bool process::decodeStartupSysCalls(EventRecord &) { assert(0); return false; }
void process::setTraceSysCalls(bool) { assert(0); }
void process::setTraceState(traceState_t) { assert(0); }
bool process::getSysCallParameters(dyn_saved_regs *, long *, int) { assert(0); return false; }
int process::getSysCallNumber(dyn_saved_regs *) { assert(0); return -1; }
long process::getSysCallReturnValue(dyn_saved_regs *) { assert(0); return -1; }
Address process::getSysCallProgramCounter(dyn_saved_regs *) { assert(0); return 0; }
bool process::isMmapSysCall(int) { assert(0); return false; }
Offset process::getMmapLength(int, dyn_saved_regs *) { assert(0); return 0; }
Address process::getLibcStartMainParam(dyn_lwp *) { assert(0); return 0; }

bool AddressSpace::getDyninstRTLibName() {
    // Set the name of the dyninst RT lib
    if (dyninstRT_name.length() == 0) {
        // Get env variable
        if (getenv("DYNINSTAPI_RT_LIB") != NULL) {
            dyninstRT_name = getenv("DYNINSTAPI_RT_LIB");
        }
        else {
            std::string msg = std::string("Environment variable ") +
               std::string("DYNINSTAPI_RT_LIB") +
               std::string(" has not been defined");
            showErrorCallback(101, msg);
            return false;
        }
    }
    //Canonicalize name
    char *sptr = P_strdup(dyninstRT_name.c_str());
    for (unsigned i=0; i<strlen(sptr); i++)
       if (sptr[i] == '/') sptr[i] = '\\';
    dyninstRT_name = sptr;
    free(sptr);
           
    if (_access(dyninstRT_name.c_str(), 04)) {
        std::string msg = std::string("Runtime library ") + dyninstRT_name +
                       std::string(" does not exist or cannot be accessed!");
        showErrorCallback(101, msg);
        return false;
    }

    return true;
}


// Load the dyninst library
bool process::loadDYNINSTlib()
{
    loadDyninstLibAddr = getAOut()->parse_img()->getObject()->getEntryOffset() + getAOut()->getBaseAddress();
    Address LoadLibAddr;
    int_symbol sym;
    
    dyn_lwp *lwp;
    lwp = getInitialLwp();
 /*   if (lwp->status() == running) {
       lwp->pauseLWP();
    }*/

    if (!getSymbolInfo("_LoadLibraryA@4", sym) &&
        !getSymbolInfo("_LoadLibraryA", sym) &&
        !getSymbolInfo("LoadLibraryA", sym))
        {
            printf("unable to find function LoadLibrary\n");
            assert(0);
        }
    LoadLibAddr = sym.getAddr();
    assert(LoadLibAddr);

    char ibuf[BYTES_TO_SAVE];
    memset(ibuf, '\0', BYTES_TO_SAVE);//ccw 25 aug 2000
    char *iptr = ibuf;
    strcpy(iptr, dyninstRT_name.c_str());
    
    // Code overview:
    // Dynininst library name
    //    Executable code begins here:
    // Push (address of dyninst lib name)
    // Call LoadLibrary
    // Pop (cancel push)
    // Trap
    
    // 4: give us plenty of room after the string to start instructions
    int instructionOffset = strlen(iptr) + 4;
    // Regenerate the pointer
    iptr = &(ibuf[instructionOffset]);
    
    // At this point, the buffer contains the name of the dyninst
    // RT lib. We now generate code to load this string into memory
    // via a call to LoadLibrary
    
    // push nameAddr ; 5 bytes
    *iptr++ = (char)0x68; 
    // Argument for push
    *(int *)iptr = loadDyninstLibAddr; // string at codeBase
    iptr += sizeof(int);
    
    int offsetFromBufferStart = (int)iptr - (int)ibuf;
    offsetFromBufferStart += 5; // Skip next instruction as well.
    // call LoadLibrary ; 5 bytes
    *iptr++ = (char)0xe8;
    
    // Jump offset is relative
    *(int *)iptr = LoadLibAddr - (loadDyninstLibAddr + 
                                  offsetFromBufferStart); // End of next instruction
    iptr += sizeof(int);
    
    
    // add sp, 4 (Pop)
    *iptr++ = (char)0x83; *iptr++ = (char)0xc4; *iptr++ = (char)0x04;
    
    // int3
    *iptr = (char)0xcc;
    
    int offsetToTrap = (int) iptr - (int) ibuf;

    readDataSpace((void *)loadDyninstLibAddr, BYTES_TO_SAVE, savedCodeBuffer, false);
    writeDataSpace((void *)loadDyninstLibAddr, BYTES_TO_SAVE, ibuf);
    
    flushInstructionCache_((void *)loadDyninstLibAddr, BYTES_TO_SAVE);
    
    dyninstlib_brk_addr = loadDyninstLibAddr + offsetToTrap;
    
    savedRegs = new dyn_saved_regs;

    bool status = lwp->getRegisters(savedRegs);
    assert(status == true);    
    lwp->changePC(loadDyninstLibAddr + instructionOffset, NULL);
    
    setBootstrapState(loadingRT_bs);
    return true;
}



// Not used on NT. We'd have to rewrite the
// prototype to take a PC. Handled inline.
// True if trap is from dyninst load finishing
bool process::trapDueToDyninstLib(dyn_lwp *lwp) 
{
    if (!dyninstlib_brk_addr)
       return false;
    assert(lwp);
    Frame active = lwp->getActiveFrame();
    if (active.getPC() == dyninstlib_brk_addr ||
        (active.getPC()-1) == dyninstlib_brk_addr)
        return true;
    return false;
}



// Cleanup after dyninst lib loaded
bool process::loadDYNINSTlibCleanup(dyn_lwp *)
{
    // First things first: 
    assert(savedRegs != NULL);
    getInitialLwp()->restoreRegisters(*savedRegs);
    delete savedRegs;
    savedRegs = NULL;

    writeDataSpace((void *) loadDyninstLibAddr,
                   BYTES_TO_SAVE,
                   (void *)savedCodeBuffer);

    flushInstructionCache_((void *)getAOut()->codeAbs(), BYTES_TO_SAVE);

    dyninstlib_brk_addr = 0;

    return true;
}

void loadNativeDemangler() 
{
    // ensure we load line number information when we load
    // modules, and give us mangled names
    DWORD dwOpts = SymGetOptions();
    dwOpts &= ~(SYMOPT_UNDNAME);
    dwOpts |= SYMOPT_LOAD_LINES;
    dwOpts &= ~(SYMOPT_DEFERRED_LOADS);
    SymSetOptions(dwOpts);
}


Frame dyn_thread::getActiveFrameMT() {
   return get_lwp()->getActiveFrame();
}

bool process::determineLWPs(pdvector<unsigned> &lwp_ids)
{
  dyn_lwp *lwp;
  unsigned index;

  dictionary_hash_iter<unsigned, dyn_lwp *> lwp_iter(real_lwps);
  while (lwp_iter.next(index, lwp)) {
	  if (!lwp->isDebuggerLWP()) {
      lwp_ids.push_back(lwp->get_lwp_id());
  }
  }
  return true;
}

bool process::initMT()
{
   return true;
}

void dyninst_yield()
{
    SwitchToThread();
}

void OS::make_tempfile(char *name) {
}

bool OS::execute_file(char *file) {
   STARTUPINFO s;
   PROCESS_INFORMATION proc;
   BOOL result;

   ZeroMemory(&s, sizeof(s));
   ZeroMemory(&proc, sizeof(proc));
   s.cb = sizeof(s);

   result = CreateProcess(NULL, file, NULL, NULL, FALSE, 0, NULL, NULL, 
                          &s, &proc);
   if (!result) {
      fprintf(stderr, "Couldn't create %s - Error %d\n", file, GetLastError());
      return false;
   }

   WaitForSingleObject(proc.hProcess, INFINITE);
   CloseHandle(proc.hProcess);
   CloseHandle(proc.hThread);
   return true;
}

void OS::unlink(char *file) {
   DeleteFile(file);
}

#if !defined(TF_BIT)
#define TF_BIT 0x100
#endif

Address dyn_lwp::step_next_insn() {
   CONTEXT context;
   BOOL result;

   singleStepping = true;
   context.ContextFlags = CONTEXT_FULL;
   result = GetThreadContext((HANDLE)get_fd(), &context);
   if(!result) {
      fprintf(stderr, "[%s:%u - step_next_insn] - Couldn't get thread context ", 
              __FILE__, __LINE__);
      return (Address) -1;
   }

   context.ContextFlags = CONTEXT_FULL;
   context.EFlags |= TF_BIT ;
   if(!SetThreadContext((HANDLE)get_fd(), &context))
   if(!result) {
      fprintf(stderr, "[%s:%u - step_next_insn] - Couldn't set thread context ", 
              __FILE__, __LINE__);
      return (Address) -1;
   }
   
   continueLWP();

   do {
      if(proc()->hasExited()) 
         return (Address) -1;
      proc()->sh->waitForEvent(evtDebugStep);
   } while (singleStepping);

   return getActiveFrame().getPC();
}

#if defined (cap_dynamic_heap)
void process::inferiorMallocConstraints(Address near, Address &lo, Address &hi,
                                        inferiorHeapType /* type */ ) 
{
}
#endif

/**
 stdcall:
   * C Naming - Name prefixed by a '_', followed by the name, then an '@',
     followed by number of bytes in arguments.  
     i.e. foo(int a, double b) = _foo@12
   * C++ Naming - __stdcall
   * Args - Arguments are passed on the stack.
   * Cleanup - Callee cleans up the stack before returning
 cdecl:
   * C Naming - Name prefixed by a '_'
   * C++ Naming - __cdecl in demangled name
   * Args - Arguments are passed on the stack.
   * Cleanup - Caller cleans up the stack after the return
 fastcall:
   * C Naming - Name prefixed by a '@', followed by the func name, then 
     another '@', followed by the number of bytes in the arguments.  i.e.
     foo(double a, int b, int c, int d) = @foo@20
   * C++ Naming - __fastcall in the mangled name
   * Args - First two arguments that are less than DWORD size are passed in ECX & EDX
   * Cleanup - Callee cleans up the stack before returning
 thiscall:
   * C Naming - NA
   * C++ Naming - __thiscall in the demangled name
   * 'this' parameter is passed in ECX, others are passed in the stack
   * Cleanup Callee cleans up the stack before returning
 **/
callType func_instance::getCallingConvention() {
    const char *name = symTabName().c_str();
    const int buffer_size = 1024;
    char buffer[buffer_size];
    const char *pos;

    if (callingConv != unknown_call)
        return callingConv;

    if (!name) {
        //Umm...
        return unknown_call;
    }

    switch(name[0]) {
        case '?':
            //C++ Encoded symbol. Everything is stored in the C++ name 
            // mangling scheme
            UnDecorateSymbolName(name, buffer, buffer_size, 
                UNDNAME_NO_ARGUMENTS | UNDNAME_NO_FUNCTION_RETURNS);
            if (strstr(buffer, "__thiscall")) {
                callingConv = thiscall_call;
                return callingConv;
            }
            if (strstr(buffer, "__fastcall")) {
                callingConv = fastcall_call;
                return callingConv;
            }
            if (strstr(buffer, "__stdcall")) {
                callingConv = stdcall_call;
                return callingConv;
            }
            if (strstr(buffer, "__cdecl")) {
                callingConv = cdecl_call;
                return callingConv;
            }
            break;
        case '_':
          //Check for stdcall or cdecl
          pos = strrchr(name, '@');
          if (pos) {
            callingConv = stdcall_call;
            return callingConv;
          }
          else {
            callingConv = cdecl_call;
            return callingConv;
          }
          break;
        case '@':
          //Should be a fast call
          pos = strrchr(name, '@');
          if (pos) {
             callingConv = fastcall_call;
             return callingConv;
          }
          break;
    }

    //We have no idea what this call is.  We probably got an undecorated
    // name.  If the function doesn't clean up it's own stack (doesn't 
    // have a ret #) instruction, then it must be a cdecl call, as that's
    // the only type that doesn't clean its own stack.
    //If the function is part of a class, then it's most likely a thiscall,
    // although that could be incorrect for a static function.  
    //Otherwise let's guess that it's a stdcall.
    if (!ifunc()->cleansOwnStack()) {
        callingConv = cdecl_call;
    }
    else if (strstr(name, "::")) {
        callingConv = thiscall_call;
    }
    else {
        callingConv = stdcall_call;
    }
    return callingConv;
}

static void emitNeededCallSaves(codeGen &gen, Register reg, pdvector<Register> &extra_saves);
static void emitNeededCallRestores(codeGen &gen, pdvector<Register> &saves);

int EmitterIA32::emitCallParams(codeGen &gen, 
                              const pdvector<AstNodePtr> &operands,
                              func_instance *target, 
                              pdvector<Register> &extra_saves, 
                              bool noCost)
{
    callType call_conven = target->getCallingConvention();
    int estimatedFrameSize = 0;
    pdvector <Register> srcs;
    Register ecx_target = REG_NULL, edx_target = REG_NULL;
    Address unused = ADDR_NULL;
    const int num_operands = operands.size();

    switch (call_conven) {
        case unknown_call:
        case cdecl_call:
        case stdcall_call:
          //Push all registers onto stack
          for (unsigned u = 0; u < operands.size(); u++) {
              Register src = REG_NULL;
              Address unused = ADDR_NULL;
              if (!operands[u]->generateCode_phase2( gen, false, unused, src)) assert(0);
              assert(src != REG_NULL);
              srcs.push_back(src);
          }
          break;
    case thiscall_call:
        //Allocate the ecx register for the 'this' parameter
        if (num_operands) {
            //result = gen.rs()->allocateSpecificRegister(gen, REGNUM_ECX, false);
            //if (!result) {
            //    emitNeededCallSaves(gen, REGNUM_ECX, extra_saves);
            //}
            if (!operands[0]->generateCode_phase2(gen, 
                                                  noCost, 
                                                  unused, ecx_target)) assert(0);
        }
        srcs.push_back(Null_Register);
        //Push other registers onto the stack
        for (unsigned u = 1; u < operands.size(); u++) {
              Register src = REG_NULL;
              Address unused = ADDR_NULL;
              if (!operands[u]->generateCode_phase2( gen, false, unused, src)) assert(0);
              assert(src != REG_NULL);
              srcs.push_back(src);
        }     
        break;
    case fastcall_call:
        if (num_operands) {
            //Allocate the ecx register for the first parameter
            //ecx_target = gen.rs()->allocateSpecificRegister(gen, REGNUM_ECX, false);
            //if (!ecx_target) {
            //    emitNeededCallSaves(gen, REGNUM_ECX, extra_saves);
            //}
        }
        if (num_operands > 1) {
            //Allocate the edx register for the second parameter
            //edx_target = gen.rs()->allocateSpecificRegister(gen, REGNUM_EDX, false);
            //if (!edx_target) {
            //    emitNeededCallSaves(gen, REGNUM_EDX, extra_saves);
            //}
        }
        if (num_operands) {
            if (!operands[0]->generateCode_phase2(gen, 
                                                  noCost, 
                                                  unused, ecx_target)) assert(0);
        }
        if (num_operands > 1) {
            if (!operands[1]->generateCode_phase2(gen, 
                                                  noCost, unused, edx_target)) assert(0);
        }
        srcs.push_back(Null_Register);
        srcs.push_back(Null_Register);

        //Push other registers onto the stack
        for (unsigned u = 2; u < operands.size(); u++) {
              Register src = REG_NULL;
              Address unused = ADDR_NULL;
              if (!operands[u]->generateCode_phase2( gen, false, unused, src)) assert(0);
              assert(src != REG_NULL);
              srcs.push_back(src);
        }
        break;
    default:
        fprintf(stderr, "Internal error.  Unknown calling convention\n");
        assert(0);
    }

    // push arguments in reverse order, last argument first
    // must use int instead of unsigned to avoid nasty underflow problem:
    for (int i=srcs.size() - 1; i >= 0; i--) {
       if (srcs[i] == Null_Register) continue;
	   RealRegister r = gen.rs()->loadVirtual(srcs[i], gen);
	   ::emitPush(r, gen);
       estimatedFrameSize += 4;
       if (operands[i]->decRefCount())
          gen.rs()->freeRegister(srcs[i]);
    }

    if (ecx_target != REG_NULL) {
        //Store the parameter in ecx
		gen.rs()->loadVirtualToSpecific(ecx_target, RealRegister(REGNUM_ECX), gen);
    }

    if (edx_target != REG_NULL) {
		gen.rs()->loadVirtualToSpecific(edx_target, RealRegister(REGNUM_EDX), gen);
    }
    return estimatedFrameSize;
}

bool EmitterIA32::emitCallCleanup(codeGen &gen, func_instance *target, 
                     int frame_size, pdvector<Register> &extra_saves)
{
    callType call_conv = target->getCallingConvention();
    if ((call_conv == unknown_call || call_conv == cdecl_call) && frame_size)
    {
        //Caller clean-up
        emitOpRegImm(0, RealRegister(REGNUM_ESP), frame_size, gen); // add esp, frame_size        
    }
    gen.rs()->incStack(-1 * frame_size);

    //Restore extra registers we may have saved when storing parameters in
    // specific registers
    //emitNeededCallRestores(gen, extra_saves);
    return 0;
}

static void emitNeededCallSaves(codeGen &gen, Register regi, 
                           pdvector<Register> &extra_saves)
{
    extra_saves.push_back(regi);
    switch (regi) {
        case REGNUM_EAX:
            emitSimpleInsn(PUSHEAX, gen);
            break;
        case REGNUM_EBX:
            emitSimpleInsn(PUSHEBX, gen);
            break;
        case REGNUM_ECX:
            emitSimpleInsn(PUSHECX, gen);
            break;
        case REGNUM_EDX:
            emitSimpleInsn(PUSHEDX, gen);
            break;
        case REGNUM_EDI:
            emitSimpleInsn(PUSHEDI, gen);
            break;
    }
}

static void emitNeededCallRestores(codeGen &gen, pdvector<Register> &saves)
{
    for (unsigned i=0; i<saves.size(); i++) {
      switch (saves[i]) {
          case REGNUM_EAX:
              emitSimpleInsn(POP_EAX, gen);
              break;
          case REGNUM_EBX:
              emitSimpleInsn(POP_EBX, gen);
              break;
          case REGNUM_ECX:
              emitSimpleInsn(POP_ECX, gen);
              break;
          case REGNUM_EDX:
              emitSimpleInsn(POP_EDX, gen);
              break;
          case REGNUM_EDI:
              emitSimpleInsn(POP_EDI, gen);
              break;
      }
    }
    saves.clear();
}

bool SignalHandler::handleProcessExitPlat(EventRecord &ev, bool &continueHint) 
{
    ReleaseSymbolHandler(ev.proc->processHandle_);
    continueHint = false;
    ev.proc->continueHandles.push_back(ev.info.dwThreadId);
    ev.proc->continueTypes.push_back(DBG_CONTINUE);
    return true;
}

bool process::continueProc_(int sig) {
    unsigned index;
    dyn_lwp *lwp;
    if (representativeLWP) {
        representativeLWP->continueLWP(true);
    }
    dictionary_hash_iter<unsigned, dyn_lwp *> lwp_iter(real_lwps);
    while (lwp_iter.next(index, lwp)) {
        lwp->continueLWP(true);
    }
    return true;
}

bool process::stop_(bool waitUntilStop) {
   unsigned index;
   dyn_lwp *lwp;
   if (representativeLWP) {
       representativeLWP->pauseLWP(true);
   }
   dictionary_hash_iter<unsigned, dyn_lwp *> lwp_iter(real_lwps);
   while (lwp_iter.next(index, lwp)) {
       lwp->pauseLWP(true);
   }
   return true;
}

void process::deleteThread_(dyn_thread *thr) {
    int hand = thr->get_tid();
    int contType = DBG_CONTINUE;

    continueHandles.push_back(hand);
    continueTypes.push_back(contType);
}

bool SignalGeneratorCommon::postSignalHandler() {
    for (unsigned i=0; i<proc->continueHandles.size(); i++) {
        ContinueDebugEvent(proc->getPid(), proc->continueHandles[i], proc->continueTypes[i]);
    }
    proc->continueHandles.clear();
    proc->continueTypes.clear();
    return true;
}

bool SignalHandler::forwardSigToProcess(EventRecord &ev, bool &continueHint) 
{
   process *proc = ev.proc;
   int hand = (int) ev.info.dwThreadId;

   proc->continueHandles.push_back(hand);
   proc->continueTypes.push_back(DBG_EXCEPTION_NOT_HANDLED);
   
   if (getExecThreadID() != sg->getThreadID()) {
      signal_printf("%s[%d][%s]:  signalling active process\n", 
                    FILE__, __LINE__, getThreadStr(getExecThreadID()));
      sg->requested_wait_until_active = false;
      sg->signalActiveProcess();
   }
   return true;
}

/* 1. Gather the list of Structured Exception Handlers by walking the linked
 * list whose head is in the TIB.  
 * 2. If the fault occurred at an emulated memory instruction, we saved a
 *    register before stomping its effective address computation
 * 3. Create an instPoint at the faulting instruction, If the exception-raising
 *    instruction is in a relocated block or multiTramp, save it as an active 
 *    tramp, we can't get rid of it until the handler returns
 * 4. Invoke the registered callback
 * 5. mark parsed handlers as such, store fault addr info in the handlers
 */
bool SignalHandler::handleSignalHandlerCallback(EventRecord &ev)
{
    process *proc = ev.proc;
    pdvector<CallbackBase *> cbs;
    if (!getCBManager()->dispenseCallbacksMatching(evtSignalHandlerCB, cbs)) {
        return false;
    }
    mal_printf("Handling exception, excCode=0x%X raised by %lx %s[%d]\n",
            ev.what, ev.address, FILE__, __LINE__);

    Address origAddr = ev.address;
    vector<func_instance*> faultFuncs;
    baseTramp *bti = NULL;
    ev.proc->getAddrInfo(ev.address, origAddr, faultFuncs, bti);
	Frame activeFrame = ev.lwp->getActiveFrame();

    // 1. gather the list of handlers by walking the SEH datastructure in the TEB
    Address tibPtr = ev.lwp->getThreadInfoBlockAddr();
    struct EXCEPTION_REGISTRATION handler;
    EXCEPTION_REGISTRATION *prevEvtReg=NULL;
    if (!proc->readDataSpace((void*)tibPtr,sizeof(Address),
                             (void*)&prevEvtReg,false)) {
        fprintf(stderr, "%s[%d]Error reading from TIB at 0x%x\n", 
                FILE__, __LINE__,tibPtr);
        return false;
    }
    vector<Address> handlers;
    while(((long)prevEvtReg) != -1 && prevEvtReg != NULL) {
        if (!proc->readDataSpace((void*)prevEvtReg,sizeof(handler),
                                 &handler,false)) {
            fprintf(stderr, "%s[%d]Error reading from SEH chain at 0x%lx\n", 
                    FILE__, __LINE__,(long)prevEvtReg);
            return false;
        }
        prevEvtReg = handler.prev;
        if (!proc->findOneFuncByAddr((Address)prevEvtReg)) {
            mal_printf("EUREKA! Found handler at 0x%x while handling "
                   "exceptionCode=0x%X for exception at %lx %s[%d]\n",
                   handler.handler, ev.what, ev.address, FILE__,__LINE__);
            handlers.push_back(handler.handler);
        }
    }
    if (0 == handlers.size()) {
        return true;
    }

    // 2.  If the fault occurred at an emulated memory instruction, we saved a
    //     register before stomping its effective address computation, 
    //     restore the original register value

	if (faultFuncs.empty()) {
        fprintf(stderr,"ERROR: Failed to find a valid instruction for fault "
            "at %lx %s[%d] \n", ev.address, FILE__,__LINE__);
         return false;
<<<<<<< HEAD
    case 1:
        faultBBI = faultFuncs[0]->findOneBlockByAddr(origAddr);
        if (!faultBBI && origAddr != ev.address) {
            fprintf(stderr, "ERROR: executed illegal instructions in post-"
                    "control-transfer padding? %s[%d]\n",FILE__,__LINE__);
            return false;
        }
        break;
    default: 
        faultBBI = ev.proc->findActiveFuncByAddr(ev.address)->
                findOneBlockByAddr(origAddr);
        break;
    }
=======
	}
	block_instance *faultBBI = faultFuncs[0]->getBlock(origAddr);
>>>>>>> 7b5e5fef
    if (ev.proc->isMemoryEmulated() && 
        BPatch_defensiveMode == faultFuncs[0]->obj()->hybridMode())
    {
        if (faultFuncs[0]->obj()->isEmulInsn(origAddr)) {
            void * val =0;
            assert( sizeof(void*) == ev.proc->getAddressWidth() );
            ev.proc->readDataSpace((void*)(activeFrame.getSP() + MemoryEmulator::STACK_SHIFT_VAL), 
                                   ev.proc->getAddressWidth(), 
                                   &val, false);

            CONTEXT context;
            context.ContextFlags = CONTEXT_FULL;
            if (!GetThreadContext(ev.lwp->get_fd(), (LPCONTEXT) & context)) {
                malware_cerr << "ERROR: Failed call to GetThreadContext(" << hex << ev.lwp->get_fd() 
                    << ") getLastError: " << endl;
                printSysError(GetLastError());
            }
            Register reg = faultFuncs[0]->obj()->getEmulInsnReg(origAddr);
            switch(reg) {
                case REGNUM_ECX:
                    context.Ecx = (DWORD) val;
                    break;
                case REGNUM_EDX:
                    context.Edx = (DWORD) val;
                    break;
                case REGNUM_EAX:
                    context.Eax = (DWORD) val;
                    break;
                case REGNUM_EBX:
                    context.Ebx = (DWORD) val;
                    break;
                case REGNUM_ESI:
                    context.Esi = (DWORD) val;
                    break;
                case REGNUM_EDI:
                    context.Edi = (DWORD) val;
                    break;
                case REGNUM_EBP:
                    context.Ebp = (DWORD) val;
                    break;
                default:
                    assert(0);
            }
            SetThreadContext(ev.lwp->get_fd(), (LPCONTEXT) & context);
        }
    }

    // 3. create instPoint at faulting instruction & trigger callback

	instPoint *point = instPoint::preInsn(faultFuncs[0], faultBBI, origAddr);
    if (!point) {
        fprintf(stderr,"Failed to create an instPoint for faulting "
            "instruction at %lx[%lx] %s[%d]\n",
            ev.address,origAddr,FILE__,__LINE__);
        return false;
    }

    //4. cause callbacks registered for this event to be triggered, if any.
    ((BPatch_process*)proc->up_ptr())->triggerSignalHandlerCB
            (point, faultFuncs[0], ev.what, &handlers);

    //5. mark parsed handlers as such, store fault addr info in the handlers
    for (vector<Address>::iterator hIter=handlers.begin(); 
         hIter != handlers.end(); 
         hIter++) 
    {
        func_instance *hfunc = ev.proc->findOneFuncByAddr(*hIter);
        if (hfunc) {
            using namespace ParseAPI;
            hfunc->setHandlerFaultAddr(point->insnAddr());
            Address base = hfunc->addr() - hfunc->ifunc()->addr();
            const vector<FuncExtent*> &exts = hfunc->ifunc()->extents();
            for (unsigned eix=0; eix < exts.size(); eix++) {
                ev.proc->addSignalHandler(base + exts[eix]->start(),
                                          exts[eix]->end()-exts[eix]->start());
            }
        } else {
            fprintf(stderr, "WARNING: failed to parse handler at %lx for "
                    "exception at %lx %s[%d]\n", *hIter, point->insnAddr(), 
                    FILE__,__LINE__);
        }
    }

    return true;
}

bool SignalHandler::handleEmulatePOPAD(EventRecord &ev)
{
#if 0
    Address orig;
    std::vector<int_function*> dontcare1;
    baseTrampInstance *dontcare2;
    if (!ev.proc->getAddrInfo(ev.address, orig, dontcare1, dontcare2)) {
        assert(0);
        return false;
    }
	mal_printf("handleEmulatePOPAD: 0x%lx[0x%lx]\n", 
               orig, ev.address);
#else
	mal_printf("handleEmulatePOPAD: 0x%lx\n", ev.address);
#endif

    CONTEXT cont;
    cont.ContextFlags = CONTEXT_FULL;
    if (!GetThreadContext((HANDLE)ev.lwp->get_fd(), &cont)) {
        assert(0);
        return false;
    }

    Address emulatedSP = cont.Esp;
    pair<bool,Address> transSP = ev.proc->getMemEm()->translate(cont.Esp);
    if (transSP.first) {
       emulatedSP = transSP.second;
    }
    int regsize = ev.proc->getAddressWidth();
    unsigned char *regbuf = (unsigned char*) malloc(regsize * 8);
    if (!ev.proc->readDataSpace((void*)emulatedSP, 
                                regsize * 8, 
                                (void*)regbuf, 
                                true)) 
    {
        assert(0);
        return false;
    }

    cont.Edi = 0;
    cont.Esi = 0;
    cont.Ebp = 0;
    cont.Ebx = 0;
    cont.Edx = 0;
    cont.Ecx = 0;
    cont.Eax = 0;
    for (int bidx =0; bidx < regsize; bidx++) {
       cont.Edi = cont.Edi | (regbuf[regsize*0+bidx] << bidx*8);
       cont.Esi = cont.Esi | (regbuf[regsize*1+bidx] << bidx*8);
       cont.Ebp = cont.Ebp | (regbuf[regsize*2+bidx] << bidx*8);
       cont.Ebx = cont.Ebx | (regbuf[regsize*4+bidx] << bidx*8);
       cont.Edx = cont.Edx | (regbuf[regsize*5+bidx] << bidx*8);
       cont.Ecx = cont.Ecx | (regbuf[regsize*6+bidx] << bidx*8);
       cont.Eax = cont.Eax | (regbuf[regsize*7+bidx] << bidx*8);
    }
    cont.Esp += regsize * 8;
    if (!SetThreadContext((HANDLE)ev.lwp->get_fd(), &cont)) {
       printf("SetThreadContext failed %s[%d]\n",FILE__,__LINE__);
       return false;
    }
    return true;
}

/* An access violation occurred to a memory page that contains code
 * and was originally write-protected was protected 
 * 1. Get violation address
 * 2. Flush the runtime cache if we overwrote any code, else return
 * 3. Find the instruction that caused the violation and determine 
 *    its address in unrelocated code
 * 4. Create an instPoint for the write
 * 5. Trigger user-mode callback to respond to the overwrite
 */
bool SignalHandler::handleCodeOverwrite(EventRecord &ev)
{
    //1. Get violation address
    Address writtenAddr = 
        ev.info.u.Exception.ExceptionRecord.ExceptionInformation[1];
    SymtabAPI::Region *reg = (SymtabAPI::Region*) ev.info2;
	mal_printf("handleCodeOverwrite: 0x%lx\n", writtenAddr);

    if (ev.proc->isMemoryEmulated()) {
        Address shadowAddr = writtenAddr;
        int shadowRights=0;
        bool valid = false;
        boost::tie(valid, shadowAddr) = ev.proc->getMemEm()->translateBackwards(writtenAddr);
		if (!valid) {
			cerr << "WARNING: writing to original memory directly, should only happen in uninstrumented code!" << endl;
		}
		else {
			assert(valid && shadowAddr != writtenAddr);
			writtenAddr = shadowAddr;
		}
	}

    // 2. Flush the runtime cache if we overwrote any code
    // Produce warning message if we've overwritten weird types of code: 
    Address origWritten = writtenAddr;
    vector<func_instance *> writtenFuncs;
    baseTramp *bti = NULL;
    bool success = ev.proc->getAddrInfo(writtenAddr, 
                                        origWritten, 
                                        writtenFuncs, 
                                        bti);
    if (writtenFuncs.size() == 0) {
        mapped_object *writtenObj = ev.proc->findObject(writtenAddr);
        assert(writtenObj);
        mal_printf("%s[%d] Insn at %lx wrote to %lx on a page containing "
                "code, but no code was overwritten\n",
                FILE__,__LINE__,ev.address,writtenAddr);
    }
    else {
        // flush all addresses matching the mapped object and the
        // runtime library heaps
        ev.proc->flushAddressCache_RT(writtenFuncs[0]->obj());

        if (writtenFuncs.size() > 1) {
            fprintf(stderr, "WARNING: overwrote shared code, this case is "
                    "sparsely tested %lx->%lx[%lx] %s[%d]\n",
                    ev.address, writtenAddr, origWritten, FILE__,__LINE__);
        }
    }

    // 3. Find the instruction that caused the violation and determine 
    //    its address in unrelocated code
    Address origWrite = ev.address;
    vector<func_instance *> writeFuncs;
    success = ev.proc->getAddrInfo(ev.address, origWrite, writeFuncs, bti);
    if (!success) {
        // this is an error case, meaning that we're executing 
        // uninstrumented code. It has been a sign that:
        //  - we invalidated relocated code that we were executing in
        //  - we removed code-discovery instrumentation, because of an 
        //    overwrite in a block that ends with an indirect ctrl 
        //    transfer that should be instrumented, and are executing
        // sometimes arises as a race condition
        fprintf(stderr, "ERROR: found no code to match instruction at %lx,"
                " which writes to %lx on page containing analyzed code\n",
                ev.address, writtenAddr);
        assert(0 && "couldn't find the overwrite instruction"); 
    }

    // 4. Create an instPoint for the write
    func_instance *writeFunc;
    if (writeFuncs.size() == 1) {
        writeFunc = writeFuncs[0];
    } else { 
        writeFunc = ev.proc->findActiveFuncByAddr(ev.address);
    }
	instPoint *writePoint = instPoint::preInsn(writeFunc, writeFunc->getBlock(ev.address), ev.address);

    assert(writePoint);

    // 5. Trigger user-mode callback to respond to the overwrite
    success = (((BPatch_process*)ev.proc->up_ptr())->
        triggerCodeOverwriteCB(writePoint, writtenAddr));
    assert(success);

    return true;
}

bool process::hideDebugger() 
{
    dyn_lwp *lwp = getInitialLwp();
    if (!lwp) {
        return false;
    }
    Address tibPtr = lwp->getThreadInfoBlockAddr();
    if (!tibPtr) {
        return false;
    }

    // read in address of PEB
    unsigned int pebPtr;
    if (!readDataSpace((void*)(tibPtr+48), getAddressWidth(),(void*)&pebPtr, false)) {
        fprintf(stderr, "%s[%d] Failed to read address of Process Environment "
            "Block at 0x%x, which is TIB + 0x30\n", FILE__,__LINE__,tibPtr+48);
        return false;
    }

    // patch up the processBeingDebugged flag in the PEB
    unsigned char flag;
    if (!readDataSpace((void*)(pebPtr+2), 1, (void*)&flag, true)) 
        return false;
    if (flag) {
        flag = 0;
        if (!writeDataSpace((void*)(pebPtr+2), 1, (void*)&flag)) 
            return false;
    }

    //while we're at it, clear the NtGlobalFlag
    if (!readDataSpace((void*)(pebPtr+0x68), 1, (void*)&flag, true)) 
        return false;
    if (flag) {
        flag = flag & 0x8f;
        if (!writeDataSpace((void*)(pebPtr+0x68), 1, (void*)&flag)) 
            return false;
    }

    // clear the heap flags in the PEB
    unsigned int heapBase;
    unsigned int flagWord;
    if (!readDataSpace((void*)(pebPtr+0x18), 4, (void*)&heapBase, true)) 
        return false;

    // clear the flags in the heap itself
    if (!readDataSpace((void*)(heapBase+0x0c), 4, (void*)&flagWord, true)) 
        return false;
    flagWord = flagWord & (~0x50000062);
    if (!writeDataSpace((void*)(heapBase+0x0c), 4, (void*)&flagWord)) 
        return false;
    if (!readDataSpace((void*)(heapBase+0x10), 4, (void*)&flagWord, true)) 
        return false;
    flagWord = flagWord & (~0x40000060);
    if (!writeDataSpace((void*)(heapBase+0x10), 4, (void*)&flagWord)) 
        return false;

    return true;
}


mapped_object *process::createObjectNoFile(Address addr)
{
	cerr << "createObjectNoFile " << hex << addr << dec << endl;
    Address closestObjEnd = 0;
    for (unsigned i=0; i<mapped_objects.size(); i++)
    {
        if (addr >= mapped_objects[i]->codeAbs() &&
            addr <   mapped_objects[i]->codeAbs() 
                   + mapped_objects[i]->imageSize())
        {
            fprintf(stderr,"createObjectNoFile called for addr %lx, "
                    "matching existing mapped_object %s %s[%d]\n", addr,
                    mapped_objects[i]->fullName().c_str(), FILE__,__LINE__);
            return mapped_objects[i];
        }
        if (  addr >= ( mapped_objects[i]->codeAbs() + 
                        mapped_objects[i]->imageSize() ) &&  
            closestObjEnd < ( mapped_objects[i]->codeAbs() + 
                               mapped_objects[i]->imageSize() ) ) 
        {
            closestObjEnd = mapped_objects[i]->codeAbs() + 
                            mapped_objects[i]->imageSize();
        }
    }

    Address testRead = 0;

    // VirtualQueryEx rounds down to pages size, so we need to round up first.
    if (proc()->proc() && closestObjEnd % proc()->proc()->getMemoryPageSize())
    {
        closestObjEnd = closestObjEnd 
            - (closestObjEnd % proc()->proc()->getMemoryPageSize()) 
            + proc()->proc()->getMemoryPageSize();
    }
    if (proc()->proc() && readDataSpace((void*)addr, proc()->getAddressWidth(),
                                        &testRead, false)) 
    {
		// create a module for the region enclosing this address
        MEMORY_BASIC_INFORMATION meminfo;
        memset(&meminfo,0, sizeof(MEMORY_BASIC_INFORMATION) );
        SIZE_T size = VirtualQueryEx(proc()->processHandle_,
                                     (LPCVOID)addr, &meminfo, 
                                     sizeof(MEMORY_BASIC_INFORMATION));
        assert(meminfo.State == MEM_COMMIT);
		cerr << "VirtualQuery reports baseAddr " << hex << meminfo.BaseAddress << ", allocBase " << meminfo.AllocationBase << ", size " << meminfo.RegionSize << ", state " << meminfo.State << dec << endl;

        Address objStart = (Address) meminfo.AllocationBase;
        Address probeAddr = (Address) meminfo.BaseAddress +  (Address) meminfo.RegionSize;
        Address objEnd = probeAddr;
        MEMORY_BASIC_INFORMATION probe;
        memset(&probe, 0, sizeof(MEMORY_BASIC_INFORMATION));
        do {
            objEnd = probeAddr;
            SIZE_T size2 = VirtualQueryEx(proc()->processHandle_,
                                          (LPCVOID) ((Address)meminfo.BaseAddress + meminfo.RegionSize),
                                          &probe,
                                          sizeof(MEMORY_BASIC_INFORMATION));
			cerr << "VirtualQuery reports baseAddr " << hex << probe.BaseAddress << ", allocBase " << probe.AllocationBase << ", size " << probe.RegionSize << ", state " << probe.State << dec << endl;

			probeAddr = (Address) probe.BaseAddress + (Address) probe.RegionSize;
        } while ((probe.AllocationBase == meminfo.AllocationBase) && // we're in the same allocation unit...
			(objEnd != probeAddr)); // we're making forward progress


        // The size of the region returned by VirtualQueryEx is from BaseAddress
        // to the end, NOT from meminfo.AllocationBase, which is what we want.
        // BaseAddress is the start address of the page of the address parameter
        // that is sent to VirtualQueryEx as a parameter
        Address regionSize = objEnd - objStart;
        mal_printf("[%lx %lx] is valid region containing %lx and corresponding "
               "to no object, closest is object ending at %lx %s[%d]\n", 
               objStart, 
               objEnd,
               addr, closestObjEnd, FILE__,__LINE__);
        // read region into this process
        unsigned char* rawRegion = (unsigned char*) 
            ::LocalAlloc(LMEM_FIXED, regionSize);
		if (!proc()->readDataSpace((void *)objStart,
								   regionSize,
								   rawRegion, true))
		{
			cerr << "Error: failed to read memory region [" << hex << objStart << "," << objStart + regionSize << "]" << dec << endl;
			printSysError(GetLastError());
			assert(0);
		}
		// set up file descriptor
        char regname[64];
        snprintf(regname,63,"mmap_buffer_%lx_%lx",
                    objStart, objEnd);
        fileDescriptor desc(string(regname), 
                            0, 
                            (HANDLE)0, 
                            (HANDLE)0, 
                            true, 
                            (Address)objStart,
                            (Address)regionSize,
                            rawRegion);
        mapped_object *obj = mapped_object::createMappedObject
            (desc,this,proc()->getHybridMode(),false);
        if (obj != NULL) {
            obj->setMemoryImg();
            mapped_objects.push_back(obj);

            obj->parse_img()->getOrCreateModule(
                obj->parse_img()->getObject()->getDefaultModule());
            return obj;
        }
    }
    return NULL;
}


SignalGenerator::SignalGenerator(char *idstr, std::string file, int pid)
    : SignalGeneratorCommon(idstr)
{
    setupAttached(file, pid);
} 

void EventRecord::clear() {
    proc = NULL;
    lwp = NULL;
    type = evtUndefined;
    what = 0;
    status = statusUnknown;
    info.dwDebugEventCode = 0;
    info.dwProcessId = 0;
    info.dwThreadId = 0;
    address = 0;
    fd = 0;
}

// Unix functions that aren't needed on Windows
void DBICallbackBase::dbi_signalCompletion(CallbackBase *cbb) {}
bool DBICallbackBase::execute() { return false; }
bool DBICallbackBase::waitForCompletion() { return false; }
bool PtraceCallback::execute_real() {return false;}
bool ReadDataSpaceCallback::execute_real() {return false;}
bool WaitPidNoBlockCallback::execute_real() {return false;}
bool WriteDataSpaceCallback::execute_real() {return false;}

bool OS::executableExists(const std::string &file) {
   struct stat file_stat;
   int stat_result;

   stat_result = stat(file.c_str(), &file_stat);
   if (stat_result == -1)
       stat_result = stat((file + std::string(".exe")).c_str(), &file_stat);
   return (stat_result != -1);
}

void OS::get_sigaction_names(std::vector<std::string> &names)
{
   names.push_back(string("AddVectoredExceptionHandler"));
}

func_instance *dyn_thread::map_initial_func(func_instance *ifunc) {
    if (!ifunc || strcmp(ifunc->prettyName().c_str(), "mainCRTStartup"))
        return ifunc;

    //mainCRTStartup is not a real initial function.  Use main, if it exists.
    const pdvector<func_instance *> *mains = proc->getAOut()->findFuncVectorByPretty("main");
    if (!mains || !mains->size())
        return ifunc;
    return (*mains)[0];
}

bool process::instrumentThreadInitialFunc(func_instance *f) {
    if (!f)
        return false;

    for (unsigned i=0; i<initial_thread_functions.size(); i++) {
		if (initial_thread_functions[i] == f) {
            return true;
    }
    }
    func_instance *dummy_create = findOnlyOneFunction("DYNINST_dummy_create");
    if (!dummy_create)
    {
      return false;
    } 

    pdvector<AstNodePtr> args;
    AstNodePtr call_dummy_create = AstNode::funcCallNode(dummy_create, args);
	instPoint *entry = instPoint::funcEntry(f);
	miniTramp *mt = entry->push_front(call_dummy_create, true);
	relocate();
    if (!mt) {
      fprintf(stderr, "[%s:%d] - Couldn't instrument thread_create\n",
              __FILE__, __LINE__);
	}
    initial_thread_functions.push_back(f);
    return true;
}

bool SignalHandler::handleProcessAttach(EventRecord &ev, bool &continueHint) {
    process *proc = ev.proc;
    proc->setBootstrapState(initialized_bs);
    
    dyn_lwp *rep_lwp = proc->getRepresentativeLWP();
    assert(rep_lwp);

    //We're starting up, convert the representative lwp to a real one.
    rep_lwp->set_lwp_id((int) rep_lwp->get_fd());
    proc->real_lwps[rep_lwp->get_lwp_id()] = rep_lwp;
    proc->representativeLWP = NULL;
    if (proc->theRpcMgr)
       proc->theRpcMgr->addLWP(rep_lwp);
    continueHint = true;

	ev.lwp->setDebuggerLWP(true);
    return true;
}

bool process::hasPassedMain() 
{
   return true;
}

Address dyn_lwp::getThreadInfoBlockAddr()
{
    if (threadInfoBlockAddr_) {
        return threadInfoBlockAddr_;
    }
    // use getRegisters to get value of the FS segment register
    dyn_saved_regs regs;
    if (!getRegisters(&regs)) {
        return 0;
    }
    // use the FS segment selector to look up the segment descriptor in the local descriptor table
    LDT_ENTRY segDesc;
	if (!GetThreadSelectorEntry(fd_, (DWORD)regs.cont.SegFs, &segDesc)) {
		fprintf(stderr, "%s[%d] Failed to read segment register FS for thread 0x%x with FS index of 0x%x\n", 
			FILE__,__LINE__,fd_,regs.cont.SegFs);
		return 0;
	}
    // calculate the address of the TIB
    threadInfoBlockAddr_ = (Address) segDesc.BaseLow;
    Address tmp = (Address) segDesc.HighWord.Bytes.BaseMid;
    threadInfoBlockAddr_ = threadInfoBlockAddr_ | (tmp << (sizeof(WORD)*8));
    tmp = segDesc.HighWord.Bytes.BaseHi;
    threadInfoBlockAddr_ = threadInfoBlockAddr_ | (tmp << (sizeof(WORD)*8+8));
    return threadInfoBlockAddr_;
}

bool process::startDebugger()
{
   return false;
}

// Temporary remote debugger interface.
// I assume these will be removed when procControlAPI is complete.
bool OS_isConnected(void)
{
    return true;  // We're always connected to the child on this platform.
}

bool OS_connect(BPatch_remoteHost &remote)
{
    return true;  // We're always connected to the child on this platform.
}

bool OS_getPidList(BPatch_remoteHost &remote,
                   BPatch_Vector<unsigned int> &tlist)
{
    return false;  // Not implemented.
}

bool OS_getPidInfo(BPatch_remoteHost &remote,
                   unsigned int pid, std::string &pidStr)
{
    return false;  // Not implemented.
}

bool OS_disconnect(BPatch_remoteHost &remote)
{
    return true;
}<|MERGE_RESOLUTION|>--- conflicted
+++ resolved
@@ -417,11 +417,6 @@
 
 bool SignalGenerator::decodeEvent(EventRecord &ev)
 {
-<<<<<<< HEAD
-=======
-
-
->>>>>>> 7b5e5fef
    bool ret = false;
    switch (ev.info.dwDebugEventCode) {
      case EXCEPTION_DEBUG_EVENT:
@@ -1038,11 +1033,7 @@
 int process::getMemoryAccessRights(Address start, Address size)
 {
    assert(0 && "Unimplemented!");
-<<<<<<< HEAD
    return 0;
-=======
-   return false;
->>>>>>> 7b5e5fef
 }
 
 int dyn_lwp::changeMemoryProtections
@@ -2710,24 +2701,8 @@
         fprintf(stderr,"ERROR: Failed to find a valid instruction for fault "
             "at %lx %s[%d] \n", ev.address, FILE__,__LINE__);
          return false;
-<<<<<<< HEAD
-    case 1:
-        faultBBI = faultFuncs[0]->findOneBlockByAddr(origAddr);
-        if (!faultBBI && origAddr != ev.address) {
-            fprintf(stderr, "ERROR: executed illegal instructions in post-"
-                    "control-transfer padding? %s[%d]\n",FILE__,__LINE__);
-            return false;
-        }
-        break;
-    default: 
-        faultBBI = ev.proc->findActiveFuncByAddr(ev.address)->
-                findOneBlockByAddr(origAddr);
-        break;
-    }
-=======
 	}
 	block_instance *faultBBI = faultFuncs[0]->getBlock(origAddr);
->>>>>>> 7b5e5fef
     if (ev.proc->isMemoryEmulated() && 
         BPatch_defensiveMode == faultFuncs[0]->obj()->hybridMode())
     {
