--- conflicted
+++ resolved
@@ -114,32 +114,9 @@
 
 using namespace Dyninst::Relocation;
 void block_instance::triggerModified() {
-<<<<<<< HEAD
     //KEVINTODO: implement this
     // Relocation info caching...
    //PCSensitiveTransformer::invalidateCache(this);
-}
-
-const block_instance::edgelist &block_instance::sources() {
-  if (srcs_.empty()) {
-    PatchBlock::edgelist& s = getSources();
-    for (PatchBlock::edgelist::iterator i = s.begin(); i != s.end(); i++)
-      srcs_.push_back(SCAST_EI(*i));
-  };
-  return srcs_;
-}
-
-const block_instance::edgelist &block_instance::targets() {
-  if (trgs_.empty()) {
-    PatchBlock::edgelist& s = getTargets();
-    for (PatchBlock::edgelist::iterator i = s.begin(); i != s.end(); i++)
-      trgs_.push_back(SCAST_EI(*i));
-  };
-  return trgs_;
-=======
-  // Relocation info caching...
-  //PCSensitiveTransformer::invalidateCache(this);
->>>>>>> bcfa14f1
 }
 
 std::string block_instance::calleeName() {
