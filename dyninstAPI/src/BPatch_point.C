--- conflicted
+++ resolved
@@ -236,7 +236,6 @@
    return addSpace->findOrCreateBPFunc(_func, NULL);
 }
 
-<<<<<<< HEAD
 std::string BPatch_point::getCalledFunctionNameInt() {
 	assert(point->block());
 	return point->block()->obj()->getCalleeName(point->block());
@@ -342,8 +341,6 @@
 #endif
 }
 
-=======
->>>>>>> 41da13ce
 Address BPatch_point::getCallFallThroughAddr()
 {
     assert(point);
@@ -354,15 +351,12 @@
     else return point->block()->end();
 }
 
-<<<<<<< HEAD
 bool BPatch_point::getSavedTargets(vector<Address> & /*targs*/)
 {
    assert(0);
    return false;
 }
 
-=======
->>>>>>> 41da13ce
 void BPatch_point::attachMemAcc(BPatch_memoryAccess *newMemAcc) {
     if (memacc) {
         // Change if we ever want to override these...
