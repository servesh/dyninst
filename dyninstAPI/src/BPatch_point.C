/*
 * Copyright (c) 1996-2011 Barton P. Miller
 *
 * We provide the Paradyn Parallel Performance Tools (below
 * described as "Paradyn") on an AS IS basis, and do not warrant its
 * validity or performance.  We reserve the right to update, modify,
 * or discontinue this software at any time.  We shall have no
 * obligation to supply such updates or modifications or any other
 * form of support to you.
 *
 * By your use of Paradyn, you understand and agree that we (or any
 * other person or entity with proprietary rights in Paradyn) are
 * under no obligation to provide either maintenance services,
 * update services, notices of latent defects, or correction of
 * defects for Paradyn.
 *
 * This library is free software; you can redistribute it and/or
 * modify it under the terms of the GNU Lesser General Public
 * License as published by the Free Software Foundation; either
 * version 2.1 of the License, or (at your option) any later version.
 *
 * This library is distributed in the hope that it will be useful,
 * but WITHOUT ANY WARRANTY; without even the implied warranty of
 * MERCHANTABILITY or FITNESS FOR A PARTICULAR PURPOSE.  See the GNU
 * Lesser General Public License for more details.
 *
 * You should have received a copy of the GNU Lesser General Public
 * License along with this library; if not, write to the Free Software
 * Foundation, Inc., 51 Franklin Street, Fifth Floor, Boston, MA 02110-1301 USA
 */

#include <stdio.h>
#ifdef rs6000_ibm_aix4_1
#include <memory.h>
#endif

#include "common/h/headers.h"

#define BPATCH_FILE

#include "BPatch_snippet.h"
#include "BPatch_point.h"
#include "BPatch_type.h"
#include "BPatch_image.h"
#include "BPatch_function.h"
#include "BPatch_collections.h"
#include "BPatch.h"
#include "BPatch_process.h"
#include "BPatch_libInfo.h"
#include "symtab.h"
#include "instPoint.h"
#include "instP.h"
#include "baseTramp.h"
#include "miniTramp.h"
#include "function.h"
#include "addressSpace.h"
#include "dynProcess.h"
#include "debug.h"

#include "BPatch_memoryAccessAdapter.h"

#include "BPatch_edge.h"
#include "ast.h"
#include "mapped_module.h"
#include "Instruction.h"
#include "InstructionDecoder.h"

#include "mapped_object.h"
#include "Snippet.h"

/*
 * Private constructor, insn
 */
BPatch_point::BPatch_point(BPatch_addressSpace *_addSpace,
                           BPatch_function *_func, instPoint *_point,
                           instPoint *_secondary,
                           BPatch_procedureLocation _pointType,
                           AddressSpace *as) :
   addSpace(_addSpace), lladdSpace(as), func(_func),
   point(_point), secondaryPoint(_secondary),
   pointType(_pointType), memacc(NULL),
   edge_(NULL)
{
   assert(point->func() == _func->lowlevel_func());

   // I'd love to have a "loop" constructor, but the code structure
   // doesn't work right. We create an entry point as a set of edge points,
   // but not all edge points are loop points.
   loop = NULL;

   // And check to see if there's already instrumentation there (from a fork, say)

   // TODO: we either need to change BPatch_points to match the new instPoint model,
   // or look up any other instPoints that might be in the area. I'd suggest
   // changing BPatch_points, because otherwise we get all sorts of weird from the
   // function/block entry + first insn problem.
   for (instPoint::instance_iter iter = point->begin(); iter != point->end(); ++iter) {
      BPatchSnippetHandle *handle = new BPatchSnippetHandle(addSpace);
<<<<<<< HEAD
      Dyninst::PatchAPI::SnippetPtr snip = (*iter)->snippet();
      miniTramp* mini = GET_MINI(*iter);
      handle->addMiniTramp(mini);
=======
      handle->addInstance(*iter);
>>>>>>> de7a59d8
      preSnippets.push_back(handle);
    }
}

/*
 * Private constructor, edge
 */
BPatch_point::BPatch_point(BPatch_addressSpace *_addSpace,
                           BPatch_function *_func,
                           BPatch_edge *_edge, instPoint *_point,
                           AddressSpace *as) :
   addSpace(_addSpace), lladdSpace(as), func(_func),
   point(_point), secondaryPoint(NULL),
   pointType(BPatch_locInstruction), memacc(NULL),
   edge_(_edge)
{
  // I'd love to have a "loop" constructor, but the code structure
  // doesn't work right. We create an entry point as a set of edge points,
  // but not all edge points are loop points.
  loop = NULL;
  // We override that later... also, a single edge could be multiple loops. We need
  // "virtual" points.

  // And check to see if there's already instrumentation there (from a fork, say)
   for (instPoint::instance_iter iter = point->begin(); iter != point->end(); ++iter) {
      BPatchSnippetHandle *handle = new BPatchSnippetHandle(addSpace);
      handle->addInstance(*iter);
      preSnippets.push_back(handle);
   }
}

/*
 * BPatch_point::setLoop
 *
 * For a BPatch_point representing a loop instrumentation site,
 * set the loop that it represents.
 */

void BPatch_point::setLoop(BPatch_basicBlockLoop *l) {
  // We currently can use a single BPatch_point to represent
  // multiple loops. This is a problem, since we would really
  // like the points to label a unique loop. On the other hand,
  // then multiple points would share the same physical address..
  // not good.


  // Point must be for a loop.
  assert(pointType == BPatch_locLoopEntry ||
         pointType == BPatch_locLoopExit ||
         pointType == BPatch_locLoopStartIter ||
         pointType == BPatch_locLoopEndIter);

  loop = l;
}

/*
 * BPatch_point::getPointType
 *
 * Returns type of BPatch_point
 */

BPatch_procedureLocation BPatch_point::getPointTypeInt()
{
   return pointType;
}

/*
 * BPatch_point::getLoop
 *
 * Returns loop if of appropriate type
 */

BPatch_basicBlockLoop *BPatch_point::getLoopInt()
{
   return loop;
}

/*
 * BPatch_point::getAddressSpace
 *
 * Returns the point's address space
 */

BPatch_addressSpace *BPatch_point::getAddressSpaceInt()
{
   return addSpace;
}

/*
 * BPatch_point::getFunction
 *
 * Returns function to which this BPatch_point belongs
 */

BPatch_function *BPatch_point::getFunctionInt()
{
   return func;
}

/*
 * BPatch_point::getCalledFunction
 *
 * For a BPatch_point representing a call site, returns a pointer to a
 * BPatch_function that represents the function being called.  If the point
 * isn't a call site, returns NULL.
 */
BPatch_function *BPatch_point::getCalledFunctionInt()
{
   assert(point);

   if (!func->getModule()->isValid()) {
           return NULL;
   }
   if (addSpace->getType() == TRADITIONAL_PROCESS) {
       BPatch_process *proc = dynamic_cast<BPatch_process *>(addSpace);
       mapped_object *obj = func->getModule()->lowlevel_mod()->obj();
       if (proc->lowlevel_process()->mappedObjIsDeleted(obj)) {
                   return NULL;
           }
   }

   if (point->type() != instPoint::PreCall &&
       point->type() != instPoint::PostCall) {
       parsing_printf("findCallee failed in getCalledFunction- not a call site\n");
           return NULL;
   }

   func_instance *_func = point->block()->callee();

   if (!_func) {
       parsing_printf("findCallee failed in getCalledFunction\n");
           return NULL;
   }
   return addSpace->findOrCreateBPFunc(_func, NULL);
}

std::string BPatch_point::getCalledFunctionNameInt() {
	assert(point->block());
	return point->block()->obj()->getCalleeName(point->block());
}


Address BPatch_point::getCallFallThroughAddr()
{
    assert(point);
    using namespace InstructionAPI;
    if (!point->block()) return 0;
    edge_instance *fte = point->block()->getFallthrough();
    if (fte && !fte->sinkEdge()) return fte->trg()->start();
    else return point->block()->end();
}

void BPatch_point::attachMemAcc(BPatch_memoryAccess *newMemAcc) {
    if (memacc) {
        // Change if we ever want to override these...
        assert(newMemAcc == memacc);
    }
    else
        memacc = newMemAcc;
}

const BPatch_memoryAccess *BPatch_point::getMemoryAccessInt()
{
    if (!func->getModule()->isValid()) return NULL;

    if (memacc) {
        return memacc;
    }
    //    fprintf(stderr, "No memory access recorded for 0x%lx, grabbing now...\n",
    //      point->addr());
    assert(point);
    // Try to find it... we do so through an InstrucIter
    Dyninst::InstructionAPI::Instruction::Ptr i = getInsnAtPointInt();
    if (!i) return NULL;
    BPatch_memoryAccessAdapter converter;

    attachMemAcc(converter.convert(i, point->insnAddr(), point->proc()->getAddressWidth() == 8));
    return memacc;
}

InstructionAPI::Instruction::Ptr BPatch_point::getInsnAtPointInt()
{
    return point->insn();
}


const BPatch_Vector<BPatchSnippetHandle *> BPatch_point::getCurrentSnippetsInt()
{
    allSnippets.clear();

    if (!func->getModule()->isValid()) return allSnippets;


    for (unsigned pre = 0; pre < preSnippets.size(); pre++)
        allSnippets.push_back(preSnippets[pre]);
    for (unsigned post = 0; post < postSnippets.size(); post++)
        allSnippets.push_back(postSnippets[post]);

    return allSnippets;
}

const BPatch_Vector<BPatchSnippetHandle *>
BPatch_point::getCurrentSnippetsByWhen(BPatch_callWhen when)
{
    if (when == BPatch_callBefore)
        return preSnippets;
    else {
        assert(when == BPatch_callAfter);
        return postSnippets;
    }
}

#include "registerSpace.h"

#if defined(cap_liveness)
bool BPatch_point::getLiveRegistersInt(std::vector<BPatch_register> &liveRegs)
{
    // Good question: pre- or post-instruction? I'm going to assume pre-instruction.

   bitArray live = point->liveRegisters();

   std::vector<BPatch_register> allRegs;
   addSpace->getRegisters(allRegs);

   for (unsigned i = 0; i < allRegs.size(); i++) {
      if (live[allRegs[i].number_])
         liveRegs.push_back(allRegs[i]);
   }
   return true;

}
#else
bool BPatch_point::getLiveRegistersInt(std::vector<BPatch_register> &)
{
    // Oops
    return false;
}
#endif


/*
 * BPatch_point::getAddress
 *
 * Returns the original address of the first instruction at this point.
 */
void *BPatch_point::getAddressInt()
{
    return (void *)point->addr_compat();
}


/*
 * BPatch_point::usesTrap_NP
 *
 * Returns true if this point is or would be instrumented with a trap, rather
 * than a jump to the base tramp, false otherwise.  On platforms that do not
 * use traps (everything other than x86), it always returns false;
 *
 */
bool BPatch_point::usesTrap_NPInt()
{
   assert(point);
   return false;
   //return point->usesTrap();
}

/*
 * BPatch_point::isDynamic
 *
 * Returns true if this point is a dynamic control transfer site.
 *
 */
bool BPatch_point::isDynamicInt()
{
   if (!point) return false;

   switch (point->type()) {
      case instPoint::PreCall:
      case instPoint::PostCall:
         return point->block()->containsDynamicCall();
      case instPoint::EdgeDuring:
         switch(point->edge()->type()) {
            case ParseAPI::INDIRECT:
               return true;
            case ParseAPI::CALL:
               return point->edge()->src()->containsDynamicCall();
            default:
               return false;
          }
         return false;
      case instPoint::FuncExit:
      case instPoint::BlockEntry:
      case instPoint::BlockExit:
         return false;
      default:
         if (point->addr() == point->block()->last()) {
             if (point->block()->containsCall()) {
                 return point->block()->containsDynamicCall();
             }
             PatchAPI::PatchBlock::edgelist trgs = point->block()->targets();
             for (PatchAPI::PatchBlock::edgelist::iterator eit = trgs.begin();
                  eit != trgs.end(); 
                  eit++)
             {
                 if ((*eit)->type() == ParseAPI::INDIRECT) {
                     return true;
                 }
             }
         }
         return false;
   }
}

/*
 * BPatch_point::monitorCalls(BPatch_function *userCBFunc)
 *
 * Insert function call to user-defined callback function
 * at dynamic call site.
 *
 * Returns false if BPatch_point is not a dynamic call site.
 *
 */
void *BPatch_point::monitorCallsInt( BPatch_function * user_cb )
{
  BPatch_function *func_to_use = user_cb;

  if (!func->getModule()->isValid()) {
    fprintf(stderr, "%s[%d]: invalid module, cannot monitor\n",
            FILE__, __LINE__);
    return NULL;
  }
  if ( !isDynamic() ) {
    fprintf(stderr, "%s[%d]:  call site is not dynamic, cannot monitor\n",
            __FILE__, __LINE__ );
    return NULL;
  }

  if ( dynamic_point_monitor_func ) {
    fprintf(stderr, "%s[%d]:  call site is already monitored\n",
            __FILE__, __LINE__ );
    return NULL;
  }

  if (!func_to_use) {
    BPatch_image *bpi = addSpace->getImage();
    assert(bpi);
    //  if no user cb is provided, use the one in the rt lib
    BPatch_Vector<BPatch_function *> funcs;
    bpi->findFunction("DYNINSTasyncDynFuncCall", funcs);
    if (!funcs.size()) {
      fprintf(stderr, "%s[%d]:  cannot find function DYNINSTasyncDynFuncCall\n", FILE__, __LINE__);
      return NULL;
    }
    func_to_use = funcs[0];
    BPatch::bpatch->info->registerMonitoredPoint(this);
  }
  // The callback takes two arguments: the first is the (address of the) callee,
  // the second the (address of the) callsite.

  InstructionAPI::Instruction::Ptr insn = point->block()->getInsn(point->block()->last());
  pdvector<AstNodePtr> args;
  if (!lladdSpace->getDynamicCallSiteArgs(insn, point->block()->last(), args))
      return NULL;
  if (args.size() != 2)
      return NULL;


  // construct function call and insert
  func_instance * fb = func_to_use->lowlevel_func();

  // Monitoring function
  AstNodePtr ast = AstNode::funcCallNode(fb, args);

  Dyninst::PatchAPI::InstancePtr res = point->pushBack(ast);

  if (addSpace->pendingInsertions == NULL) {
    // Trigger it now
    bool tmp;
    addSpace->finalizeInsertionSet(false, &tmp);
  }

  if ( ! res ) {
     fprintf( stderr,"%s[%d]:  insertSnippet failed, cannot monitor call site\n",
               __FILE__, __LINE__ );
     return NULL;
  }

  dynamic_point_monitor_func = res;

  //  Return pointer to handle as unique id, user does not need to know its a
  //  miniTramp.

  return (void*) res.get();
} /* end monitorCalls() */

bool BPatch_point::stopMonitoringInt()
{
  if (!dynamic_point_monitor_func) {
    bperr("%s[%d]:  call site not currently monitored", __FILE__, __LINE__);
    return false;
  }
  bool ret;
  ret = uninstrument(dynamic_point_monitor_func);

  dynamic_point_monitor_func = Dyninst::PatchAPI::InstancePtr();
  return ret;
}

/*
 * BPatch_point::getDisplacedInstructions
 *
 * Returns the instructions to be relocated when instrumentation is inserted
 * at this point.  Returns the number of bytes taken up by these instructions.
 *
 * maxSize      The maximum number of bytes of instructions to return.
 * insns        A pointer to a buffer in which to return the instructions.
 */

int BPatch_point::getDisplacedInstructionsInt(int /*maxSize*/, void* /*insns*/)
{
   return 0;
}

// This isn't a point member because it relies on instPoint.h, which
// we don't want to include in BPatch_point.h. If we had a public "enumerated types"
// header file this could move.
bool BPatchToInternalArgs(BPatch_point *point,
                          BPatch_callWhen when,
                          BPatch_snippetOrder order,
                          callWhen &ipWhen,
                          callOrder &ipOrder) {
    // Edge instrumentation: overrides inputs

  if (point->edge()) {
    if (when == BPatch_callAfter) {
      // Can't do this... there is no "before" or
      // "after" for an edge
      return false;
    }
    switch(point->edge()->getType()) {
    case CondJumpTaken:
    case UncondJump:
      ipWhen = callBranchTargetInsn;
      break;
    case CondJumpNottaken:
    case NonJump:
      ipWhen = callPostInsn;
      break;
    default:
       fprintf(stderr, "Unknown edge type %d\n", point->edge()->getType());
      assert(0);
    }
  }
  else {
    // Instruction level
    if (when == BPatch_callBefore)
      ipWhen = callPreInsn;
    else if (when == BPatch_callAfter)
      ipWhen = callPostInsn;
    else if (when == BPatch_callUnset)
      ipWhen = callPreInsn;
  }


  if (order == BPatch_firstSnippet)
    ipOrder = orderFirstAtPoint;
  else if (order == BPatch_lastSnippet)
    ipOrder = orderLastAtPoint;
  else
    return false;

  //
    // Check for valid combinations of BPatch_procedureLocation & call*
    //  Right now we don't allow
    //          BPatch_callBefore + BPatch_exit
    //          BPatch_callAfter + BPatch_entry
    //
    //  These combinations are intended to be used to mark the point that
    //      is the last, first valid point where the local variables are
    //      valid.  This is different than the first/last instruction of
    //      a subroutine which is what the other combinations of BPatch_entry
    //      and BPatch_exit refer to.
    //
    if (when == BPatch_callBefore && point->getPointType() == BPatch_exit) {
        BPatch_reportError(BPatchSerious, 113,
                           "BPatch_callBefore at BPatch_exit not supported yet");
        return false;
    }
    if (when == BPatch_callAfter && point->getPointType() == BPatch_entry) {
        BPatch_reportError(BPatchSerious, 113,
                           "BPatch_callAfter at BPatch_entry not supported yet");
        return false;
    }

    if ((point->getPointType() == BPatch_exit)) {
        //  XXX - Hack!
        //  The semantics of pre/post insn at exit are setup for the new
        //  defintion of using this to control before/after stack creation,
        //  but the lower levels of dyninst don't know about this yet.
        ipWhen = callPreInsn;
    }

    return true;
}

BPatch_procedureLocation BPatch_point::convertInstPointType_t(int intType)
{
    switch((instPoint::Type) intType) {
       case instPoint::FuncEntry:
          return BPatch_locEntry;
       case instPoint::FuncExit:
          return BPatch_locExit;
       case instPoint::PreCall:
       case instPoint::PostCall:
          return BPatch_locSubroutine;
       default:
          return BPatch_locInstruction;
    }
}

void BPatch_point::recordSnippet(BPatch_callWhen when,
                                 BPatch_snippetOrder order,
                                 BPatchSnippetHandle *handle) {
   if (when == BPatch_callUnset) {
      if (getPointType() == BPatch_exit)
         when = BPatch_callAfter;
      else
         when = BPatch_callBefore;
   }

   if (when == BPatch_callBefore)
      if (order == BPatch_firstSnippet) {
#if !defined(USE_DEPRECATED_BPATCH_VECTOR)
         preSnippets.insert(preSnippets.begin(), handle);
#else
         preSnippets.push_front(handle);
#endif
      }
      else {
         preSnippets.push_back(handle);
      }
   else {
      if (order == BPatch_firstSnippet) {
#if !defined(USE_DEPRECATED_BPATCH_VECTOR)
         postSnippets.insert(postSnippets.begin(), handle);
#else
         postSnippets.push_front(handle);
#endif
      }
      else {
         postSnippets.push_back(handle);
      }
   }

}

// Removes snippet from datastructures, doesn't actually remove the
// instrumentation.  Is invoked by BPatch_addressSpace::deleteSnippet
bool BPatch_point::removeSnippet(BPatchSnippetHandle *handle)
{
   bool foundHandle = false;

   std::vector<BPatchSnippetHandle *>::iterator iter;

   for (iter = allSnippets.begin(); iter != allSnippets.end(); ++iter) {
      if (*iter == handle) {
         allSnippets.erase(iter);
         foundHandle = true;
         break;
      }
   }

   for (iter = preSnippets.begin(); iter != preSnippets.end(); ++iter) {
      if (*iter == handle) {
         preSnippets.erase(iter);
         foundHandle = true;
         break;
      }
   }

   for (iter = postSnippets.begin(); iter != postSnippets.end(); ++iter) {
      if (*iter == handle) {
         postSnippets.erase(iter);
         foundHandle = true;
         break;
      }
   }

   return foundHandle;
}

AddressSpace *BPatch_point::getAS()
{
   return lladdSpace;
}

bool BPatch_point::isReturnInstruction()
{
   return point->type() == instPoint::FuncExit;
}

bool BPatch_point::patchPostCallArea()
{
    if (point->proc()->proc()) {
        return point->proc()->proc()->patchPostCallArea(point);
    }
    return false;
}

instPoint *BPatch_point::getPoint(BPatch_callWhen when) const {
   switch(when) {
      case BPatch_callBefore:
      case BPatch_callUnset:
         return point;
      case BPatch_callAfter:
         return (secondaryPoint ? secondaryPoint : point);
   }
   assert(0);
   return NULL;
}


Dyninst::PatchAPI::Point *Dyninst::PatchAPI::convert(const BPatch_point *p, BPatch_callWhen when) {
  return p->getPoint(when);
}<|MERGE_RESOLUTION|>--- conflicted
+++ resolved
@@ -96,13 +96,7 @@
    // function/block entry + first insn problem.
    for (instPoint::instance_iter iter = point->begin(); iter != point->end(); ++iter) {
       BPatchSnippetHandle *handle = new BPatchSnippetHandle(addSpace);
-<<<<<<< HEAD
-      Dyninst::PatchAPI::SnippetPtr snip = (*iter)->snippet();
-      miniTramp* mini = GET_MINI(*iter);
-      handle->addMiniTramp(mini);
-=======
       handle->addInstance(*iter);
->>>>>>> de7a59d8
       preSnippets.push_back(handle);
     }
 }
