--- conflicted
+++ resolved
@@ -45,7 +45,6 @@
 #include "stackwalk/h/framestepper.h"
 
 Frame::Frame() : 
-<<<<<<< HEAD
   sw_frame_(Dyninst::Stackwalker::Frame()),
   proc_(NULL),
   thread_(NULL),
@@ -77,145 +76,13 @@
   assert(!range_ ||
 	 (range == range_));
   range_ = range;
-=======
-  frameType_(unset), 
-  uppermost_(false), 
-  pc_(0), 
-  fp_(0), 
-  sp_(0),
-  pid_(0), 
-  proc_(NULL), 
-  thread_(NULL), 
-  lwp_(NULL), 
-  pcAddr_(0) {
-    stackwalk_cerr << "*** Null frame ***" << endl;
-}
-
-
-Frame::Frame(Address pc, Address fp, Address sp,
-	     unsigned pid, process *proc, 
-	     dyn_thread *thread, dyn_lwp *lwp, 
-	     bool uppermost,
-	     Address pcAddr ) :
-  frameType_(unset),
-  uppermost_(uppermost),
-  pc_(pc), fp_(fp), sp_(sp),
-  pid_(pid), proc_(proc), thread_(thread), lwp_(lwp), 
-  pcAddr_(pcAddr) {
-  stackwalk_cerr << "Base frame:   " << (*this) << endl;
-};
-
-Frame::Frame(Address pc, Address fp, Address sp,
-	     Address pcAddr, Frame *f) : 
-  frameType_(unset),
-  uppermost_(false),
-  pc_(pc), fp_(fp), 
-  sp_(sp),
-  pid_(f->pid_), proc_(f->proc_),
-  thread_(f->thread_), lwp_(f->lwp_),
-  pcAddr_(pcAddr) {
-  stackwalk_cerr << "Called frame: " << (*this) << endl;
-}
-
-bool Frame::isLastFrame() const
-{
-#if !defined(arch_x86) && !defined(arch_x86_64)
-   if (fp_ == 0) return true;
-#endif
-   if (pc_ == 0) return true;
-   return false;
-}
-
-#if defined(os_linux)
-extern void calcVSyscallFrame(process *p);
-#endif
-
-void Frame::calcFrameType()
-{
-  // Can be called multiple times...
-  if (frameType_ != unset) {
-    return;
-  }
-  
-  // Without a process pointer, we're not going to get far.
-  if (!getProc()) {
-    cerr << "\t no process" << endl;
-    return;
-  }
-  
-  // Checking for a signal handler must go before the vsyscall check
-  // since (on Linux) the signal handler is _inside_ the vsyscall page.
-  if (getProc()->isInSignalHandler(pc_)) {
-    frameType_ = signalhandler;
-    return;
-  }
-  
-  // Better to have one function that has platform-specific IFDEFs
-  // than a stack of 90% equivalent functions
-#if defined(os_linux) && (defined(arch_x86) || defined(arch_x86_64))
-  calcVSyscallFrame(getProc());
-  if ((pc_ >= getProc()->getVsyscallStart() && pc_ < getProc()->getVsyscallEnd()) || /* Hack for RH9 */ (pc_ >= 0xffffe000 && pc_ < 0xfffff000)) {
-    frameType_ = syscall;
-    return;
-  }
-#endif   
-  
-  if (getProc()->findObject(pc_)) {
-    // We're in original code
-    frameType_ = normal;
-    return;
-  }
- 
-  // Check for instrumentation
-
-  AddressSpace::RelocInfo ri;
-  if (getProc()->getRelocInfo(pc_,
-                              ri)) {
-     if (ri.bt) {
-        frameType_ = instrumentation;
-     }
-     else {
-        frameType_ = normal;
-     }
-     return;
-  }
-
-  frameType_ = unset;
-  return;
->>>>>>> cdedaa70
 }
 
 // Get the instPoint corresponding with this frame
 instPoint *Frame::getPoint() {
-<<<<<<< HEAD
-    // not detecting instrumentation properly
-    // TODO Should be fixed with Kevin/Drew merge
-    //if (getPC() == getUninstAddr()) {
-    //    return NULL;
-    //}
-
-    codeRange *range = getRange();
-    
-    multiTramp *m_ptr = range->is_multitramp();
-    miniTrampInstance *mt_ptr = range->is_minitramp();
-
-    if (mt_ptr) {
-        return mt_ptr->mini->instP();
-    }
-    else if (m_ptr) {
-        // We're in a multiTramp, so between instPoints. 
-        // However, we're in a multiTramp and not the original code, so 
-        // we do need to discover an instpoint. We're not in a baseTramp,
-        // so that's not a problem; other options are relocated instruction
-        // or trampEnd.
-        return m_ptr->findInstPointByAddr(getPC());
-    }
-    return NULL;
-=======
   baseTramp *bt = getBaseTramp();
   if (!bt) return NULL;
   return bt->instP();
->>>>>>> cdedaa70
 }
 
 baseTramp *Frame::getBaseTramp() {
@@ -232,100 +99,23 @@
 }
 
 Address Frame::getUninstAddr() {
-<<<<<<< HEAD
-    codeRange *range = getRange();
-    multiTramp *m_ptr = range->is_multitramp();
-    miniTrampInstance *mt_ptr = range->is_minitramp();
-    baseTrampInstance *bt_ptr = range->is_basetramp_multi();
-    bblInstance *bbl_ptr = range->is_basicBlockInstance();
-    Address uninst =0;
-
-    if (m_ptr) {
-        // Figure out where in the multiTramp we are
-        uninst = m_ptr->instToUninstAddr(getPC());
-    }
-    else if (mt_ptr) {
-        // Don't need the actual PC for minitramps
-        uninst = mt_ptr->uninstrumentedAddr();
-    }
-    else if (bt_ptr) {
-        // Don't need actual PC here either
-        uninst = bt_ptr->uninstrumentedAddr();
-    }
-
-    if (0 != uninst) {
-        range = proc_->findOrigByAddr(uninst);
-        if (!range || mt_ptr || bt_ptr) {
-            return uninst;
-        }
-        bbl_ptr = range->is_basicBlockInstance();
-        if (!bbl_ptr) {
-            return uninst;
-        }
-    }
-
-    if (bbl_ptr) {
-        // Relocated function... back-track
-        assert(range->is_basicBlock());
-        return bbl_ptr->equivAddr(0, getPC());
-    }
-    else {
-        // Where are we?
-        return getPC();
-    }
-=======
-   AddressSpace::RelocInfo ri;
+  AddressSpace::RelocInfo ri;
   if (getProc()->getRelocInfo(pc_,
                               ri)) {
      return ri.orig;
   }
-  return pc_;
->>>>>>> cdedaa70
+  return getPC();
 }
 
 ostream & operator << ( ostream & s, Frame & f ) {
-<<<<<<< HEAD
-  codeRange * range = f.getRange();
-  int_function * func_ptr = range->is_function();
-  multiTramp *multi_ptr = range->is_multitramp();
-  miniTrampInstance * minitramp_ptr = range->is_minitramp();
-
   s << "PC: 0x" << std::hex << f.getPC() << " ";
 
   if (f.isInstrumentation())
   {
     s << "[Instrumentation:";
-    if (minitramp_ptr) {
-      s << "mt from "
-        << minitramp_ptr->baseTI->multiT->func()->prettyName();
-    }
-    else if (multi_ptr) {
-      baseTrampInstance *bti = multi_ptr->getBaseTrampInstanceByAddr(f.getPC());
-      if (bti) {
-        s << "bt from ";
-      }
-      else {
-        s << "multitramp from ";
-      }
-
-      s << multi_ptr->func()->prettyName();
-    }
-=======
-  f.calcFrameType();
-  
-  s << "PC: 0x" << std::hex << f.getPC() << " ";
-  switch (f.frameType_) {
-  case Frame::unset:
-    s << "[UNSET FRAME TYPE]";
-    break;
-  case Frame::instrumentation:
-    s << "[Instrumentation:";
->>>>>>> cdedaa70
-
     // And the address
     s << std::hex << "/0x" << f.getUninstAddr();
     s << "]" << std::dec;
-<<<<<<< HEAD
   }
   else if (f.isSignalFrame())
   {
@@ -333,9 +123,7 @@
   }
   else 
   {
-    if( func_ptr ) {
-      s << "[" << func_ptr->prettyName() << "]";
-    }
+    // TODO print function name
   }
 
   s << " FP: 0x" << std::hex << f.getFP() << " SP: 0x" << f.getSP() << " PID: " << std::dec << f.getProc()->getPid() << " "; 
@@ -344,56 +132,20 @@
     s << "LWP: " << f.getThread()->getLWP() << " ";
   }
 
-=======
-    
-    break;
-  case Frame::signalhandler:
-    s << "[SIGNAL HANDLER]";
-    break;
-  case Frame::normal:
-    break;
-  case Frame::syscall:
-    s << "[SYSCALL]";
-    break;
-  case Frame::iRPC:
-    s << "[iRPC]";
-    break;
-  case Frame::unknown:
-    s << "[UNKNOWN]";
-    break;
-  default:
-    s << "[ERROR!]";
-    break;
-  }
-  s << " FP: 0x" << std::hex << f.getFP() << " SP: 0x" << f.getSP() << " PID: " << std::dec << f.getPID() << " "; 
-  if( f.getThread() ) {
-    s << "TID: " << f.getThread()->get_tid() << " ";
-  }
-  if( f.getLWP() ) {
-    s << "LWP: " << f.getLWP()->get_lwp_id() << " ";
-  }
-  
->>>>>>> cdedaa70
   return s;
 }
 
 bool Frame::isSignalFrame()
 { 
-<<<<<<< HEAD
   if (sw_frame_.getNextStepper() &&
       dynamic_cast<Dyninst::Stackwalker::SigHandlerStepper*>(sw_frame_.getNextStepper()))
     return true;
   else
     return false;
-=======
-    calcFrameType();
-    return frameType_ == signalhandler;
->>>>>>> cdedaa70
 }
 
 bool Frame::isInstrumentation()
 { 
-<<<<<<< HEAD
   if (sw_frame_.getNextStepper() &&
       dynamic_cast<Dyninst::Stackwalker::DyninstDynamicStepper*>(sw_frame_.getNextStepper()))
     return true;
@@ -412,16 +164,6 @@
     {
       return pcLoc.val.addr;
     }
-=======
-    calcFrameType();
-    return frameType_ == instrumentation;
-}
-
-bool Frame::isSyscall()
-{ 
-    calcFrameType();
-    return frameType_ == syscall;
->>>>>>> cdedaa70
 }
 
 int_stackwalk::int_stackwalk() { 
