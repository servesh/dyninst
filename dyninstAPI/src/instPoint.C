/*
 * Copyright (c) 1996-2009 Barton P. Miller
 * 
 * We provide the Paradyn Parallel Performance Tools (below
 * described as "Paradyn") on an AS IS basis, and do not warrant its
 * validity or performance.  We reserve the right to update, modify,
 * or discontinue this software at any time.  We shall have no
 * obligation to supply such updates or modifications or any other
 * form of support to you.
 * 
 * By your use of Paradyn, you understand and agree that we (or any
 * other person or entity with proprietary rights in Paradyn) are
 * under no obligation to provide either maintenance services,
 * update services, notices of latent defects, or correction of
 * defects for Paradyn.
 * 
 * This library is free software; you can redistribute it and/or
 * modify it under the terms of the GNU Lesser General Public
 * License as published by the Free Software Foundation; either
 * version 2.1 of the License, or (at your option) any later version.
 * 
 * This library is distributed in the hope that it will be useful,
 * but WITHOUT ANY WARRANTY; without even the implied warranty of
 * MERCHANTABILITY or FITNESS FOR A PARTICULAR PURPOSE.  See the GNU
 * Lesser General Public License for more details.
 * 
 * You should have received a copy of the GNU Lesser General Public
 * License along with this library; if not, write to the Free Software
 * Foundation, Inc., 51 Franklin Street, Fifth Floor, Boston, MA 02110-1301 USA
 */

// $Id: instPoint.C,v 1.55 2008/09/08 16:44:03 bernat Exp $
// instPoint code


#include <assert.h>
#include "dyninstAPI/src/symtab.h"
#include "dyninstAPI/src/process.h"
#include "dyninstAPI/src/inst.h"
#include "dyninstAPI/src/instP.h"
#include "dyninstAPI/src/ast.h"
#include "dyninstAPI/src/util.h"
#include "common/h/stats.h"
#include "dyninstAPI/src/debug.h"
#include "dyninstAPI/src/instPoint.h"
#include "dyninstAPI/src/miniTramp.h"
#include "dyninstAPI/src/baseTramp.h"

#if defined(cap_instruction_api)
#include "instructionAPI/h/InstructionDecoder.h"
using namespace Dyninst::InstructionAPI;
Dyninst::Architecture instPointBase::arch = Dyninst::Arch_none;

#else
#include "parseAPI/src/InstrucIter.h"
#endif // defined(cap_instruction_api)

#include "dyninstAPI/src/function.h"
#include "dyninstAPI/src/image-func.h"
#include "common/h/arch.h"
#include "dyninstAPI/src/mapped_object.h"
#include "dyninstAPI/src/emitter.h"
#if defined(arch_x86_64)
// For 32/64-bit mode knowledge
#include "dyninstAPI/src/emit-x86.h"
#endif

unsigned int instPointBase::id_ctr = 1;

dictionary_hash <std::string, unsigned> primitiveCosts(::Dyninst::stringhash);

#if defined(rs6000_ibm_aix4_1)
  extern void resetBRL(process *p, Address loc, unsigned val); //inst-power.C
  extern void resetBR( process *p, Address loc);               //inst-power.C
#endif

miniTramp *instPoint::addInst(AstNodePtr ast,
                              callWhen when,
                              callOrder order,
                              bool trampRecursive,
                              bool noCost) {
    // This only adds a new minitramp; code generation and any actual
    // _work_ is put off until later.

    baseTramp *baseT = getBaseTramp(when);
    if (!baseT) return NULL;

    // Will complain if we have multiple miniTramps that don't agree
    baseT->setRecursive(trampRecursive);
    
    miniTramp *miniT = new miniTramp(when,
                                     ast,
                                     baseT,
                                     noCost);
    
    assert (miniT);
    
    // Sets prev and next members of the mt
    if (!baseT->addMiniTramp(miniT, order)) {
        inst_printf("Basetramp failed to add miniTramp, ret false\n");
        delete miniT;
        return NULL;
    }

    hasAnyInstrumentation_ = true;
    hasNewInstrumentation_ = true;

    // And record this function as being modified
    proc()->addModifiedFunction(func());
    
    return miniT;
}

bool instPoint::replaceCode(AstNodePtr ast) {
   // TODO
   assert(0);
   return true;
}

// Get the appropriate base tramp structure. Cannot rely on
// multiTramps existing.

baseTramp *instPoint::getBaseTramp(callWhen when) 
{
	switch(when) {
		case callPreInsn:
			if (!preBaseTramp_) 
			{
				preBaseTramp_ = new baseTramp(this, when);
			}
			return preBaseTramp_;
			break;
		case callPostInsn:
			if (!postBaseTramp_) 
			{
				postBaseTramp_ = new baseTramp(this, when);
			}
			return postBaseTramp_;
			break;
		case callBranchTargetInsn:
			if (!targetBaseTramp_) 
			{
				targetBaseTramp_ = new baseTramp(this, when);
			}
			return targetBaseTramp_;
			break;
		default:
			assert(0);
			break;
	}
	return NULL;
}

bool instPoint::match(Address a) const { 
	if (a == addr()) return true;

	return false;
}

instPoint *instPoint::createArbitraryInstPoint(Address addr, 
		AddressSpace *proc,
		int_function *func) 
{
	// See if we get lucky
	if (!func) 
		return NULL;

	//Create all non-arbitrary instPoints before creating arbitrary ones.
	func->funcEntries();
	func->funcExits();
	func->funcCalls();
  
  inst_printf("Creating arbitrary point at 0x%x\n", addr);
  instPoint *newIP = func->findInstPByAddr(addr);
  if (newIP) return newIP;

  // Check to see if we're creating the new instPoint on an
  // instruction boundary. First, get the instance...

    bblInstance *bbl = func->findBlockInstanceByAddr(addr);
    if (!bbl) {
        inst_printf("Address not in known code, ret null\n");
        fprintf(stderr, "%s[%d]: Address not in known code, ret null\n", FILE__, __LINE__);
        return NULL;
    }
    int_basicBlock *block = bbl->block();
    assert(block);

    // Some blocks cannot be relocated; since instrumentation requires
    // relocation of the block, don't even bother.
    if(!block->llb()->canBeRelocated())
    {
        inst_printf("Address is in unrelocatable block, ret null\n");
        return NULL;
    }    

    // For now: we constrain the address to be in the original instance
    // of the basic block.
    if (block->origInstance() != bbl) {
        fprintf(stderr, "%s[%d]: Address not in original basic block instance\n", FILE__, __LINE__);
        return NULL;
    }
    if (!proc->isValidAddress(bbl->firstInsnAddr())) return NULL;

    const unsigned char* buffer = reinterpret_cast<unsigned char*>(proc->getPtrToInstruction(bbl->firstInsnAddr()));
    InstructionDecoder decoder(buffer, bbl->getSize(), proc->getArch());
    Instruction::Ptr i;
    Address currentInsn = bbl->firstInsnAddr();
    while((i = decoder.decode()) && (currentInsn < addr))
    {
        currentInsn += i->size();
    }
    if(currentInsn != addr)
    {
        inst_printf("Unaligned try for instruction iterator, ret null\n");
            fprintf(stderr, "%s[%d]: Unaligned try for instruction iterator, ret null\n", FILE__, __LINE__);
            return NULL; // Not aligned
    }
    newIP = new instPoint(proc,
                          i,
                          addr,
                          block);
    
    if (!commonIPCreation(newIP)) {
        delete newIP;
        inst_printf("Failed common IP creation, ret null\n");
        return NULL;
    }
    
    func->addArbitraryPoint(newIP);

    return newIP;
}
 
bool instPoint::commonIPCreation(instPoint *ip) {

    // But tell people we exist.
    ip->func()->registerInstPointAddr(ip->addr(), ip);

    return true;
}

// Blah blah blah...
miniTramp *instPoint::instrument(AstNodePtr ast,
                                 callWhen when,
                                 callOrder order,
                                 bool trampRecursive,
                                 bool noCost) {
    miniTramp *mini = addInst(ast, when, order, trampRecursive, noCost);
    if (!mini) {
        cerr << "instPoint::instrument: failed addInst, ret NULL" << endl;
        return NULL;
    }

    proc()->relocate();

    return mini;
}

int instPoint_count = 0;

instPoint::instPoint(AddressSpace *proc,
                     Dyninst::InstructionAPI::Instruction::Ptr insn,
                     Address addr,
                     int_basicBlock *block) :
    instPointBase(insn, 
                otherPoint),
    callee_(NULL),
    isDynamic_(false),
    preBaseTramp_(NULL),
    postBaseTramp_(NULL),
    targetBaseTramp_(NULL),
    replacedCode_(),
    proc_(proc),
    img_p_(NULL),
    block_(block),
    addr_(addr),
    hasNewInstrumentation_(false),
    hasAnyInstrumentation_(false),
    savedTarget_(0)
{
#if defined(ROUGH_MEMORY_PROFILE)
    instPoint_count++;
    if ((instPoint_count % 10) == 0)
        fprintf(stderr, "instPoint_count: %d (%d)\n",
                instPoint_count, instPoint_count*sizeof(instPoint));
#endif
}

// Process specialization of a parse-time instPoint
instPoint::instPoint(AddressSpace *proc,
                     image_instPoint *img_p,
                     Address addr,
                     int_basicBlock *block) :
        instPointBase(img_p->insn(),
                  img_p->getPointType(),
                  img_p->id()),
    callee_(NULL),
    isDynamic_(img_p->isDynamic()),
    preBaseTramp_(NULL),
    postBaseTramp_(NULL),
    targetBaseTramp_(NULL),
    replacedCode_(),
     proc_(proc),
    img_p_(img_p),
    block_(block),
    addr_(addr),
    hasNewInstrumentation_(false),
    hasAnyInstrumentation_(false),
    savedTarget_(0)
{
#if defined(ROUGH_MEMORY_PROFILE)
    instPoint_count++;
    if ((instPoint_count % 10) == 0)
        fprintf(stderr, "instPoint_count: %d (%d)\n",
                instPoint_count, instPoint_count*sizeof(instPoint));
#endif
}

// Copying over from fork
instPoint::instPoint(instPoint *parP,
                     int_basicBlock *child,
                     process *childP) :
        instPointBase(parP->insn(),
                  parP->getPointType(),
                  parP->id()),
    callee_(NULL), // Will get set later
    isDynamic_(parP->isDynamic_),
    preBaseTramp_(NULL),
    postBaseTramp_(NULL),
    targetBaseTramp_(NULL),
    replacedCode_(parP->replacedCode_),
    proc_(childP),
    img_p_(parP->img_p_),
    block_(child),
    addr_(parP->addr()),
    hasNewInstrumentation_(parP->hasNewInstrumentation_),
    hasAnyInstrumentation_(parP->hasAnyInstrumentation_),
    savedTarget_(parP->savedTarget_)
{
}
                  

instPoint *instPoint::createParsePoint(int_function *func,
                                       image_instPoint *img_p) {    
    // Now we need the addr and block so we can toss this to
    // commonIPCreation.

    inst_printf("Creating parse point for function %s, type %d\n",
                func->symTabName().c_str(),
                img_p->getPointType());

   // Madhavi 2010: This condition is no longer true. We could have
   // instPoints above the function entry point that belongs to a function
   // (especially with shared code)
    Address offsetInFunc = img_p->offset() - func->ifunc()->getOffset();
    Address absAddr = offsetInFunc + func->getAddress();

    instPoint *newIP = func->findInstPByAddr(absAddr);
    if (newIP) {
       //fprintf(stderr, "WARNING: already have parsed point at addr 0x%lx\n",
       //absAddr);
       return NULL;
    }
    inst_printf("Parsed offset: 0x%x, in func 0x%x, absolute addr 0x%x\n",
                img_p->offset(),
                offsetInFunc,
                absAddr);
    
    bblInstance *bbi = func->findBlockInstanceByAddr(absAddr);
    if (!bbi) return NULL; // Not in the function...

    newIP = new instPoint(func->proc(),
                          img_p,
                          absAddr,
                          bbi->block());
    
    if (!commonIPCreation(newIP)) {
        delete newIP;
        return NULL;
    }

    return newIP;
}

instPoint *instPoint::createForkedPoint(instPoint *parP,
                                        int_basicBlock *childB,
                                        process *childP) {
    int_function *func = childB->func();
    instPoint *existingInstP = func->findInstPByAddr(parP->addr());
    if (existingInstP) {
       //One instPoint may be covering multiple instPointTypes, e.g.
       // a one instruction function with an entry and exit point at
       // the same point.
       return existingInstP; 
    }

    // Make a copy of the parent instPoint. We don't have multiTramps yet,
    // which is okay; just get the ID right.
    instPoint *newIP = new instPoint(parP, childB, childP);

    func->registerInstPointAddr(newIP->addr(), newIP);

    // And make baseTramp-age. If we share one, the first guy
    // waits and the second guy makes, so we can be absolutely
    // sure that we've made instPoints before we go trying to 
    // make baseTramps.
    
    baseTramp *parPre = parP->preBaseTramp_;
    if (parPre) {
        assert(parPre->instP() == parP);
        
	newIP->preBaseTramp_ = new baseTramp(parPre, childP);
	newIP->preBaseTramp_->instP_ = newIP;
    }


    baseTramp *parPost = parP->postBaseTramp_;
    if (parPost) {
        assert(parPost->instP() == parP);
        
	newIP->postBaseTramp_ = new baseTramp(parPost, childP);
	newIP->postBaseTramp_->instP_ = newIP;
    }

    baseTramp *parTarget = parP->targetBaseTramp_;
    if (parTarget) {
        assert(parTarget->instP() == parP);

        // Unlike others, can't share, so make now.
        newIP->targetBaseTramp_ = new baseTramp(parTarget, childP);
        newIP->targetBaseTramp_->instP_ = newIP;
    }

    return newIP;
}    
    
    
instPoint::~instPoint() {

    if (preBaseTramp_) delete preBaseTramp_;
    if (postBaseTramp_) delete postBaseTramp_;
    if (targetBaseTramp_) delete targetBaseTramp_;
    
}



bool instPoint::instrSideEffect(Frame &frame)
{
   return false;

#if 0
   // Unimplemented - keeping for reference
    bool modified = false;
    
    for (unsigned i = 0; i < instances.size(); i++) {
        instPointInstance *target = instances[i];

        // May not exist if instrumentation was overridden by (say)
        // a relocated function.
        if (!target->multi()) {
            continue;
        }
        
        // Question: generalize into "if the PC is in instrumentation,
        // move to the equivalent address?" 
        // Sure....
        
        // See previous call-specific version below; however, this
        // _should_ work.

        Address newPC = target->multi()->uninstToInstAddr(frame.getPC());
        if (newPC) {
            if (!frame.setPC(newPC)) {
                mal_printf("setting active frame's PC from %lx to %lx %s[%d]\n", 
                           frame.getPC(), newPC, FILE__,__LINE__);
                frame.getLWP()->changePC(newPC,NULL);
            }
            if (frame.setPC(newPC)) 
                modified = true;
        }
        // That's if we want to move into instrumentation. Mental note:
        // check to see if we're handling return points correctly; we should
        // be. If calls ever end basic blocks, we'll have to fix this.
    }
    return modified;
#endif
}

instPoint::catchup_result_t instPoint::catchupRequired(Address pc,
                                                       miniTramp *mt,
                                                       bool active) 
{
   // Unimplemented!
   return noMatch_c;

#if 0
    // If the PC isn't in a multiTramp that corresponds to one of
    // our instances, return noMatch_c

    // If the PC is in an older version of the current multiTramp,
    // return missed
    
    // If we're in a miniTramp chain, then hand it off to the 
    // multitramp.

    // Otherwise, hand it off to the multiTramp....
    codeRange *range = proc()->findOrigByAddr(pc);
    assert(range);

    multiTramp *rangeMT = range->is_multitramp();
    miniTrampInstance *rangeMTI = range->is_minitramp();

    if ((rangeMT == NULL) &&
        (rangeMTI == NULL)) {
        // We _cannot_ be in the jump footprint. So we missed.
        catchup_printf("%s[%d]: Could not find instrumentation match for pc at 0x%lx\n",
                       FILE__, __LINE__, pc);
        //range->print_range(pc);
        

        return noMatch_c;
    }

    if (rangeMTI) {
        // Back out to the multiTramp for now
        rangeMT = rangeMTI->baseTI->multiT;
    }

    assert(rangeMT != NULL);

    unsigned curID = rangeMT->id();

    catchup_printf("%s[%d]: PC in instrumentation, multiTramp ID %d\n", 
                   FILE__, __LINE__, curID);

    bool found = false;
    
    for (unsigned i = 0; i < instances.size(); i++) {
        catchup_printf("%s[%d]: checking instance %d against target %d\n",
                       FILE__, __LINE__, instances[i]->multiID(), curID);
        if (instances[i]->multiID() == curID) {
            found = true;
            // If not the same one, we replaced. Return missed.
            if (instances[i]->multi() != rangeMT) {
                catchup_printf("%s[%d]: Found multiTramp, pointers different - replaced code, ret missed\n",
                               FILE__, __LINE__);
                return missed_c;
            }
            else {
                // It is the same one; toss into low-level logic
                if (rangeMT->catchupRequired(pc, mt, active, range)) {
                    catchup_printf("%s[%d]: Found multiTramp, instance returns catchup required, ret missed\n",
                                   FILE__, __LINE__);
                    return missed_c;
                }
                else {
                    catchup_printf("%s[%d]: Found multiTramp, instance returns catchup unnecessary, ret not missed\n",
                                   FILE__, __LINE__);                    
                    return notMissed_c;
                }
            }
            break;
        }
    }
    
    assert(!found);

    // This means we must be in an old multiTramp... possibly one on the deleted
    // list due to replacement. Let's return that we missed.

    catchup_printf("%s[%d]: multiTramp instance not found, returning noMatch\n", FILE__, __LINE__);

    return missed_c;
#endif
}

int_basicBlock *instPoint::block() const { 
    assert(block_);
    return block_;
}

int_function *instPoint::func() const {
    return block()->func();
}

Address instPoint::callTarget() const {
    if (img_p_->callTarget() == 0) return 0;

    // We can have an absolute addr... lovely.
    if (img_p_->targetIsAbsolute())
        return img_p_->callTarget();

    // Return the shifted kind...
    return img_p_->callTarget() + func()->obj()->codeBase();
}

bool instPoint::optimizeBaseTramps(callWhen when) 
{
   baseTramp *tramp = getBaseTramp(when);

   if (tramp)
      return tramp->doOptimizations();

   return false;
}

std::string instPoint::getCalleeName()
{
   int_function *f = findCallee();
   if (f)
      return f->symTabName();
   return img_p_->getCalleeName();
}


void instPoint::setBlock( int_basicBlock* newBlock )
{
    // update block (not sure what to do with instPointInstance block mappings)
    block_ = newBlock;
}

Address instPoint::getSavedTarget()
{
    if (0 == savedTarget_) { 
        // if the target is not set, see if there's a point at this
        // address in another function whose target has been saved,
        // retrieve that
        vector<ParseAPI::Function *> allfuncs;
        image_basicBlock *imgBlock = func()->findBlockByAddr(addr())->llb();
        imgBlock->getFuncs(allfuncs);
        if (allfuncs.size() > 1) {
            for(vector<ParseAPI::Function*>::iterator fIter = allfuncs.begin();
                fIter != allfuncs.end(); 
                fIter++) 
            {
                instPoint *curPoint = proc()->
                    findFuncByInternalFunc(dynamic_cast<image_func*>(*fIter))->
                    findInstPByAddr(addr());
                if (savedTarget_ !=0 && curPoint != NULL &&
                    savedTarget_ != curPoint->savedTarget_) 
                {
                    savedTarget_ = (Address) -1;
                }
                else if (curPoint != NULL) { 
                    savedTarget_ = curPoint->savedTarget_;
                }
            }
        }
    }
    return savedTarget_;
}

void instPoint::setSavedTarget(Address st_)
{
    Address newVal = st_;
    // savedTarget_ == 0 means it hasn't been set yet
    if (0 != savedTarget_ && savedTarget_ != st_) {
        mal_printf("WARNING!!! instPoint at %lx resolves to more than "
                "one target, %lx and now %lx, setting target to -1 %s[%d]\n", 
                addr_, savedTarget_, st_, FILE__,__LINE__);
        newVal = (Address)-1;
    }
    savedTarget_ = newVal;
}

bool instPoint::isReturnInstruction()
{
    if (ipType_ != functionExit) {
        return false;
    }
<<<<<<< HEAD
    //if ( ! instances.size() ) {
    //    updateInstances();
    //}
=======
>>>>>>> ed9be5ae

    using namespace InstructionAPI;
    InstructionDecoder decoder
        ( func()->obj()->getPtrToInstruction(addr()),
          ( func()->obj()->codeAbs() + func()->obj()->imageSize() ) - addr(),
          func()->proc()->getArch() );
    Instruction::Ptr curInsn = decoder.decode();
    return c_ReturnInsn == curInsn->getCategory();
}

// returns false if the point was already resolved
bool instPoint::setResolved()
{
    if (img_p_->isUnresolved()) {
        img_p_->setUnresolved(false);
        func()->setPointResolved( this );
        return true;
    }

    return false;
}<|MERGE_RESOLUTION|>--- conflicted
+++ resolved
@@ -670,12 +670,6 @@
     if (ipType_ != functionExit) {
         return false;
     }
-<<<<<<< HEAD
-    //if ( ! instances.size() ) {
-    //    updateInstances();
-    //}
-=======
->>>>>>> ed9be5ae
 
     using namespace InstructionAPI;
     InstructionDecoder decoder
