/*
 * Copyright (c) 1996-2009 Barton P. Miller
 * 
 * We provide the Paradyn Parallel Performance Tools (below
 * described as "Paradyn") on an AS IS basis, and do not warrant its
 * validity or performance.  We reserve the right to update, modify,
 * or discontinue this software at any time.  We shall have no
 * obligation to supply such updates or modifications or any other
 * form of support to you.
 * 
 * By your use of Paradyn, you understand and agree that we (or any
 * other person or entity with proprietary rights in Paradyn) are
 * under no obligation to provide either maintenance services,
 * update services, notices of latent defects, or correction of
 * defects for Paradyn.
 * 
 * This library is free software; you can redistribute it and/or
 * modify it under the terms of the GNU Lesser General Public
 * License as published by the Free Software Foundation; either
 * version 2.1 of the License, or (at your option) any later version.
 * 
 * This library is distributed in the hope that it will be useful,
 * but WITHOUT ANY WARRANTY; without even the implied warranty of
 * MERCHANTABILITY or FITNESS FOR A PARTICULAR PURPOSE.  See the GNU
 * Lesser General Public License for more details.
 * 
 * You should have received a copy of the GNU Lesser General Public
 * License along with this library; if not, write to the Free Software
 * Foundation, Inc., 51 Franklin Street, Fifth Floor, Boston, MA 02110-1301 USA
 */

#include "dyninstAPI/src/addressSpace.h"
#include "memEmulator.h"
#include "dyninstAPI/src/mapped_object.h"
#include "dyninstAPI/src/symtab.h"
#include "symtabAPI/h/Symtab.h"
#include "symtabAPI/h/Region.h"

using namespace Dyninst;
using namespace SymtabAPI;

bool MemoryEmulator::findMutateeTable() {
   if (mutateeBase_ != 0) return true;

   std::vector<int_variable *> memoryMapperTable;
   if (!aS_->findVarsByAll("RTmemoryMapper", memoryMapperTable)) {
      return false;
   }

   if (memoryMapperTable.size() > 1) {
      // ???
      return false;
   }
   mutateeBase_ = memoryMapperTable[0]->getAddress();
   return true;
}

void MemoryEmulator::update() {
   if (!findMutateeTable()) return;

   // 1) Create shadow copies for any MappedObject we
   // have modified.
   // 2) Update the runtime's MemoryMapper structure
   // to correspond to this.

   // First step: nonblocking synchro.
   int guardValue;
   aS_->readDataSpace((void *)mutateeBase_,
                      sizeof(int),
                      &guardValue,
                      false);
   guardValue++;
   aS_->writeDataSpace((void *)mutateeBase_,
                       sizeof(int),
                       &guardValue);
   
<<<<<<< HEAD
   //cerr << "UpdateMemEmulator: writing guard value " << guardValue << endl;
=======
    //cerr << "UpdateMemEmulator: writing guard value " << guardValue << endl;
>>>>>>> a4552d5a
      // 64->32 bit is annoying...
   if (addrWidth() == 4) {
      struct MemoryMapper32 newMapper;
      
      aS_->readDataSpace((void *)mutateeBase_,
                         sizeof(newMapper),
                         &newMapper,
                         false);
      
      // First step: 
      newMapper.guard1 = guardValue;
      newMapper.guard2 = guardValue;
      newMapper.size = memoryMap_.size();
      //cerr << "\t new values: " << newMapper.guard1 << "/" << newMapper.guard2 << "/" << newMapper.size << endl;
      std::vector<MemoryMapTree::Entry> elements;
      memoryMap_.elements(elements);
      for (unsigned i = 0; i < elements.size(); ++i) {
         newMapper.elements[i].lo = elements[i].first.first;
         newMapper.elements[i].hi = elements[i].first.second;
         assert(newMapper.elements[i].hi > newMapper.elements[i].lo);
         newMapper.elements[i].shift = elements[i].second;
         //cerr << "\t\t Element: " << hex << newMapper.elements[i].lo << "->" << newMapper.elements[i].hi << ": " << newMapper.elements[i].shift << dec << endl;
      }
      aS_->writeDataSpace((void *)mutateeBase_,
                          sizeof(newMapper),
                          &newMapper);
   }
   else {
      // TODO copy
      //assert(0);
   }
}

void MemoryEmulator::addAllocatedRegion(Address start, unsigned size) {
   addRegion(start, size, -1);
}

void MemoryEmulator::addRegion(mapped_object *obj) {
   if (addedObjs_.find(obj) != addedObjs_.end())
      return;
   addedObjs_.insert(obj);

   //cerr << "addRegion for " << obj->fileName() << endl;

   // Add each code region
   std::vector<Region *> codeRegions;
   obj->parse_img()->getObject()->getCodeRegions(codeRegions);

   for (unsigned i = 0; i < codeRegions.size(); ++i) {
      //cerr << "\t\t Region " << i << ": " << hex
      //<< codeRegions[i]->getMemOffset() + obj->codeBase() << " -> " 
      //<< codeRegions[i]->getMemOffset() + codeRegions[i]->getMemSize() + obj->codeBase() << endl;
      
      char *buffer = (char *)malloc(codeRegions[i]->getMemSize());
      memset(buffer, 0, codeRegions[i]->getMemSize());
      memcpy(buffer, codeRegions[i]->getPtrToRawData(), codeRegions[i]->getDiskSize());
      
      Address mutateeBase = aS_->inferiorMalloc(codeRegions[i]->getMemSize());
      assert(mutateeBase);
      aS_->writeDataSpace((void *)mutateeBase,
                          codeRegions[i]->getMemSize(),
                          (void *)buffer);
      
      addRegion(obj->codeBase() + codeRegions[i]->getMemOffset(),
                codeRegions[i]->getMemSize(),
                mutateeBase);
   }         
}

void MemoryEmulator::addRegion(Address start, unsigned size, unsigned long shift) {
   if (size == 0) return;

   Address end = start + size;
   assert(end > start);

   // Okay. For efficiency, we want to merge this if possible with an existing
   // range. We do this because our allocation tends to be contiguous.
   // Two options: we're immediately above an existing range or we're immediately
   // below. Check both. 

   Address lb, ub;
   unsigned long val;
   if (memoryMap_.find(start, lb, ub, val)) {
      // This is possibly very bad. 
      if (start != ub) {
         if ((start == lb) &&
             (end == ub) &&
             (val == shift)) {
            return;
         }
         // Yeah, data inconsistency == bad
         assert(0);
      }
      if (val == shift) {
         // Accumulate
         memoryMap_.remove(lb);
         memoryMap_.insert(lb, end, shift);
         return;
      }
      else {
         memoryMap_.insert(start, end, shift);
      }
      return;
   }
   if (memoryMap_.find(end, lb, ub, val)) {
      // See the above
      if (end != ub) {
         fprintf(stderr, "ERROR: adding range 0x%lx -> 0x%lx (0x%lx), found range 0x%lx -> 0x%lx (0x%lx)\n",
                 start, end, shift, lb, ub, val);

         assert(0);
      }
      if (val == shift) {
         memoryMap_.remove(lb);
         memoryMap_.insert(start, ub, shift);
      }
      else {
         memoryMap_.insert(start, end, shift);
      }
      return;
   }

   memoryMap_.insert(start, end, shift);
   return;   
}

unsigned MemoryEmulator::addrWidth() {
   return aS_->getAddressWidth();
}
<|MERGE_RESOLUTION|>--- conflicted
+++ resolved
@@ -74,11 +74,7 @@
                        sizeof(int),
                        &guardValue);
    
-<<<<<<< HEAD
    //cerr << "UpdateMemEmulator: writing guard value " << guardValue << endl;
-=======
-    //cerr << "UpdateMemEmulator: writing guard value " << guardValue << endl;
->>>>>>> a4552d5a
       // 64->32 bit is annoying...
    if (addrWidth() == 4) {
       struct MemoryMapper32 newMapper;
