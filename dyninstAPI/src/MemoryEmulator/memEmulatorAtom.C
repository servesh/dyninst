--- conflicted
+++ resolved
@@ -524,14 +524,9 @@
    }      
    // And clean up
    if (!trailingTeardown(prepatch)) return false;
-<<<<<<< HEAD
-   buffer.addPIC(prepatch, tracker(t->bbl()->func()));
-
-=======
 
    buffer.addPIC(prepatch, tracker(t->bbl()->func()));
    
->>>>>>> e260016a
    return true;
 }
 
@@ -549,10 +544,7 @@
       translated.insert(convertRegID(*i, whocares));
    }
    unsigned candidate;
-<<<<<<< HEAD
-=======
    // Don't use EAX since we require it for flag saves
->>>>>>> e260016a
    for (candidate = REGNUM_ECX; candidate <= REGNUM_EDI; ++candidate) {
       if (candidate == REGNUM_ESP) continue;
       if (translated.find(candidate) == translated.end()) {
