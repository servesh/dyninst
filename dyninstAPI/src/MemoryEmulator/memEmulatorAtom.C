--- conflicted
+++ resolved
@@ -251,16 +251,8 @@
     buffer.addPIC(scratch, tracker());
     return true;
 }
-<<<<<<< HEAD
-extern bool debug_blocks;
-bool GLOBAL_DISASSEMBLY = false;
-bool MemEmulator::generateViaModRM(const codeGen &templ,
-                                   const Trace *t, 
-                                   CodeBuffer &buffer) {
-=======
 
 bool MemEmulator::generateViaModRM(CodeBuffer &buffer) {
->>>>>>> 67b7d1c5
    // We need a BPatch_something to do the memory handling. If that's 
    // not present, assume we don't need to emulate this piece of
    // memory.
@@ -272,52 +264,11 @@
 
    if (debug) insertDebugMarker();
 
-<<<<<<< HEAD
-   bool debug = false;
-   if (debug_blocks) {
-       debug = true;
-   }
-
-  // We want to ensure that a memory operation produces its
-  // original result in the face of overwriting the text
-  // segment.
-  //
-  // We also believe that most operations do _not_ require any
-  // modification, and so will be looking to fast-track any
-  // that can be done without modification
-  //
-  // So, we want to take something like follows:
-  //    result = *(EffectiveAddrCalc())
-  // and turn it in to:
-  //    addr = EffectiveAddrCalc()
-  //    if (addr > lowWaterMark)
-  //       result = *addr
-  //    else
-  //       result = *(addr + shiftVal)
-  // where shiftVal and lowWaterMark are pre-defined constants.
-
-  // x86 pseudocode version:
-  // saveFlags
-  // scratchReg = getASload(...)
-  // cmp scratchReg <constant>
-  // ja 1
-  // translateMemOp <scratchReg>
-  // restoreFlags
-  // 1: origMemOp <scratchReg> 
-
-  // First, get the effective address. We do this with existing
-  // code... badly, but hey.
-  
-  // This is a bit rigmarole-ish. We first need an instPoint because
-  // the entire memory system is wired that way. Next, we need
-  // liveness info so we can determine which registers we can use.
-=======
    // Choose a register to hold the effective address
    if (!generateModRMInitialize()) return false;
    // Shift the stack, save registers, calculate original effective address
    if (!generateTranslatorSetup()) return false;
    copyScratchToCodeBuffer(buffer);
->>>>>>> 67b7d1c5
 
    // Make the call to the translation function
    if (!generateTranslatorCall(buffer)) return false;
@@ -1198,13 +1149,6 @@
    prepatch.applyTemplate(templ);
 
    // This is an implicit use of ESI, EDI, or both. The both? Sucks. 
-<<<<<<< HEAD
-bool debug = false;
-if (debug_blocks) {
-    debug = true;
-}
-=======
->>>>>>> 67b7d1c5
 if (debug) {
 	prepatch.fill(1, codeGen::cgTrap);
 }
