--- conflicted
+++ resolved
@@ -96,15 +96,9 @@
 {
     // Watch for a1/a2/a3 moves 
     unsigned char *buf = (unsigned char *)insn_->ptr();
-<<<<<<< HEAD
     if ((unsigned char) 0xa1 <= buf[0] &&
         buf[0] <= (unsigned char) 0xa3) {
             return generateEAXMove(buf[0], templ, t, buffer);
-=======
-    if (buf[0] == (unsigned char) 0xa1 ||
-        buf[0] == (unsigned char) 0xa3) {
-       return generateEAXMove(buf[0], templ, t, buffer);
->>>>>>> 32d2489b
     }
                                           
    const InstructionAPI::Operation &op = insn_->getOperation();
