/*
 * Copyright (c) 1996-2009 Barton P. Miller
 * 
 * We provide the Paradyn Parallel Performance Tools (below
 * described as "Paradyn") on an AS IS basis, and do not warrant its
 * validity or performance.  We reserve the right to update, modify,
 * or discontinue this software at any time.  We shall have no
 * obligation to supply such updates or modifications or any other
 * form of support to you.
 * 
 * By your use of Paradyn, you understand and agree that we (or any
 * other person or entity with proprietary rights in Paradyn) are
 * under no obligation to provide either maintenance services,
 * update services, notices of latent defects, or correction of
 * defects for Paradyn.
 * 
 * This library is free software; you can redistribute it and/or
 * modify it under the terms of the GNU Lesser General Public
 * License as published by the Free Software Foundation; either
 * version 2.1 of the License, or (at your option) any later version.
 * 
 * This library is distributed in the hope that it will be useful,
 * but WITHOUT ANY WARRANTY; without even the implied warranty of
 * MERCHANTABILITY or FITNESS FOR A PARTICULAR PURPOSE.  See the GNU
 * Lesser General Public License for more details.
 * 
 * You should have received a copy of the GNU Lesser General Public
 * License along with this library; if not, write to the Free Software
 * Foundation, Inc., 51 Franklin Street, Fifth Floor, Boston, MA 02110-1301 USA
 */

#if !defined(_R_T_EMULATE_MEMORY_H_)
#define _R_T_EMULATE_MEMORY_H_

#include "dyninstAPI/src/Relocation/Transformers/Transformer.h"
#include "dataflowAPI/h/Absloc.h" // MemEmulator analysis
#include "dataflowAPI/h/AbslocInterface.h" // And more of the same

namespace Dyninst {
namespace Relocation {

class CopyInsn;

class MemEmulatorTransformer : public Transformer {
  typedef dyn_detail::boost::shared_ptr<CopyInsn> CopyInsnPtr;
 public:
  typedef std::map<Register, TracePtr> TranslatorMap;

  virtual bool preprocess(TraceList &);

  virtual bool processTrace(TraceList::iterator &);

 MemEmulatorTransformer() :
  aConverter(false) {};

  virtual ~MemEmulatorTransformer() {};

 private:

  AtomPtr createReplacement(CopyInsnPtr reloc,
			       int_function *func);

  bool canRewriteMemInsn(CopyInsnPtr reloc,
			 int_function *func);

  bool isSensitive(CopyInsnPtr reloc, 
<<<<<<< HEAD
                   int_block *block,
		           int_function *func);
=======
		   int_function *func,
		   int_block *block);
>>>>>>> 79bf11c5

  void createTranslator(Register r);

  bool override(CopyInsnPtr reloc);

  TranslatorMap translators_;

  AssignmentConverter aConverter;

};
};
};

#endif<|MERGE_RESOLUTION|>--- conflicted
+++ resolved
@@ -64,13 +64,8 @@
 			 int_function *func);
 
   bool isSensitive(CopyInsnPtr reloc, 
-<<<<<<< HEAD
-                   int_block *block,
-		           int_function *func);
-=======
 		   int_function *func,
 		   int_block *block);
->>>>>>> 79bf11c5
 
   void createTranslator(Register r);
 
