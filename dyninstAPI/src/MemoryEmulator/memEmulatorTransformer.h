--- conflicted
+++ resolved
@@ -49,11 +49,8 @@
 class InsnWidget;
 
 class MemEmulatorTransformer : public Transformer {
-<<<<<<< HEAD
-  typedef dyn_shared_ptr<InsnAtom> InsnAtomPtr;
-=======
-  typedef dyn_detail::boost::shared_ptr<InsnWidget> InsnWidgetPtr;
->>>>>>> 41da13ce
+   typedef boost::shared_ptr<InsnWidget> InsnWidgetPtr;
+
  public:
   typedef std::map<Register, Widget::RelocBlockPtr> TranslatorMap;
 
