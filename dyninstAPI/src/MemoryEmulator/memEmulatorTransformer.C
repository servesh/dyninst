/*
 * Copyright (c) 1996-2009 Barton P. Miller
 * 
 * We provide the Paradyn Parallel Performance Tools (below
 * described as "Paradyn") on an AS IS basis, and do not warrant its
 * validity or performance.  We reserve the right to update, modify,
 * or discontinue this software at any time.  We shall have no
 * obligation to supply such updates or modifications or any other
 * form of support to you.
 * 
 * By your use of Paradyn, you understand and agree that we (or any
 * other person or entity with proprietary rights in Paradyn) are
 * under no obligation to provide either maintenance services,
 * update services, notices of latent defects, or correction of
 * defects for Paradyn.
 * 
 * This library is free software; you can redistribute it and/or
 * modify it under the terms of the GNU Lesser General Public
 * License as published by the Free Software Foundation; either
 * version 2.1 of the License, or (at your option) any later version.
 * 
 * This library is distributed in the hope that it will be useful,
 * but WITHOUT ANY WARRANTY; without even the implied warranty of
 * MERCHANTABILITY or FITNESS FOR A PARTICULAR PURPOSE.  See the GNU
 * Lesser General Public License for more details.
 * 
 * You should have received a copy of the GNU Lesser General Public
 * License along with this library; if not, write to the Free Software
 * Foundation, Inc., 51 Franklin Street, Fifth Floor, Boston, MA 02110-1301 USA
 */



#include "dyninstAPI/src/Relocation/Transformers/Transformer.h"
#include "memEmulatorTransformer.h"
#include "dyninstAPI/src/debug.h"
#include "dyninstAPI/src/Relocation/Atoms/Atom.h"
#include "dyninstAPI/src/Relocation/Atoms/CopyInsn.h"
#include "memEmulatorAtom.h"
#include "dyninstAPI/src/instPoint.h" // Memory insn modelling requirement.
#include "dyninstAPI/src/mapped_object.h"
#include "dyninstAPI/h/BPatch_hybridAnalysis.h"
#include <iomanip>
using namespace std;
using namespace Dyninst;
using namespace Relocation;
using namespace InstructionAPI;

bool MemEmulatorTransformer::preprocess(TraceList &t) {
  // For each Register create a translator object
#if 0
  for (Register i = REGNUM_EAX; i <= REGNUM_EDI; ++i) {
    createTranslator(i);
    t.push_back(translators_[i]);
  }

  MemEmulator::initTranslators(translators_);
#endif
  return true;
}

// Replace all memory accesses to a non-statically-determinable
// location with an emulation sequence
bool MemEmulatorTransformer::processTrace(TraceList::iterator &iter) {
  if (!((*iter)->bbl())) return true;
  
  // AssignmentConverter is written in terms of image_func,
  // so translate
  int_function *func = (*iter)->bbl()->func();
  

  AtomList &elements = (*iter)->elements();
  
  for (AtomList::iterator e_iter = elements.begin();
       e_iter != elements.end(); ++e_iter) {
    // If we're not an instruction then skip...
    CopyInsn::Ptr reloc = dyn_detail::boost::dynamic_pointer_cast<CopyInsn>(*e_iter);
    if (!reloc) continue;

    relocation_cerr << "Memory emulation considering addr " << hex << reloc->addr() << dec << endl;

    if (!isSensitive(reloc, func) || BPatch_defensiveMode != func->obj()->hybridMode()) {
        relocation_cerr << "\t Not sensitive, skipping" << endl;
        continue;
    }

    if (!canRewriteMemInsn(reloc, func)) {
       cerr << "\t Can't rewrite " << reloc->insn()->format() << " @ " << hex << reloc->addr() << endl;
       continue;
    }

    Atom::Ptr replacement = createReplacement(reloc, func);
    if (!replacement) return false;
    
    (*e_iter).swap(replacement);
  }
  return true;
}

bool MemEmulatorTransformer::canRewriteMemInsn(CopyInsn::Ptr reloc,
					       int_function *func) {
  // Let's see if this is an instruction we can rewrite;
  // otherwise complain but let it through (for testing purposes)

   if (override(reloc))
      return true;
  
  codeGen tmpGen(1024);
  tmpGen.setAddrSpace(func->proc()); // needed by insn::generateMem
  
  instruction ugly_insn(reloc->insn()->ptr());
  if (!insnCodeGen::generateMem(tmpGen,
				ugly_insn,
				0, 
				0,
				0,
				Null_Register)) {
    // We can't rewrite it
    cerr << "Warning: skipping possibly memory sensitive insn "
	 << reloc->insn()->format() << " @ "
	 << std::hex << reloc->addr() << std::dec
	 << " as rewriting is unsupported: insn " ;
	
	char *debugBuf = (char *)reloc->insn()->ptr();
	for (unsigned i = 0; i < reloc->insn()->size(); ++i) {
		cerr <<setw(2) << hex << (int) debugBuf[i] << "/" << dec;
		}
	cerr << endl;

    return false;
  }
  return true;
}

bool MemEmulatorTransformer::override(CopyInsn::Ptr reloc) {
    unsigned char *buf = (unsigned char *)reloc->insn()->ptr();
<<<<<<< HEAD
    if (reloc->addr() == 0x905574) {
        cerr << "DEBUG BREAKPOINT!" << endl;
    }
    if ((unsigned char) 0xa0 <= buf[0] && 
        buf[0] <= (unsigned char) 0xa3) { 
=======

    if (buf[0] == (unsigned char) 0xa1 ||
        buf[0] == (unsigned char) 0xa3) { 
>>>>>>> 32d2489b
            // Read/write with addr specified in an operand
            return true;
    }
   const InstructionAPI::Instruction::Ptr &insn = reloc->insn();

   const InstructionAPI::Operation &op = insn->getOperation();

   switch(op.getID()) {
      case e_scasb:
      case e_scasd:
      case e_scasw:
      case e_lodsb:
      case e_lodsd:
      case e_lodsw:
      case e_movsb:
      case e_movsd:
      case e_movsw:
      case e_stosb:
      case e_stosd:
      case e_stosw:
      case e_cmpsb:
      case e_cmpsd:
      case e_cmpsw:
      case e_insb:
      case e_insd:
      case e_insw:
      case e_outsb:
      case e_outsd:
      case e_outsw:
         return true;
      default:
         break;
   }
   return false;
}

Atom::Ptr MemEmulatorTransformer::createReplacement(CopyInsn::Ptr reloc,
						       int_function *func) {
  // MemEmulators want instPoints. How unreasonable.
  instPoint *point = func->findInstPByAddr(reloc->addr());
  if (!point) {
    // bleah...
    point = instPoint::createArbitraryInstPoint(reloc->addr(),
						func->proc(),
						func);
  }
  if (!point) return Atom::Ptr();
  
  // Replace this instruction with a MemEmulator
  Atom::Ptr memE = MemEmulator::create(reloc->insn(),
				       reloc->addr(),
				       point);
  
  return memE;
}

bool MemEmulatorTransformer::isSensitive(CopyInsn::Ptr reloc,
					 int_function *func) {

  image_func *ifunc = func->ifunc();  
  Address image_addr = func->addrToOffset(reloc->addr());

  std::vector<Assignment::Ptr> assignments;
  aConverter.convert(reloc->insn(),
		     image_addr,
		     ifunc,
		     assignments);
  
  for (std::vector<Assignment::Ptr>::const_iterator a_iter = assignments.begin();
       a_iter != assignments.end(); ++a_iter) {
    
    const std::vector<AbsRegion> &ins = (*a_iter)->inputs();
    for (std::vector<AbsRegion>::const_iterator i = ins.begin();
	 i != ins.end(); ++i) {
      relocation_cerr << "\t\t Input: " << i->format() << endl;
      if (i->contains(Absloc::Heap)) {
	    return true;
      }
      if (i->absloc().type() == Absloc::Heap) {
          return true;
      }
    }
    // Writes too
    relocation_cerr << "\t\t Output: " << (*a_iter)->out().format() << endl;      
    if ((*a_iter)->out().contains(Absloc::Heap)) {
	  return true;
    }
    if ((*a_iter)->out().absloc().type() == Absloc::Heap) {
        return true;
    }
  }

  return false;
}

#if 0
void MemEmulatorTransformer::createTranslator(Register r) {
   Atom::Ptr translator = MemEmulatorTranslator::create(r);
   Trace::Ptr newTrace = Trace::create(translator);
   translators_[r] = newTrace;
};
#endif<|MERGE_RESOLUTION|>--- conflicted
+++ resolved
@@ -134,19 +134,10 @@
 
 bool MemEmulatorTransformer::override(CopyInsn::Ptr reloc) {
     unsigned char *buf = (unsigned char *)reloc->insn()->ptr();
-<<<<<<< HEAD
-    if (reloc->addr() == 0x905574) {
-        cerr << "DEBUG BREAKPOINT!" << endl;
-    }
     if ((unsigned char) 0xa0 <= buf[0] && 
         buf[0] <= (unsigned char) 0xa3) { 
-=======
-
-    if (buf[0] == (unsigned char) 0xa1 ||
-        buf[0] == (unsigned char) 0xa3) { 
->>>>>>> 32d2489b
-            // Read/write with addr specified in an operand
-            return true;
+        // Read/write with addr specified in an operand
+        return true;
     }
    const InstructionAPI::Instruction::Ptr &insn = reloc->insn();
 
