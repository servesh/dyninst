--- conflicted
+++ resolved
@@ -2440,11 +2440,7 @@
 // quite make sense. Given the target address, we can scan the function
 // lists until we find the desired function.
 
-<<<<<<< HEAD
-bool PCProcess::hasBeenBound(const SymtabAPI::relocationEntry &,int_function *&, Address ) {
-=======
-bool process::hasBeenBound(const SymtabAPI::relocationEntry &,func_instance *&, Address ) {
->>>>>>> cdedaa70
+bool PCProcess::hasBeenBound(const SymtabAPI::relocationEntry &,func_instance *&, Address ) {
   // What needs doing:
   // Locate call instruction
   // Decipher call instruction (static/dynamic call, global linkage code)
@@ -2458,13 +2454,8 @@
 // function symbol corresponding to the relocation entry in at the address
 // specified by entry and base_addr.  If it has been bound, then the callee 
 // function is returned in "target_pdf", else it returns false.
-<<<<<<< HEAD
 bool PCProcess::hasBeenBound(const SymtabAPI::relocationEntry &entry, 
-		int_function *&target_pdf, Address base_addr) 
-=======
-bool process::hasBeenBound(const SymtabAPI::relocationEntry &entry, 
 		func_instance *&target_pdf, Address base_addr) 
->>>>>>> cdedaa70
 {
 
 	if (isTerminated()) return false;
