--- conflicted
+++ resolved
@@ -37,255 +37,8 @@
 
 #include "dyninstAPI/src/syscallNotification.h"
 
-<<<<<<< HEAD
 const char * syscallNotification::getForkFuncName() {
     return FORK_FUNC;
-=======
-extern bool getInheritedMiniTramp(const miniTramp *parentMT,
-                                  miniTramp *&childMT,
-                                  process *childProc);
-
-syscallNotification::syscallNotification(syscallNotification *parentSN,
-                                         process *child) : preForkInst(NULL),
-                                                           postForkInst(NULL),
-                                                           preExecInst(NULL),
-                                                           postExecInst(NULL),
-                                                           preExitInst(NULL),
-                                                           preLwpExitInst(NULL),
-                                                           proc(child) {
-    // We need to copy over the instMappings and get the new miniTramps from
-    // the parent process
-    // We don't copy the instMappings, but make new copies.
-    if (parentSN->preForkInst) {
-        preForkInst = new instMapping(parentSN->preForkInst, child);
-    }
-    if (parentSN->postForkInst) {
-        postForkInst = new instMapping(parentSN->postForkInst, child);
-    }
-    if (parentSN->preExecInst) {
-        preExecInst = new instMapping(parentSN->preExecInst, child);
-    }
-    if (parentSN->postExecInst) {
-        postExecInst = new instMapping(parentSN->postExecInst, child);
-    }
-    if (parentSN->preExitInst) {
-        preExitInst = new instMapping(parentSN->preExitInst, child);
-    }
-
-    if (parentSN->preLwpExitInst) {
-        preLwpExitInst = new instMapping(parentSN->preLwpExitInst, child);
-    }
-}
-
-/////////// Prefork instrumentation 
-
-bool syscallNotification::installPreFork() {
-    preForkInst = new instMapping(FORK_FUNC,
-                                  "DYNINST_instForkEntry",
-                                  FUNC_ENTRY);
-    preForkInst->dontUseTrampGuard();
-    pdvector<instMapping *> instReqs;
-    instReqs.push_back(preForkInst);
-    
-    proc->installInstrRequests(instReqs);
-
-    return true;
-}
-
-/////////// Postfork instrumentation
-
-bool syscallNotification::installPostFork() {
-    AstNodePtr returnVal = AstNode::operandNode(AstNode::ReturnVal, (void *)0);
-    postForkInst = new instMapping(FORK_FUNC, "DYNINST_instForkExit",
-                                   FUNC_EXIT|FUNC_ARG,
-                                   returnVal);
-    postForkInst->dontUseTrampGuard();
-    postForkInst->canUseTrap(false);
-    
-    pdvector<instMapping *> instReqs;
-    instReqs.push_back(postForkInst);
-    
-    proc->installInstrRequests(instReqs);
-
-    return true;
-}    
-
-/////////// Pre-exec instrumentation
-
-bool syscallNotification::installPreExec() {
-    AstNodePtr arg0 = AstNode::operandNode(AstNode::Param, (void *)0);
-    preExecInst = new instMapping(EXEC_FUNC, "DYNINST_instExecEntry",
-                                   FUNC_ENTRY|FUNC_ARG,
-                                   arg0);
-    preExecInst->dontUseTrampGuard();
-
-    pdvector<instMapping *> instReqs;
-    instReqs.push_back(preExecInst);
-    
-    proc->installInstrRequests(instReqs);
-
-    return true;
-}    
-
-//////////// Post-exec instrumentation
-
-bool syscallNotification::installPostExec() {
-    // OS-handled
-    postExecInst = NULL;
-    return true;
-}    
-
-/////////// Pre-exit instrumentation
-
-bool syscallNotification::installPreExit() {
-    AstNodePtr arg0 = AstNode::operandNode(AstNode::Param, (void *)0);
-    preExitInst = new instMapping(EXIT_FUNC, "DYNINST_instExitEntry",
-                                  FUNC_ENTRY|FUNC_ARG,
-                                  arg0);
-    preExitInst->dontUseTrampGuard();
-
-    preExitInst->allow_trap = true;
-
-    pdvector<instMapping *> instReqs;
-    instReqs.push_back(preExitInst);
-    
-    proc->installInstrRequests(instReqs);
-
-    return true;
-}    
-
-bool syscallNotification::installPreLwpExit() {
-   preLwpExitInst = NULL;
-   return true;
-}
-
-//////////////////////////////////////////////////////
-
-/////// Remove pre-fork instrumentation
-
-bool syscallNotification::removePreFork() {
-    if (!proc->isAttached() || proc->execing()) {
-        delete preForkInst;
-        preForkInst = NULL;
-        return true;
-    }
-    
-    if (!preForkInst) return false;
-    
-    miniTramp *handle;
-    for (unsigned i = 0; i < preForkInst->miniTramps.size(); i++) {
-        handle = preForkInst->miniTramps[i];
-        
-        bool removed = handle->uninstrument();
-        // At some point we should handle a negative return... but I
-        // have no idea how.
-        assert(removed);
-        // The miniTramp is deleted when the miniTramp is freed, so
-        // we don't have to.
-    }
-    proc->relocate();
-
-    delete preForkInst;
-    preForkInst = NULL;
-    return true;
-}
-
-    
-
-/////// Remove post-fork instrumentation
-
-bool syscallNotification::removePostFork() {
-
-    if (!postForkInst) return false;
-
-    if (!proc->isAttached() || proc->execing()) {
-        delete postForkInst;
-        postForkInst = NULL;
-        return true;
-    }
-    
-    miniTramp *handle;
-    for (unsigned i = 0; i < postForkInst->miniTramps.size(); i++) {
-        handle = postForkInst->miniTramps[i];
-        
-        bool removed = handle->uninstrument();
-        // At some point we should handle a negative return... but I
-        // have no idea how.
-        assert(removed);
-        // The miniTramp is deleted when the miniTramp is freed, so
-        // we don't have to.
-    }
-    proc->relocate();
-
-    delete postForkInst;
-    postForkInst = NULL;
-    return true;
-}
-
-    
-
-/////// Remove pre-exec instrumentation
-
-bool syscallNotification::removePreExec() {
-    if (!preExecInst) return false;
-
-    if (!proc->isAttached() || proc->execing()) {
-        delete preExecInst;
-        preExecInst = NULL;
-        return true;
-    }
-    
-    miniTramp *handle;
-    for (unsigned i = 0; i < preExecInst->miniTramps.size(); i++) {
-        handle = preExecInst->miniTramps[i];
-        
-        bool removed = handle->uninstrument();
-        // At some point we should handle a negative return... but I
-        // have no idea how.
-        assert(removed);
-        // The miniTramp is deleted when the miniTramp is freed, so
-        // we don't have to.
-    }
-    proc->relocate();
-
-    delete preExecInst;
-    preExecInst = NULL;
-    return true;
-}
-
-/////// Remove post-exec instrumentation
-
-bool syscallNotification::removePostExec() {
-    // OS traps this, we don't have a choice.
-    return true;
-}
-
-/////// Remove pre-exit instrumentation
-
-bool syscallNotification::removePreExit() {
-    if (!proc->isAttached() || proc->execing()) {
-        delete preExitInst;
-        preExitInst = NULL;
-        return true;
-    }
-    
-    miniTramp *handle;
-    for (unsigned i = 0; i < preExitInst->miniTramps.size(); i++) {
-        handle = preExitInst->miniTramps[i];
-        
-        bool removed = handle->uninstrument();
-        // At some point we should handle a negative return... but I
-        // have no idea how.
-        assert(removed);
-        // The miniTramp is deleted when the miniTramp is freed, so
-        // we don't have to.
-    }
-    proc->relocate();
-
-    delete preExitInst;
-    preExitInst = NULL;
-    return true;
->>>>>>> cdedaa70
 }
 
 const char *syscallNotification::getExecFuncName() {
