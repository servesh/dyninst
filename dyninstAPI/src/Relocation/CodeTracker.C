/*
 * Copyright (c) 1996-2009 Barton P. Miller
 * 
 * We provide the Paradyn Parallel Performance Tools (below
 * described as "Paradyn") on an AS IS basis, and do not warrant its
 * validity or performance.  We reserve the right to update, modify,
 * or discontinue this software at any time.  We shall have no
 * obligation to supply such updates or modifications or any other
 * form of support to you.
 * 
 * By your use of Paradyn, you understand and agree that we (or any
 * other person or entity with proprietary rights in Paradyn) are
 * under no obligation to provide either maintenance services,
 * update services, notices of latent defects, or correction of
 * defects for Paradyn.
 * 
 * This library is free software; you can redistribute it and/or
 * modify it under the terms of the GNU Lesser General Public
 * License as published by the Free Software Foundation; either
 * version 2.1 of the License, or (at your option) any later version.
 * 
 * This library is distributed in the hope that it will be useful,
 * but WITHOUT ANY WARRANTY; without even the implied warranty of
 * MERCHANTABILITY or FITNESS FOR A PARTICULAR PURPOSE.  See the GNU
 * Lesser General Public License for more details.
 * 
 * You should have received a copy of the GNU Lesser General Public
 * License along with this library; if not, write to the Free Software
 * Foundation, Inc., 51 Franklin Street, Fifth Floor, Boston, MA 02110-1301 USA
 */

#include "CodeTracker.h"
#include "dyninstAPI/src/debug.h"
#include "dyninstAPI/src/function.h"
#include "dyninstAPI/src/block.h"
#include "dyninstAPI/src/addressSpace.h"

#include <iostream>

using namespace Dyninst;
using namespace Relocation;
using namespace std;

CodeTracker::CodeTracker() {
};

CodeTracker::~CodeTracker() {
   // Pile of deallocatable stuff
   for (TrackerList::iterator iter = trackers_.begin();
        iter != trackers_.end(); ++iter) {
      delete (*iter);
   }
   trackers_.clear();
}

CodeTracker *CodeTracker::fork(CodeTracker *parent, 
                              AddressSpace *child) {
   // Duplicate our tracking data structures.
   CodeTracker *newCT = new CodeTracker();
   for (TrackerList::iterator iter = parent->trackers_.begin();
        iter != parent->trackers_.end(); ++iter) {
      TrackerElement *pE = *iter;
      TrackerElement *cE = NULL;
      block_instance *cB = child->findBlock(pE->block()->llb());
      func_instance *cF = (pE->func() ? child->findFunction(pE->func()->ifunc()) : NULL);
      switch (pE->type()) {
         case TrackerElement::original:
            cE = new OriginalTracker(pE->orig(), cB, cF);
            break;
         case TrackerElement::emulated:
            cE = new EmulatorTracker(pE->orig(), cB, cF);
            break;
         case TrackerElement::instrumentation: {
            InstTracker *pI = static_cast<InstTracker *>(pE);
            baseTramp *bt = baseTramp::fork(pI->baseT(), child);
            cE = new InstTracker(pE->orig(), bt, cB, cF);
            break;
         }
         case TrackerElement::padding: {
            PaddingTracker *pP = static_cast<PaddingTracker *>(pE);
            cE = new PaddingTracker(pE->orig(), pP->pad(), cB, cF);
            break;
         }
      }
      cE->setReloc(pE->reloc());
      cE->setSize(pE->size());
      newCT->addTracker(cE);
   }
   return newCT;
}


bool CodeTracker::origToReloc(Address origAddr,
                              block_instance *block,
                              func_instance *func,
                              RelocatedElements &reloc) const {
   ForwardMap::const_iterator iter = origToReloc_.find(block->start());
   if (iter == origToReloc_.end()) return false;

   FwdMapMiddle::const_iterator iter2 = iter->second.find((func ? func->addr() : 0));
   if (iter2 == iter->second.end()) return false;

   FwdMapInner::const_iterator iter3 = iter2->second.find(origAddr);
   if (iter3 == iter2->second.end()) return false;
   
   reloc = iter3->second;
   return true;
}

bool CodeTracker::relocToOrig(Address relocAddr, 
                              RelocInfo &ri) const {
  TrackerElement *e = NULL;
  if (!relocToOrig_.find(relocAddr, e))
     return false;
  ri.orig = e->relocToOrig(relocAddr);
  ri.block = e->block();
  ri.func = e->func();
  ri.reloc = relocAddr;
  if (e->type() == TrackerElement::instrumentation) {
     InstTracker *i = static_cast<InstTracker *>(e);
     ri.bt = i->baseT();
  }
  if (e->type() == TrackerElement::padding) {
     PaddingTracker *p = static_cast<PaddingTracker *>(e);
     ri.pad = p->pad(); 
  }

  return true;
}

TrackerElement *CodeTracker::findByReloc(Address addr) const {
  TrackerElement *e = NULL;
  if (!relocToOrig_.find(addr, e))
    return NULL;
  return e;
}

void CodeTracker::addTracker(TrackerElement *e) {

  // We should look into being more efficient by collapsing ranges
  // of relocated code into a single OriginalTracker

  // If that happens, the assumption origToReloc makes that we can
  // get away without an IntervalTree will be violated and a lot
  // of code will need to be rewritten.
   //relocation_cerr << "Adding tracker: " << *e << endl;

   if (!trackers_.empty()) {
      TrackerElement *previous = trackers_.back();
      if (previous->mergeable() &&
          e->mergeable() && 
          previous->type() == e->type() &&
          e->orig() == (previous->orig()+previous->size()) &&
          e->block() == previous->block() &&
          e->func() == previous->func()) {
         // Merge!
         previous->size_ += e->size_;
         // update relocToOrig_
         delete e;
         return;
      }
   }
   
   trackers_.push_back(e);
}

void CodeTracker::createIndices() {
  // Take each thing in trackers_ and add it to 
  // the origToReloc_ and relocToOrig_ mapping trees

   // We may have multiple Trackers for the same original address.
   // If they have different types that's fine; if they have the same type
   // we accumulate instead of adding one of them.

   for (TrackerList::iterator iter = trackers_.begin();
        iter != trackers_.end(); ++iter) {
      TrackerElement *e = *iter;

      relocToOrig_.insert(e->reloc(), e->reloc() + e->size(), e);
      
      if (e->type() == TrackerElement::instrumentation) {
         InstTracker *inst = static_cast<InstTracker *>(e);
         
         origToReloc_[e->block()->start()]
            [e->func() ? e->func()->addr() : 0]
            [e->orig()].instrumentation[inst->baseT()->point()] = e->reloc();
      }
      else if (e->type() == TrackerElement::padding) {
         origToReloc_[e->block()->start()][e->func() ? e->func()->addr() : 0][e->orig()].pad = e->reloc();
      }
      else {
         origToReloc_[e->block()->start()][e->func() ? e->func()->addr() : 0][e->orig()].instruction = e->reloc();
      }
   }

<<<<<<< HEAD
  //if (patch_debug_relocation) debug();
=======
>>>>>>> 41da13ce
}

void CodeTracker::debug() {
  cerr << "************ FORWARD MAPPING ****************" << endl;

  for (ForwardMap::const_iterator iter = origToReloc_.begin();
       iter != origToReloc_.end(); ++iter) {
     for (FwdMapMiddle::const_iterator iter2 = iter->second.begin();
          iter2 != iter->second.end(); ++iter2) {
        for (FwdMapInner::const_iterator iter3 = iter2->second.begin();
             iter3 != iter2->second.end(); ++iter3) {
           cerr << "\t\t" << hex \
                << iter3->first << " "
                << iter3->second.instruction << "(insn)"
                << iter3->second.instrumentation.size() << " (bts)"
                << ", block @" << iter->first
                << ", func @" << iter2->first << dec << endl;
        }
     }
  }
     
  cerr << "************ REVERSE MAPPING ****************" << endl;

  std::vector<ReverseMap::Entry> reverseEntries;
  relocToOrig_.elements(reverseEntries);
  
  for (unsigned i = 0; i < reverseEntries.size(); ++i) {
     cerr << "\t" << hex << reverseEntries[i].first.first << "-" 
          << reverseEntries[i].first.second << ": " 
          << *(reverseEntries[i].second) << dec << endl;
  }

  cerr << endl;
}

std::ostream &operator<<(std::ostream &os, const Dyninst::Relocation::TrackerElement &e) {
  os << "Tracker(" << hex
     << e.orig() << "," << e.reloc() 
     << "," << dec << e.size();
  switch(e.type()) {
  case TrackerElement::original:
    os << ",o";
    break;
  case TrackerElement::emulated:
    os << ",e";
    break;
  case TrackerElement::instrumentation:
    os << ",i"; 
    break;
  case TrackerElement::padding:
    os << ",p";
    break;
  default:
    os << ",?";
    break;
  }
  os << "," << e.block()->start() << "," << (e.func() ? e.func()->name() : "<NOFUNC>");
  os << ")" << dec;
  return os;
}<|MERGE_RESOLUTION|>--- conflicted
+++ resolved
@@ -193,10 +193,6 @@
       }
    }
 
-<<<<<<< HEAD
-  //if (patch_debug_relocation) debug();
-=======
->>>>>>> 41da13ce
 }
 
 void CodeTracker::debug() {
