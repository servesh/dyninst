/*
 * Copyright (c) 1996-2009 Barton P. Miller
 * 
 * We provide the Paradyn Parallel Performance Tools (below
 * described as "Paradyn") on an AS IS basis, and do not warrant its
 * validity or performance.  We reserve the right to update, modify,
 * or discontinue this software at any time.  We shall have no
 * obligation to supply such updates or modifications or any other
 * form of support to you.
 * 
 * By your use of Paradyn, you understand and agree that we (or any
 * other person or entity with proprietary rights in Paradyn) are
 * under no obligation to provide either maintenance services,
 * update services, notices of latent defects, or correction of
 * defects for Paradyn.
 * 
 * This library is free software; you can redistribute it and/or
 * modify it under the terms of the GNU Lesser General Public
 * License as published by the Free Software Foundation; either
 * version 2.1 of the License, or (at your option) any later version.
 * 
 * This library is distributed in the hope that it will be useful,
 * but WITHOUT ANY WARRANTY; without even the implied warranty of
 * MERCHANTABILITY or FITNESS FOR A PARTICULAR PURPOSE.  See the GNU
 * Lesser General Public License for more details.
 * 
 * You should have received a copy of the GNU Lesser General Public
 * License along with this library; if not, write to the Free Software
 * Foundation, Inc., 51 Franklin Street, Fifth Floor, Boston, MA 02110-1301 USA
 */

#include "CFAtom.h"
#include "Atom.h"
#include "Target.h"

#include "instructionAPI/h/Instruction.h"

#include "dyninstAPI/src/debug.h"

#include "../CodeTracker.h"

using namespace Dyninst;
using namespace Relocation;
using namespace InstructionAPI;

///////////////////////

// Pick values that don't correspond to actual targets. I'm skipping
// 0 because it's used all over the place as a null.
const Address CFAtom::Fallthrough(1);
const Address CFAtom::Taken(2);

bool CFAtom::generate(GenStack &gens) {
  // We need to create jumps to wherever our successors are
  // We can assume the addresses returned by our Targets
  // are valid, since we'll fixpoint until those stabilize. 
  //
  // There are the following cases:
  //
  // No explicit control flow/unconditional direct branch:
  //   1) One target
  //   2) Generate a branch unless it's unnecessary
  // Conditional branch:
  //   1) Two targets
  //   2) Use stored instruction to generate correct condition
  //   3) Generate a fallthrough "branch" if necessary
  // Call:
  //   1) Two targets (call and natural successor)
  //   2) As above, except make sure call bit is flipped on
  // Indirect branch:
  //   1) Just go for it... we have no control, really
  
  // First check: if we're not an indirect branch
  // and we have no known successors return immediately.
  if (!isIndirect_ && destMap_.empty()) return true;


  // TODO: address translation on an indirect branch...

  typedef enum {
    Illegal,
    Single,
    Taken_FT,
    Indirect } Options;
  
  Options opt = Illegal;

  if (isIndirect_) {
    opt = Indirect;
    relocation_cerr << "  generating CFAtom as indirect branch" << endl;
  }
  else if (isConditional_ || isCall_) {
    opt = Taken_FT;
    relocation_cerr << "  generating CFAtom as call or conditional branch" << endl;
  }
  else {
    opt = Single;
    relocation_cerr << "  generating CFAtom as direct branch" << endl;
  }

  switch (opt) {
  case Single: {

    assert(!isIndirect_);
    assert(!isConditional_);
    assert(!isCall_);

    bool fallthrough = (destMap_.begin()->first == Fallthrough);
    TargetInt *target = destMap_.begin()->second;
    assert(target);

    if (target->necessary()) {
      if (!generateBranch(gens,
			  target,
			  insn_,
			  fallthrough)) {
	return false;
      }
    }
    else {
      relocation_cerr << "    target reported unnecessary" << endl;
    }
    break;
  }
  case Taken_FT: {
    // This can be either a call (with an implicit fallthrough as shown by
    // the FUNLINK) or a conditional branch.
    if (isCall_) {
      // Well, that kinda explains things
      assert(!isConditional_);
      relocation_cerr << "  ... generating call" << endl;
      if (!generateCall(gens,
			destMap_[Taken],
			insn_))
	return false;
    }
    else {
      assert(!isCall_);
      relocation_cerr << "  ... generating conditional branch" << endl;
      if (!generateConditionalBranch(gens,
				     destMap_[Taken],
				     insn_))
	return false;
    }

    // Not necessary by design - fallthroughs are always to the next generated
    // We can have calls that don't return and thus don't have funlink edges
    

    if (destMap_.find(Fallthrough) != destMap_.end()) {
      TargetInt *ft = destMap_[Fallthrough];
      if (ft->necessary()) {
	if (!generateBranch(gens, 
			    ft,
			    insn_,
			    true)) {
	  return false;
	}
      }
    }
    break;
  }
  case Indirect: {
    bool requireTranslation = false;
    for (DestinationMap::iterator iter = destMap_.begin();
	 iter != destMap_.end(); ++iter) {
      if (iter->first != iter->second->addr()) {
	requireTranslation = true;
	break;
      }
    }
    Register reg; /* = originalRegister... */
    if (requireTranslation) {
      if (!generateAddressTranslator(gens(), reg))
	return false;
    }
    if (isCall_) {
      if (!generateIndirectCall(gens, 
				reg, 
				insn_, 
				addr_)) 
	return false;
      // We may be putting another block in between this
      // one and its fallthrough due to edge instrumentation
      // So if there's the possibility for a return put in
      // a fallthrough branch
      if (destMap_.find(Fallthrough) != destMap_.end()) {
	if (!generateBranch(gens,
			    destMap_[Fallthrough],
			    Instruction::Ptr(),
			    true)) 
	  return false;
      }
    }
    else {
      if (!generateIndirect(gens, reg, insn_))
	return false;
    }
    break;
  }
  default:
    assert(0);
  }
  if (padded_) {
    gens.addPatch(new PaddingPatch(block_));
  }

  return true;
}

CFAtom::Ptr CFAtom::create(bblInstance *b) {
  return Ptr(new CFAtom(b));
}

CFAtom::~CFAtom() {
  // Delete all Targets in our map
  for (DestinationMap::iterator i = destMap_.begin(); 
       i != destMap_.end(); ++i) {
    delete i->second;
  }
}

TrackerElement *CFAtom::tracker() const {
  assert(addr_ != 1);
  EmulatorTracker *e = new EmulatorTracker(addr_);
  return e;
}

void CFAtom::addDestination(Address index, TargetInt *dest) {
  // Annoying required copy... 
  destMap_[index] = dest;
}

void CFAtom::updateInsn(Instruction::Ptr insn) {

  relocation_cerr << "Updating CFAtom off insn " << insn->format() << endl;

  insn_ = insn;

  isConditional_ = isCall_ = isIndirect_ = false;

  // And set type flags based on what the instruction was
  // If it allows fallthrough it must be conditional...
  if (insn->allowsFallThrough()) {
    relocation_cerr << "... allows fallthrough, setting isConditional" << endl;
    isConditional_ = true;
  }
  // Calls show up as fallthrough-capable, which is true
  // (kind of) for parsing but _really_ not what we want
  // to identify conditional branches...
  if (insn->getCategory() == c_CallInsn) {
    relocation_cerr << "... is call, setting isCall and unsetting isConditional" << endl;
    isCall_ = true;
    isConditional_ = false;
  }

  // And here's the annoying bit - we can't directly determine
  // whether something is indirect. Bill suggests getting the 
  // control flow target, binding *something* as the PC, and
  // evaluating it. I think that sucks. 

  // TODO FIXME
  static Expression::Ptr thePC(new RegisterAST(MachRegister::getPC(Arch_x86)));
  static Expression::Ptr thePC64(new RegisterAST(MachRegister::getPC(Arch_x86_64)));

  Expression::Ptr exp = insn->getControlFlowTarget();
  
  // Bind the IP, why not...
  exp->bind(thePC.get(), Result(u32, addr_));
  exp->bind(thePC64.get(), Result(u64, addr_));

  Result res = exp->eval();
  if (!res.defined) {
    relocation_cerr << "... cannot statically resolve, setting isIndirect" << endl;
    isIndirect_ = true;
  }
  // EMXIF ODOT

}

void CFAtom::updateAddr(Address addr) {
  assert(addr != 1);
  addr_ = addr;
}

bool CFAtom::generateBranch(GenStack &gens,
			    TargetInt *to,
			    Instruction::Ptr insn,
			    bool) {
  assert(to);

  // We can put in an unconditional branch as an ender for 
  // a block that doesn't have a real branch. So if we don't have
  // an instruction generate a "generic" branch

  // We can see a problem where we want to branch to (effectively) 
  // the next instruction. So if we ever see that (a branch of offset
  // == size) back up the codeGen and shrink us down.

  CFPatch *newPatch = new CFPatch(CFPatch::Jump, insn, to, addr_);
  gens.addPatch(newPatch);

  return true;
}

bool CFAtom::generateCall(GenStack &gens,
			  TargetInt *to,
			  Instruction::Ptr insn) {
  if (!to) {
    // This can mean an inter-module branch...
    relocation_cerr << "    ... skipping call with no target!" << endl;
    return true;
  }

  CFPatch *newPatch = new CFPatch(CFPatch::Call, insn, to, addr_);
  gens.addPatch(newPatch);

  return true;
}

bool CFAtom::generateConditionalBranch(GenStack &gens,
				       TargetInt *to,
				       Instruction::Ptr insn) {
  assert(to);

  CFPatch *newPatch = new CFPatch(CFPatch::JCC, insn, to, addr_);
  gens.addPatch(newPatch);

  return true;
}

bool CFAtom::generateIndirect(GenStack &gens,
				 Register,
			      Instruction::Ptr insn) {
  // Two possibilities here: either copying an indirect jump w/o
  // changes, or turning an indirect call into an indirect jump because
  // we've had the isCall_ flag overridden.

  instruction ugly_insn(insn->ptr());
  ia32_locations loc;
  ia32_memacc memacc[3];
  ia32_condition cond;

  ia32_instruction orig_instr(memacc, &cond, &loc);
  ia32_decode(IA32_FULL_DECODER, (unsigned char *)insn->ptr(), orig_instr);

  char *buffer = (char *)malloc(insn->size());

  // Copy prefixes untouched.
  for (int i = 0; i < loc.num_prefixes; ++i) {
    buffer[i] = ugly_insn.ptr()[i];
  }
  
  // Opcode might get modified;
  // 0xe8 -> 0xe9 (call Jz -> jmp Jz)
  // 0xff xx010xxx -> 0xff xx100xxx (call Ev -> jmp Ev)
  // 0xff xx011xxx -> 0xff xx101xxx (call Mp -> jmp Mp)

  bool fiddle_mod_rm = false;
  for (int i = loc.num_prefixes; i < loc.num_prefixes + (int) loc.opcode_size; ++i) {
    if (ugly_insn.ptr()[i] == 0xe8) {
      buffer[i] = 0xe9;
    }
    else if (ugly_insn.ptr()[i] == 0xff) {
      buffer[i] = 0xff;
      fiddle_mod_rm = true;
    }
    else {
      buffer[i] = ugly_insn.ptr()[i];
    }
  }
  
  for (int i = loc.num_prefixes + (int) loc.opcode_size; 
       i < (int) insn->size(); ++i) {
    buffer[i] = ugly_insn.ptr()[i];
    if ((i == loc.modrm_position) &&
	fiddle_mod_rm) {
      buffer[i] |= 0x20;
      buffer[i] &= ~0x10;
    }
  } 

  // TODO: don't ignore reg...
  // Indirect branches don't use the PC and so are
  // easy - we just copy 'em.
  gens().copy(buffer, insn->size());
  free(buffer);

  return true;
}

bool CFAtom::generateIndirectCall(GenStack &gens,
				     Register,
				     Instruction::Ptr insn,
				  Address /*origAddr*/) {
  // Check this to see if it's RIP-relative
  instruction ugly_insn(insn->ptr());
  if (ugly_insn.type() & REL_D_DATA) {
    // We don't know our final address, so use the patching system
    assert(0 && "Unimplemented!");
    // This target better not be NULL...
    CFPatch *newPatch = new CFPatch(CFPatch::Data, insn, NULL, addr_);
    gens.addPatch(newPatch);
  }
  else {
    gens().copy(insn->ptr(), insn->size());
  }

  return true;
}

bool CFAtom::generateAddressTranslator(codeGen &,
					  Register &) {
  // Do nothing...
  return true;
}

std::string CFAtom::format() const {
  stringstream ret;
  ret << "CFAtom(" << std::hex;
  ret << addr_;
  if (isIndirect_) ret << "<ind>";
  if (isConditional_) ret << "<cond>";
  if (isCall_) ret << "<call>";
		     
  for (DestinationMap::const_iterator iter = destMap_.begin();
       iter != destMap_.end();
       ++iter) {
    ret << iter->first << "->" << iter->second->format() << ",";
  }
  ret << std::dec << ")";
  return ret.str();
}


/////////////////////////
// Patching!
/////////////////////////

bool CFPatch::apply(codeGen &gen, int iteration, int shift) {
  relocation_cerr << "\t\t CFPatch::apply, type " << type << " origAddr " << hex << origAddr_ << endl;
  if (orig_insn) {
    instruction ugly_insn(orig_insn->ptr());
    switch(type) {
    case CFPatch::Jump: {
      pcRelJump pcr(target->adjAddr(iteration, shift), ugly_insn);
      pcr.gen = &gen;
      pcr.apply(gen.currAddr());
      relocation_cerr << "\t\t\t Generating CFPatch::Jump from " 
		      << hex << gen.currAddr() << " to " << target->adjAddr(iteration, shift) << dec << endl;
      break;
    }
    case CFPatch::JCC: {
      pcRelJCC pcr(target->adjAddr(iteration, shift), ugly_insn);
      pcr.gen = &gen;
      pcr.apply(gen.currAddr());

      relocation_cerr << "\t\t\t Generating CFPatch::JCC from " 
		      << hex << gen.currAddr() << " to " << target->adjAddr(iteration, shift) << dec
		      << "(" << shift << "), with unmod addr" << hex << target->addr() << dec << endl;
      
      break;
    }
    case CFPatch::Call: {
      pcRelCall pcr(target->adjAddr(iteration, shift), ugly_insn);
      pcr.gen = &gen;
      pcr.apply(gen.currAddr());
      break;
    }
    case CFPatch::Data: {
      pcRelData pcr(target->adjAddr(iteration, shift), ugly_insn);
      pcr.gen = &gen;
      pcr.apply(gen.currAddr());
      break;
    }
    }
  }
  else {
    switch(type) {
    case CFPatch::Jump:
      insnCodeGen::generateBranch(gen, gen.currAddr(), target->adjAddr(iteration, shift));
      break;
    case CFPatch::Call:
      insnCodeGen::generateCall(gen, gen.currAddr(), target->adjAddr(iteration, shift));
      break;
    default:
      assert(0);
    }
  }

  return true;
}

bool CFPatch::preapply(codeGen &gen) {
  if (orig_insn) {
    gen.copy(orig_insn->ptr(), orig_insn->size());
  }

  // Hopefully a fallthrough which will be skipped.
  return true;
}

bool PaddingPatch::apply(codeGen &gen, int, int) {
<<<<<<< HEAD

  prevAddr_ = gen.currAddr();
  gen.registerDefensivePad(origAddr_, gen.currAddr());
=======
  gen.registerDefensivePad(block_, gen.currAddr(), 10);
>>>>>>> c250142f
  gen.fill(10, codeGen::cgIllegal);
  //gen.fill(10, codeGen::cgNOP);
  return true;
}

bool PaddingPatch::preapply(codeGen &gen) {
  gen.moveIndex(10);
  return true;
}<|MERGE_RESOLUTION|>--- conflicted
+++ resolved
@@ -501,13 +501,8 @@
 }
 
 bool PaddingPatch::apply(codeGen &gen, int, int) {
-<<<<<<< HEAD
-
-  prevAddr_ = gen.currAddr();
-  gen.registerDefensivePad(origAddr_, gen.currAddr());
-=======
+
   gen.registerDefensivePad(block_, gen.currAddr(), 10);
->>>>>>> c250142f
   gen.fill(10, codeGen::cgIllegal);
   //gen.fill(10, codeGen::cgNOP);
   return true;
