--- conflicted
+++ resolved
@@ -525,30 +525,7 @@
                                        const codeGen &templ,
                                        Register &reg) 
 {
-<<<<<<< HEAD
-	if (insn_->getOperation().getID() == e_ret_near ||
-		insn_->getOperation().getID() == e_ret_far) {
-		// Oops!
-		return true;
-	}
-	if (!insn_->readsMemory()) {
-		return true;
-		}
-BPatch_memoryAccessAdapter converter;
-	BPatch_memoryAccess *acc = converter.convert(insn_, addr_, false);
-	if (!acc) {
-		reg = Null_Register;
-		return true;
-		}
-
-codeGen patch(128);
-	patch.applyTemplate(templ);
-
-	// step 1: create space on the stack. 
-	::emitPush(RealRegister(REGNUM_EAX), patch);
-=======
    if (!templ.addrSpace()->isMemoryEmulated()) return true;
->>>>>>> 32d2489b
 
    if (insn_->getOperation().getID() == e_ret_near ||
        insn_->getOperation().getID() == e_ret_far) {
