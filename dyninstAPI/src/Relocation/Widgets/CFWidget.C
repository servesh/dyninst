/*
 * Copyright (c) 1996-2009 Barton P. Miller
 * 
 * We provide the Paradyn Parallel Performance Tools (below
 * described as "Paradyn") on an AS IS basis, and do not warrant its
 * validity or performance.  We reserve the right to update, modify,
 * or discontinue this software at any time.  We shall have no
 * obligation to supply such updates or modifications or any other
 * form of support to you.
 * 
 * By your use of Paradyn, you understand and agree that we (or any
 * other person or entity with proprietary rights in Paradyn) are
 * under no obligation to provide either maintenance services,
 * update services, notices of latent defects, or correction of
 * defects for Paradyn.
 * 
 * This library is free software; you can redistribute it and/or
 * modify it under the terms of the GNU Lesser General Public
 * License as published by the Free Software Foundation; either
 * version 2.1 of the License, or (at your option) any later version.
 * 
 * This library is distributed in the hope that it will be useful,
 * but WITHOUT ANY WARRANTY; without even the implied warranty of
 * MERCHANTABILITY or FITNESS FOR A PARTICULAR PURPOSE.  See the GNU
 * Lesser General Public License for more details.
 * 
 * You should have received a copy of the GNU Lesser General Public
 * License along with this library; if not, write to the Free Software
 * Foundation, Inc., 51 Franklin Street, Fifth Floor, Boston, MA 02110-1301 USA
 */

#include "CFWidget.h"
#include "Widget.h"
#include "../CFG/RelocTarget.h"

#include "instructionAPI/h/Instruction.h"
#include "dyninstAPI/src/BPatch_memoryAccessAdapter.h"
#include "dyninstAPI/src/emitter.h"
#include "dyninstAPI/src/inst-x86.h"
#include "dyninstAPI/src/debug.h"

#if defined(cap_mem_emulation)
#include "dyninstAPI/src/MemoryEmulator/memEmulatorWidget.h"
#include "dyninstAPI/src/BPatch_memoryAccessAdapter.h"
#include "dyninstAPI/h/BPatch_memoryAccess_NP.h"
#include "dyninstAPI/src/MemoryEmulator/memEmulatorWidget.h"
#include "dyninstAPI/src/registerSpace.h"
#endif

#include "../dyninstAPI/src/debug.h"

#include "../CodeTracker.h"
#include "../CodeBuffer.h"

using namespace Dyninst;
using namespace Relocation;
using namespace InstructionAPI;

///////////////////////

// Pick values that don't correspond to actual targets. I'm skipping
// 0 because it's used all over the place as a null.
const Address CFWidget::Fallthrough(1);
const Address CFWidget::Taken(2);

// Case 1: an empty trace ender for traces that do not
// end in a CF-category instruction
CFWidget::Ptr CFWidget::create(Address a) {
   CFWidget::Ptr ptr = Ptr(new CFWidget(a));
   return ptr;
}

// Case 2: wrap a CF-category instruction
CFWidget::Ptr CFWidget::create(Widget::Ptr atom) {
   CFWidget::Ptr ptr = Ptr(new CFWidget(atom->insn(), atom->addr()));
   return ptr;
}

CFWidget::CFWidget(InstructionAPI::Instruction::Ptr insn, Address addr)  :
   isCall_(false), 
   isConditional_(false), 
   isIndirect_(false),
   gap_(0),
   insn_(insn),
   addr_(addr) {
   
   if (insn->getCategory() == c_CallInsn) {
      // Calls have a fallthrough but are not conditional.
      // TODO: conditional calls work how?

      isCall_ = true;
   } else if (insn->allowsFallThrough()) {
      isConditional_ = true;
   }

   // TODO: IAPI is recording all PPC64 instructions as PPC32. However, the
   // registers they use are still PPC64. This is a pain to fix, and therefore
   // I'm working around it here and in Movement-adhoc.C by checking _both_
   // 32- and 64-bit. 

   Architecture fixme = insn_->getArch();
   if (fixme == Arch_ppc32) fixme = Arch_ppc64;

   Expression::Ptr thePC(new RegisterAST(MachRegister::getPC(insn_->getArch())));
   Expression::Ptr thePCFixme(new RegisterAST(MachRegister::getPC(fixme)));

   Expression::Ptr exp = insn_->getControlFlowTarget();

   exp->bind(thePC.get(), Result(u64, addr_));
   exp->bind(thePCFixme.get(), Result(u64, addr_));
   Result res = exp->eval();
   if (!res.defined) {
      isIndirect_ = true;
   }
}


bool CFWidget::generate(const codeGen &templ,
                      const RelocBlock *trace,
                      CodeBuffer &buffer)
{
   // We need to create jumps to wherever our successors are
   // We can assume the addresses returned by our Targets
   // are valid, since we'll fixpoint until those stabilize. 
   //
   // There are the following cases:
   //
   // No explicit control flow/unconditional direct branch:
   //   1) One target
   //   2) Generate a branch unless it's unnecessary
   // Conditional branch:
   //   1) Two targets
   //   2) Use stored instruction to generate correct condition
   //   3) Generate a fallthrough "branch" if necessary
   // Call:
   //   1) Two targets (call and natural successor)
   //   2) As above, except make sure call bit is flipped on
   // Indirect branch:
   //   1) Just go for it... we have no control, really
   relocation_cerr << "CFWidget generation for " << trace->id() << endl;
   if (destMap_.empty() && !isIndirect_) {
      // No successors at all? Well, it happens if
      // we hit a halt...
      relocation_cerr << "CFWidget /w/ no successors, ret true" << endl;
      return true;
   }

   typedef enum {
      Illegal,
      Single,
      Taken_FT,
      Indirect } Options;
  
   Options opt = Illegal;

   if (isIndirect_) {
      opt = Indirect;
      relocation_cerr << "  generating CFWidget as indirect branch" << endl;
   }
   else if (isConditional_ || isCall_) {
      opt = Taken_FT;
      relocation_cerr << "  generating CFWidget as call or conditional branch" << endl;
   }
   else {
      opt = Single;
      relocation_cerr << "  generating CFWidget as direct branch" << endl;
   }

   switch (opt) {
      case Single: {

         assert(!isIndirect_);
         assert(!isConditional_);
         assert(!isCall_);

         // Check for a taken destination first.
         bool fallthrough = false;
         DestinationMap::iterator iter = destMap_.find(Taken);
         if (iter == destMap_.end()) {
            iter = destMap_.find(Fallthrough);
            fallthrough = true;
         }
         if (iter == destMap_.end()) {
            cerr << "Error in CFWidget from trace " << trace->id()
                 << ", could not find target for single control transfer" << endl;
            cerr << "\t DestMap dump:" << endl;
            for (DestinationMap::iterator d = destMap_.begin(); 
                 d != destMap_.end(); ++d) {
               cerr << "\t\t " << d->first << " : " << d->second->format() << endl;
            }
         }
            
         assert(iter != destMap_.end());

         TargetInt *target = iter->second;
         assert(target);

         if (target->necessary()) {
            if (!generateBranch(buffer,
                                target,
                                insn_,
                                trace,
                                fallthrough)) {
               return false;
            }
         }
         else {
            relocation_cerr << "    target reported unnecessary" << endl;
         }
         break;
      }
      case Taken_FT: {
         // This can be either a call (with an implicit fallthrough as shown by
         // the FUNLINK) or a conditional branch.
         if (isCall_) {
            // Well, that kinda explains things
            assert(!isConditional_);
            relocation_cerr << "  ... generating call" << endl;
            if (!generateCall(buffer,
                              destMap_[Taken],
                              trace,
                              insn_))
               return false;
         }
         else {
            assert(!isCall_);
            relocation_cerr << "  ... generating conditional branch" << endl;
            if (!generateConditionalBranch(buffer,
                                           destMap_[Taken],
                                           trace,
                                           insn_))
               return false;
         }

         // Not necessary by design - fallthroughs are always to the next generated
         // We can have calls that don't return and thus don't have funlink edges
    
         if (destMap_.find(Fallthrough) != destMap_.end()) {
            TargetInt *ft = destMap_[Fallthrough];
            if (ft->necessary()) {
               if (!generateBranch(buffer, 
                                   ft,
                                   insn_,
                                   trace,
                                   true)) {
                  return false;
               }
            }
         }
         break;
      }
      case Indirect: {
         Register reg = Null_Register; /* = originalRegister... */
         // Originally for use in helping with jump tables, I'm taking
         // this for the memory emulation effort. Huzzah!
         if (!generateAddressTranslator(buffer, templ, reg, trace))
            return false;
         if (isCall_) {
            if (!generateIndirectCall(buffer, 
                                      reg, 
                                      insn_, 
                                      trace,
                                      addr_)) 
               return false;
            // We may be putting another block in between this
            // one and its fallthrough due to edge instrumentation
            // So if there's the possibility for a return put in
            // a fallthrough branch
            if (destMap_.find(Fallthrough) != destMap_.end()) {
               if (!generateBranch(buffer,
                                   destMap_[Fallthrough],
                                   Instruction::Ptr(),
                                   trace,
                                   true)) 
                  return false;
            }
         }
         else {
            if (!generateIndirect(buffer, reg, trace, insn_))
               return false;
         }
         break;
      }
      default:
         assert(0);
   }
   if (gap_) {
      // We don't know what the callee does to the return addr,
      // so we'll catch it at runtime. 
      buffer.addPatch(new PaddingPatch(gap_, true, false, trace->block()), 
                      padTracker(addr_, gap_,
                                 trace));
   }
  
   return true;
}

CFWidget::~CFWidget() {
   // Don't delete the Targets; they're taken care of when we nuke the overall CFG. 
}

TrackerElement *CFWidget::tracker(const RelocBlock *trace) const {
   assert(addr_ != 1);
   EmulatorTracker *e = new EmulatorTracker(addr_, trace->block(), trace->func());
   return e;
}

TrackerElement *CFWidget::destTracker(TargetInt *dest) const {
   block_instance *destBlock = NULL;
   func_instance *destFunc = NULL;
   switch (dest->type()) {
      case TargetInt::RelocBlockTarget: {
         Target<RelocBlock *> *targ = static_cast<Target<RelocBlock *> *>(dest);
         assert(targ);
         assert(targ->t());
         destBlock = targ->t()->block();
         destFunc = targ->t()->func();
         assert(destBlock);
         break;
      }
      case TargetInt::BlockTarget:
         destBlock = (static_cast<Target<block_instance *> *>(dest))->t();
         assert(destBlock);
         break;
      default:
         assert(0);
         break;
   }
   EmulatorTracker *e = new EmulatorTracker(dest->origAddr(), destBlock, destFunc);
   return e;
}

TrackerElement *CFWidget::addrTracker(Address addr, const RelocBlock *trace) const {
   EmulatorTracker *e = new EmulatorTracker(addr, trace->block(), trace->func());
   return e;
}

TrackerElement *CFWidget::padTracker(Address addr, unsigned size, const RelocBlock *trace) const {
   PaddingTracker *p = new PaddingTracker(addr, size, trace->block(), trace->func());
   return p;
}

void CFWidget::addDestination(Address index, TargetInt *dest) {
   assert(dest);
   relocation_cerr << "CFWidget @ " << std::hex << addr() << ", adding destination " << dest->format()
                   << " / " << index << std::dec << endl;

   destMap_[index] = dest;
}

TargetInt *CFWidget::getDestination(Address dest) const {
   CFWidget::DestinationMap::const_iterator d_iter = destMap_.find(dest);
   if (d_iter != destMap_.end()) {
      return d_iter->second;
   }
   return NULL;
}


bool CFWidget::generateBranch(CodeBuffer &buffer,
			    TargetInt *to,
			    Instruction::Ptr insn,
                            const RelocBlock *trace,
			    bool fallthrough) {
   assert(to);
   if (!to->necessary()) return true;

   // We can put in an unconditional branch as an ender for 
   // a block that doesn't have a real branch. So if we don't have
   // an instruction generate a "generic" branch

   // We can see a problem where we want to branch to (effectively) 
   // the next instruction. So if we ever see that (a branch of offset
   // == size) back up the codeGen and shrink us down.

   CFPatch *newPatch = new CFPatch(CFPatch::Jump, insn, to, trace->func(), addr_);

   if (fallthrough || trace->block() == NULL) {
      buffer.addPatch(newPatch, destTracker(to));
   }
   else {
      buffer.addPatch(newPatch, tracker(trace));
   }
  
   return true;
}

bool CFWidget::generateCall(CodeBuffer &buffer,
			  TargetInt *to,
                          const RelocBlock *trace,
			  Instruction::Ptr insn) {
   if (!to) {
      // This can mean an inter-module branch...
      // DebugBreak();
      return true;
   }

   CFPatch *newPatch = new CFPatch(CFPatch::Call, insn, to, trace->func(), addr_);

   buffer.addPatch(newPatch, tracker(trace));

   return true;
}

bool CFWidget::generateConditionalBranch(CodeBuffer &buffer,
				       TargetInt *to,
                                       const RelocBlock *trace,
				       Instruction::Ptr insn) {
   assert(to);

   CFPatch *newPatch = new CFPatch(CFPatch::JCC, insn, to, trace->func(), addr_);

   buffer.addPatch(newPatch, tracker(trace));

   return true;
}

<<<<<<< HEAD
bool CFWidget::generateAddressTranslator(CodeBuffer & /*buffer*/,
                                         const codeGen & /*templ*/,
                                         Register & /*reg*/) 
{
   return true;
#if 0
   if (!templ.addrSpace()->isMemoryEmulated() ||
       BPatch_defensiveMode != block()->func()->obj()->hybridMode())
      return true;

   if (insn_->getOperation().getID() == e_ret_near ||
       insn_->getOperation().getID() == e_ret_far) {
      // Oops!
      return true;
   }
   if (!insn_->readsMemory()) {
      return true;
   }
   
   BPatch_memoryAccessAdapter converter;
   BPatch_memoryAccess *acc = converter.convert(insn_, addr_, false);
   if (!acc) {
      reg = Null_Register;
      return true;
   }
   
   codeGen patch(128);
   patch.applyTemplate(templ);
   
   // TODO: we probably want this in a form that doesn't stomp the stack...
   // But we can probably get away with this for now. Check that.

   // step 1: create space on the stack. 
   ::emitPush(RealRegister(REGNUM_EAX), patch);
   
   // step 2: save registers that will be affected by the call
   ::emitPush(RealRegister(REGNUM_ECX), patch);
   ::emitPush(RealRegister(REGNUM_EDX), patch);
   ::emitPush(RealRegister(REGNUM_EAX), patch);
   
   // Step 3: LEA this sucker into ECX.
   const BPatch_addrSpec_NP *start = acc->getStartAddr(0);
   if (start->getReg(0) == REGNUM_ESP ||
       start->getReg(1) == REGNUM_ESP) {
      cerr << "ERROR: CF insn that uses the stack pointer! " << insn_->format() << endl;
   }

   int stackShift = -16;
   // If we are a call _instruction_ but isCall is false, then we've got an extra word
   // on the stack from an emulated return address
   if (!isCall_ && insn_->getCategory() == c_CallInsn) stackShift -= 4;

   emitASload(start, REGNUM_ECX, stackShift, patch, true);
   
   // Step 4: save flags post-LEA
   emitSimpleInsn(0x9f, patch);
   emitSaveO(patch);
   ::emitPush(RealRegister(REGNUM_EAX), patch);
   
   // This might look a lot like a memEmulatorWidget. That's, well, because it
   // is. 
   buffer.addPIC(patch, tracker());
   
   // Where are we going?
   block_instance *func = templ.addrSpace()->findOnlyOneFunction("RTtranslateMemory");
   // FIXME for static rewriting; this is a dynamic-only hack for proof of concept.
   assert(func);
   
   // Now we start stealing from memEmulatorWidget. We need to call our translation function,
   // which means a non-PIC patch to the CodeBuffer. I don't feel like rewriting everything,
   // so there we go.
   buffer.addPatch(new MemEmulatorPatch(REGNUM_ECX, REGNUM_ECX, addr_, func->getAddress()),
                   tracker());
   patch.setIndex(0);
   
   // Restore flags
   ::emitPop(RealRegister(REGNUM_EAX), patch);
   emitRestoreO(patch);
   emitSimpleInsn(0x9E, patch);
   ::emitPop(RealRegister(REGNUM_EAX), patch);
   ::emitPop(RealRegister(REGNUM_EDX), patch);
   
   // ECX now holds the pointer to the destination...
   // Dereference
   ::emitMovRMToReg(RealRegister(REGNUM_ECX),
                    RealRegister(REGNUM_ECX),
                    0,
                    patch);
   
   // ECX now holds the _actual_ destination, so move it on to the stack. 
   // We've got ECX saved
   ::emitMovRegToRM(RealRegister(REGNUM_ESP),
                    1*4, 
                    RealRegister(REGNUM_ECX),
                    patch);
   ::emitPop(RealRegister(REGNUM_ECX), patch);
   // And tell our people to use the top of the stack
   // for their work.
   // TODO: trust liveness and leave this in a register. 

   buffer.addPIC(patch, tracker());
   reg = REGNUM_ESP;
   return true;
#endif
}
=======
>>>>>>> 41da13ce

std::string CFWidget::format() const {
   stringstream ret;
   ret << "CFWidget(" << std::hex;
   ret << addr_ << ",";
   if (isIndirect_) ret << "<ind>";
   if (isConditional_) ret << "<cond>";
   if (isCall_) ret << "<call>";
		     
   for (DestinationMap::const_iterator iter = destMap_.begin();
        iter != destMap_.end();
        ++iter) {
      switch (iter->first) {
         case Fallthrough:
            ret << "FT";
            break;
         case Taken:
            ret << "T";
            break;
         default:
            ret << iter->first;
            break;
      }
      ret << "->" << (iter->second ? iter->second->format() : "<NULL>") << ",";
   }
   ret << std::dec << ")";
   return ret.str();
}

#if 0
unsigned CFWidget::size() const
{ 
   if (insn_ != NULL) 
      return insn_->size(); 
   return 0;
}
#endif

/////////////////////////
// Patching!
/////////////////////////

CFPatch::CFPatch(Type a,
                 InstructionAPI::Instruction::Ptr b,
                 TargetInt *c,
		 const func_instance *d,
                 Address e) :
  type(a), orig_insn(b), target(c), func(d), origAddr_(e) {
  if (b)
    ugly_insn = new instruction(b->ptr());
  else
    ugly_insn = NULL;
}

CFPatch::~CFPatch() { 
  if (ugly_insn) delete ugly_insn;
}

unsigned CFPatch::estimate(codeGen &) {
   if (orig_insn) {
      return orig_insn->size();
   }
   return 0;
}

PaddingPatch::PaddingPatch(unsigned size, bool registerDefensive, bool noop, block_instance *b)
  : size_(size), registerDefensive_(registerDefensive), noop_(noop), block_(b) 
{
   //malware_cerr << hex << "PaddingPatch(" << size << "," << registerDefensive << "," << noop << ", [" << b->start() << " " << b->end() << ") )" << dec <<  endl;
}


bool PaddingPatch::apply(codeGen &gen, CodeBuffer *) {
   //TODO: find smarter way of telling that we're doing CFG modification, 
   // in which case we don't want to add padding in between blocks
   if (BPatch_defensiveMode != block_->obj()->hybridMode()) {
      bpwarn("WARNING: Disabling post-call block padding %s[%d]\n",FILE__,__LINE__);
      return true;
   }
   //malware_cerr << "PaddingPatch::apply, addr [" << hex << block_->end() << "]["<< gen.currAddr() << "], size " << size_ << ", registerDefensive " << (registerDefensive_ ? "<true>" : "<false>") << dec << endl;
   if (noop_) {
      gen.fill(size_, codeGen::cgNOP);
   }
   else if ( 0 == (size_ % 2) ) {
      gen.fill(size_, codeGen::cgIllegal);
   } else {
      gen.fill(size_, codeGen::cgTrap);
   }
   //cerr << "\t After filling, current addr " << hex << gen.currAddr() << dec << endl;
   //gen.fill(10, codeGen::cgNOP);
   return true;
}

unsigned PaddingPatch::estimate(codeGen &) {
   return size_;;
}
<|MERGE_RESOLUTION|>--- conflicted
+++ resolved
@@ -415,114 +415,6 @@
    return true;
 }
 
-<<<<<<< HEAD
-bool CFWidget::generateAddressTranslator(CodeBuffer & /*buffer*/,
-                                         const codeGen & /*templ*/,
-                                         Register & /*reg*/) 
-{
-   return true;
-#if 0
-   if (!templ.addrSpace()->isMemoryEmulated() ||
-       BPatch_defensiveMode != block()->func()->obj()->hybridMode())
-      return true;
-
-   if (insn_->getOperation().getID() == e_ret_near ||
-       insn_->getOperation().getID() == e_ret_far) {
-      // Oops!
-      return true;
-   }
-   if (!insn_->readsMemory()) {
-      return true;
-   }
-   
-   BPatch_memoryAccessAdapter converter;
-   BPatch_memoryAccess *acc = converter.convert(insn_, addr_, false);
-   if (!acc) {
-      reg = Null_Register;
-      return true;
-   }
-   
-   codeGen patch(128);
-   patch.applyTemplate(templ);
-   
-   // TODO: we probably want this in a form that doesn't stomp the stack...
-   // But we can probably get away with this for now. Check that.
-
-   // step 1: create space on the stack. 
-   ::emitPush(RealRegister(REGNUM_EAX), patch);
-   
-   // step 2: save registers that will be affected by the call
-   ::emitPush(RealRegister(REGNUM_ECX), patch);
-   ::emitPush(RealRegister(REGNUM_EDX), patch);
-   ::emitPush(RealRegister(REGNUM_EAX), patch);
-   
-   // Step 3: LEA this sucker into ECX.
-   const BPatch_addrSpec_NP *start = acc->getStartAddr(0);
-   if (start->getReg(0) == REGNUM_ESP ||
-       start->getReg(1) == REGNUM_ESP) {
-      cerr << "ERROR: CF insn that uses the stack pointer! " << insn_->format() << endl;
-   }
-
-   int stackShift = -16;
-   // If we are a call _instruction_ but isCall is false, then we've got an extra word
-   // on the stack from an emulated return address
-   if (!isCall_ && insn_->getCategory() == c_CallInsn) stackShift -= 4;
-
-   emitASload(start, REGNUM_ECX, stackShift, patch, true);
-   
-   // Step 4: save flags post-LEA
-   emitSimpleInsn(0x9f, patch);
-   emitSaveO(patch);
-   ::emitPush(RealRegister(REGNUM_EAX), patch);
-   
-   // This might look a lot like a memEmulatorWidget. That's, well, because it
-   // is. 
-   buffer.addPIC(patch, tracker());
-   
-   // Where are we going?
-   block_instance *func = templ.addrSpace()->findOnlyOneFunction("RTtranslateMemory");
-   // FIXME for static rewriting; this is a dynamic-only hack for proof of concept.
-   assert(func);
-   
-   // Now we start stealing from memEmulatorWidget. We need to call our translation function,
-   // which means a non-PIC patch to the CodeBuffer. I don't feel like rewriting everything,
-   // so there we go.
-   buffer.addPatch(new MemEmulatorPatch(REGNUM_ECX, REGNUM_ECX, addr_, func->getAddress()),
-                   tracker());
-   patch.setIndex(0);
-   
-   // Restore flags
-   ::emitPop(RealRegister(REGNUM_EAX), patch);
-   emitRestoreO(patch);
-   emitSimpleInsn(0x9E, patch);
-   ::emitPop(RealRegister(REGNUM_EAX), patch);
-   ::emitPop(RealRegister(REGNUM_EDX), patch);
-   
-   // ECX now holds the pointer to the destination...
-   // Dereference
-   ::emitMovRMToReg(RealRegister(REGNUM_ECX),
-                    RealRegister(REGNUM_ECX),
-                    0,
-                    patch);
-   
-   // ECX now holds the _actual_ destination, so move it on to the stack. 
-   // We've got ECX saved
-   ::emitMovRegToRM(RealRegister(REGNUM_ESP),
-                    1*4, 
-                    RealRegister(REGNUM_ECX),
-                    patch);
-   ::emitPop(RealRegister(REGNUM_ECX), patch);
-   // And tell our people to use the top of the stack
-   // for their work.
-   // TODO: trust liveness and leave this in a register. 
-
-   buffer.addPIC(patch, tracker());
-   reg = REGNUM_ESP;
-   return true;
-#endif
-}
-=======
->>>>>>> 41da13ce
 
 std::string CFWidget::format() const {
    stringstream ret;
