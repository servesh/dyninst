--- conflicted
+++ resolved
@@ -58,14 +58,8 @@
   public:
    typedef std::map<func_instance *, RelocBlock *> SubMap;
    typedef std::map<block_instance *, SubMap> InstanceMap;
-<<<<<<< HEAD
-
    typedef std::map<std::pair<block_instance *, func_instance *>,
       RelocBlock *> Map;
-
-=======
-   typedef std::map<block_instance *, RelocBlock *> Map;
->>>>>>> 2481332f
    typedef std::vector<RelocEdge *> Edges;
    
    RelocGraph() : head(0), tail(0), size(0) {};
@@ -99,13 +93,8 @@
    InstanceMap reloc;
 
    RelocBlock *find(block_instance *, func_instance *) const;
-<<<<<<< HEAD
    bool setSpringboard(block_instance *from, func_instance *func, RelocBlock *to);
    RelocBlock *findSpringboard(block_instance *from, func_instance *to) const;
-=======
-   bool setSpringboard(block_instance *from, RelocBlock *to);
-   RelocBlock *findSpringboard(block_instance *from) const;
->>>>>>> 2481332f
 
   // Should this go here? Well, it's a transformation on RelocBlocks...
   void link(RelocBlock *s, RelocBlock *t);
