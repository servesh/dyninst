/*
 * Copyright (c) 1996-2009 Barton P. Miller
 * 
 * We provide the Paradyn Parallel Performance Tools (below
 * described as "Paradyn") on an AS IS basis, and do not warrant its
 * validity or performance.  We reserve the right to update, modify,
 * or discontinue this software at any time.  We shall have no
 * obligation to supply such updates or modifications or any other
 * form of support to you.
 * 
 * By your use of Paradyn, you understand and agree that we (or any
 * other person or entity with proprietary rights in Paradyn) are
 * under no obligation to provide either maintenance services,
 * update services, notices of latent defects, or correction of
 * defects for Paradyn.
 * 
 * This library is free software; you can redistribute it and/or
 * modify it under the terms of the GNU Lesser General Public
 * License as published by the Free Software Foundation; either
 * version 2.1 of the License, or (at your option) any later version.
 * 
 * This library is distributed in the hope that it will be useful,
 * but WITHOUT ANY WARRANTY; without even the implied warranty of
 * MERCHANTABILITY or FITNESS FOR A PARTICULAR PURPOSE.  See the GNU
 * Lesser General Public License for more details.
 * 
 * You should have received a copy of the GNU Lesser General Public
 * License along with this library; if not, write to the Free Software
 * Foundation, Inc., 51 Franklin Street, Fifth Floor, Boston, MA 02110-1301 USA
 */



#include "Transformer.h"
#include "Movement-analysis.h"
#include "dyninstAPI/src/debug.h"
#include "../Atoms/Atom.h"
#include "dyninstAPI/src/function.h"
#include "../Atoms/CFAtom.h"
#include "../Atoms/GetPC.h"
#include "dataflowAPI/h/stackanalysis.h"
#include "dyninstAPI/src/addressSpace.h"
#include "symtabAPI/h/Symtab.h" 
#include "dyninstAPI/src/mapped_object.h"
#include "instructionAPI/h/InstructionDecoder.h"

#include "dataflowAPI/h/slicing.h"

using namespace std;
using namespace Dyninst;
using namespace Relocation;
using namespace InstructionAPI;
using namespace SymtabAPI;

using namespace DataflowAPI;

bool PCSensitiveTransformer::postprocess(TraceList &) {
   sensitivity_cerr << dec << "Sensitive count: " << Sens_ << ", failed " << overApprox_ << ", ext " << extSens_ << ", int " << intSens_ << ", thunk " << thunk_ << endl;
  return true;
}

int DEBUG_hi = -1;
int DEBUG_lo = -1;

bool PCSensitiveTransformer::analysisRequired(TraceList::iterator &b_iter) {
   if ( (*b_iter)->func()->obj()->parse_img()->codeObject()->defensiveMode())
      return true;
   return false;
}

bool PCSensitiveTransformer::processTrace(TraceList::iterator &b_iter) {
#if 0
   if (!analysisRequired(b_iter)) {
      return adhoc.processTrace(b_iter);
   }
#endif

   const bblInstance *bbl = (*b_iter)->bbl();
  
  // Can be true if we see an instrumentation block...
  if (!bbl) return true;
  
  Trace::AtomList &elements = (*b_iter)->elements();
  for (Trace::AtomList::iterator iter = elements.begin();
       iter != elements.end(); ++iter) {

    // Get the instruction contained by this element; might be from
    // an original instruction (RelocInsn) or the CF wrapper (CFAtom)
    Instruction::Ptr insn = (*iter)->insn();
    if (!insn) continue;
    Address addr = (*iter)->addr();

    // We want to identify all PC-sensitive instructions and 
    // determine whether they are externally sensitive; that is, 
    // whether they will misbehave (heh) given the new structure
    // of the binary. 
    //
    // An instruction is PC sensitive if it is moved and uses the 
    // PC. We further subdivide PCsens instructions into two categories:
    // trivially PC sensitive instructions that use the PC to define the
    // PC and non-trivial PC sensitive instructions (all others). 
    // 
    // Since our CF localization will entirely handle the trivial category
    // we focus here on the non-trivial category. Thus we're looking for 
    // two things:
    // 1) Is this instruction PC sensitive - does it use the PC and define
    // a non-PC location.
    // 2) Is it externally sensitive... will this instruction cause the program
    // to produce a different result.

    if (isSyscall(insn, addr)) {
      continue;
    }
    
    AssignList sensitiveAssignments;
    // This function also returns the sensitive assignments
    if (!isPCSensitive(insn,
		       addr,
		       (*b_iter)->bbl()->func(),
		       sensitiveAssignments)) {
      //cerr << "Instruction " << insn->format() << " not PC sensitive, skipping" << endl;
      continue;
    }

    Sens_++;

    sensitivity_cerr << "Instruction is sensitive @ " << hex << addr << dec << endl;

    // Optimization: before we do some heavyweight analysis, see if we can shortcut
    bool intSens = false;
    bool extSens = false;
    bool approx = false;
    Absloc dest;

    if (insnIsThunkCall(insn, addr, dest)) {
      relocation_cerr << "Thunk @ " << hex << addr << dec << endl;
      handleThunkCall(b_iter, iter, dest);
      intSens_++;
      extSens_++;
      thunk_++;
      continue;
    }

    if (exceptionSensitive(addr+insn->size(), bbl)) {
      extSens = true;
      sensitivity_cerr << "Sensitive by exception @ " << hex << addr << dec << endl;
    }

    for (AssignList::iterator a_iter = sensitiveAssignments.begin();
	 a_iter != sensitiveAssignments.end(); ++a_iter) {

       sensitivity_cerr << "Forward slice from " << (*a_iter)->format() << " in func " << bbl->func()->prettyName() << endl;

      Graph::Ptr slice = forwardSlice(*a_iter,
				      bbl->block()->llb(),
				      bbl->func()->ifunc());

      if (!slice) {
         // Safe assumption, as always
         sensitivity_cerr << "\t slice failed!" << endl;
        approx = true;
      }
      else {
         if (slice->size() > 10) {
// HACK around a problem with slice sizes
            approx = true;
         }
         else if (!determineSensitivity(slice, intSens, extSens)) {
	  // Analysis failed for some reason... go conservative
            sensitivity_cerr << "\t sensitivity analysis failed!" << endl;
            approx = true;
         }
         else {
            sensitivity_cerr << "\t sens analysis returned " << (intSens ? "intSens" : "") << " / " 
                             << (extSens ? "extSens" : "") << endl;
         }
      }

      if (approx || (intSens && extSens)) {
	break; 
      }
    }

    if (approx) {
       overApprox_++;
       intSens = true;
       extSens = true;
    }
    else {
       if (extSens) {
          extSens_++;
       }
       if (intSens) {
          intSens_++;
       }
    }
  

    if (extSens) {
      //cerr << "ExtSens @ " << std::hex << addr << std::dec << endl;
      // Okay, someone wants the original version. That means, for now, we're emulating.
      if (intSens) {
	// Fun for the whole family! We have one instruction that wants the changed
	// version (likely a load or equivalent) and one instruction that wants the
	// original value (that would be a return). Let's see if we can match a 
	// thunk call...
	Absloc destination;
	if (insnIsThunkCall(insn, addr, destination)) {
	  // A first example of a group transformation. The "internal" piece comes from
	  // calling a 2-instruction function that copies the return address elsewhere
	  // and returns. So we can remove the internal sensitivity by inlining the 
	  // call.
	  handleThunkCall(b_iter,
			  iter, 
			  destination);
	  continue;
	}
	else {
	  // Not a thunk call, and both externally and internally sensitive. Ugh. 
	  // Well, because of the external sensitivity we're going to emulate the
	  // original instruction, which means the internally sensitive target will
	  // be transferring back to the original instruction address. Go ahead and
	  // record this...
	  recordIntSensitive(addr+insn->size());
	}
      }
      // And now to the real work. Replace this instruction with an emulation sequence
      emulateInsn(b_iter,
		  iter, 
		  insn, 
		  addr);
    }
  }
  return true;
}

bool PCSensitiveTransformer::isPCSensitive(Instruction::Ptr insn,
					   Address addr,
					   int_function *func,
					   AssignList &sensitiveAssignments) {
<<<<<<< HEAD
  if (insn->getOperation().getID() != e_call) return false;
=======
  if (!(insn->getOperation().getID() == e_call)) return false;
>>>>>>> 2581b114
  // FIXME for loopnz instruction
  Absloc pc = Absloc::makePC(func->ifunc()->isrc()->getArch());

  // Crack open the instruction and see who uses PC...
  std::vector<Assignment::Ptr> assignments;
  aConverter.convert(insn,
		     func->addrToOffset(addr),
		     func->ifunc(),
		     assignments);
  for (std::vector<Assignment::Ptr>::iterator a_iter = assignments.begin();
       a_iter != assignments.end(); ++a_iter) {
    // Assignments that define PC are not sensitive
    if ((*a_iter)->out().contains(pc))
      continue;
    
    // Do you use PC?
    const std::vector<AbsRegion> &ins = (*a_iter)->inputs();
    for (std::vector<AbsRegion>::const_iterator i = ins.begin();
	 i != ins.end(); ++i) {
      if (i->contains(pc)) {
	relocation_cerr << insn->format() << " @" << hex << addr << dec << " is PCsens" << endl;
	sensitiveAssignments.push_back(*a_iter);
      }
    }
  }
  return !sensitiveAssignments.empty();
}

class M_A_Predicates : public Slicer::Predicates {
public:
  bool haveWidened;

  M_A_Predicates() : haveWidened(false) {};
  virtual ~M_A_Predicates() {};

  virtual bool endAtPoint (Assignment::Ptr p) {
    if (p->out().absloc().isPC()) return true;
    return false;
  }

  virtual bool widenAtPoint (Assignment::Ptr p) {
    if (p->out().absloc() == Absloc()) {
      haveWidened = true;
      return true;
    }
    return false;
  };

  virtual bool widenAtAssignment(const AbsRegion &search, const AbsRegion &found) {
    if (search != found) {
      haveWidened = true;
      return true;
    }
    return false;
  }
  
  virtual bool followCall (ParseAPI::Function *func, 
			   std::stack<std::pair<ParseAPI::Function *, int> > &cs,
			   AbsRegion a) {
    // If we're looking for a stack slot and entering
    // a grand-callee, call it quits. 
    // TODO: it'd be nice to have some way of saying 
    // "an absloc in the grandparent's stack frame", 
    // rather than just "on the stack". Since what happens if
    // this is a stack-passed parameter? Ugh...

    if (haveWidened) {
      return false;
    }
    
    image_func *f = static_cast<image_func *>(func);
    if (f && f->isPLTFunction()) {
      // Don't bother following
      return false;
    }
    
    // Let's try to figure out some sort of reasonable way
    // to not worry about going into a grandparent stack frame...
    if (cs.size() > 1) {
      if (a.absloc().type() == Absloc::Stack) {
         return false;
      }
    }
    return true;
  }
};

Graph::Ptr PCSensitiveTransformer::forwardSlice(Assignment::Ptr ptr,
						image_basicBlock *block,
						image_func *func) {
  M_A_Predicates pred;
  Slicer slicer(ptr, block, func);

  Graph::Ptr g = slicer.forwardSlice(pred);
  return g;
}
		     

// Examine a slice to determine whether any of its terminal nodes
// will cause the program to produce a different value. As a secondary,
// divide terminal nodes into the set that will produce a different value
// (pos) and those that will not (neg).

bool PCSensitiveTransformer::determineSensitivity(Graph::Ptr slice,
						  bool &internal,
						  bool &external) {

  // Step 1: get a symbolic expansion of each node in the slice
  DataflowAPI::Result_t results;
  DataflowAPI::SymEval::expand(slice, results);

  // Step 2: iterate over each exit node in the slice
  NodeIterator exitBegin, exitEnd;
  slice->exitNodes(exitBegin, exitEnd);

  for (; exitBegin != exitEnd; ++exitBegin) {
    SliceNode::Ptr aNode = dyn_detail::boost::dynamic_pointer_cast<SliceNode>(*exitBegin);
    assert(aNode);

    // By definition, a widen point is potentially behavior changing.
    if (Slicer::isWidenNode(*exitBegin)) {
      return false;
    }
    
    AST::Ptr ast = results[aNode->assign()];
    if (ast == AST::Ptr()) {
      //cerr << "\t\t Symbolic expansion failed" << endl;
      return false;
    }

    // Now for the real work - determine the difference in values produced by this
    // tree for the changed IP. 
    // TODO: we need either a symbolic "moved by" number or we need to know
    // where we're moving it. I think I prefer symbolic. For now: 42!
    ExtPCSensVisitor v(aNode->assign()->out());

    if (v.isExtSens(ast)) {
      //cerr << "\t\t is externally sensitive" << endl;
      //cerr << "\t\t\t @ " << hex << aNode->addr() << dec << endl;
      external = true;
    }
    else {
      //cerr << "\t\t is internally sensitive" <<endl;
      internal = true;
    }
  }
  return true;
}

// An example of a group transformation. If this is a call to a thunk
// function then record both that (as in return true) and where the return
// address gets put...
bool PCSensitiveTransformer::insnIsThunkCall(InstructionAPI::Instruction::Ptr insn,
					     Address addr,
					     Absloc &destination) {
  // Should be able to handle this much more efficiently by following the CFG

  Expression::Ptr CFT = insn->getControlFlowTarget();
  if (!CFT) {
    return false;
  }
   
  // Bind current PC
  static Expression::Ptr thePC(new RegisterAST(MachRegister::getPC(Arch_x86)));
  static Expression::Ptr thePC64(new RegisterAST(MachRegister::getPC(Arch_x86_64)));

  // Bind the IP, why not...
  CFT->bind(thePC.get(), Result(u32, addr));
  CFT->bind(thePC64.get(), Result(u64, addr));

  Result res = CFT->eval();

  if (!res.defined) {
    relocation_cerr << "      ... CFT not evallable, ret false from isGetPC" << endl;
    return false;
  }

  Address target = res.convert<Address>();

  // Check for a call to a thunk function
  if (target == (addr + insn->size())) {
    destination = Absloc(0, 0, NULL);
    return true;
  }
  
  // This is yoinked from arch-x86.C...
  if (addrSpace->isValidAddress(target)) {

    // Get us an instrucIter    
    const unsigned char* buf = reinterpret_cast<const unsigned char*>(addrSpace->getPtrToInstruction(target));

    InstructionDecoder decoder(buf,
			       2*InstructionDecoder::maxInstructionLength,
			       addrSpace->getArch());

    Instruction::Ptr firstInsn = decoder.decode();
    Instruction::Ptr secondInsn = decoder.decode();
    relocation_cerr << "      ... decoded target insns "
		    << firstInsn->format() << ", " 
		    << secondInsn->format() << endl;

    if(firstInsn && firstInsn->getOperation().getID() == e_mov
       && firstInsn->readsMemory() && !firstInsn->writesMemory()
       && secondInsn && secondInsn->getCategory() == c_ReturnInsn) {

      // Check to be sure we're reading memory
      std::set<RegisterAST::Ptr> reads;
      firstInsn->getReadSet(reads);
      bool found = false;
      for (std::set<RegisterAST::Ptr>::iterator iter = reads.begin();
	   iter != reads.end(); ++iter) {
	if ((*iter)->getID().isStackPointer()) {
	  found = true;
	  break;
	}
      }

      if (!found) return false;
      
      std::set<RegisterAST::Ptr> writes;
      firstInsn->getWriteSet(writes);
      assert(writes.size() == 1);
      destination = Absloc((*(writes.begin()))->getID());
      return true;
    }
  }
  return false;
}

void PCSensitiveTransformer::handleThunkCall(TraceList::iterator &b_iter, 
					     Trace::AtomList::iterator &iter,
					     Absloc &destination) {

  Atom::Ptr replacement = GetPC::create((*iter)->insn(),
					   (*iter)->addr(),
					   destination);

  // This is kind of complex. We don't want to just pull the getPC
  // because it also might end the basic block. If that happens we
  // need to pull the fallthough element out of the CFAtom so
  // that we don't hork control flow. What a pain.
  if ((*iter) != (*b_iter)->elements().back()) {
    // Easy case; no worries.
    (*iter).swap(replacement);
  }
  else {
    CFAtom::Ptr cf = dyn_detail::boost::dynamic_pointer_cast<CFAtom>(*iter);
    // We don't want to be doing this pre-CF-creation...
    assert(cf); 
    
    // There are two types of thunks we deal with;
    // one is a call to a thunk function (which we want to skip), 
    // and the second is a call forward within the same function.
    // The function call variant we want to replace with a (faked)
    // fallthrough to wherever the call returned to. The jump
    // equivalent doesn't _have_ a fallthrough, so we want to use
    // the taken edge instead.

    // Ignore a taken edge, but create a new CFAtom with the
    // required fallthrough edge
    CFAtom::DestinationMap::iterator dest = cf->destMap_.find(CFAtom::Fallthrough);
    if (dest == cf->destMap_.end()) {
      dest = cf->destMap_.find(CFAtom::Taken);
    }
    if (dest != cf->destMap_.end()) {
      CFAtom::Ptr newCF = CFAtom::create((*b_iter)->bbl());
      newCF->updateAddr(cf->addr());
      // Explicitly do _NOT_ reuse old information - this is just a branch
      
      newCF->destMap_[CFAtom::Fallthrough] = dest->second;
      
      // And since we delete destMap_ elements, NUKE IT from the original!
      cf->destMap_.erase(dest);
      
      // Before we forget: swap in the GetPC for the current element
      (*iter).swap(replacement);
      
      (*b_iter)->elements().push_back(newCF);
      // Go ahead and skip it...
      iter++;
    }
  }
}

void PCSensitiveTransformer::recordIntSensitive(Address addr) {
  // All we have from this is a raw address. Suck...
  // Look up the bblInstances that map to this address. 
  std::vector<int_function *> funcs;
  addrSpace->findFuncsByAddr(addr, funcs);

  for (unsigned i = 0; i < funcs.size(); ++i) {
    int_basicBlock *block = funcs[i]->findBlockByAddr(addr);
    priMap[block->origInstance()] = Required;
  }
}

void PCSensitiveTransformer::emulateInsn(TraceList::iterator &b_iter,
					 Trace::AtomList::iterator &iter,
					 InstructionAPI::Instruction::Ptr insn,
					 Address addr) {
  //cerr << "Emulating @" << std::hex << addr << std::dec  << endl;
  // We emulate calls by replacing them with push/jump combinations. The jump will be handled
  // by a CFAtom, so we just need a "push" (and then to create everything else).  

  assert(insn->getOperation().getID() == e_call);

  // Construct a new Atom that will emulate the original instruction here. 
  static Absloc stack_loc(0, 0, NULL);
  Atom::Ptr replacement = GetPC::create(insn, addr, stack_loc);

  // Okay, now wire this in as appropriate.
  if ((*iter) != (*b_iter)->elements().back()) {
    //cerr << "... middle of block" << endl;
    // Easy case; no worries.
    // This is the case for call+5s...
    (*iter).swap(replacement);
  }
  else {
    //cerr << "... end of block" << endl;
    CFAtom::Ptr cf = dyn_detail::boost::dynamic_pointer_cast<CFAtom>(*iter);
    // We don't want to be doing this pre-CF-creation...
    assert(cf); 
    
    // This is a call, so there are two options: direct (known) or indirect.
    // Direct, we just put in a push/jump <dest> combination.

    // Indirect, we put in a push/jump <reg> combination.

    CFAtom::Ptr newCF = CFAtom::create((*b_iter)->bbl());
    newCF->updateInfo(cf);

    CFAtom::DestinationMap::iterator dest = cf->destMap_.find(CFAtom::Taken);
    if (dest != cf->destMap_.end()) {
      // Explicitly do _NOT_ reuse old information - this is just a branch
      
      newCF->destMap_[CFAtom::Taken] = dest->second;
      
      // And since we delete destMap_ elements, NUKE IT from the original!
      cf->destMap_.erase(dest);
    }
    else {
      // Indirect!
      // So we want to use the current CFelement, but strip the "call" part of it
      // to turn it into an indirect branch.

      newCF->updateInsn(insn);
      newCF->updateAddr(addr);
      if (!newCF->isIndirect_) { 
	// WTF???
	cerr << "Error: unknown insn " << insn->format() 
	     << std::hex << "@" << addr << dec << endl;

	for (CFAtom::DestinationMap::iterator foo = cf->destMap_.begin();
	     foo != cf->destMap_.end(); ++foo) {
	  //cerr << hex << foo->first << " -> " << foo->second->addr() << dec << endl;
	}

      }

      //assert(newCF->isIndirect_);
      newCF->isCall_ = false;
    }

    //cerr << "Swapping in replacement" << endl;
    // Before we forget: swap in the GetPC for the current element
    (*iter).swap(replacement);
    
    //cerr << "And adding new CF" << endl;
    (*b_iter)->elements().push_back(newCF);
    // Go ahead and skip it...
    iter++;
  }
}

// TODO: fix t
bool PCSensitiveTransformer::exceptionSensitive(Address a, const bblInstance *bbl) {
  // If we're within the try section of an exception, return true.
  // Otherwise return false.
  
  // First, convert a to an offset and dig out the Symtab of the
  // block we're looking at.
  int_function *func = bbl->func();
  Offset o = func->addrToOffset(a);
  Symtab *symtab = func->obj()->parse_img()->getObject();

  ExceptionBlock eBlock;
  // Amusingly, existence is sufficient for us.
  return symtab->findException(eBlock, o);
}

ExtPCSensVisitor::ExtPCSensVisitor(const AbsRegion &a) :
  isExtSens_(false) {
  if (a.absloc().isPC()) {
    assignPC_ = true;
  }
  else {
    assignPC_ = false;
  }
}

AST::Ptr ExtPCSensVisitor::visit(AST *a) {
  // Should never be able to get this
  isExtSens_ = true;
  return a->ptr();
}

AST::Ptr ExtPCSensVisitor::visit(BottomAST *b) {
  isExtSens_ = true;
  return b->ptr();
}

AST::Ptr ExtPCSensVisitor::visit(ConstantAST *c) {
  diffs_.push(DiffVar(c->val().val, 0));
  return c->ptr();
}

AST::Ptr ExtPCSensVisitor::visit(VariableAST *v) {
  const AbsRegion &reg = v->val().reg;
  const Absloc &aloc = reg.absloc();
  if (aloc.isPC()) {
    // Right on!
    diffs_.push(DiffVar(0, 1));
  }
  else {
    diffs_.push(DiffVar(v->val(), 0));
  }
  return v->ptr();
}

AST::Ptr ExtPCSensVisitor::visit(StackAST *s) {
  // If we see one of these we're getting a weird "pc + esp", 
  // so we can consider it a constant.
  if (s->val().isBottom()) {
    isExtSens_ = true;
  }
  else {
    diffs_.push(DiffVar(s->val().height(), 0));
  }
  return s->ptr();
}

AST::Ptr ExtPCSensVisitor::visit(RoseAST *r) {
  // Abort (ish) if we're already sensitive
  if (isExtSens_) return r->ptr();
  
  // Simplify children to the stack. 
  // Discard the pointers because we really don't care.
  // Go backwards so that the stack order matches the child order.
  // (that is, child 1 on top)
  for (unsigned i = r->numChildren(); i > 0; --i) {
    r->child(i-1)->accept(this);
  }
  // Again, if we've concluded we're externally sensitive
  // then return immediately.
  if (isExtSens_) return r->ptr();

  // Okay, let's see what's goin' on...
  switch(r->val().op) {
  case ROSEOperation::derefOp: {
    // A dereference is a decision point: either we're externally
    // sensitive (if the calculated difference depends on the PC at all)
    // or we reset the difference to 0.
    if (diffs_.top().b != 0) {
      isExtSens_ = true;
    }
    // Ignore the other entries... might be conditional loads, etc.
    for (unsigned i = 0; i < r->numChildren(); i++) {
      diffs_.pop();
    }
    // A non-modified dereference resets our "what's the difference" to 0. 
    diffs_.push(DiffVar(0, 0));
    
    break;
  }
  case ROSEOperation::addOp: {
    DiffVar sum(0,0);
    for (unsigned i = 0; i < r->numChildren(); ++i) {
      sum += diffs_.top(); diffs_.pop();
    }
    diffs_.push(sum);
    break;
  }
  case ROSEOperation::invertOp: {
    diffs_.top() *= -1;
    break;
  }
  case ROSEOperation::extendMSBOp:
  case ROSEOperation::extractOp: {
    DiffVar tmp = diffs_.top();
    for (unsigned i = 0; i < r->numChildren(); ++i) {
      diffs_.pop();
    }
    diffs_.push(tmp);
    break;
  }
  case ROSEOperation::equalToZeroOp:
    if (diffs_.top().b != 0) {
      isExtSens_ = true;
    }
    for (unsigned i = 0; i < r->numChildren(); ++i) {
      diffs_.pop();
    }
    diffs_.push(DiffVar(0, 0));
    break;
  case ROSEOperation::ifOp: {
    DiffVar c = diffs_.top(); diffs_.pop();
    DiffVar t = diffs_.top(); diffs_.pop();
    DiffVar e = diffs_.top(); diffs_.pop();

    if (c.b != 0) {
      isExtSens_ = true;
    }
    if (assignPC_) {
      if ((t.b != 1) ||
	  (e.b != 1)) { 
	isExtSens_ = true;
      }
    }
    else { 
      if ((t.b != 0) ||
	  (e.b != 0)) {
	isExtSens_ = true;
      }
    }
    // Pick one and propagate it up
    // Should split the analysis here... but this situation never actually
    // appears, so it seems silly to code for it.
    diffs_.push(t);

    break;
  }
  default:
    for (unsigned i = 0; i < r->numChildren(); i++) {
      if (diffs_.top().b != 0) {
	isExtSens_ = true;
      }
      diffs_.pop();
    }
    diffs_.push(DiffVar(0, 0));
    break;
  }
  return r->ptr();
}

bool ExtPCSensVisitor::isExtSens(AST::Ptr a) {
  a->accept(this);

  // Simplify...
  if (isExtSens_) return true;

  assert(diffs_.size() == 1);

  // By my model, we are externally sensitive if:
  //   def defines pc: diff != delta
  //   def defines _: diff != 0
  // Since I did the visitor over a set of linear variables of the
  // form a + b*delta, we can ignore a (as those will cancel) 
  // and return if b != 1.

  if (assignPC_) {
    return (diffs_.top().b != 1);
  }
  else {
    return (diffs_.top().b != 0);
  }
}

bool PCSensitiveTransformer::isSyscall(InstructionAPI::Instruction::Ptr insn, Address addr) {
  // call *%gs:0x10
  // Build a GS
  static Expression::Ptr x86_gs(new RegisterAST(x86::gs));

  if (insn->isRead(x86_gs)) {
    relocation_cerr << "Skipping syscall " << insn->format() << hex << "@ " << addr << dec << endl;
    return true;
  }
  return false;
}<|MERGE_RESOLUTION|>--- conflicted
+++ resolved
@@ -238,11 +238,7 @@
 					   Address addr,
 					   int_function *func,
 					   AssignList &sensitiveAssignments) {
-<<<<<<< HEAD
-  if (insn->getOperation().getID() != e_call) return false;
-=======
   if (!(insn->getOperation().getID() == e_call)) return false;
->>>>>>> 2581b114
   // FIXME for loopnz instruction
   Absloc pc = Absloc::makePC(func->ifunc()->isrc()->getArch());
 
