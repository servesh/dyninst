--- conflicted
+++ resolved
@@ -568,15 +568,10 @@
   // We emulate calls by replacing them with push/jump combinations. The jump will be handled
   // by a CFWidget, so we just need a "push" (and then to create everything else).  
 
-<<<<<<< HEAD
-    // No work to do to emulate a non-call
-  if(insn->getOperation().getID() != e_call) return;
-=======
   if(insn->getOperation().getID() != e_call) {
         // emulating a non-call is a no-op
       return;
   }
->>>>>>> 561e1d91
 
   // Construct a new Widget that will emulate the original instruction here. 
   static Absloc stack_loc(0, 0, NULL);
