/*
 * Copyright (c) 1996-2009 Barton P. Miller
 * 
 * We provide the Paradyn Parallel Performance Tools (below
 * described as "Paradyn") on an AS IS basis, and do not warrant its
 * validity or performance.  We reserve the right to update, modify,
 * or discontinue this software at any time.  We shall have no
 * obligation to supply such updates or modifications or any other
 * form of support to you.
 * 
 * By your use of Paradyn, you understand and agree that we (or any
 * other person or entity with proprietary rights in Paradyn) are
 * under no obligation to provide either maintenance services,
 * update services, notices of latent defects, or correction of
 * defects for Paradyn.
 * 
 * This library is free software; you can redistribute it and/or
 * modify it under the terms of the GNU Lesser General Public
 * License as published by the Free Software Foundation; either
 * version 2.1 of the License, or (at your option) any later version.
 * 
 * This library is distributed in the hope that it will be useful,
 * but WITHOUT ANY WARRANTY; without even the implied warranty of
 * MERCHANTABILITY or FITNESS FOR A PARTICULAR PURPOSE.  See the GNU
 * Lesser General Public License for more details.
 * 
 * You should have received a copy of the GNU Lesser General Public
 * License along with this library; if not, write to the Free Software
 * Foundation, Inc., 51 Franklin Street, Fifth Floor, Boston, MA 02110-1301 USA
 */



#include "Transformer.h"
#include "Movement-analysis.h"
#include "dyninstAPI/src/debug.h"
#include "../Atoms/Atom.h"
#include "dyninstAPI/src/function.h"
#include "../Atoms/CFAtom.h"
#include "../Atoms/GetPC.h"
#include "dataflowAPI/h/stackanalysis.h"
#include "dyninstAPI/src/addressSpace.h"
#include "symtabAPI/h/Symtab.h" 
#include "dyninstAPI/src/mapped_object.h"
#include "instructionAPI/h/InstructionDecoder.h"

#include "dataflowAPI/h/slicing.h"

using namespace std;
using namespace Dyninst;
using namespace Relocation;
using namespace InstructionAPI;
using namespace SymtabAPI;

using namespace DataflowAPI;

bool PCSensitiveTransformer::postprocess(TraceList &) {
   sensitivity_cerr << dec << "Sensitive count: " << Sens_ << ", failed " << overApprox_ << ", ext " << extSens_ << ", int " << intSens_ << ", thunk " << thunk_ << endl;
  return true;
}

int DEBUG_hi = -1;
int DEBUG_lo = -1;

bool PCSensitiveTransformer::analysisRequired(TraceList::iterator &b_iter) {
   if ( (*b_iter)->func()->obj()->parse_img()->codeObject()->defensiveMode())
      return true;
   return false;
}

bool PCSensitiveTransformer::processTrace(TraceList::iterator &b_iter) {
#if 0
   if (!analysisRequired(b_iter)) {
      return adhoc.processTrace(b_iter);
   }
#endif

   const bblInstance *bbl = (*b_iter)->bbl();
  
  // Can be true if we see an instrumentation block...
  if (!bbl) return true;
  
  Trace::AtomList &elements = (*b_iter)->elements();
  for (Trace::AtomList::iterator iter = elements.begin();
       iter != elements.end(); ++iter) {

    // Get the instruction contained by this element; might be from
    // an original instruction (RelocInsn) or the CF wrapper (CFAtom)
    Instruction::Ptr insn = (*iter)->insn();
    if (!insn) continue;
    Address addr = (*iter)->addr();

    // We want to identify all PC-sensitive instructions and 
    // determine whether they are externally sensitive; that is, 
    // whether they will misbehave (heh) given the new structure
    // of the binary. 
    //
    // An instruction is PC sensitive if it is moved and uses the 
    // PC. We further subdivide PCsens instructions into two categories:
    // trivially PC sensitive instructions that use the PC to define the
    // PC and non-trivial PC sensitive instructions (all others). 
    // 
    // Since our CF localization will entirely handle the trivial category
    // we focus here on the non-trivial category. Thus we're looking for 
    // two things:
    // 1) Is this instruction PC sensitive - does it use the PC and define
    // a non-PC location.
    // 2) Is it externally sensitive... will this instruction cause the program
    // to produce a different result.

    if (isSyscall(insn, addr)) {
      continue;
    }
    
    AssignList sensitiveAssignments;
    // This function also returns the sensitive assignments
    if (!isPCSensitive(insn,
		       addr,
		       (*b_iter)->bbl()->func(),
		       sensitiveAssignments)) {
      //cerr << "Instruction " << insn->format() << " not PC sensitive, skipping" << endl;
      continue;
    }

    Sens_++;

    sensitivity_cerr << "Instruction is sensitive @ " << hex << addr << dec << endl;

    // Optimization: before we do some heavyweight analysis, see if we can shortcut
    bool intSens = false;
    bool extSens = false;
    bool approx = false;
    Absloc dest;

    if (insnIsThunkCall(insn, addr, dest)) {
      relocation_cerr << "Thunk @ " << hex << addr << dec << endl;
      handleThunkCall(b_iter, iter, dest);
      intSens_++;
      extSens_++;
      thunk_++;
      continue;
    }

    if (exceptionSensitive(addr+insn->size(), bbl)) {
      extSens = true;
      sensitivity_cerr << "Sensitive by exception @ " << hex << addr << dec << endl;
    }

    for (AssignList::iterator a_iter = sensitiveAssignments.begin();
	 a_iter != sensitiveAssignments.end(); ++a_iter) {

       sensitivity_cerr << "Forward slice from " << (*a_iter)->format() << " in func " << bbl->func()->prettyName() << endl;

      Graph::Ptr slice = forwardSlice(*a_iter,
				      bbl->block()->llb(),
				      bbl->func()->ifunc());

      if (!slice) {
         // Safe assumption, as always
         sensitivity_cerr << "\t slice failed!" << endl;
        approx = true;
      }
      else {
         if (slice->size() > 10) {
// HACK around a problem with slice sizes
            approx = true;
         }
         else if (!determineSensitivity(slice, intSens, extSens)) {
	  // Analysis failed for some reason... go conservative
            sensitivity_cerr << "\t sensitivity analysis failed!" << endl;
            approx = true;
         }
         else {
            sensitivity_cerr << "\t sens analysis returned " << (intSens ? "intSens" : "") << " / " 
                             << (extSens ? "extSens" : "") << endl;
         }
      }

      if (approx || (intSens && extSens)) {
	break; 
      }
    }

    if (approx) {
       overApprox_++;
       intSens = true;
       extSens = true;
    }
    else {
       if (extSens) {
          extSens_++;
       }
       if (intSens) {
          intSens_++;
       }
    }
  

    if (extSens) {
      //cerr << "ExtSens @ " << std::hex << addr << std::dec << endl;
      // Okay, someone wants the original version. That means, for now, we're emulating.
      if (intSens) {
	// Fun for the whole family! We have one instruction that wants the changed
	// version (likely a load or equivalent) and one instruction that wants the
	// original value (that would be a return). Let's see if we can match a 
	// thunk call...
	Absloc destination;
	if (insnIsThunkCall(insn, addr, destination)) {
	  // A first example of a group transformation. The "internal" piece comes from
	  // calling a 2-instruction function that copies the return address elsewhere
	  // and returns. So we can remove the internal sensitivity by inlining the 
	  // call.
	  handleThunkCall(b_iter,
			  iter, 
			  destination);
	  continue;
	}
	else {
	  // Not a thunk call, and both externally and internally sensitive. Ugh. 
	  // Well, because of the external sensitivity we're going to emulate the
	  // original instruction, which means the internally sensitive target will
	  // be transferring back to the original instruction address. Go ahead and
	  // record this...
	  recordIntSensitive(addr+insn->size());
	}
      }
      // And now to the real work. Replace this instruction with an emulation sequence
      emulateInsn(b_iter,
		  iter, 
		  insn, 
		  addr);
    }
  }
  return true;
}

bool PCSensitiveTransformer::isPCSensitive(Instruction::Ptr insn,
					   Address addr,
					   int_function *func,
					   AssignList &sensitiveAssignments) {
  if (!insn->getOperation().getID() == e_call) return false;
<<<<<<< HEAD
                           
                           // FIXME for loopnz instruction
=======
						   // FIXME for loopnz instruction
>>>>>>> 372c7e8b
  Absloc pc = Absloc::makePC(func->ifunc()->isrc()->getArch());

  // Crack open the instruction and see who uses PC...
  std::vector<Assignment::Ptr> assignments;
  aConverter.convert(insn,
		     func->addrToOffset(addr),
		     func->ifunc(),
		     assignments);
  for (std::vector<Assignment::Ptr>::iterator a_iter = assignments.begin();
       a_iter != assignments.end(); ++a_iter) {
    // Assignments that define PC are not sensitive
    if ((*a_iter)->out().contains(pc))
      continue;
    
    // Do you use PC?
    const std::vector<AbsRegion> &ins = (*a_iter)->inputs();
    for (std::vector<AbsRegion>::const_iterator i = ins.begin();
	 i != ins.end(); ++i) {
      if (i->contains(pc)) {
	relocation_cerr << insn->format() << " @" << hex << addr << dec << " is PCsens" << endl;
	sensitiveAssignments.push_back(*a_iter);
      }
    }
  }
  return !sensitiveAssignments.empty();
}

class M_A_Predicates : public Slicer::Predicates {
public:
  bool haveWidened;

  M_A_Predicates() : haveWidened(false) {};
  virtual ~M_A_Predicates() {};

  virtual bool endAtPoint (Assignment::Ptr p) {
    if (p->out().absloc().isPC()) return true;
    return false;
  }

  virtual bool widenAtPoint (Assignment::Ptr p) {
    if (p->out().absloc() == Absloc()) {
      haveWidened = true;
      return true;
    }
    return false;
  };

  virtual bool widenAtAssignment(const AbsRegion &search, const AbsRegion &found) {
    if (search != found) {
      haveWidened = true;
      return true;
    }
    return false;
  }
  
  virtual bool followCall (ParseAPI::Function *func, 
			   std::stack<std::pair<ParseAPI::Function *, int> > &cs,
			   AbsRegion a) {
    // If we're looking for a stack slot and entering
    // a grand-callee, call it quits. 
    // TODO: it'd be nice to have some way of saying 
    // "an absloc in the grandparent's stack frame", 
    // rather than just "on the stack". Since what happens if
    // this is a stack-passed parameter? Ugh...

    if (haveWidened) {
      return false;
    }
    
    image_func *f = static_cast<image_func *>(func);
    if (f && f->isPLTFunction()) {
      // Don't bother following
      return false;
    }
    
    // Let's try to figure out some sort of reasonable way
    // to not worry about going into a grandparent stack frame...
    if (cs.size() > 1) {
      if (a.absloc().type() == Absloc::Stack) {
         return false;
      }
    }
    return true;
  }
};

Graph::Ptr PCSensitiveTransformer::forwardSlice(Assignment::Ptr ptr,
						image_basicBlock *block,
						image_func *func) {
  M_A_Predicates pred;
  Slicer slicer(ptr, block, func);

  Graph::Ptr g = slicer.forwardSlice(pred);
  return g;
}
		     

// Examine a slice to determine whether any of its terminal nodes
// will cause the program to produce a different value. As a secondary,
// divide terminal nodes into the set that will produce a different value
// (pos) and those that will not (neg).

bool PCSensitiveTransformer::determineSensitivity(Graph::Ptr slice,
						  bool &internal,
						  bool &external) {

  // Step 1: get a symbolic expansion of each node in the slice
  DataflowAPI::Result_t results;
  DataflowAPI::SymEval::expand(slice, results);

  // Step 2: iterate over each exit node in the slice
  NodeIterator exitBegin, exitEnd;
  slice->exitNodes(exitBegin, exitEnd);

  for (; exitBegin != exitEnd; ++exitBegin) {
    SliceNode::Ptr aNode = dyn_detail::boost::dynamic_pointer_cast<SliceNode>(*exitBegin);
    assert(aNode);

    // By definition, a widen point is potentially behavior changing.
    if (Slicer::isWidenNode(*exitBegin)) {
      return false;
    }
    
    AST::Ptr ast = results[aNode->assign()];
    if (ast == AST::Ptr()) {
      //cerr << "\t\t Symbolic expansion failed" << endl;
      return false;
    }

    // Now for the real work - determine the difference in values produced by this
    // tree for the changed IP. 
    // TODO: we need either a symbolic "moved by" number or we need to know
    // where we're moving it. I think I prefer symbolic. For now: 42!
    ExtPCSensVisitor v(aNode->assign()->out());

    if (v.isExtSens(ast)) {
      //cerr << "\t\t is externally sensitive" << endl;
      //cerr << "\t\t\t @ " << hex << aNode->addr() << dec << endl;
      external = true;
    }
    else {
      //cerr << "\t\t is internally sensitive" <<endl;
      internal = true;
    }
  }
  return true;
}

// An example of a group transformation. If this is a call to a thunk
// function then record both that (as in return true) and where the return
// address gets put...
bool PCSensitiveTransformer::insnIsThunkCall(InstructionAPI::Instruction::Ptr insn,
					     Address addr,
					     Absloc &destination) {
  // Should be able to handle this much more efficiently by following the CFG

  Expression::Ptr CFT = insn->getControlFlowTarget();
  if (!CFT) {
    return false;
  }
   
  // Bind current PC
  static Expression::Ptr thePC(new RegisterAST(MachRegister::getPC(Arch_x86)));
  static Expression::Ptr thePC64(new RegisterAST(MachRegister::getPC(Arch_x86_64)));

  // Bind the IP, why not...
  CFT->bind(thePC.get(), Result(u32, addr));
  CFT->bind(thePC64.get(), Result(u64, addr));

  Result res = CFT->eval();

  if (!res.defined) {
    relocation_cerr << "      ... CFT not evallable, ret false from isGetPC" << endl;
    return false;
  }

  Address target = res.convert<Address>();

  // Check for a call to a thunk function
  if (target == (addr + insn->size())) {
    destination = Absloc(0, 0, NULL);
    return true;
  }
  
  // This is yoinked from arch-x86.C...
  if (addrSpace->isValidAddress(target)) {

    // Get us an instrucIter    
    const unsigned char* buf = reinterpret_cast<const unsigned char*>(addrSpace->getPtrToInstruction(target));

    InstructionDecoder decoder(buf,
			       2*InstructionDecoder::maxInstructionLength,
			       addrSpace->getArch());

    Instruction::Ptr firstInsn = decoder.decode();
    Instruction::Ptr secondInsn = decoder.decode();
    relocation_cerr << "      ... decoded target insns "
		    << firstInsn->format() << ", " 
		    << secondInsn->format() << endl;

    if(firstInsn && firstInsn->getOperation().getID() == e_mov
       && firstInsn->readsMemory() && !firstInsn->writesMemory()
       && secondInsn && secondInsn->getCategory() == c_ReturnInsn) {

      // Check to be sure we're reading memory
      std::set<RegisterAST::Ptr> reads;
      firstInsn->getReadSet(reads);
      bool found = false;
      for (std::set<RegisterAST::Ptr>::iterator iter = reads.begin();
	   iter != reads.end(); ++iter) {
	if ((*iter)->getID().isStackPointer()) {
	  found = true;
	  break;
	}
      }

      if (!found) return false;
      
      std::set<RegisterAST::Ptr> writes;
      firstInsn->getWriteSet(writes);
      assert(writes.size() == 1);
      destination = Absloc((*(writes.begin()))->getID());
      return true;
    }
  }
  return false;
}

void PCSensitiveTransformer::handleThunkCall(TraceList::iterator &b_iter, 
					     Trace::AtomList::iterator &iter,
					     Absloc &destination) {

  Atom::Ptr replacement = GetPC::create((*iter)->insn(),
					   (*iter)->addr(),
					   destination);

  // This is kind of complex. We don't want to just pull the getPC
  // because it also might end the basic block. If that happens we
  // need to pull the fallthough element out of the CFAtom so
  // that we don't hork control flow. What a pain.
  if ((*iter) != (*b_iter)->elements().back()) {
    // Easy case; no worries.
    (*iter).swap(replacement);
  }
  else {
    CFAtom::Ptr cf = dyn_detail::boost::dynamic_pointer_cast<CFAtom>(*iter);
    // We don't want to be doing this pre-CF-creation...
    assert(cf); 
    
    // There are two types of thunks we deal with;
    // one is a call to a thunk function (which we want to skip), 
    // and the second is a call forward within the same function.
    // The function call variant we want to replace with a (faked)
    // fallthrough to wherever the call returned to. The jump
    // equivalent doesn't _have_ a fallthrough, so we want to use
    // the taken edge instead.

    // Ignore a taken edge, but create a new CFAtom with the
    // required fallthrough edge
    CFAtom::DestinationMap::iterator dest = cf->destMap_.find(CFAtom::Fallthrough);
    if (dest == cf->destMap_.end()) {
      dest = cf->destMap_.find(CFAtom::Taken);
    }
    if (dest != cf->destMap_.end()) {
      CFAtom::Ptr newCF = CFAtom::create((*b_iter)->bbl());
      newCF->updateAddr(cf->addr());
      // Explicitly do _NOT_ reuse old information - this is just a branch
      
      newCF->destMap_[CFAtom::Fallthrough] = dest->second;
      
      // And since we delete destMap_ elements, NUKE IT from the original!
      cf->destMap_.erase(dest);
      
      // Before we forget: swap in the GetPC for the current element
      (*iter).swap(replacement);
      
      (*b_iter)->elements().push_back(newCF);
      // Go ahead and skip it...
      iter++;
    }
  }
}

void PCSensitiveTransformer::recordIntSensitive(Address addr) {
  // All we have from this is a raw address. Suck...
  // Look up the bblInstances that map to this address. 
  std::vector<int_function *> funcs;
  addrSpace->findFuncsByAddr(addr, funcs);

  for (unsigned i = 0; i < funcs.size(); ++i) {
    int_basicBlock *block = funcs[i]->findBlockByAddr(addr);
    priMap[block->origInstance()] = Required;
  }
}

void PCSensitiveTransformer::emulateInsn(TraceList::iterator &b_iter,
					 Trace::AtomList::iterator &iter,
					 InstructionAPI::Instruction::Ptr insn,
					 Address addr) {
  //cerr << "Emulating @" << std::hex << addr << std::dec  << endl;
  // We emulate calls by replacing them with push/jump combinations. The jump will be handled
  // by a CFAtom, so we just need a "push" (and then to create everything else).  

  assert(insn->getOperation().getID() == e_call);

  // Construct a new Atom that will emulate the original instruction here. 
  static Absloc stack_loc(0, 0, NULL);
  Atom::Ptr replacement = GetPC::create(insn, addr, stack_loc);

  // Okay, now wire this in as appropriate.
  if ((*iter) != (*b_iter)->elements().back()) {
    //cerr << "... middle of block" << endl;
    // Easy case; no worries.
    // This is the case for call+5s...
    (*iter).swap(replacement);
  }
  else {
    //cerr << "... end of block" << endl;
    CFAtom::Ptr cf = dyn_detail::boost::dynamic_pointer_cast<CFAtom>(*iter);
    // We don't want to be doing this pre-CF-creation...
    assert(cf); 
    
    // This is a call, so there are two options: direct (known) or indirect.
    // Direct, we just put in a push/jump <dest> combination.

    // Indirect, we put in a push/jump <reg> combination.

    CFAtom::Ptr newCF = CFAtom::create((*b_iter)->bbl());
    newCF->updateInfo(cf);

    CFAtom::DestinationMap::iterator dest = cf->destMap_.find(CFAtom::Taken);
    if (dest != cf->destMap_.end()) {
      // Explicitly do _NOT_ reuse old information - this is just a branch
      
      newCF->destMap_[CFAtom::Taken] = dest->second;
      
      // And since we delete destMap_ elements, NUKE IT from the original!
      cf->destMap_.erase(dest);
    }
    else {
      // Indirect!
      // So we want to use the current CFelement, but strip the "call" part of it
      // to turn it into an indirect branch.

      newCF->updateInsn(insn);
      newCF->updateAddr(addr);
      if (!newCF->isIndirect_) { 
	// WTF???
	cerr << "Error: unknown insn " << insn->format() 
	     << std::hex << "@" << addr << dec << endl;

	for (CFAtom::DestinationMap::iterator foo = cf->destMap_.begin();
	     foo != cf->destMap_.end(); ++foo) {
	  //cerr << hex << foo->first << " -> " << foo->second->addr() << dec << endl;
	}

      }

      //assert(newCF->isIndirect_);
      newCF->isCall_ = false;
    }

    //cerr << "Swapping in replacement" << endl;
    // Before we forget: swap in the GetPC for the current element
    (*iter).swap(replacement);
    
    //cerr << "And adding new CF" << endl;
    (*b_iter)->elements().push_back(newCF);
    // Go ahead and skip it...
    iter++;
  }
}

// TODO: fix t
bool PCSensitiveTransformer::exceptionSensitive(Address a, const bblInstance *bbl) {
  // If we're within the try section of an exception, return true.
  // Otherwise return false.
  
  // First, convert a to an offset and dig out the Symtab of the
  // block we're looking at.
  int_function *func = bbl->func();
  Offset o = func->addrToOffset(a);
  Symtab *symtab = func->obj()->parse_img()->getObject();

  ExceptionBlock eBlock;
  // Amusingly, existence is sufficient for us.
  return symtab->findException(eBlock, o);
}

ExtPCSensVisitor::ExtPCSensVisitor(const AbsRegion &a) :
  isExtSens_(false) {
  if (a.absloc().isPC()) {
    assignPC_ = true;
  }
  else {
    assignPC_ = false;
  }
}

AST::Ptr ExtPCSensVisitor::visit(AST *a) {
  // Should never be able to get this
  isExtSens_ = true;
  return a->ptr();
}

AST::Ptr ExtPCSensVisitor::visit(BottomAST *b) {
  isExtSens_ = true;
  return b->ptr();
}

AST::Ptr ExtPCSensVisitor::visit(ConstantAST *c) {
  diffs_.push(DiffVar(c->val().val, 0));
  return c->ptr();
}

AST::Ptr ExtPCSensVisitor::visit(VariableAST *v) {
  const AbsRegion &reg = v->val().reg;
  const Absloc &aloc = reg.absloc();
  if (aloc.isPC()) {
    // Right on!
    diffs_.push(DiffVar(0, 1));
  }
  else {
    diffs_.push(DiffVar(v->val(), 0));
  }
  return v->ptr();
}

AST::Ptr ExtPCSensVisitor::visit(StackAST *s) {
  // If we see one of these we're getting a weird "pc + esp", 
  // so we can consider it a constant.
  if (s->val().isBottom()) {
    isExtSens_ = true;
  }
  else {
    diffs_.push(DiffVar(s->val().height(), 0));
  }
  return s->ptr();
}

AST::Ptr ExtPCSensVisitor::visit(RoseAST *r) {
  // Abort (ish) if we're already sensitive
  if (isExtSens_) return r->ptr();
  
  // Simplify children to the stack. 
  // Discard the pointers because we really don't care.
  // Go backwards so that the stack order matches the child order.
  // (that is, child 1 on top)
  for (unsigned i = r->numChildren(); i > 0; --i) {
    r->child(i-1)->accept(this);
  }
  // Again, if we've concluded we're externally sensitive
  // then return immediately.
  if (isExtSens_) return r->ptr();

  // Okay, let's see what's goin' on...
  switch(r->val().op) {
  case ROSEOperation::derefOp: {
    // A dereference is a decision point: either we're externally
    // sensitive (if the calculated difference depends on the PC at all)
    // or we reset the difference to 0.
    if (diffs_.top().b != 0) {
      isExtSens_ = true;
    }
    // Ignore the other entries... might be conditional loads, etc.
    for (unsigned i = 0; i < r->numChildren(); i++) {
      diffs_.pop();
    }
    // A non-modified dereference resets our "what's the difference" to 0. 
    diffs_.push(DiffVar(0, 0));
    
    break;
  }
  case ROSEOperation::addOp: {
    DiffVar sum(0,0);
    for (unsigned i = 0; i < r->numChildren(); ++i) {
      sum += diffs_.top(); diffs_.pop();
    }
    diffs_.push(sum);
    break;
  }
  case ROSEOperation::invertOp: {
    diffs_.top() *= -1;
    break;
  }
  case ROSEOperation::extendMSBOp:
  case ROSEOperation::extractOp: {
    DiffVar tmp = diffs_.top();
    for (unsigned i = 0; i < r->numChildren(); ++i) {
      diffs_.pop();
    }
    diffs_.push(tmp);
    break;
  }
  case ROSEOperation::equalToZeroOp:
    if (diffs_.top().b != 0) {
      isExtSens_ = true;
    }
    for (unsigned i = 0; i < r->numChildren(); ++i) {
      diffs_.pop();
    }
    diffs_.push(DiffVar(0, 0));
    break;
  case ROSEOperation::ifOp: {
    DiffVar c = diffs_.top(); diffs_.pop();
    DiffVar t = diffs_.top(); diffs_.pop();
    DiffVar e = diffs_.top(); diffs_.pop();

    if (c.b != 0) {
      isExtSens_ = true;
    }
    if (assignPC_) {
      if ((t.b != 1) ||
	  (e.b != 1)) { 
	isExtSens_ = true;
      }
    }
    else { 
      if ((t.b != 0) ||
	  (e.b != 0)) {
	isExtSens_ = true;
      }
    }
    // Pick one and propagate it up
    // Should split the analysis here... but this situation never actually
    // appears, so it seems silly to code for it.
    diffs_.push(t);

    break;
  }
  default:
    for (unsigned i = 0; i < r->numChildren(); i++) {
      if (diffs_.top().b != 0) {
	isExtSens_ = true;
      }
      diffs_.pop();
    }
    diffs_.push(DiffVar(0, 0));
    break;
  }
  return r->ptr();
}

bool ExtPCSensVisitor::isExtSens(AST::Ptr a) {
  a->accept(this);

  // Simplify...
  if (isExtSens_) return true;

  assert(diffs_.size() == 1);

  // By my model, we are externally sensitive if:
  //   def defines pc: diff != delta
  //   def defines _: diff != 0
  // Since I did the visitor over a set of linear variables of the
  // form a + b*delta, we can ignore a (as those will cancel) 
  // and return if b != 1.

  if (assignPC_) {
    return (diffs_.top().b != 1);
  }
  else {
    return (diffs_.top().b != 0);
  }
}

bool PCSensitiveTransformer::isSyscall(InstructionAPI::Instruction::Ptr insn, Address addr) {
  // call *%gs:0x10
  // Build a GS
  static Expression::Ptr x86_gs(new RegisterAST(x86::gs));

  if (insn->isRead(x86_gs)) {
    relocation_cerr << "Skipping syscall " << insn->format() << hex << "@ " << addr << dec << endl;
    return true;
  }
  return false;
}<|MERGE_RESOLUTION|>--- conflicted
+++ resolved
@@ -239,12 +239,7 @@
 					   int_function *func,
 					   AssignList &sensitiveAssignments) {
   if (!insn->getOperation().getID() == e_call) return false;
-<<<<<<< HEAD
-                           
-                           // FIXME for loopnz instruction
-=======
-						   // FIXME for loopnz instruction
->>>>>>> 372c7e8b
+  // FIXME for loopnz instruction
   Absloc pc = Absloc::makePC(func->ifunc()->isrc()->getArch());
 
   // Crack open the instruction and see who uses PC...
