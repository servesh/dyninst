--- conflicted
+++ resolved
@@ -648,13 +648,9 @@
 }
 
 bool PCSensitiveTransformer::queryCache(const int_block *bbl, Address addr, bool &intSens, bool &extSens) {
-<<<<<<< HEAD
 	//intSens = true;
 	//extSens = true;
 	//return true;
-	
-=======
->>>>>>> 4d076cbf
 	AnalysisCache::const_iterator iter = analysisCache_.find(bbl);
    if (iter == analysisCache_.end()) return false;
    CacheEntry::const_iterator iter2 = iter->second.find(addr);
