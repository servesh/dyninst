--- conflicted
+++ resolved
@@ -438,15 +438,10 @@
                                              Address addr,
                                              Absloc &destination) {
   // Should be able to handle this much more efficiently by following the CFG
-<<<<<<< HEAD
-
-  Expression::Ptr CFT = insn.getControlFlowTarget();
-=======
   if (insn->getCategory() != c_CallInsn) {
     return false;
   }
-  Expression::Ptr CFT = insn->getControlFlowTarget();
->>>>>>> 34c5f58c
+  Expression::Ptr CFT = insn.getControlFlowTarget();
   if (!CFT) {
     return false;
   }
