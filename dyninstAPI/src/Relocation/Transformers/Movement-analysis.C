/*
 * See the dyninst/COPYRIGHT file for copyright information.
 * 
 * We provide the Paradyn Tools (below described as "Paradyn")
 * on an AS IS basis, and do not warrant its validity or performance.
 * We reserve the right to update, modify, or discontinue this
 * software at any time.  We shall have no obligation to supply such
 * updates or modifications or any other form of support to you.
 * 
 * By your use of Paradyn, you understand and agree that we (or any
 * other person or entity with proprietary rights in Paradyn) are
 * under no obligation to provide either maintenance services,
 * update services, notices of latent defects, or correction of
 * defects for Paradyn.
 * 
 * This library is free software; you can redistribute it and/or
 * modify it under the terms of the GNU Lesser General Public
 * License as published by the Free Software Foundation; either
 * version 2.1 of the License, or (at your option) any later version.
 * 
 * This library is distributed in the hope that it will be useful,
 * but WITHOUT ANY WARRANTY; without even the implied warranty of
 * MERCHANTABILITY or FITNESS FOR A PARTICULAR PURPOSE.  See the GNU
 * Lesser General Public License for more details.
 * 
 * You should have received a copy of the GNU Lesser General Public
 * License along with this library; if not, write to the Free Software
 * Foundation, Inc., 51 Franklin Street, Fifth Floor, Boston, MA 02110-1301 USA
 */



#include "Transformer.h"
#include "Movement-analysis.h"
#include "Modification.h"
#include "../dyninstAPI/src/debug.h"
#include "../Widgets/Widget.h"
#include "dyninstAPI/src/function.h"
#include "../Widgets/CFWidget.h"
#include "../Widgets/PCWidget.h"
#include "dataflowAPI/h/stackanalysis.h"
#include "dyninstAPI/src/addressSpace.h"
#include "symtabAPI/h/Symtab.h" 
#include "dyninstAPI/src/mapped_object.h"
#include "instructionAPI/h/InstructionDecoder.h"
#include "dyninstAPI/src/instPoint.h"

#include "dataflowAPI/h/slicing.h"

#include "../CFG/RelocBlock.h"
#include "../CFG/RelocGraph.h"

using namespace std;
using namespace Dyninst;
using namespace Relocation;
using namespace InstructionAPI;
using namespace SymtabAPI;

using namespace DataflowAPI;

PCSensitiveTransformer::AnalysisCache PCSensitiveTransformer::analysisCache_;

int DEBUG_hi = -1;
int DEBUG_lo = -1;

bool PCSensitiveTransformer::analysisRequired(RelocBlock *blk) {
   if ( blk->func()->obj()->parse_img()->codeObject()->defensiveMode())
      return true;
   return false;
}

bool PCSensitiveTransformer::process(RelocBlock *reloc, RelocGraph *g) {

    /* Should we run the adhoc analysis before we return? */
    bool adhoc_required = !analysisRequired(reloc);
    bool adhoc_result = false;

    /* If we need to run the adhoc analysis then run it first */
    if(adhoc_required)
        adhoc_result = adhoc.process(reloc, g);

    const block_instance *block = reloc->block();
    const func_instance *func = reloc->func();

    /* We need a block in order to do sensitivity analysis */
    if(!block)
    {
        if(adhoc_required)
        {
            // sensitivity_cerr << "Warning: No block, running adhoc: " << adhoc_result << endl;
            return adhoc_result;
        }
        else return true;
    }

    RelocBlock::WidgetList &elements = reloc->elements();
    for (RelocBlock::WidgetList::iterator iter = elements.begin();
            iter != elements.end(); ++iter) {

        // Get the instruction contained by this element; might be from
        // an original instruction (RelocInsn) or the CF wrapper (CFWidget)
        Instruction::Ptr insn = (*iter)->insn();
        if (!insn) continue;
        Address addr = (*iter)->addr();

        // We want to identify all PC-sensitive instructions and 
        // determine whether they are externally sensitive; that is, 
        // whether they will misbehave (heh) given the new structure
        // of the binary. 
        //
        // An instruction is PC sensitive if it is moved and uses the 
        // PC. We further subdivide PCsens instructions into two categories:
        // trivially PC sensitive instructions that use the PC to define the
        // PC and non-trivial PC sensitive instructions (all others). 
        // 
        // Since our CF localization will entirely handle the trivial category
        // we focus here on the non-trivial category. Thus we're looking for 
        // two things:
        // 1) Is this instruction PC sensitive - does it use the PC and define
        // a non-PC location.
        // 2) Is it externally sensitive... will this instruction cause the program
        // to produce a different result.

        if (isSyscall(insn, addr)) {
            continue;
        }


        // sensitivity_cerr << "Instruction is sensitive @ " << hex << addr << dec << endl;

        // Optimization: before we do some heavyweight analysis, see if we can shortcut
        bool intSens = false;
        bool extSens = false;
        bool approx = false;
        Absloc dest;

        AssignList sensitiveAssignments;
        if (insnIsThunkCall(insn, addr, dest)) {
            relocation_cerr << "\tThunk @ " << hex << addr << dec << endl;
            handleThunkCall(reloc, g, iter, dest);
            intSens_++;
            extSens_++;
            thunk_++;
            continue;
<<<<<<< HEAD
        } else if (insn->getOperation().getID() == e_call &&
                   exceptionSensitive(addr+insn->size(), block)) {
=======
        } else if (exceptionSensitive(addr+insn->size(), block)) {
>>>>>>> b1bdfb71
            extSens = true;
            sensitivity_cerr << "\tException sensitive @ " << hex << addr << dec << endl;
        }
        // This function also returns the sensitive assignments
        else if (isPCSensitive(insn,
                           addr,
                           func,
                           block,
                           sensitiveAssignments)) {
            Sens_++;

            if (!queryCache(block, addr, intSens, extSens)) {
                for (AssignList::iterator a_iter = sensitiveAssignments.begin();
                     a_iter != sensitiveAssignments.end(); ++a_iter) {

                    //cerr << "Forward slice from " << (*a_iter)->format() << hex << " @ " << addr << " (parse of " << (*a_iter)->addr() << dec << ") in func " << block->func()->prettyName() << endl;

                    Graph::Ptr slice = forwardSlice(*a_iter,
                                                    block->llb(),
                                                    func->ifunc());

                    if (!slice) {
                        // Safe assumption, as always
                        // sensitivity_cerr << "\t slice failed!" << endl;
                        approx = true;
                    }
                    else {
                        if (slice->size() > 10) {
                            // HACK around a problem with slice sizes
                            approx = true;
                        }
                        else if (!determineSensitivity(slice, intSens, extSens)) {
                            // Analysis failed for some reason... go conservative
                            // cerr << "\t Warning: sensitivity analysis failed!" << endl;
                            approx = true;
                        }
                        else {
<<<<<<< HEAD
                            //sensitivity_cerr << "\t sens analysis returned " << (intSens ? "intSens" : "") << " / " 
=======
                            //sensitivity_cerr << "\t sens analysis returned " << (intSens ? "intSens" : "") << " / "
>>>>>>> b1bdfb71
                            //<< (extSens ? "extSens" : "") << endl;
                        }
                    }

                    if (approx || (intSens && extSens)) {
                        break;
                    }
                }
            }

            if (approx && !adhoc_required) {
                overApprox_++;
                intSens = true;
                extSens = true;
            } else {
                if (extSens) {
                    extSens_++;
                }
                if (intSens) {
                    intSens_++;
                }
            }
        }



        if (extSens) {
            sensitivity_cerr << "\tExtSens @ " << std::hex << addr << std::dec << endl;

            // Okay, someone wants the original version. That means, for now, we're emulating.
            if (intSens) {
                // Fun for the whole family! We have one instruction that wants the changed
                // version (likely a load or equivalent) and one instruction that wants the
                // original value (that would be a return). Let's see if we can match a 
                // thunk call...
                Absloc destination;
                if (insnIsThunkCall(insn, addr, destination)) {
                    // A first example of a group transformation. The "internal" piece comes from
                    // calling a 2-instruction function that copies the return address elsewhere
                    // and returns. So we can remove the internal sensitivity by inlining the 
                    // call.
                    handleThunkCall(reloc,
                            g,
                            iter, 
                            destination);
                    continue;
                } else {
                    //sensitivity_cerr << "\trecording int sensitive @ " 
                        //<< std::hex << (addr + insn->size()) << std::dec << endl;

                    // Not a thunk call, and both externally and internally sensitive. Ugh. 
                    // Well, because of the external sensitivity we're going to emulate the
                    // original instruction, which means the internally sensitive target will
                    // be transferring back to the original instruction address. Go ahead and
                    // record this...
                    recordIntSensitive(addr+insn->size());
                }
            }

            // cerr << "\tEmulating instruction..." << endl; 
            // And now to the real work. Replace this instruction with an emulation sequence

            emulateInsn(reloc,
                    g,
                    iter, 
                    insn, 
                    addr);
        }
        
        if(!adhoc_required)
        {
            // sensitivity_cerr << "\tRunning cache analysis..." << endl; 
            cacheAnalysis(block, addr, intSens, extSens);
        }
    }

    /* do we still have to run the adhoc analysis? */
    if(adhoc_required)
    {
        // bool adhoc_result = adhoc.process(reloc, g);
        // sensitivity_cerr << "Completing analysis with adhoc process: " << adhoc_result << endl;
        return adhoc_result;
    }

    /* return success */
    return true;
}

bool PCSensitiveTransformer::isPCSensitive(Instruction::Ptr insn,
					   Address addr,
					   const func_instance *func,
					   const block_instance *block,
					   AssignList &sensitiveAssignments) {
  if (!(insn->getOperation().getID() == e_call)) return false;
    if(func->obj()->hybridMode() == BPatch_normalMode) return false;
  // FIXME for loopnz instruction
  Absloc pc = Absloc::makePC(func->ifunc()->isrc()->getArch());

  // Crack open the instruction and see who uses PC...
  std::vector<Assignment::Ptr> assignments;
  aConverter.convert(insn,
		     func->addrToOffset(addr),
		     func->ifunc(),
			 block->llb(),
		     assignments);
  for (std::vector<Assignment::Ptr>::iterator a_iter = assignments.begin();
       a_iter != assignments.end(); ++a_iter) {
    // Assignments that define PC are not sensitive
    if ((*a_iter)->out().contains(pc))
      continue;
    
    // Do you use PC?
    const std::vector<AbsRegion> &ins = (*a_iter)->inputs();
    for (std::vector<AbsRegion>::const_iterator i = ins.begin();
	 i != ins.end(); ++i) {
      if (i->contains(pc)) {
	//relocation_cerr << insn->format() << " @" << hex << addr << dec << " is PCsens" << endl;
	sensitiveAssignments.push_back(*a_iter);
      }
    }
  }
  return !sensitiveAssignments.empty();
}

class M_A_Predicates : public Slicer::Predicates {
public:
  bool haveWidened;

  M_A_Predicates() : haveWidened(false) {};
  virtual ~M_A_Predicates() {};

  virtual bool endAtPoint (Assignment::Ptr p) {
    if (p->out().absloc().isPC()) return true;
	return false;
  }

  virtual bool widenAtPoint (Assignment::Ptr p) {
    if (p->out().type() != Absloc::Unknown) {
      haveWidened = true;
      return true;
    }
	if (p->out().containsOfType(Absloc::Register) &&
		!p->out().absloc().isPC()) {
			haveWidened = true;
			return true;
	}
	return false;
  };

  virtual bool widenAtAssignment(const AbsRegion &search, const AbsRegion &found) {
    if (search != found) {
      haveWidened = true;
      return true;
    }
    return false;
  }
  
  virtual bool followCall (ParseAPI::Function *func, 
			   std::stack<std::pair<ParseAPI::Function *, int> > &cs,
			   AbsRegion a) {
    // If we're looking for a stack slot and entering
    // a grand-callee, call it quits. 
    // TODO: it'd be nice to have some way of saying 
    // "an absloc in the grandparent's stack frame", 
    // rather than just "on the stack". Since what happens if
    // this is a stack-passed parameter? Ugh...

    if (haveWidened) {
      return false;
    }
    
    parse_func *f = static_cast<parse_func *>(func);
    if (f && f->isPLTFunction()) {
      // Don't bother following
      return false;
    }
    
    // Let's try to figure out some sort of reasonable way
    // to not worry about going into a grandparent stack frame...
    if (cs.size() > 1) {
      if (a.absloc().type() == Absloc::Stack) {
         return false;
      }
    }
    return true;
  }
};

Graph::Ptr PCSensitiveTransformer::forwardSlice(Assignment::Ptr ptr,
						parse_block *block,
						parse_func *func) {
  M_A_Predicates pred;
  Slicer slicer(ptr, block, func, false, false);

  Graph::Ptr g = slicer.forwardSlice(pred);
  return g;
}
		     

// Examine a slice to determine whether any of its terminal nodes
// will cause the program to produce a different value. As a secondary,
// divide terminal nodes into the set that will produce a different value
// (pos) and those that will not (neg).

bool PCSensitiveTransformer::determineSensitivity(Graph::Ptr slice,
						  bool &internal,
						  bool &external) {

  // Step 1: get a symbolic expansion of each node in the slice
  DataflowAPI::Result_t results;
  DataflowAPI::SymEval::expand(slice, results);

  // Step 2: iterate over each exit node in the slice
  NodeIterator exitBegin, exitEnd;
  slice->exitNodes(exitBegin, exitEnd);

  for (; exitBegin != exitEnd; ++exitBegin) {
     SliceNode::Ptr aNode = boost::static_pointer_cast<SliceNode>(*exitBegin);

    // By definition, a widen point is potentially behavior changing.
    if (Slicer::isWidenNode(*exitBegin)) {
      // cerr << "\t\t isWidenNode!" << endl;
      return false;
    }
    
    AST::Ptr ast = results[aNode->assign()];
    if (ast == AST::Ptr()) {
      // cerr << "\t\t Symbolic expansion failed" << endl;
      return false;
    }

    // Now for the real work - determine the difference in values produced by this
    // tree for the changed IP. 
    // TODO: we need either a symbolic "moved by" number or we need to know
    // where we're moving it. I think I prefer symbolic. For now: 42!
    ExtPCSensVisitor v(aNode->assign()->out());

    if (v.isExtSens(ast)) {
      //cerr << "\t\t is externally sensitive" << endl;
      //cerr << "\t\t\t @ " << hex << aNode->addr() << dec << endl;
      external = true;
    }
    else {
      //cerr << "\t\t is internally sensitive" <<endl;
      internal = true;
    }
  }
  return true;
}

// An example of a group transformation. If this is a call to a thunk
// function then record both that (as in return true) and where the return
// address gets put...
bool PCSensitiveTransformer::insnIsThunkCall(InstructionAPI::Instruction::Ptr insn,
					     Address addr,
					     Absloc &destination) {
  // Should be able to handle this much more efficiently by following the CFG

  Expression::Ptr CFT = insn->getControlFlowTarget();
  if (!CFT) {
    return false;
  }
   
  // Bind current PC
  static Expression::Ptr thePC(new RegisterAST(MachRegister::getPC(Arch_x86)));
  static Expression::Ptr thePC64(new RegisterAST(MachRegister::getPC(Arch_x86_64)));

  // Bind the IP, why not...
  CFT->bind(thePC.get(), Result(u32, addr));
  CFT->bind(thePC64.get(), Result(u64, addr));

  Result res = CFT->eval();

  if (!res.defined) {
    //relocation_cerr << "      ... CFT not evallable, ret false from isGetPC" << endl;
    return false;
  }

  Address target = res.convert<Address>();

  // Check for a call to a thunk function
  if (target == (addr + insn->size())) {
    destination = Absloc(0, 0, NULL);
    return true;
  }
  
  // This is yoinked from arch-x86.C...
  if (addrSpace->isValidAddress(target)) {

    // Get us an instrucIter    
    const unsigned char* buf = reinterpret_cast<const unsigned char*>(addrSpace->getPtrToInstruction(target));

    InstructionDecoder decoder(buf,
			       2*InstructionDecoder::maxInstructionLength,
			       addrSpace->getArch());

    Instruction::Ptr firstInsn = decoder.decode();
    Instruction::Ptr secondInsn = decoder.decode();
    //relocation_cerr << "      ... decoded target insns "
		    //<< firstInsn->format() << ", " 
		    //<< secondInsn->format() << endl;

    if(firstInsn && firstInsn->getOperation().getID() == e_mov
       && firstInsn->readsMemory() && !firstInsn->writesMemory()
       && secondInsn && secondInsn->getCategory() == c_ReturnInsn) {

      // Check to be sure we're reading memory
      std::set<RegisterAST::Ptr> reads;
      firstInsn->getReadSet(reads);
      bool found = false;
      for (std::set<RegisterAST::Ptr>::iterator iter = reads.begin();
	   iter != reads.end(); ++iter) {
	if ((*iter)->getID().isStackPointer()) {
	  found = true;
	  break;
	}
      }

      if (!found) return false;
      
      std::set<RegisterAST::Ptr> writes;
      firstInsn->getWriteSet(writes);
      assert(writes.size() == 1);
      destination = Absloc((*(writes.begin()))->getID());
      return true;
    }
  }
  return false;
}

void PCSensitiveTransformer::handleThunkCall(RelocBlock *reloc,
                                             RelocGraph *cfg,
					     RelocBlock::WidgetList::iterator &iter,
					     Absloc &destination) {

   Widget::Ptr replacement = PCWidget::create((*iter)->insn(),
					   (*iter)->addr(),
					   destination);

  // This is kind of complex. We don't want to just pull the getPC
  // because it also might end the basic block. If that happens we
  // need to pull the fallthough element out of the CFWidget so
  // that we don't hork control flow. What a pain.
  if ((*iter) != reloc->elements().back()) {
    // Easy case; no worries.
    (*iter).swap(replacement);
  }
  else {
    // There are two types of thunks we deal with;
    // one is a call to a thunk function (which we want to skip), 
    // and the second is a call forward within the same function.
    // The function call variant we want to replace with a (faked)
    // fallthrough to wherever the call returned to. The jump
    // equivalent doesn't _have_ a fallthrough, so we want to use
    // the taken edge instead.

     Predicates::Interprocedural pred;
     bool removed = cfg->removeEdge(pred, reloc->outs());
     assert(removed);
     (*iter).swap(replacement);
  }
}

void PCSensitiveTransformer::recordIntSensitive(Address addr) {
  // All we have from this is a raw address. Suck...
  // Look up the block_instances that map to this address. 

   block_instance *block = addrSpace->findBlockByEntry(addr);
   if (!block) return;
   std::vector<func_instance *> funcs;
   block->getFuncs(std::back_inserter(funcs));
   assert(!funcs.empty());

   // We arbitrarily go to the first one...
   priMap[std::make_pair(block, funcs[0])] = Required;

}

void PCSensitiveTransformer::emulateInsn(RelocBlock *reloc,
                                         RelocGraph *cfg,
					 RelocBlock::WidgetList::iterator &iter,
					 InstructionAPI::Instruction::Ptr insn,
					 Address addr) {
  //cerr << "Emulating @" << std::hex << addr << std::dec  << endl;
  // We emulate calls by replacing them with push/jump combinations. The jump will be handled
  // by a CFWidget, so we just need a "push" (and then to create everything else).  

  assert(insn->getOperation().getID() == e_call);

  // Construct a new Widget that will emulate the original instruction here. 
  static Absloc stack_loc(0, 0, NULL);
  Widget::Ptr replacement = PCWidget::create(insn, addr, stack_loc);

  // Okay, now wire this in as appropriate.
  if ((*iter) != reloc->elements().back()) {
    //cerr << "... middle of block" << endl;
    // Easy case; no worries.
    // This is the case for call+5s...
    (*iter).swap(replacement);
  }
  else {
    //cerr << "... end of block" << endl;
     CFWidget::Ptr cf = boost::dynamic_pointer_cast<CFWidget>(*iter);
     // We don't want to be doing this pre-CF-creation...
     assert(cf); 
    
    // Add the <push> part of this whole thing...
    (*iter).swap(replacement);
    
    // And put the CF back in
    reloc->elements().push_back(cf);
    // But it's not a call anymore, it's a jump
    cf->clearIsCall();

    // And skip it
    ++iter;

#if 0
    // Remove all non-call edges
    // Replace a call edge with a taken edge
    Predicates::NonCall pred;
    cfg->removeEdge(pred, reloc->outs());
#endif

    Predicates::Call pred2;
    cfg->changeType(pred2, reloc->outs(), ParseAPI::DIRECT);
  }
}

/**
 * Check to see if the given address is exception sensitive. If the address is
 * in a function that contains a catch block, true is returned. Otherwise false
 * is returned.
 * @return Whether or not the given address is exception senstive.
 */
bool PCSensitiveTransformer::exceptionSensitive(Address a, const block_instance *bbl) {
    sensitivity_cerr << "Checking address 0x" << std::hex << a << std::dec 
        << " for exception sensitivity" << endl;

    Symtab *symtab = bbl->obj()->parse_img()->getObject();
    Offset off = a - (bbl->start() - bbl->llb()->start());

    sensitivity_cerr << "Address: 0x" << hex << a << " Offset: 0x" << hex << a << dec << endl;

    sensitivity_cerr << "Checking offset 0x" << hex << off << dec << endl;

    /* Get all of the exceptions in this symbol table */
    std::vector<ExceptionBlock*> exceptions;
    if(!symtab->getAllExceptions(exceptions))
    {
        sensitivity_cerr << "\tWarning: There aren't any exceptions in this symtab!" << endl;
        return false;
    }

    /* Get the function that owns this address */
    Function* function = NULL;
    if(!symtab->getContainingFunction(off, function))
        return false;

    /* If there is no function for this instruction, we can't do analysis */
    if(!function)
    {
        sensitivity_cerr << "\tERROR: Cannot do sensitivity analysis " << 
           "on instruction not in function." << endl;
        return false;
    }

    /* Get the ranges for the function*/
    const FuncRangeCollection& ranges = function->getRanges();

    /* See if any try block intersect this function */
    for(auto e_iter = exceptions.begin();e_iter != exceptions.end();e_iter++)
    {
        ExceptionBlock* exception = *e_iter;

        Offset ts = exception->tryStart();
        Offset te = exception->tryEnd();

        sensitivity_cerr << "\tts: 0x" << hex << ts << "  te: 0x" << te << dec << endl;

        /* Check to see if any of the ranges overlap with the try region */
        for(auto r_iter = ranges.begin();r_iter != ranges.end();r_iter++)
        {
            const FuncRange& r = *r_iter;

            sensitivity_cerr << "\t\tstart: 0x" << hex << r.low() 
                << " end: 0x" << r.high() << dec << endl;

            if((r.low() <= ts && r.high() >= ts)
                    || (r.low() < te && r.high() >= te))
            {
                sensitivity_cerr << "\t\t\tWithin range <<<<<<<<<<<<<<" << endl;
                return true;
            } else {
                sensitivity_cerr << "\t\t\tNot Within range." << endl;
            }
        }


    }

    return false;
}

void PCSensitiveTransformer::cacheAnalysis(const block_instance *bbl, Address addr, bool intSens, bool extSens) {
   analysisCache_[bbl][addr] = std::make_pair(intSens, extSens);
}

bool PCSensitiveTransformer::queryCache(const block_instance *bbl, Address addr, bool &intSens, bool &extSens) {
	//intSens = true;
	//extSens = true;
	//return true;
	AnalysisCache::const_iterator iter = analysisCache_.find(bbl);
   if (iter == analysisCache_.end()) return false;
   CacheEntry::const_iterator iter2 = iter->second.find(addr);
   if (iter2 == iter->second.end()) return false;
   intSens = iter2->second.first;
   extSens = iter2->second.second;
   return true;
}

void PCSensitiveTransformer::invalidateCache(const block_instance *b) {
   // Clear everything corresponding to an addr in the block;
   // overapproximation for shared functions and shared blocks,
   // but hey. 
	analysisCache_.erase(b);
}

void PCSensitiveTransformer::invalidateCache(func_instance *f) {
   // We want to invalidate any cache results for f directly,
   // as well as any for blocks that call f. 

   const PatchFunction::Blockset &blocks = f->blocks();
   for (PatchFunction::Blockset::const_iterator iter = blocks.begin();
        iter != blocks.end(); ++iter) {
      invalidateCache(SCAST_BI(*iter));
   }
   
   // Get callers of this function
   PatchAPI::PatchBlock::edgelist edges = f->entry()->sources();
   for (PatchAPI::PatchBlock::edgelist::iterator iter = edges.begin(); iter != edges.end(); ++iter) {
      invalidateCache(SCAST_BI((*iter)->src()));
   }
}

ExtPCSensVisitor::ExtPCSensVisitor(const AbsRegion &a) :
  isExtSens_(false) {
  if (a.absloc().isPC()) {
    assignPC_ = true;
  }
  else {
    assignPC_ = false;
  }
}

AST::Ptr ExtPCSensVisitor::visit(AST *a) {
  // Should never be able to get this
  isExtSens_ = true;
  return a->ptr();
}

AST::Ptr ExtPCSensVisitor::visit(BottomAST *b) {
  isExtSens_ = true;
  return b->ptr();
}

AST::Ptr ExtPCSensVisitor::visit(ConstantAST *c) {
  diffs_.push(DiffVar((int)c->val().val, 0));
  return c->ptr();
}

AST::Ptr ExtPCSensVisitor::visit(VariableAST *v) {
  const AbsRegion &reg = v->val().reg;
  const Absloc &aloc = reg.absloc();
  if (aloc.isPC()) {
    // Right on!
    diffs_.push(DiffVar(0, 1));
  }
  else {
    diffs_.push(DiffVar(v->val(), 0));
  }
  return v->ptr();
}

AST::Ptr ExtPCSensVisitor::visit(StackAST *s) {
  // If we see one of these we're getting a weird "pc + esp", 
  // so we can consider it a constant.
  if (s->val().isBottom()) {
    isExtSens_ = true;
  }
  else {
    diffs_.push(DiffVar(s->val().height(), 0));
  }
  return s->ptr();
}

AST::Ptr ExtPCSensVisitor::visit(RoseAST *r) {
  // Abort (ish) if we're already sensitive
  if (isExtSens_) return r->ptr();
  
  // Simplify children to the stack. 
  // Discard the pointers because we really don't care.
  // Go backwards so that the stack order matches the child order.
  // (that is, child 1 on top)
  for (unsigned i = r->numChildren(); i > 0; --i) {
    r->child(i-1)->accept(this);
  }
  // Again, if we've concluded we're externally sensitive
  // then return immediately.
  if (isExtSens_) return r->ptr();

  // Okay, let's see what's goin' on...
  switch(r->val().op) {
  case ROSEOperation::derefOp: {
    // A dereference is a decision point: either we're externally
    // sensitive (if the calculated difference depends on the PC at all)
    // or we reset the difference to 0.
    if (diffs_.top().b != 0) {
      isExtSens_ = true;
    }
    // Ignore the other entries... might be conditional loads, etc.
    for (unsigned i = 0; i < r->numChildren(); i++) {
      diffs_.pop();
    }
    // A non-modified dereference resets our "what's the difference" to 0. 
    diffs_.push(DiffVar(0, 0));
    
    break;
  }
  case ROSEOperation::addOp: {
    DiffVar sum(0,0);
    for (unsigned i = 0; i < r->numChildren(); ++i) {
      sum += diffs_.top(); diffs_.pop();
    }
    diffs_.push(sum);
    break;
  }
  case ROSEOperation::invertOp: {
    diffs_.top() *= -1;
    break;
  }
  case ROSEOperation::extendMSBOp:
  case ROSEOperation::extractOp: {
    DiffVar tmp = diffs_.top();
    for (unsigned i = 0; i < r->numChildren(); ++i) {
      diffs_.pop();
    }
    diffs_.push(tmp);
    break;
  }
  case ROSEOperation::equalToZeroOp:
    if (diffs_.top().b != 0) {
      isExtSens_ = true;
    }
    for (unsigned i = 0; i < r->numChildren(); ++i) {
      diffs_.pop();
    }
    diffs_.push(DiffVar(0, 0));
    break;
  case ROSEOperation::ifOp: {
    DiffVar c = diffs_.top(); diffs_.pop();
    DiffVar t = diffs_.top(); diffs_.pop();
    DiffVar e = diffs_.top(); diffs_.pop();

    if (c.b != 0) {
      isExtSens_ = true;
    }
    if (assignPC_) {
      if ((t.b != 1) ||
	  (e.b != 1)) { 
	isExtSens_ = true;
      }
    }
    else { 
      if ((t.b != 0) ||
	  (e.b != 0)) {
	isExtSens_ = true;
      }
    }
    // Pick one and propagate it up
    // Should split the analysis here... but this situation never actually
    // appears, so it seems silly to code for it.
    diffs_.push(t);

    break;
  }
  default:
    for (unsigned i = 0; i < r->numChildren(); i++) {
      if (diffs_.top().b != 0) {
	isExtSens_ = true;
      }
      diffs_.pop();
    }
    diffs_.push(DiffVar(0, 0));
    break;
  }
  return r->ptr();
}

bool ExtPCSensVisitor::isExtSens(AST::Ptr a) {
  a->accept(this);

  // Simplify...
  if (isExtSens_) return true;

  assert(diffs_.size() == 1);

  // By my model, we are externally sensitive if:
  //   def defines pc: diff != delta
  //   def defines _: diff != 0
  // Since I did the visitor over a set of linear variables of the
  // form a + b*delta, we can ignore a (as those will cancel) 
  // and return if b != 1.

  if (assignPC_) {
    return (diffs_.top().b != 1);
  }
  else {
    return (diffs_.top().b != 0);
  }
}

bool PCSensitiveTransformer::isSyscall(InstructionAPI::Instruction::Ptr insn, Address) {
  // call *%gs:0x10
  // Build a GS
  static Expression::Ptr x86_gs(new RegisterAST(x86::gs));

  if (insn->isRead(x86_gs)) {
    //relocation_cerr << "Skipping syscall " << insn->format() << hex << "@ " << addr << dec << endl;
    return true;
  }
  return false;
}<|MERGE_RESOLUTION|>--- conflicted
+++ resolved
@@ -142,12 +142,8 @@
             extSens_++;
             thunk_++;
             continue;
-<<<<<<< HEAD
         } else if (insn->getOperation().getID() == e_call &&
                    exceptionSensitive(addr+insn->size(), block)) {
-=======
-        } else if (exceptionSensitive(addr+insn->size(), block)) {
->>>>>>> b1bdfb71
             extSens = true;
             sensitivity_cerr << "\tException sensitive @ " << hex << addr << dec << endl;
         }
@@ -185,11 +181,7 @@
                             approx = true;
                         }
                         else {
-<<<<<<< HEAD
-                            //sensitivity_cerr << "\t sens analysis returned " << (intSens ? "intSens" : "") << " / " 
-=======
                             //sensitivity_cerr << "\t sens analysis returned " << (intSens ? "intSens" : "") << " / "
->>>>>>> b1bdfb71
                             //<< (extSens ? "extSens" : "") << endl;
                         }
                     }
