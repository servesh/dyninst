--- conflicted
+++ resolved
@@ -135,23 +135,14 @@
         Absloc dest;
 
         AssignList sensitiveAssignments;
-<<<<<<< HEAD
-        if (insn.getOperation().getID() == e_call &&
-            insnIsThunkCall(insn, addr, dest)) {
-=======
         if (insnIsThunkCall(insn, addr, dest)) {
->>>>>>> 84ffda2a
             relocation_cerr << "\tThunk @ " << hex << addr << dec << endl;
             handleThunkCall(reloc, g, iter, dest);
             intSens_++;
             extSens_++;
             thunk_++;
             continue;
-<<<<<<< HEAD
         } else if (insn.getCategory() == c_CallInsn && exceptionSensitive(addr+insn.size(), block)) {
-=======
-        } else if (insn->getCategory() == c_CallInsn && exceptionSensitive(addr+insn->size(), block)) {
->>>>>>> 84ffda2a
             extSens = true;
             sensitivity_cerr << "\tException sensitive @ " << hex << addr << dec << endl;
         }
@@ -577,11 +568,7 @@
   // We emulate calls by replacing them with push/jump combinations. The jump will be handled
   // by a CFWidget, so we just need a "push" (and then to create everything else).
 
-<<<<<<< HEAD
   if(insn.getOperation().getID() != e_call) {
-=======
-  if(insn->getOperation().getID() != e_call) {
->>>>>>> 84ffda2a
         // emulating a non-call is a no-op
       return;
   }
