/*
 * Copyright (c) 1996-2009 Barton P. Miller
 * 
 * We provide the Paradyn Parallel Performance Tools (below
 * described as "Paradyn") on an AS IS basis, and do not warrant its
 * validity or performance.  We reserve the right to update, modify,
 * or discontinue this software at any time.  We shall have no
 * obligation to supply such updates or modifications or any other
 * form of support to you.
 * 
 * By your use of Paradyn, you understand and agree that we (or any
 * other person or entity with proprietary rights in Paradyn) are
 * under no obligation to provide either maintenance services,
 * update services, notices of latent defects, or correction of
 * defects for Paradyn.
 * 
 * This library is free software; you can redistribute it and/or
 * modify it under the terms of the GNU Lesser General Public
 * License as published by the Free Software Foundation; either
 * version 2.1 of the License, or (at your option) any later version.
 * 
 * This library is distributed in the hope that it will be useful,
 * but WITHOUT ANY WARRANTY; without even the implied warranty of
 * MERCHANTABILITY or FITNESS FOR A PARTICULAR PURPOSE.  See the GNU
 * Lesser General Public License for more details.
 * 
 * You should have received a copy of the GNU Lesser General Public
 * License along with this library; if not, write to the Free Software
 * Foundation, Inc., 51 Franklin Street, Fifth Floor, Boston, MA 02110-1301 USA
 */



#include "Transformer.h"
#include "Movement-analysis.h"
#include "dyninstAPI/src/debug.h"
#include "../Atoms/Atom.h"
#include "dyninstAPI/src/function.h"
#include "../Atoms/CFAtom.h"
#include "../Atoms/GetPC.h"
#include "dataflowAPI/h/stackanalysis.h"
#include "dyninstAPI/src/addressSpace.h"
#include "symtabAPI/h/Symtab.h" 
#include "dyninstAPI/src/mapped_object.h"
#include "instructionAPI/h/InstructionDecoder.h"
#include "dyninstAPI/src/instPoint.h"

#include "dataflowAPI/h/slicing.h"

using namespace std;
using namespace Dyninst;
using namespace Relocation;
using namespace InstructionAPI;
using namespace SymtabAPI;

using namespace DataflowAPI;

PCSensitiveTransformer::AnalysisCache PCSensitiveTransformer::analysisCache_;

bool PCSensitiveTransformer::postprocess(TraceList &) {
   sensitivity_cerr << dec << "Sensitive count: " << Sens_ << ", failed " << overApprox_ << ", ext " << extSens_ << ", int " << intSens_ << ", thunk " << thunk_ << endl;
  return true;
}

int DEBUG_hi = -1;
int DEBUG_lo = -1;

bool PCSensitiveTransformer::analysisRequired(TraceList::iterator &b_iter) {
   if ( (*b_iter)->func()->obj()->parse_img()->codeObject()->defensiveMode())
      return true;
   return false;
}

bool PCSensitiveTransformer::processTrace(TraceList::iterator &b_iter) {
#if 0
   if (!analysisRequired(b_iter)) {
      return adhoc.processTrace(b_iter);
   }
#endif

   const int_block *bbl = (*b_iter)->bbl();
  
  // Can be true if we see an instrumentation block...
  if (!bbl) return true;
  
  Trace::AtomList &elements = (*b_iter)->elements();
  for (Trace::AtomList::iterator iter = elements.begin();
       iter != elements.end(); ++iter) {

    // Get the instruction contained by this element; might be from
    // an original instruction (RelocInsn) or the CF wrapper (CFAtom)
    Instruction::Ptr insn = (*iter)->insn();
    if (!insn) continue;
    Address addr = (*iter)->addr();

    // We want to identify all PC-sensitive instructions and 
    // determine whether they are externally sensitive; that is, 
    // whether they will misbehave (heh) given the new structure
    // of the binary. 
    //
    // An instruction is PC sensitive if it is moved and uses the 
    // PC. We further subdivide PCsens instructions into two categories:
    // trivially PC sensitive instructions that use the PC to define the
    // PC and non-trivial PC sensitive instructions (all others). 
    // 
    // Since our CF localization will entirely handle the trivial category
    // we focus here on the non-trivial category. Thus we're looking for 
    // two things:
    // 1) Is this instruction PC sensitive - does it use the PC and define
    // a non-PC location.
    // 2) Is it externally sensitive... will this instruction cause the program
    // to produce a different result.

    if (isSyscall(insn, addr)) {
      continue;
    }
    
    AssignList sensitiveAssignments;
    // This function also returns the sensitive assignments
    if (!isPCSensitive(insn,
		       addr,
               (*b_iter)->bbl(),
		       (*b_iter)->bbl()->func(),
			   (*b_iter)->bbl(),
		       sensitiveAssignments)) {
      //cerr << "Instruction " << insn->format() << " not PC sensitive, skipping" << endl;
      continue;
    }

    Sens_++;

    sensitivity_cerr << "Instruction is sensitive @ " << hex << addr << dec << endl;

    // Optimization: before we do some heavyweight analysis, see if we can shortcut
    bool intSens = false;
    bool extSens = false;
    bool approx = false;
    Absloc dest;

    if (insnIsThunkCall(insn, addr, dest)) {
      //relocation_cerr << "Thunk @ " << hex << addr << dec << endl;
      handleThunkCall(b_iter, iter, dest);
      intSens_++;
      extSens_++;
      thunk_++;
      continue;
    }

    if (exceptionSensitive(addr+insn->size(), bbl)) {
      extSens = true;
      sensitivity_cerr << "Sensitive by exception @ " << hex << addr << dec << endl;
    }

    if (!queryCache(bbl, addr, intSens, extSens)) {
       for (AssignList::iterator a_iter = sensitiveAssignments.begin();
            a_iter != sensitiveAssignments.end(); ++a_iter) {
          
          sensitivity_cerr << "Forward slice from " << (*a_iter)->format() << " in func " << bbl->func()->prettyName() << endl;
          
          Graph::Ptr slice = forwardSlice(*a_iter,
                                          bbl->llb(),
                                          bbl->func()->ifunc());
          
          if (!slice) {
             // Safe assumption, as always
             sensitivity_cerr << "\t slice failed!" << endl;
             approx = true;
          }
          else {
             if (slice->size() > 10) {
// HACK around a problem with slice sizes
                approx = true;
             }
             else if (!determineSensitivity(slice, intSens, extSens)) {
                // Analysis failed for some reason... go conservative
                sensitivity_cerr << "\t sensitivity analysis failed!" << endl;
                approx = true;
             }
             else {
                sensitivity_cerr << "\t sens analysis returned " << (intSens ? "intSens" : "") << " / " 
                                 << (extSens ? "extSens" : "") << endl;
             }
          }
          
          if (approx || (intSens && extSens)) {
             break; 
          }
       }
    }

    if (approx) {
       overApprox_++;
       intSens = true;
       extSens = true;
    }
    else {
       if (extSens) {
          extSens_++;
       }
       if (intSens) {
          intSens_++;
       }
    }
  

    if (extSens) {
      //cerr << "ExtSens @ " << std::hex << addr << std::dec << endl;
      // Okay, someone wants the original version. That means, for now, we're emulating.
      if (intSens) {
	// Fun for the whole family! We have one instruction that wants the changed
	// version (likely a load or equivalent) and one instruction that wants the
	// original value (that would be a return). Let's see if we can match a 
	// thunk call...
	Absloc destination;
	if (insnIsThunkCall(insn, addr, destination)) {
	  // A first example of a group transformation. The "internal" piece comes from
	  // calling a 2-instruction function that copies the return address elsewhere
	  // and returns. So we can remove the internal sensitivity by inlining the 
	  // call.
	  handleThunkCall(b_iter,
			  iter, 
			  destination);
	  continue;
	}
	else {
	  // Not a thunk call, and both externally and internally sensitive. Ugh. 
	  // Well, because of the external sensitivity we're going to emulate the
	  // original instruction, which means the internally sensitive target will
	  // be transferring back to the original instruction address. Go ahead and
	  // record this...
	  recordIntSensitive(addr+insn->size());
	}
      }
      // And now to the real work. Replace this instruction with an emulation sequence
      emulateInsn(b_iter,
		  iter, 
		  insn, 
		  addr);
    }
    cacheAnalysis(bbl, addr, intSens, extSens);
  }
  return true;
}

bool PCSensitiveTransformer::isPCSensitive(Instruction::Ptr insn,
					   Address addr,
                       int_block *block,
					   int_function *func,
					   int_block *block,
					   AssignList &sensitiveAssignments) {
  if (!(insn->getOperation().getID() == e_call)) return false;
  // FIXME for loopnz instruction
  Absloc pc = Absloc::makePC(func->ifunc()->isrc()->getArch());

  // Crack open the instruction and see who uses PC...
  std::vector<Assignment::Ptr> assignments;
  aConverter.convert(insn,
		     func->addrToOffset(addr),
		     func->ifunc(),
<<<<<<< HEAD
             block->llb(),
=======
			 block->llb(),
>>>>>>> 79bf11c5
		     assignments);
  for (std::vector<Assignment::Ptr>::iterator a_iter = assignments.begin();
       a_iter != assignments.end(); ++a_iter) {
    // Assignments that define PC are not sensitive
    if ((*a_iter)->out().contains(pc))
      continue;
    
    // Do you use PC?
    const std::vector<AbsRegion> &ins = (*a_iter)->inputs();
    for (std::vector<AbsRegion>::const_iterator i = ins.begin();
	 i != ins.end(); ++i) {
      if (i->contains(pc)) {
	//relocation_cerr << insn->format() << " @" << hex << addr << dec << " is PCsens" << endl;
	sensitiveAssignments.push_back(*a_iter);
      }
    }
  }
  return !sensitiveAssignments.empty();
}

class M_A_Predicates : public Slicer::Predicates {
public:
  bool haveWidened;

  M_A_Predicates() : haveWidened(false) {};
  virtual ~M_A_Predicates() {};

  virtual bool endAtPoint (Assignment::Ptr p) {
    if (p->out().absloc().isPC()) return true;
	return false;
  }

  virtual bool widenAtPoint (Assignment::Ptr p) {
    if (p->out().type() != Absloc::Unknown) {
      haveWidened = true;
      return true;
    }
	if (p->out().containsOfType(Absloc::Register) &&
		!p->out().absloc().isPC()) {
			haveWidened = true;
			return true;
	}
	return false;
  };

  virtual bool widenAtAssignment(const AbsRegion &search, const AbsRegion &found) {
    if (search != found) {
      haveWidened = true;
      return true;
    }
    return false;
  }
  
  virtual bool followCall (ParseAPI::Function *func, 
			   std::stack<std::pair<ParseAPI::Function *, int> > &cs,
			   AbsRegion a) {
    // If we're looking for a stack slot and entering
    // a grand-callee, call it quits. 
    // TODO: it'd be nice to have some way of saying 
    // "an absloc in the grandparent's stack frame", 
    // rather than just "on the stack". Since what happens if
    // this is a stack-passed parameter? Ugh...

    if (haveWidened) {
      return false;
    }
    
    image_func *f = static_cast<image_func *>(func);
    if (f && f->isPLTFunction()) {
      // Don't bother following
      return false;
    }
    
    // Let's try to figure out some sort of reasonable way
    // to not worry about going into a grandparent stack frame...
    if (cs.size() > 1) {
      if (a.absloc().type() == Absloc::Stack) {
         return false;
      }
    }
    return true;
  }
};

Graph::Ptr PCSensitiveTransformer::forwardSlice(Assignment::Ptr ptr,
						image_basicBlock *block,
						image_func *func) {
  M_A_Predicates pred;
  Slicer slicer(ptr, block, func);

  Graph::Ptr g = slicer.forwardSlice(pred);
  return g;
}
		     

// Examine a slice to determine whether any of its terminal nodes
// will cause the program to produce a different value. As a secondary,
// divide terminal nodes into the set that will produce a different value
// (pos) and those that will not (neg).

bool PCSensitiveTransformer::determineSensitivity(Graph::Ptr slice,
						  bool &internal,
						  bool &external) {

  // Step 1: get a symbolic expansion of each node in the slice
  DataflowAPI::Result_t results;
  DataflowAPI::SymEval::expand(slice, results);

  // Step 2: iterate over each exit node in the slice
  NodeIterator exitBegin, exitEnd;
  slice->exitNodes(exitBegin, exitEnd);

  for (; exitBegin != exitEnd; ++exitBegin) {
    SliceNode::Ptr aNode = dyn_detail::boost::dynamic_pointer_cast<SliceNode>(*exitBegin);
    assert(aNode);

    // By definition, a widen point is potentially behavior changing.
    if (Slicer::isWidenNode(*exitBegin)) {
      return false;
    }
    
    AST::Ptr ast = results[aNode->assign()];
    if (ast == AST::Ptr()) {
      //cerr << "\t\t Symbolic expansion failed" << endl;
      return false;
    }

    // Now for the real work - determine the difference in values produced by this
    // tree for the changed IP. 
    // TODO: we need either a symbolic "moved by" number or we need to know
    // where we're moving it. I think I prefer symbolic. For now: 42!
    ExtPCSensVisitor v(aNode->assign()->out());

    if (v.isExtSens(ast)) {
      //cerr << "\t\t is externally sensitive" << endl;
      //cerr << "\t\t\t @ " << hex << aNode->addr() << dec << endl;
      external = true;
    }
    else {
      //cerr << "\t\t is internally sensitive" <<endl;
      internal = true;
    }
  }
  return true;
}

// An example of a group transformation. If this is a call to a thunk
// function then record both that (as in return true) and where the return
// address gets put...
bool PCSensitiveTransformer::insnIsThunkCall(InstructionAPI::Instruction::Ptr insn,
					     Address addr,
					     Absloc &destination) {
  // Should be able to handle this much more efficiently by following the CFG

  Expression::Ptr CFT = insn->getControlFlowTarget();
  if (!CFT) {
    return false;
  }
   
  // Bind current PC
  static Expression::Ptr thePC(new RegisterAST(MachRegister::getPC(Arch_x86)));
  static Expression::Ptr thePC64(new RegisterAST(MachRegister::getPC(Arch_x86_64)));

  // Bind the IP, why not...
  CFT->bind(thePC.get(), Result(u32, addr));
  CFT->bind(thePC64.get(), Result(u64, addr));

  Result res = CFT->eval();

  if (!res.defined) {
    //relocation_cerr << "      ... CFT not evallable, ret false from isGetPC" << endl;
    return false;
  }

  Address target = res.convert<Address>();

  // Check for a call to a thunk function
  if (target == (addr + insn->size())) {
    destination = Absloc(0, 0, NULL);
    return true;
  }
  
  // This is yoinked from arch-x86.C...
  if (addrSpace->isValidAddress(target)) {

    // Get us an instrucIter    
    const unsigned char* buf = reinterpret_cast<const unsigned char*>(addrSpace->getPtrToInstruction(target));

    InstructionDecoder decoder(buf,
			       2*InstructionDecoder::maxInstructionLength,
			       addrSpace->getArch());

    Instruction::Ptr firstInsn = decoder.decode();
    Instruction::Ptr secondInsn = decoder.decode();
    //relocation_cerr << "      ... decoded target insns "
		    //<< firstInsn->format() << ", " 
		    //<< secondInsn->format() << endl;

    if(firstInsn && firstInsn->getOperation().getID() == e_mov
       && firstInsn->readsMemory() && !firstInsn->writesMemory()
       && secondInsn && secondInsn->getCategory() == c_ReturnInsn) {

      // Check to be sure we're reading memory
      std::set<RegisterAST::Ptr> reads;
      firstInsn->getReadSet(reads);
      bool found = false;
      for (std::set<RegisterAST::Ptr>::iterator iter = reads.begin();
	   iter != reads.end(); ++iter) {
	if ((*iter)->getID().isStackPointer()) {
	  found = true;
	  break;
	}
      }

      if (!found) return false;
      
      std::set<RegisterAST::Ptr> writes;
      firstInsn->getWriteSet(writes);
      assert(writes.size() == 1);
      destination = Absloc((*(writes.begin()))->getID());
      return true;
    }
  }
  return false;
}

void PCSensitiveTransformer::handleThunkCall(TraceList::iterator &b_iter, 
					     Trace::AtomList::iterator &iter,
					     Absloc &destination) {

  Atom::Ptr replacement = GetPC::create((*iter)->insn(),
					   (*iter)->addr(),
					   destination);

  // This is kind of complex. We don't want to just pull the getPC
  // because it also might end the basic block. If that happens we
  // need to pull the fallthough element out of the CFAtom so
  // that we don't hork control flow. What a pain.
  if ((*iter) != (*b_iter)->elements().back()) {
    // Easy case; no worries.
    (*iter).swap(replacement);
  }
  else {
    CFAtom::Ptr cf = dyn_detail::boost::dynamic_pointer_cast<CFAtom>(*iter);
    // We don't want to be doing this pre-CF-creation...
    assert(cf); 
    
    // There are two types of thunks we deal with;
    // one is a call to a thunk function (which we want to skip), 
    // and the second is a call forward within the same function.
    // The function call variant we want to replace with a (faked)
    // fallthrough to wherever the call returned to. The jump
    // equivalent doesn't _have_ a fallthrough, so we want to use
    // the taken edge instead.

    // Ignore a taken edge, but create a new CFAtom with the
    // required fallthrough edge
    CFAtom::DestinationMap::iterator dest = cf->destMap_.find(CFAtom::Fallthrough);
    if (dest == cf->destMap_.end()) {
      dest = cf->destMap_.find(CFAtom::Taken);
    }
    if (dest != cf->destMap_.end()) {
      CFAtom::Ptr newCF = CFAtom::create((*b_iter)->bbl());
      newCF->updateAddr(cf->addr());
      // Explicitly do _NOT_ reuse old information - this is just a branch
      
      newCF->destMap_[CFAtom::Fallthrough] = dest->second;
      
      // And since we delete destMap_ elements, NUKE IT from the original!
      cf->destMap_.erase(dest);
      
      // Before we forget: swap in the GetPC for the current element
      (*iter).swap(replacement);
      
      (*b_iter)->elements().push_back(newCF);
      // Go ahead and skip it...
      iter++;
    }
  }
}

void PCSensitiveTransformer::recordIntSensitive(Address addr) {
  // All we have from this is a raw address. Suck...
  // Look up the int_blocks that map to this address. 
  std::set<int_function *> funcs;
  addrSpace->findFuncsByAddr(addr, funcs);

  for (std::set<int_function *>::iterator iter = funcs.begin(); iter != funcs.end(); ++iter) {
    int_block *block = (*iter)->findBlockByEntry(addr);
    priMap[block] = Required;
  }
}

void PCSensitiveTransformer::emulateInsn(TraceList::iterator &b_iter,
					 Trace::AtomList::iterator &iter,
					 InstructionAPI::Instruction::Ptr insn,
					 Address addr) {
  //cerr << "Emulating @" << std::hex << addr << std::dec  << endl;
  // We emulate calls by replacing them with push/jump combinations. The jump will be handled
  // by a CFAtom, so we just need a "push" (and then to create everything else).  

  assert(insn->getOperation().getID() == e_call);

  // Construct a new Atom that will emulate the original instruction here. 
  static Absloc stack_loc(0, 0, NULL);
  Atom::Ptr replacement = GetPC::create(insn, addr, stack_loc);

  // Okay, now wire this in as appropriate.
  if ((*iter) != (*b_iter)->elements().back()) {
    //cerr << "... middle of block" << endl;
    // Easy case; no worries.
    // This is the case for call+5s...
    (*iter).swap(replacement);
  }
  else {
    //cerr << "... end of block" << endl;
    CFAtom::Ptr cf = dyn_detail::boost::dynamic_pointer_cast<CFAtom>(*iter);
    // We don't want to be doing this pre-CF-creation...
    assert(cf); 
    
    // This is a call, so there are two options: direct (known) or indirect.
    // Direct, we just put in a push/jump <dest> combination.

    // Indirect, we put in a push/jump <reg> combination.

    CFAtom::Ptr newCF = CFAtom::create((*b_iter)->bbl());
    newCF->updateInfo(cf);

    CFAtom::DestinationMap::iterator dest = cf->destMap_.find(CFAtom::Taken);
    if (dest != cf->destMap_.end()) {
      // Explicitly do _NOT_ reuse old information - this is just a branch
      
      newCF->destMap_[CFAtom::Taken] = dest->second;
      
      // And since we delete destMap_ elements, NUKE IT from the original!
      cf->destMap_.erase(dest);
    }
    else {
      // Indirect!
      // So we want to use the current CFelement, but strip the "call" part of it
      // to turn it into an indirect branch.

      newCF->updateInsn(insn);
      newCF->updateAddr(addr);
      if (!newCF->isIndirect_) { 
	// WTF???
	cerr << "Error: unknown insn " << insn->format() 
	     << std::hex << "@" << addr << dec << endl;

	for (CFAtom::DestinationMap::iterator foo = cf->destMap_.begin();
	     foo != cf->destMap_.end(); ++foo) {
	  //cerr << hex << foo->first << " -> " << foo->second->addr() << dec << endl;
	}

      }

      //assert(newCF->isIndirect_);
      newCF->isCall_ = false;
    }

    //cerr << "Swapping in replacement" << endl;
    // Before we forget: swap in the GetPC for the current element
    (*iter).swap(replacement);
    
    //cerr << "And adding new CF" << endl;
    (*b_iter)->elements().push_back(newCF);
    // Go ahead and skip it...
    iter++;
  }
}

// TODO: fix t
bool PCSensitiveTransformer::exceptionSensitive(Address a, const int_block *bbl) {
  // If we're within the try section of an exception, return true.
  // Otherwise return false.
  
  // First, convert a to an offset and dig out the Symtab of the
  // block we're looking at.
  int_function *func = bbl->func();
  Offset o = func->addrToOffset(a);
  Symtab *symtab = func->obj()->parse_img()->getObject();

  ExceptionBlock eBlock;
  // Amusingly, existence is sufficient for us.
  return symtab->findException(eBlock, o);
}

void PCSensitiveTransformer::cacheAnalysis(const int_block *bbl, Address addr, bool intSens, bool extSens) {
   analysisCache_[bbl][addr] = std::make_pair(intSens, extSens);
}

bool PCSensitiveTransformer::queryCache(const int_block *bbl, Address addr, bool &intSens, bool &extSens) {
	intSens = true;
	extSens = true;
	return true;
	
	AnalysisCache::const_iterator iter = analysisCache_.find(bbl);
   if (iter == analysisCache_.end()) return false;
   CacheEntry::const_iterator iter2 = iter->second.find(addr);
   if (iter2 == iter->second.end()) return false;
   intSens = iter2->second.first;
   extSens = iter2->second.second;
   return true;
}

void PCSensitiveTransformer::invalidateCache(const int_block *b) {
   // Clear everything corresponding to an addr in the block;
   // overapproximation for shared functions and shared blocks,
   // but hey. 
	analysisCache_.erase(b);
}

void PCSensitiveTransformer::invalidateCache(int_function *f) {
	// We want to invalidate any cache results for f directly,
	// as well as any for blocks that call f. 

	const int_function::BlockSet &blocks = f->blocks();
	for (int_function::BlockSet::const_iterator iter = blocks.begin();
		iter != blocks.end(); ++iter) {
			invalidateCache(*iter);
	}

	// Get callers of this function
	std::vector<instPoint *> callerPoints;
	f->getCallerPoints(callerPoints);
	for (std::vector<instPoint *>::iterator iter = callerPoints.begin();
		iter != callerPoints.end(); ++iter) {
			invalidateCache((*iter)->block());
	}
}

ExtPCSensVisitor::ExtPCSensVisitor(const AbsRegion &a) :
  isExtSens_(false) {
  if (a.absloc().isPC()) {
    assignPC_ = true;
  }
  else {
    assignPC_ = false;
  }
}

AST::Ptr ExtPCSensVisitor::visit(AST *a) {
  // Should never be able to get this
  isExtSens_ = true;
  return a->ptr();
}

AST::Ptr ExtPCSensVisitor::visit(BottomAST *b) {
  isExtSens_ = true;
  return b->ptr();
}

AST::Ptr ExtPCSensVisitor::visit(ConstantAST *c) {
  diffs_.push(DiffVar((int)c->val().val, 0));
  return c->ptr();
}

AST::Ptr ExtPCSensVisitor::visit(VariableAST *v) {
  const AbsRegion &reg = v->val().reg;
  const Absloc &aloc = reg.absloc();
  if (aloc.isPC()) {
    // Right on!
    diffs_.push(DiffVar(0, 1));
  }
  else {
    diffs_.push(DiffVar(v->val(), 0));
  }
  return v->ptr();
}

AST::Ptr ExtPCSensVisitor::visit(StackAST *s) {
  // If we see one of these we're getting a weird "pc + esp", 
  // so we can consider it a constant.
  if (s->val().isBottom()) {
    isExtSens_ = true;
  }
  else {
    diffs_.push(DiffVar(s->val().height(), 0));
  }
  return s->ptr();
}

AST::Ptr ExtPCSensVisitor::visit(RoseAST *r) {
  // Abort (ish) if we're already sensitive
  if (isExtSens_) return r->ptr();
  
  // Simplify children to the stack. 
  // Discard the pointers because we really don't care.
  // Go backwards so that the stack order matches the child order.
  // (that is, child 1 on top)
  for (unsigned i = r->numChildren(); i > 0; --i) {
    r->child(i-1)->accept(this);
  }
  // Again, if we've concluded we're externally sensitive
  // then return immediately.
  if (isExtSens_) return r->ptr();

  // Okay, let's see what's goin' on...
  switch(r->val().op) {
  case ROSEOperation::derefOp: {
    // A dereference is a decision point: either we're externally
    // sensitive (if the calculated difference depends on the PC at all)
    // or we reset the difference to 0.
    if (diffs_.top().b != 0) {
      isExtSens_ = true;
    }
    // Ignore the other entries... might be conditional loads, etc.
    for (unsigned i = 0; i < r->numChildren(); i++) {
      diffs_.pop();
    }
    // A non-modified dereference resets our "what's the difference" to 0. 
    diffs_.push(DiffVar(0, 0));
    
    break;
  }
  case ROSEOperation::addOp: {
    DiffVar sum(0,0);
    for (unsigned i = 0; i < r->numChildren(); ++i) {
      sum += diffs_.top(); diffs_.pop();
    }
    diffs_.push(sum);
    break;
  }
  case ROSEOperation::invertOp: {
    diffs_.top() *= -1;
    break;
  }
  case ROSEOperation::extendMSBOp:
  case ROSEOperation::extractOp: {
    DiffVar tmp = diffs_.top();
    for (unsigned i = 0; i < r->numChildren(); ++i) {
      diffs_.pop();
    }
    diffs_.push(tmp);
    break;
  }
  case ROSEOperation::equalToZeroOp:
    if (diffs_.top().b != 0) {
      isExtSens_ = true;
    }
    for (unsigned i = 0; i < r->numChildren(); ++i) {
      diffs_.pop();
    }
    diffs_.push(DiffVar(0, 0));
    break;
  case ROSEOperation::ifOp: {
    DiffVar c = diffs_.top(); diffs_.pop();
    DiffVar t = diffs_.top(); diffs_.pop();
    DiffVar e = diffs_.top(); diffs_.pop();

    if (c.b != 0) {
      isExtSens_ = true;
    }
    if (assignPC_) {
      if ((t.b != 1) ||
	  (e.b != 1)) { 
	isExtSens_ = true;
      }
    }
    else { 
      if ((t.b != 0) ||
	  (e.b != 0)) {
	isExtSens_ = true;
      }
    }
    // Pick one and propagate it up
    // Should split the analysis here... but this situation never actually
    // appears, so it seems silly to code for it.
    diffs_.push(t);

    break;
  }
  default:
    for (unsigned i = 0; i < r->numChildren(); i++) {
      if (diffs_.top().b != 0) {
	isExtSens_ = true;
      }
      diffs_.pop();
    }
    diffs_.push(DiffVar(0, 0));
    break;
  }
  return r->ptr();
}

bool ExtPCSensVisitor::isExtSens(AST::Ptr a) {
  a->accept(this);

  // Simplify...
  if (isExtSens_) return true;

  assert(diffs_.size() == 1);

  // By my model, we are externally sensitive if:
  //   def defines pc: diff != delta
  //   def defines _: diff != 0
  // Since I did the visitor over a set of linear variables of the
  // form a + b*delta, we can ignore a (as those will cancel) 
  // and return if b != 1.

  if (assignPC_) {
    return (diffs_.top().b != 1);
  }
  else {
    return (diffs_.top().b != 0);
  }
}

bool PCSensitiveTransformer::isSyscall(InstructionAPI::Instruction::Ptr insn, Address addr) {
  // call *%gs:0x10
  // Build a GS
  static Expression::Ptr x86_gs(new RegisterAST(x86::gs));

  if (insn->isRead(x86_gs)) {
    //relocation_cerr << "Skipping syscall " << insn->format() << hex << "@ " << addr << dec << endl;
    return true;
  }
  return false;
}<|MERGE_RESOLUTION|>--- conflicted
+++ resolved
@@ -119,7 +119,6 @@
     // This function also returns the sensitive assignments
     if (!isPCSensitive(insn,
 		       addr,
-               (*b_iter)->bbl(),
 		       (*b_iter)->bbl()->func(),
 			   (*b_iter)->bbl(),
 		       sensitiveAssignments)) {
@@ -244,7 +243,6 @@
 
 bool PCSensitiveTransformer::isPCSensitive(Instruction::Ptr insn,
 					   Address addr,
-                       int_block *block,
 					   int_function *func,
 					   int_block *block,
 					   AssignList &sensitiveAssignments) {
@@ -257,11 +255,7 @@
   aConverter.convert(insn,
 		     func->addrToOffset(addr),
 		     func->ifunc(),
-<<<<<<< HEAD
-             block->llb(),
-=======
 			 block->llb(),
->>>>>>> 79bf11c5
 		     assignments);
   for (std::vector<Assignment::Ptr>::iterator a_iter = assignments.begin();
        a_iter != assignments.end(); ++a_iter) {
