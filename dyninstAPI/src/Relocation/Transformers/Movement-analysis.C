--- conflicted
+++ resolved
@@ -135,24 +135,14 @@
         Absloc dest;
 
         AssignList sensitiveAssignments;
-<<<<<<< HEAD
-        if (insn->getOperation().getID() == e_call &&
-            insnIsThunkCall(insn, addr, dest)) {
-=======
         if (insnIsThunkCall(insn, addr, dest)) {
->>>>>>> 38e17c89
             relocation_cerr << "\tThunk @ " << hex << addr << dec << endl;
             handleThunkCall(reloc, g, iter, dest);
             intSens_++;
             extSens_++;
             thunk_++;
             continue;
-<<<<<<< HEAD
-        } else if (insn->getOperation().getID() == e_call &&
-                   exceptionSensitive(addr+insn->size(), block)) {
-=======
         } else if (insn->getCategory() == c_CallInsn && exceptionSensitive(addr+insn->size(), block)) {
->>>>>>> 38e17c89
             extSens = true;
             sensitivity_cerr << "\tException sensitive @ " << hex << addr << dec << endl;
         }
