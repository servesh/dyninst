/*
 * Copyright (c) 1996-2009 Barton P. Miller
 * 
 * We provide the Paradyn Parallel Performance Tools (below
 * described as "Paradyn") on an AS IS basis, and do not warrant its
 * validity or performance.  We reserve the right to update, modify,
 * or discontinue this software at any time.  We shall have no
 * obligation to supply such updates or modifications or any other
 * form of support to you.
 * 
 * By your use of Paradyn, you understand and agree that we (or any
 * other person or entity with proprietary rights in Paradyn) are
 * under no obligation to provide either maintenance services,
 * update services, notices of latent defects, or correction of
 * defects for Paradyn.
 * 
 * This library is free software; you can redistribute it and/or
 * modify it under the terms of the GNU Lesser General Public
 * License as published by the Free Software Foundation; either
 * version 2.1 of the License, or (at your option) any later version.
 * 
 * This library is distributed in the hope that it will be useful,
 * but WITHOUT ANY WARRANTY; without even the implied warranty of
 * MERCHANTABILITY or FITNESS FOR A PARTICULAR PURPOSE.  See the GNU
 * Lesser General Public License for more details.
 * 
 * You should have received a copy of the GNU Lesser General Public
 * License along with this library; if not, write to the Free Software
 * Foundation, Inc., 51 Franklin Street, Fifth Floor, Boston, MA 02110-1301 USA
 */

// $Id: mapped_object.C,v 1.39 2008/09/03 06:08:44 jaw Exp $

#include <string>
#include <cctype>
#include <algorithm>

#include "dyninstAPI/src/mapped_object.h"
#include "dyninstAPI/src/mapped_module.h"
#include "dyninstAPI/src/symtab.h"
#include "dyninstAPI/src/function.h"
#include "dyninstAPI/src/debug.h"
#include "symtabAPI/h/Symtab.h"
#include "process.h"
#include "InstructionDecoder.h"
#include "Parsing.h"
#include "instPoint.h"

using namespace Dyninst;
using namespace Dyninst::ParseAPI;

#define FS_FIELD_SEPERATOR '/'

// Whee hasher...

unsigned imgFuncHash(const image_func * const &func) {
    return addrHash4((Address) func);
}
unsigned imgVarHash(const image_variable * const &func) 
{
    return addrHash4((Address) func);
}

// triggered when parsing needs to check if the underlying data has changed
bool codeBytesUpdateCB(void *objCB, Address targ)
{
    mapped_object *obj = (mapped_object*) objCB;
    return obj->updateCodeBytesIfNeeded(targ);
}

mapped_object::mapped_object(fileDescriptor fileDesc,
      image *img,
      AddressSpace *proc,
      BPatch_hybridMode mode):
   desc_(fileDesc),
   fullName_(fileDesc.file()), 
   everyUniqueFunction(imgFuncHash),
   everyUniqueVariable(imgVarHash),
   allFunctionsByMangledName(::Dyninst::stringhash),
   allFunctionsByPrettyName(::Dyninst::stringhash),
   allVarsByMangledName(::Dyninst::stringhash),
   allVarsByPrettyName(::Dyninst::stringhash),
   dirty_(false),
   dirtyCalled_(false),
   image_(img),
   dlopenUsed(false),
   proc_(proc),
   analyzed_(false),
   analysisMode_(mode),
   pagesUpdated_(true)
{ 
   // Set occupied range (needs to be ranges)
   codeBase_ = fileDesc.code();
   dataBase_ = fileDesc.data();
#if defined(os_windows)
   codeBase_ = fileDesc.loadAddr();
   dataBase_ = fileDesc.loadAddr();
#endif
#if defined(os_aix)
   // AIX defines "virtual" addresses for an a.out inside the file as
   // well as when the system loads the object. As far as I can tell,
   // this only happens for the a.out (for shobjs the file-addresses
   // are 0).  The file-provided addresses are correct, but the
   // OS-provided addresses are not. So if the file includes
   // addresses, use those.  If it doesn't, all of the offsets are
   // from a "section start" that isn't our start. Getting a headache
   // yet? So _that_ needs to be adjusted. We've stored these values
   // in the Object file. We could also adjust all addresses of
   // symbols, but...
   if (image_->imageOffset() >= codeBase_) {
      codeBase_ = 0;
   }
   else if (image_->imageOffset() <= 0x1fffffff) {
      // GCC-ism. This is a shared library with a a.out-like codeOffset.
      // We need to make our base the difference between the two...
      codeBase_ -= image_->imageOffset();
      SymtabAPI::Region *sec;
      image_->getObject()->findRegion(sec, ".text");
      //fprintf(stderr, "codeBase 0x%x, rawPtr 0x%x, BaseOffset 0x%x, size %d\n",
      //	codeBase_, (Address)sec->getPtrToRawData() , image_->getObject()->getBaseAddress());
      codeBase_ += ((Address)sec->getPtrToRawData() - image_->getObject()->getBaseOffset());	
      //      codeBase_ += image_->getObject()->text_reloc();
   }
   else {
      // codeBase_ is the address that the chunk was loaded at; the actual interesting
      // bits start within the chunk. So add in text_reloc (actually, "offset from start
      // of file to interesting bits"). 
      // Non-GCC shared libraries.
      //codeBase_ += image_->getObject()->text_reloc();
      SymtabAPI::Region *sec;
      image_->getObject()->findRegion(sec, ".text");
      //fprintf(stderr, "codeBase 0x%x, rawPtr 0x%x, BaseOffset 0x%x, size %d\n",
      //	codeBase_, (Address)sec->getPtrToRawData() , image_->getObject()->getBaseOffset());
      codeBase_ += ((Address)sec->getPtrToRawData()-image_->getObject()->getBaseOffset());
   }
   if (image_->dataOffset() >= dataBase_) {
      dataBase_ = 0;
   }
   else if (image_->dataOffset() <= 0x2fffffff) {
      // More GCC-isms. 
      dataBase_ -= image_->dataOffset();
   }
   else {
      // *laughs* You'd think this was the same way, right?
      // Well, you're WRONG!
      // For some reason we don't need to add in the data_reloc_...
      //dataBase_ += image_->getObject()->data_reloc();
   }
#endif

#if 0
   fprintf(stderr, "Creating new mapped_object %s/%s\n",
         fullName_.c_str(), getFileDesc().member().c_str());
   fprintf(stderr, "codeBase 0x%x, codeOffset 0x%x, size %d\n",
         codeBase_, image_->imageOffset(), image_->imageLength());
   fprintf(stderr, "dataBase 0x%x, dataOffset 0x%x, size %d\n",
         dataBase_, image_->dataOffset(), image_->dataLength());
   fprintf(stderr, "fileDescriptor: code at 0x%x, data 0x%x\n",
         fileDesc.code(), fileDesc.data());
   fprintf(stderr, "Code: 0x%lx to 0x%lx\n",
         codeAbs(), codeAbs() + imageSize());
   fprintf(stderr, "Data: 0x%lx to 0x%lx\n",
         dataAbs(), dataAbs() + dataSize());
#endif


   // Sets "fileName_"
   set_short_name();

#if defined(os_vxworks)
    launch_task(fileDesc.file(), this);
#endif
}

mapped_object *mapped_object::createMappedObject(fileDescriptor &desc,
      AddressSpace *p,
      BPatch_hybridMode analysisMode, 
      bool parseGaps) 
{

   if (!p) return NULL;

   if (BPatch_defensiveMode == analysisMode) {
       // parsing in the gaps in defensive mode is a bad idea because
       // we mark all binary regions as possible code-containing areas
       parseGaps = false;
   }

   startup_printf("%s[%d]:  about to parseImage\n", FILE__, __LINE__);
   startup_printf("%s[%d]: name %s, codeBase 0x%lx, dataBase 0x%lx\n",
                  FILE__, __LINE__, desc.file().c_str(), desc.code(), desc.data());
   image *img = image::parseImage( desc, analysisMode, parseGaps );
   if (!img)  {
      startup_printf("%s[%d]:  failed to parseImage\n", FILE__, __LINE__);
      return NULL;
   }

#if defined(os_linux) && defined(arch_x86_64)
   //Our x86_64 is actually reporting negative load addresses.  Go fig.
   // On Linux/x86_64 with 32-bit mutatees this causes problems because we
   // treat the load address as a unsigned 64 bit integer, and things don't
   // correctly wrap.
   //
   // We'll detect this by noticing that the dynamic entry doesn't match up
   // and then correct.
   if (desc.dynamic() &&
       p->getAddressWidth() == 4 && 
       img->getObject()->getElfDynamicOffset() + desc.code() != desc.dynamic())
   {
      Address new_load_addr;
      new_load_addr = desc.dynamic() - img->getObject()->getElfDynamicOffset();
      startup_printf("[%s:%u] - Incorrect binary load address %lx, changing " 
              "to %lx\n", FILE__, __LINE__, (unsigned long) desc.code(), 
              (unsigned long) new_load_addr);
      desc.setCode(new_load_addr);
      desc.setData(new_load_addr);
   }
#endif
   if (!desc.isSharedObject()) {
      //We've seen a case where the a.out is a shared object (RHEL4's
      // version of ssh).  Check if the shared object flag is set in the
      // binary (which is different from the isSharedObject()) call above.
      // If so, we need to update the load address.
      if (p->proc() &&
            (img->getObject()->getObjectType() == SymtabAPI::obj_SharedLib)) {
         //Executable is a shared lib
         p->proc()->setAOutLoadAddress(desc);
      }
      // Search for main, if we can't find it, and we're creating the process, 
      // and not attaching to it, we can find it by instrumenting libc.so
      // Currently this has only been implemented for linux 
#if defined(os_linux)
      // More specifically, x86 and x86_64 linux
#if defined(arch_x86) || defined(arch_x86_64)

      vector <SymtabAPI::Function *> main;
      if (p->proc() && 
          (p->proc()->getTraceState() == noTracing_ts) &&
          !p->proc()->wasCreatedViaAttach() &&
          (!img->getObject()->findFunctionsByName(main,"main") &&
           !img->getObject()->findFunctionsByName(main,"_main"))) {
          fprintf(stderr, "[%s][%d] Module: %s in process %d:\n"
               "\t  is not a shared object so it should contain a symbol for \n"
               "\t  function main. Initial attempt to locate main failed,\n"
               "\t  possibly due to the lack of a .text section\n",
               __FILE__,__LINE__,desc.file().c_str(), p->proc()->getPid());
         p->proc()->setTraceSysCalls(true);
         p->proc()->setTraceState(libcOpenCall_ts);
      }

#endif // arch_x86 || arch_x86_64
#endif // os_linux
   }

   // Adds exported functions and variables..
   startup_printf("%s[%d]:  creating mapped object\n", FILE__, __LINE__);
   mapped_object *obj = new mapped_object(desc, img, p, analysisMode);
   if (BPatch_defensiveMode == analysisMode) {
       img->register_codeBytesUpdateCB(obj);
   }
   startup_printf("%s[%d]:  leaving createMappedObject(%s)\n", FILE__, __LINE__, desc.file().c_str());

   return obj;
}

mapped_object::mapped_object(const mapped_object *s, process *child) :
   codeRange(),
   desc_(s->desc_),
   fullName_(s->fullName_),
   fileName_(s->fileName_),
   codeBase_(s->codeBase_),
   dataBase_(s->dataBase_),
   everyUniqueFunction(imgFuncHash),
   everyUniqueVariable(imgVarHash),
   allFunctionsByMangledName(::Dyninst::stringhash),
   allFunctionsByPrettyName(::Dyninst::stringhash),
   allVarsByMangledName(::Dyninst::stringhash),
   allVarsByPrettyName(::Dyninst::stringhash),
   dirty_(s->dirty_),
   dirtyCalled_(s->dirtyCalled_),
   image_(s->image_),
   dlopenUsed(s->dlopenUsed),
   proc_(child),
   analyzed_(s->analyzed_),
   analysisMode_(s->analysisMode_),
   pagesUpdated_(true)
{
   // Let's do modules
   for (unsigned k = 0; k < s->everyModule.size(); k++) {
      // Doesn't copy things like line info. Ah, well.
      mapped_module *parMod = s->everyModule[k];
      mapped_module *mod = mapped_module::createMappedModule(this, parMod->pmod());
      assert(mod);
      everyModule.push_back(mod);
   }

   const pdvector<int_function *> parFuncs = s->everyUniqueFunction.values();
   for (unsigned i = 0; i < parFuncs.size(); i++) {
      int_function *parFunc = parFuncs[i];
      assert(parFunc->mod());
      mapped_module *mod = getOrCreateForkedModule(parFunc->mod());
      int_function *newFunc = new int_function(parFunc,
            mod,
            child);
      addFunction(newFunc);
   }

   const pdvector<int_variable *> parVars = s->everyUniqueVariable.values();
   for (unsigned j = 0; j < parVars.size(); j++) {
      int_variable *parVar = parVars[j];
      assert(parVar->mod());
      mapped_module *mod = getOrCreateForkedModule(parVar->mod());
      int_variable *newVar = new int_variable(parVar,
            mod);
      addVariable(newVar);
   }

   assert(BPatch_defensiveMode != analysisMode_);

   image_ = s->image_->clone();
}


mapped_object::~mapped_object() 
{
   // desc_ is static
   // fullName_ is static
   // fileName_ is static
   // codeBase_ is static
   // dataBase_ is static

   for (unsigned i = 0; i < everyModule.size(); i++)
      delete everyModule[i];
   everyModule.clear();    

   pdvector<int_function *> funcs = everyUniqueFunction.values();
   for (unsigned j = 0; j < funcs.size(); j++) {
      delete funcs[j];
   }
   everyUniqueFunction.clear();

   pdvector<int_variable *> vars = everyUniqueVariable.values();
   for (unsigned k = 0; k < vars.size(); k++) {
      delete vars[k];
   }
   everyUniqueVariable.clear();

   pdvector<pdvector<int_function *> * > mangledFuncs = allFunctionsByMangledName.values();
   for (unsigned i = 0; i < mangledFuncs.size(); i++) {
      delete mangledFuncs[i];
   }
   allFunctionsByMangledName.clear();

   pdvector<pdvector<int_function *> * > prettyFuncs = allFunctionsByPrettyName.values();
   for (unsigned i = 0; i < prettyFuncs.size(); i++) {
      delete prettyFuncs[i];
   }
   allFunctionsByPrettyName.clear();

   pdvector<pdvector<int_variable *> * > mV = allVarsByMangledName.values();
   for (unsigned i = 0; i < mV.size(); i++) {
      delete mV[i];
   }
   allVarsByMangledName.clear();

   pdvector<pdvector<int_variable *> * > pV = allVarsByPrettyName.values();
   for (unsigned i = 0; i < pV.size(); i++) {
      delete pV[i];
   }
   allVarsByPrettyName.clear();

   // codeRangesByAddr_ is static
    // Remainder are static
   image::removeImage(image_);
}

bool mapped_object::analyze() 
{
    if (analyzed_) return true;
  // Create a process-specific version of the image; all functions and
  // variables at an absolute address (and modifiable).
  
  // At some point, we should do better handling of base
  // addresses. Right now we assume we have one per mapped object; AIX
  // is a special case with two (one for functions, one for
  // variables).
  
  if (!image_) return false;

  image_->analyzeIfNeeded();

  analyzed_ = true;

  // We already have exported ones. Force analysis (if needed) and get
  // the functions we created via analysis.
  CodeObject::funclist & allFuncs = parse_img()->getAllFunctions();
  CodeObject::funclist::iterator fit = allFuncs.begin();
  for( ; fit != allFuncs.end(); ++fit) {
  // For each function, we want to add our base address
      if((*fit)->src() != HINT)
        findFunction((image_func*)*fit);
  }
  
  // Remember: variables don't.
  pdvector<image_variable *> unmappedVars = image_->getCreatedVariables();
  for (unsigned vi = 0; vi < unmappedVars.size(); vi++) {
      findVariable(unmappedVars[vi]);
  }
  return true;
}

// TODO: this should probably not be a mapped_object method, but since
// for now it is only used by mapped_objects it is
// from a string that is a complete path name to a function in a module
// (ie. "/usr/lib/libc.so.1/write") return a string with the function
// part removed.  return 0 on error
char *mapped_object::getModulePart(std::string &full_path_name) {
    
    char *whole_name = P_strdup(full_path_name.c_str());
    char *next=0;
    char *last=next;
    if((last = P_strrchr(whole_name, '/'))){
        next = whole_name;
        for(u_int i=0;(next!=last)&&(i<full_path_name.length()); i++){
	    next++;
	    if(next == last){
		u_int size = i+2;
	        char *temp_str = new char[size];
	        if(P_strncpy(temp_str,whole_name,size-1)){
                    temp_str[size-1] = '\0';
		    delete whole_name;
		    return temp_str;
		    temp_str = 0;
                } 
            }
        }
    }
    delete whole_name;
    return 0;
}

mapped_module *mapped_object::findModule(string m_name, bool wildcard)
{
   parsing_printf("findModule for %s (substr match %d)\n",
         m_name.c_str(), wildcard);
   std::string tmp = m_name.c_str();	  
   for (unsigned i = 0; i < everyModule.size(); i++) {
      if (everyModule[i]->fileName() == m_name ||
            everyModule[i]->fullName() == m_name ||
            (wildcard &&
             (wildcardEquiv(tmp, everyModule[i]->fileName()) ||
              wildcardEquiv(tmp, everyModule[i]->fullName())))) {
         //parsing_printf("... found!\n");
         return everyModule[i];
      }
   }
   // Create a new one IF there's one in the child pd_module

   pdmodule *pdmod = image_->findModule(m_name, wildcard);
   if (pdmod) {
      mapped_module *mod = mapped_module::createMappedModule(this,
            pdmod);
      everyModule.push_back(mod);
      //parsing_printf("... made new module!\n");
      return mod;
   }
   else {
      //parsing_printf("... error, no module found...\n");
      return NULL;
   }
}


mapped_module *mapped_object::findModule(pdmodule *pdmod) 
{
   if (!pdmod) {
      fprintf(stderr, "%s[%d]:  please call this findModule with nonNULL parameter\n", FILE__, __LINE__);
      return NULL;
   }

   assert(pdmod);

   if (pdmod->imExec() != parse_img()) {
      fprintf(stderr, "%s[%d]: WARNING: lookup for module in wrong mapped object! %p != %p\n", FILE__, __LINE__, pdmod->imExec(), parse_img()); 
      fprintf(stderr, "%s[%d]:  \t\t %s \n", FILE__, __LINE__, parse_img()->name().c_str());
      fprintf(stderr, "%s[%d]:  \t %s != \n", FILE__, __LINE__, pdmod->imExec()->name().c_str());
      return NULL;
   }

   //parsing_printf("findModule for pdmod %s\n",
   //pdmod->fullName().c_str());

   for (unsigned i = 0; i < everyModule.size(); i++) {
      if (everyModule[i]->pmod() == pdmod) {
         //parsing_printf("... found at index %d\n", i);
         return everyModule[i];
      }
   }

   mapped_module *mod = mapped_module::createMappedModule(this,
         pdmod);
   if (mod) {
      //parsing_printf("... created new module\n");
      everyModule.push_back(mod);
      return mod;
   }
   else
      return NULL;
}

// fill in "short_name" data member.  Use last component of "name" data
// member with FS_FIELD_SEPERATOR ("/") as field seperator....
void mapped_object::set_short_name() {
   const char *name_string = fullName_.c_str();
   const char *ptr = strrchr(name_string, FS_FIELD_SEPERATOR);
   if (ptr != NULL) {
      fileName_ = ptr+1;
   } else {
      fileName_ = fullName_;
   }
}

const pdvector<int_function *> *mapped_object::findFuncVectorByPretty(const std::string &funcname)
{
   if (funcname.c_str() == 0) return NULL;
   // First, check the underlying image.
   const pdvector<image_func *> *img_funcs = parse_img()->findFuncVectorByPretty(funcname);
   if (img_funcs == NULL) {
      return NULL;
   }

   assert(img_funcs->size());
   // Fast path:
   if (allFunctionsByPrettyName.defines(funcname)) {
      // Okay, we've pulled in some of the functions before (this can happen as a
      // side effect of adding functions). But did we get them all?
       pdvector<int_function *> *map_funcs = allFunctionsByPrettyName[funcname];
       if (map_funcs->size() == img_funcs->size()) {
           // We're allocating at the lower level....
           delete img_funcs;
           return map_funcs;
       }
   }
   
   // Slow path: check each img_func, add those we don't already have, and return.
   for (unsigned i = 0; i < img_funcs->size(); i++) {
       image_func *func = (*img_funcs)[i];
       if (!everyUniqueFunction.defines(func)) {
           findFunction(func);
       }
       assert(everyUniqueFunction[func]);
   }
   delete img_funcs;
   return allFunctionsByPrettyName[funcname];
} 

const pdvector <int_function *> *mapped_object::findFuncVectorByMangled(const std::string &funcname)
{
    if (funcname.c_str() == 0) return NULL;
    
    // First, check the underlying image.
    const pdvector<image_func *> *img_funcs = parse_img()->findFuncVectorByMangled(funcname);
    if (img_funcs == NULL) return NULL;

    assert(img_funcs->size());
    // Fast path:
    if (allFunctionsByMangledName.defines(funcname)) {
        // Okay, we've pulled in some of the functions before (this can happen as a
        // side effect of adding functions). But did we get them all?
        pdvector<int_function *> *map_funcs = allFunctionsByMangledName[funcname];
        if (map_funcs->size() == img_funcs->size())
            // We're allocating at the lower level...
            delete img_funcs;
            return map_funcs;
    }
    
    // Slow path: check each img_func, add those we don't already have, and return.
    for (unsigned i = 0; i < img_funcs->size(); i++) {
        image_func *func = (*img_funcs)[i];
        if (!everyUniqueFunction.defines(func)) {
            findFunction(func);
        }
        assert(everyUniqueFunction[func]);
    }
    delete img_funcs;
    return allFunctionsByMangledName[funcname];
} 


const pdvector<int_variable *> *mapped_object::findVarVectorByPretty(const std::string &varname)
{
    if (varname.c_str() == 0) return NULL;
    
    // First, check the underlying image.
    const pdvector<image_variable *> *img_vars = parse_img()->findVarVectorByPretty(varname);
    if (img_vars == NULL) return NULL;
    
    assert(img_vars->size());
    // Fast path:
    if (allVarsByPrettyName.defines(varname)) {
        // Okay, we've pulled in some of the variabletions before (this can happen as a
        // side effect of adding variabletions). But did we get them all?
        pdvector<int_variable *> *map_variables = allVarsByPrettyName[varname];
        if (map_variables->size() == img_vars->size()) {
            delete img_vars;
            return map_variables;
        }
    }
    
    // Slow path: check each img_variable, add those we don't already have, and return.
    for (unsigned i = 0; i < img_vars->size(); i++) {
        image_variable *var = (*img_vars)[i];
        if (!everyUniqueVariable.defines(var)) {
            findVariable(var);
        }
        assert(everyUniqueVariable[var]);
    }
    delete img_vars;
    return allVarsByPrettyName[varname];
} 

const pdvector <int_variable *> *mapped_object::findVarVectorByMangled(const std::string &varname)
{
  if (varname.c_str() == 0) return NULL;

  // First, check the underlying image.
  const pdvector<image_variable *> *img_vars = parse_img()->findVarVectorByMangled(varname);
  if (img_vars == NULL) return NULL;

  assert(img_vars->size());
  // Fast path:
  if (allVarsByMangledName.defines(varname)) {
      // Okay, we've pulled in some of the variabletions before (this can happen as a
      // side effect of adding variabletions). But did we get them all?
      pdvector<int_variable *> *map_variables = allVarsByMangledName[varname];
      if (map_variables->size() == img_vars->size()) {
          delete img_vars;
          return map_variables;
      }
  }

  // Slow path: check each img_variable, add those we don't already have, and return.
  for (unsigned i = 0; i < img_vars->size(); i++) {
      image_variable *var = (*img_vars)[i];
      if (!everyUniqueVariable.defines(var)) {
          findVariable(var);
      }
      assert(everyUniqueVariable[var]);
  }
  delete img_vars;
  return allVarsByMangledName[varname];
} 

//Returns one variable, doesn't search other mapped_objects.  Use carefully.
const int_variable *mapped_object::getVariable(const std::string &varname) {
    const pdvector<int_variable *> *vars = NULL; 
    vars = findVarVectorByPretty(varname);
    if (!vars) vars = findVarVectorByMangled(varname);
    if (vars) {
        assert(vars->size() > 0);
        return (*vars)[0];
    }
    return NULL;
}

codeRange *mapped_object::findCodeRangeByAddress(const Address &addr)  {
    // Quick bounds check...
    if (addr < codeAbs()) { 
        return NULL; 
    }
    if (addr >= (codeAbs() + imageSize())) {
        return NULL;
    }

    codeRange *range = NULL;
    if (codeRangesByAddr_.find(addr, range)) {
        return range;
    }
    // reset range, which may have been modified
    // by codeRange::find
    range = NULL;

    // Duck into the image class to see if anything matches
    set<ParseAPI::Function*> stab;
    parse_img()->findFuncs(addr - codeBase(),stab);
    if(!stab.empty()) {
        // FIXME what if there are multiple functions at this point?
        image_func * img_func = (image_func*)*stab.begin();
        int_function *func = findFunction(img_func);
        assert(func);
        func->blocks(); // Adds to codeRangesByAddr_...
        // And repeat...
        bool res = codeRangesByAddr_.find(addr, range);
        if (!res) {
            // Possible: we do a basic-block level search at this point, and a gap (or non-symtab parsing)
            // may skip an address.
            return NULL;
        }
    }
    
    return range;
}

int_function *mapped_object::findFuncByAddr(const Address &addr) {
    codeRange *range = findCodeRangeByAddress(addr);
    if (!range) return NULL;
    return range->is_function();
}

const pdvector<mapped_module *> &mapped_object::getModules() {
    // everyModule may be out of date...
    std::vector<pdmodule *> pdmods;
    parse_img()->getModules(pdmods);
    if (everyModule.size() == pdmods.size())
        return everyModule;
    for (unsigned i = 0; i < pdmods.size(); i++) {
        findModule(pdmods[i]);
    }
    
    return everyModule;
}

bool mapped_object::getAllFunctions(pdvector<int_function *> &funcs) {
    unsigned start = funcs.size();

    CodeObject::funclist &img_funcs = parse_img()->getAllFunctions();
    CodeObject::funclist::iterator fit = img_funcs.begin();
    for( ; fit != img_funcs.end(); ++fit) {
        if(!everyUniqueFunction.defines((image_func*)*fit)) {
            findFunction((image_func*)*fit);
        }
        funcs.push_back(everyUniqueFunction[(image_func*)*fit]);
    }
    return funcs.size() > start;
}

bool mapped_object::getAllVariables(pdvector<int_variable *> &vars) {
    unsigned start = vars.size();

    const pdvector<image_variable *> &img_vars = parse_img()->getAllVariables();
    
    for (unsigned i = 0; i < img_vars.size(); i++) {
        if (!everyUniqueVariable.defines(img_vars[i])) {
            findVariable(img_vars[i]);
        }
        vars.push_back(everyUniqueVariable[img_vars[i]]);
    }
    return vars.size() > start;
}

// Enter a function in all the appropriate tables
int_function *mapped_object::findFunction(image_func *img_func) {
    if (!img_func) {
        fprintf(stderr, "Warning: findFunction with null img_func\n");
        return NULL;
    }
    assert(img_func->getSymtabFunction());

    mapped_module *mod = findModule(img_func->pdmod());
    if (!mod) {
        fprintf(stderr, "%s[%d]: ERROR: cannot find module %p\n", FILE__, __LINE__, img_func->pdmod());
        fprintf(stderr, "%s[%d]:  ERROR:  Cannot find module %s\n", FILE__, __LINE__, img_func->pdmod()->fileName().c_str());
    }
    assert(mod);
    

    if (everyUniqueFunction.defines(img_func)) {
        return everyUniqueFunction[img_func];
    }

    int_function *func = new int_function(img_func, 
                                          codeBase_,
                                          mod);
    addFunction(func);
    return func;
}

void mapped_object::addFunctionName(int_function *func,
                                    const std::string newName,
                                    nameType_t nameType) {
    // DEBUG
    pdvector<int_function *> *funcsByName = NULL;
    
    if (nameType & mangledName) {
        if (!allFunctionsByMangledName.find(newName,
                                            funcsByName)) {
            funcsByName = new pdvector<int_function *>;
            allFunctionsByMangledName[newName] = funcsByName;
        }
    }
    if (nameType & prettyName) {
        if (!allFunctionsByPrettyName.find(newName,
                                           funcsByName)) {
            funcsByName = new pdvector<int_function *>;
            allFunctionsByPrettyName[newName] = funcsByName;
        }
    }
    if (nameType & typedName) {
        return; 
        /*
          // TODO add?
        if (!allFunctionsByPrettyName.find(newName,
                                           funcsByName)) {
            funcsByName = new pdvector<int_function *>;
            allFunctionsByPrettyName[newName] = funcsByName;
        }
        */
    }

    assert(funcsByName != NULL);
    funcsByName->push_back(func);
}
    

void mapped_object::addFunction(int_function *func) {
    /*
    fprintf(stderr, "Adding function %s/%p: %d mangled, %d pretty, %d typed names\n",
            func->symTabName().c_str(),
            func,
            func->symTabNameVector().size(),
            func->prettyNameVector().size(),
            func->typedNameVector().size());
    */

    // Possibly multiple demangled (pretty) names...
    // And multiple functions (different addr) with the same pretty
    // name. So we have a many::many mapping...
    for (unsigned pretty_iter = 0; 
         pretty_iter < func->prettyNameVector().size();
         pretty_iter++) {
        string pretty_name = func->prettyNameVector()[pretty_iter];
        addFunctionName(func, pretty_name.c_str(), prettyName);
    }

    for (unsigned typed_iter = 0; 
         typed_iter < func->typedNameVector().size();
         typed_iter++) {
        string typed_name = func->typedNameVector()[typed_iter];
        addFunctionName(func, typed_name.c_str(), typedName);
    }
    
    // And multiple symtab names...
    for (unsigned symtab_iter = 0; 
         symtab_iter < func->symTabNameVector().size();
         symtab_iter++) {
        string symtab_name = func->symTabNameVector()[symtab_iter];
        addFunctionName(func, symtab_name.c_str(), mangledName);
    }  
    everyUniqueFunction[func->ifunc()] = func;
    func->mod()->addFunction(func);
}  

// Enter a function in all the appropriate tables
int_variable *mapped_object::findVariable(image_variable *img_var) {
    if (!img_var) return NULL;
    
    if (everyUniqueVariable.defines(img_var))
        return everyUniqueVariable[img_var];
    
    mapped_module *mod = findModule(img_var->pdmod());
    assert(mod);

    int_variable *var = new int_variable(img_var, dataBase_, mod);
    addVariable(var);
    return var;
}

void mapped_object::addVariable(int_variable *var) { 
    
    // Possibly multiple demangled (pretty) names...
    // And multiple functions (different addr) with the same pretty
    // name. So we have a many::many mapping...
    for (unsigned pretty_iter = 0; 
         pretty_iter < var->prettyNameVector().size();
         pretty_iter++) {
        string pretty_name = var->prettyNameVector()[pretty_iter];
        pdvector<int_variable *> *varsByPrettyEntry = NULL;
        
        // Ensure a vector exists
        if (!allVarsByPrettyName.find(pretty_name.c_str(),  
                                      varsByPrettyEntry)) {
            varsByPrettyEntry = new pdvector<int_variable *>;
            allVarsByPrettyName[pretty_name.c_str()] = varsByPrettyEntry;
        }
        
        (*varsByPrettyEntry).push_back(var);
    }
    
    // And multiple symtab names...
    for (unsigned symtab_iter = 0; 
         symtab_iter < var->symTabNameVector().size();
         symtab_iter++) {
        string symtab_name = var->symTabNameVector()[symtab_iter];
        pdvector<int_variable *> *varsBySymTabEntry = NULL;
        
        // Ensure a vector exists
        if (!allVarsByMangledName.find(symtab_name.c_str(),  
                                       varsBySymTabEntry)) {
            varsBySymTabEntry = new pdvector<int_variable *>;
            allVarsByMangledName[symtab_name.c_str()] = varsBySymTabEntry;
        }
        
        (*varsBySymTabEntry).push_back(var);
    }  
    
    everyUniqueVariable[var->ivar()] = var;
    
    var->mod()->addVariable(var);
}  

/////////// Dinky functions

// This way we don't have to cross-include every header file in the
// world.

AddressSpace *mapped_object::proc() const { return proc_; }

bool mapped_object::isSharedLib() const 
{
    return parse_img()->isSharedObj();
    // HELL NO
    //return desc_.isSharedObject();
}

bool mapped_object::isStaticExec() const
{
    return parse_img()->getObject()->isStaticBinary();
}

const std::string mapped_object::debugString() const 
{
    std::string debug;
    debug = std::string(fileName_.c_str()) + ":" 
       + utos(codeBase_) 
       + "/" + utos(imageSize()); 
    return debug;
}

// This gets called once per image. Poke through to the internals;
// all we care about, amusingly, is symbol table information. 

void mapped_object::getInferiorHeaps(vector<pair<string, Address> > &foundHeaps)
{
    vector<pair<string, Address> > code_heaps;
    vector<pair<string, Address> > data_heaps;

    if (!parse_img()->getInferiorHeaps(code_heaps, data_heaps)) {
#if !defined(os_aix)
        // AIX: see auxiliary lookup, below.
        return;
#endif
    }


    // We have a bunch of offsets, now add in the base addresses
    for (unsigned i = 0; i < code_heaps.size(); i++) {
        foundHeaps.push_back(pair<string,Address>(code_heaps[i].first,
                                                  code_heaps[i].second + codeBase()));
    }
    for (unsigned i = 0; i < data_heaps.size(); i++) {
        foundHeaps.push_back(pair<string,Address>(data_heaps[i].first,
                                                  data_heaps[i].second + dataBase()));
    }
    
    // AIX: we scavenge space. Do that here.
    
#if defined(os_aix)
    // ...
    
    // a.out: from the end of the loader to 0x20000000
    // Anything in 0x2....: skip
    // Anything in 0xd....: to the next page
    
    Address start = 0;
    unsigned size = 0;
    
#if 0
    fprintf(stderr, "Looking for inferior heap in %s/%s, codeAbs 0x%x (0x%x/0x%x)\n",
            getFileDesc().file().c_str(),
            getFileDesc().member().c_str(),
            codeAbs(),
            codeBase(),
            codeOffset());
#endif
    
    if (codeAbs() >= 0xd0000000) {
        // This caused problems on sp3-01.cs.wisc.edu; apparently we were overwriting
        // necessary library information. For now I'm disabling it (10FEB06) until
        // we can get a better idea of what was going on.
#if 0
        start = codeAbs() + imageSize();
        start += instruction::size() - (start % (Address)instruction::size());
        size = PAGESIZE - (start % PAGESIZE);
#endif
    }
    else if (codeAbs() > 0x20000000) {
        // ...
    }
    else if (codeAbs() > 0x10000000) {
        // We also have the loader; there is no information on where
        // it goes (ARGH) so we pad the end of the code segment to
        // try and avoid it.
        
        SymtabAPI::Region *sec;
        image_->getObject()->findRegion(sec, ".loader");
        Address loader_end = codeAbs() + 
            //sec.getSecAddr() +
            image_->getObject()->getLoadOffset() +
            sec->getDiskSize();
        //Address loader_end = codeAbs() + 
        //    image_->getObject()->loader_off() +
        //    image_->getObject()->loader_len();
        // If we loaded it up in the data segment, don't use...
        if (loader_end > 0x20000000)
            loader_end = 0;
        Address code_end = codeAbs() + imageSize();
        
        start = (loader_end > code_end) ? loader_end : code_end;
        
        start += instruction::size() - (start % (Address)instruction::size());
        size = (0x20000000 - start);
    }
    
    
    if (start) {
        char name_scratch[1024];
        snprintf(name_scratch, 1023,
                 "DYNINSTstaticHeap_%i_uncopiedHeap_0x%lx_scratchpage_%s",
                 (unsigned) size,
                 start,
                 fileName().c_str());

        foundHeaps.push_back(pair<string,Address>(string(name_scratch),start)); 
    }
#endif
}
    

void *mapped_object::getPtrToInstruction(Address addr) const 
{
   if (addr < codeAbs()) {
       return NULL;
   }
   if (addr >= (codeAbs() + imageSize())) {
       return NULL;
   }

   // Only subtract off the codeBase, not the codeBase plus
   // codeOffset -- the image class includes the codeOffset.
   Address offset = addr - codeBase();
   return image_->codeObject()->cs()->getPtrToInstruction(offset);
}

void *mapped_object::getPtrToData(Address addr) const 
{
   assert(addr >= dataAbs());
   assert(addr < (dataAbs() + dataSize()));

   // Don't go from the code base... the image adds back in the code
   // offset.
   Address offset = addr - dataBase();
   return image_->codeObject()->cs()->getPtrToData(offset);
}

// mapped objects may contain multiple Symtab::Regions, this function
// should not be used, but must be included in the class because this
// function is a subclass of codeRange
void *mapped_object::get_local_ptr() const 
{
    assert(0);// if you crash here, blame me. -kevin
    return NULL; 
    //   return image_->getObject()->image_ptr();
}


bool mapped_object::getSymbolInfo(const std::string &n, int_symbol &info) 
{
    using SymtabAPI::Symbol;

    assert(image_);

    Symbol *lowlevel_sym = image_->symbol_info(n);
    if (!lowlevel_sym) {
        lowlevel_sym = image_->symbol_info(std::string("_") + n);
    }
    
    if (!lowlevel_sym) return false;
    
    if (lowlevel_sym->getType() == Symbol::ST_OBJECT)
        info = int_symbol(lowlevel_sym, dataBase_);
    else
        info = int_symbol(lowlevel_sym, codeBase_);
    
    return true;
}

mapped_module *mapped_object::getOrCreateForkedModule(mapped_module *parMod) 
{
   // Okay. We're forking, and this is the child mapped_object.
   // And now, given a parent module, we need to find the right one
   // in our little baby modules.

   // Since we've already copied modules, we can just do a name lookup.
   mapped_module *childModule = findModule(parMod->fileName(), false);
   assert(childModule);
   return childModule;

}

mapped_module* mapped_object::getDefaultModule()
{
  mapped_module* ret = findModule("DEFAULT_MODULE");
  if(ret) return ret;

  // Make sure the everyModule vector is initialized
  getModules();
  
  assert(everyModule.size() > 0);
  return everyModule[0];
  
}


// splits int-layer blocks in response to block-splitting at the image-layer,
// adds the split image-layer blocks that are newly created, 
// and adjusts point->block pointers accordingly 
//
// KEVINTODO: this would be much cheaper if we stored pairs of split blocks, 
bool mapped_object::splitIntLayer()
{

#if ! defined (cap_instruction_api)
    // not implemented (or needed, for now) on non-instruction API platforms
    return false;
#else
    Address baseAddr = this->parse_img()->desc().loadAddr();
    using namespace InstructionAPI;
    // iterates through the blocks that were created during block splitting
    std::set< image_basicBlock* > splits = parse_img()->getSplitBlocks();
    set<image_basicBlock*>::iterator bIter;
    std::set<image_func*> splitfuncs;
    for (bIter = splits.begin(); bIter != splits.end(); bIter++) 
    {
        // foreach function corresponding to the block
        image_basicBlock *splitImgB = (*bIter); //latter half
        vector<Function *> funcs;
        splitImgB->getFuncs(funcs);
        for (std::vector<Function*>::iterator fIter = funcs.begin();
             fIter != funcs.end(); 
             fIter++) 
        {
            image_func *imgFunc = dynamic_cast<image_func*>(*fIter);
            splitfuncs.insert(imgFunc);
            int_function   * intFunc  = findFunction(imgFunc);
            int_basicBlock * splitIntB = intFunc->findBlockByOffsetInFunc
                ( splitImgB->firstInsnOffset() - imgFunc->getOffset() );

            // add block to new int_function if necessary
            if (!splitIntB || splitIntB->llb() != splitImgB) {
                // this will adjust the previous block's length if necessary
                intFunc->addMissingBlock(*splitImgB);
            }

            // splitIntB is null if its function is uninstrumentable 
            // (because it is very short or has indirect jumps)
            if (splitIntB) {

                // make point fixes
                instPoint *point = NULL;
                Address current = splitIntB->origInstance()->firstInsnAddr();
                InstructionDecoder dec
                    (getPtrToInstruction(current),
                     splitIntB->origInstance()->get_size(),
                     proc()->getArch());
                Instruction::Ptr insn;
                while(insn = dec.decode()) 
                {
                    point = intFunc->findInstPByAddr( current );
                    if ( point && point->block() != splitIntB ) {
                        point->setBlock( splitIntB );
                    } 
                    current += insn->size();
                }
                // we're at the last instruction, create a point if needed
                if ( !point && 
                     parse_img()->getInstPoint
                         (splitIntB->origInstance()->lastInsnAddr() - baseAddr) ) 
                {
                    intFunc->addMissingPoints();
                    point = intFunc->findInstPByAddr
                        ( splitIntB->origInstance()->lastInsnAddr() );

                    if (!point) {
                        fprintf(stderr,"WARNING: failed to find point for "
                                "block [%lx %lx] at the"
                                " block's lastInsnAddr = %lx %s[%d]\n", 
                                splitIntB->origInstance()->firstInsnAddr(), 
                                splitIntB->origInstance()->endAddr(),
                                splitIntB->origInstance()->lastInsnAddr(),
                                FILE__,__LINE__);
                    }
                }
            }
        }
    }

    // check arbitrary points in functions whose block boundaries may have changed 
    Address baseAddress = parse_img()->desc().loadAddr();
    for (std::set<image_func*>::iterator fIter = splitfuncs.begin();
            fIter != splitfuncs.end(); 
            fIter++) 
    {
        int_function *f = findFuncByAddr(baseAddress + (*fIter)->getOffset());
        const pdvector<instPoint*> & points = f->funcArbitraryPoints();
        for (pdvector<instPoint*>::const_iterator pIter = points.begin(); 
             pIter != points.end(); pIter++) 
        {
            Address pointAddr = (*pIter)->addr();
            bblInstance *bbi = (*pIter)->block()->origInstance();
            // fix block boundaries if necessary
            while (pointAddr <  bbi->firstInsnAddr()) 
            {
                bbi = bbi->block()->func()->findBlockInstanceByAddr(
                    bbi->firstInsnAddr() -1 );
                assert(bbi);
            } 
            while (pointAddr >= bbi->endAddr()) 
            {
                bbi = bbi->block()->func()->findBlockInstanceByAddr(
                    bbi->endAddr() );
                assert(bbi);
            }
            if (bbi != (*pIter)->block()->origInstance()) {
                mal_printf("updating block (which was split) for arbitrary"
                        " point %lx with %d instances %s[%d]\n",(*pIter)->addr(),
                        (int)(*pIter)->instances.size(), FILE__,__LINE__);
                (*pIter)->setBlock(bbi->block());
            }
        }
    }

    return true;

#endif
}


void mapped_object::findBBIsByRange(Address startAddr,
                                    Address endAddr,
                                    std::vector<bblInstance*> &pageBlocks)
{
    codeRange *range=NULL;
    if ( ! codeRangesByAddr_.find(startAddr,range) &&
         ! codeRangesByAddr_.successor(startAddr,range) ) 
    {
        range = NULL;
    }
    while (range != NULL && 
           range->get_address() < endAddr)
    {
        bblInstance* bbi = range->is_basicBlockInstance();
        assert(bbi);
        pageBlocks.push_back(bbi);
        // advance to the next region
        if ( ! codeRangesByAddr_.successor(
                    range->get_address() + range->get_size(), 
                    range) ) 
        {
           range = NULL;
        }
    }
}

void mapped_object::findFuncsByRange(Address startAddr,
                                      Address endAddr,
                                      std::set<int_function*> &pageFuncs)
{
    codeRange *range=NULL;
    if ( ! codeRangesByAddr_.find(startAddr,range) &&
         ! codeRangesByAddr_.successor(startAddr,range) ) 
    {
        range = NULL;
    }
    while (range != NULL && 
           range->get_address() < endAddr)
    {
        bblInstance* bbi = range->is_basicBlockInstance();
        assert(bbi);
        pageFuncs.insert(bbi->func());
        // advance to the next region
        if ( ! codeRangesByAddr_.successor(
                    range->get_address() + range->get_size(), 
                    range) ) 
        {
           range = NULL;
        }
    }
}

// register functions found by recursive traversal parsing from 
// new entry points that are discovered after the initial parse
void mapped_object::registerNewFunctions()
{
    CodeObject::funclist newFuncs = parse_img()->getAllFunctions();
    CodeObject::funclist::iterator fit = newFuncs.begin();
    for( ; fit != newFuncs.end(); ++fit) {
        image_func *curFunc = (image_func*) *fit;
        if(curFunc->src() == HINT)
            continue;
        if ( ! everyUniqueFunction.defines(curFunc) ) { 
            findFunction(curFunc); // does all the work
        }
    }
}

/* Re-trigger parsing in the object.  This function should
 * only be invoked if all funcEntryAddrs lie within the boundaries of
 * the object.  
 * 
 * Copies over the raw data if a funcEntryAddr lies in between
 * the region's disk size and memory size, also copies raw data 
 * if the memory around the entry point has changed
 * 
 * A true return value means that new functions were parsed
*/
bool mapped_object::parseNewFunctions(vector<Address> &funcEntryAddrs)
{

    bool reparsedObject = false;
    Address baseAddress = parse_img()->desc().loadAddr();
    SymtabAPI::Region *reg;
    std::set<SymtabAPI::Region*> visitedRegions;

    // code page bytes may need updating
    if (BPatch_defensiveMode == analysisMode_) {
        setCodeBytesUpdated(false);
    }

    assert( !parse_img()->hasSplitBlocks() && !parse_img()->hasNewBlocks());

    // update regions if necessary, check that functions not parsed already
    vector<Address>::iterator curEntry = funcEntryAddrs.begin();
    while (curEntry != funcEntryAddrs.end()) {
        Address entryOffset = (*curEntry)-baseAddress;
        reg = parse_img()->getObject()->findEnclosingRegion(entryOffset);
        if (reg != NULL) {

            if (parse_img()->codeObject()->defensiveMode() && 
                visitedRegions.end() == visitedRegions.find(reg))
            {
                updateCodeBytesIfNeeded(*curEntry);
                visitedRegions.insert(reg);
            }

            if (parse_img()->findFuncByEntry(entryOffset)) {
                fprintf(stderr,"WARNING: tried to parse at %lx, where a "
                        "function entry exists already %s[%d]\n",
                        *curEntry, FILE__,__LINE__);
                curEntry = funcEntryAddrs.erase(curEntry);
            } 
            else {
                curEntry++;
            }

        } 
        else {
            fprintf(stderr,"ERROR: passed invalid address %lx to "
                    "parseNewFunctions %s[%d]\n", *curEntry,FILE__,__LINE__);
            assert(0);
            curEntry++;
        }
    }

    // parse at funcEntryAddrs
    curEntry = funcEntryAddrs.begin();
    set<ParseAPI::Function*> tmpfuncs;
    while (curEntry != funcEntryAddrs.end()) {
        Address entryOffset = (*curEntry)  - baseAddress;
        parse_img()->codeObject()->parse( entryOffset, true );
        
        if ( ! parse_img()->findFuncs(entryOffset, tmpfuncs) ) {
            // parse failed, this can happen when the function is just a 
            // jump or return instruction, but it doesn't mean that we 
            // didn't do any parsing
            fprintf(stderr,"WARNING, failed to parse function at %lx, "
                    "%s[%d]\n", *curEntry, FILE__, __LINE__);
        }
        else {
            reparsedObject = true;
            tmpfuncs.clear();
        }
        curEntry++;
    }

    // add the functions we created to mapped_object datastructures
    registerNewFunctions();

    // split int layer
    if (parse_img()->hasSplitBlocks()) {
        splitIntLayer();
        parse_img()->clearSplitBlocks();
    }

    return reparsedObject;
}


void mapped_object::expandCodeBytes(SymtabAPI::Region *reg)
{
    assert(reg);
    Address baseAddress = parse_img()->desc().loadAddr();
    void *mappedPtr = reg->getPtrToRawData();
    Address regionStart = baseAddress + reg->getRegionAddr();
    codeRange *range=NULL;

    Address copySize = reg->getMemSize();
    void* regBuf = malloc(copySize);
    if (!proc()->readDataSpace((void*)regionStart, copySize, regBuf, true)) 
    {
        fprintf(stderr, "%s[%d] Failed to read from region [%lX %lX]\n",
                __FILE__, __LINE__, (long)regionStart, copySize);
        assert(0);
    }

    // find the first code range in the region
    if ( ! codeRangesByAddr_.find(regionStart,range) &&
         ! codeRangesByAddr_.successor(regionStart,range) ) 
    {
        range = NULL;
    }
    // copy code ranges from old mapped data into regBuf
    while (range != NULL && 
            range->get_address() < regionStart + copySize)
    {
        if ( ! memcpy((void*)((Address)regBuf 
                        + range->get_address()
                        - regionStart),
                        (void*)((Address)mappedPtr
                        + range->get_address() 
                        - regionStart),
                        range->get_size()) )
        {
            assert(0);
        }
        // advance to the next region
        if ( ! codeRangesByAddr_.successor(
                    range->get_address() + range->get_size(), 
                    range) ) 
        {
            range = NULL;
        }
    }

    if (reg->isDirty()) {
        // if isDirty is true, the pointer was created via malloc 
        // and we can free it.  If not, isDirty is part of a mapped
        // file and we can't free it
        free( mappedPtr );
    }

    // KEVINTODO: find a cleaner solution than taking over the mapped files
    static_cast<SymtabCodeSource*>(parse_img()->codeObject()->cs())->
        resizeRegion( reg, reg->getMemSize() );
    reg->setPtrToRawData( regBuf , copySize );

    // now update all of the other regions
    std::vector<SymtabAPI::Region*> regions;
    parse_img()->getObject()->getCodeRegions(regions);
    for(unsigned rIdx=0; rIdx < regions.size(); rIdx++) {
        SymtabAPI::Region *curReg = regions[rIdx];
        if (curReg != reg) {
            updateCodeBytes(curReg);
        }
    }
}

// 1. use other update functions to update non-code areas of mapped files, 
//    expanding them if we overwrote into unmapped areas
// 2. copy overwritten regions into the mapped objects
void mapped_object::updateCodeBytes( std::map<Address,Address> owRanges )
{
// 1. use other update functions to update non-code areas of mapped files, 
//    expanding them if we overwrote into unmapped areas

    using namespace SymtabAPI;
    std::set<Region *> expansionregions;// so we don't update regions more than once
    Address baseAddress = parse_img()->desc().loadAddr();
    // figure out which regions need expansion and which need updating
    std::map<Address,Address>::iterator rIter = owRanges.begin();
    for(; rIter != owRanges.end(); rIter++) {
        Address lastChangeOffset = (*rIter).second -1 -baseAddress;
        Region *curReg = parse_img()->getObject()->findEnclosingRegion
                                                    ( lastChangeOffset );
        if ( lastChangeOffset - curReg->getRegionAddr() >= curReg->getDiskSize() ) {
            expansionregions.insert(curReg);
        }
    }
    // expand and update regions
    std::vector<Region *> allregions;
    parse_img()->getObject()->getCodeRegions(allregions);
    for (set<Region*>::iterator regIter = expansionregions.begin();
         regIter != expansionregions.end(); regIter++) 
    {
        expandCodeBytes(*regIter);
    }
    for (unsigned int ridx=0; ridx < allregions.size(); ridx++) 
    {
        Region *curreg = allregions[ridx];
        if (expansionregions.end() == expansionregions.find(curreg)) {
            updateCodeBytes(curreg);
        }
    }

// 2. copy overwritten regions into the mapped objects
    for(rIter = owRanges.begin(); rIter != owRanges.end(); rIter++) 
    {
        Region *reg = parse_img()->getObject()->findEnclosingRegion
            ( (*rIter).first - baseAddress );
        unsigned char* regPtr = (unsigned char*)reg->getPtrToRawData() 
            + (*rIter).first - baseAddress - reg->getRegionAddr();

        assert ( proc()->readDataSpace((void*)(*rIter).first, 
                                     (*rIter).second - (*rIter).first, 
                                     regPtr, 
                                     true) );
    }
    pagesUpdated_ = true;
}

// this is a helper function
// 
// update mapped data for whole object, or just one region, if specified
//
// Read unprotected pages into the mapped file
// (not analyzed code regions so we don't get instrumentation in our parse)
void mapped_object::updateCodeBytes(SymtabAPI::Region * reg)
{
    using namespace SymtabAPI;
    Address baseAddress = parse_img()->desc().loadAddr();

    std::vector<Region *> regions;
    if (NULL == reg) {
        parse_img()->getObject()->getCodeRegions(regions);
    } else {
        regions.push_back(reg);
    }

    codeRange *range=NULL;
    for(unsigned rIdx=0; rIdx < regions.size(); rIdx++) {
        Region *curReg = regions[rIdx];
        void *mappedPtr = curReg->getPtrToRawData();
        Address regionStart = baseAddress + curReg->getRegionAddr();

        // find the first code range in the region
        if ( ! codeRangesByAddr_.find(regionStart,range) &&
             ! codeRangesByAddr_.successor(regionStart,range) ) 
        {
            range = NULL;
        }
        Address prevEndAddr = regionStart;
        while ( range != NULL && 
                range->get_address() < regionStart + curReg->getDiskSize() )
        {
            // if there's a gap between previous and current range
            if (prevEndAddr < range->get_address()) {
                // update the mapped file
                if (!proc()->readDataSpace(
                        (void*)(prevEndAddr), 
                        range->get_address() - prevEndAddr, 
                        (void*)((Address)mappedPtr 
                            + prevEndAddr 
                            - regionStart), 
                        true)) 
                {
                    assert(0);//read failed
                }
            }
            // set prevEndOffset
            prevEndAddr = range->get_address() + range->get_size();
            // advance to the next region
            if ( ! codeRangesByAddr_.successor(prevEndAddr, 
                                               range) ) 
            {
               range = NULL;
            }
        }
        // read in from prevEndAddr to the end of the region
		// (will read in whole region if there are no ranges in the region)
        if (prevEndAddr < regionStart + curReg->getDiskSize() &&
            !proc()->readDataSpace(
                (void*)prevEndAddr, 
                regionStart + curReg->getDiskSize() - prevEndAddr, 
                (void*)((Address)mappedPtr 
                    + prevEndAddr 
                    - regionStart), 
                true)) 
        {
            assert(0);// read failed
        }
    }
}

// checks if update is needed by looking in the gap between the previous 
// and next block for changes to the underlying bytes 
//
// should only be called if we've already checked that we're not on an
// analyzed page that's been protected from overwrites
bool mapped_object::isUpdateNeeded(Address entry)
{
    void* regBuf = NULL;
    Address base = parse_img()->desc().loadAddr();
    bool updateNeeded = false;
    assert( parse_img()->codeObject()->defensiveMode() );
    SymtabAPI::Region *reg = parse_img()->getObject()->
        findEnclosingRegion( entry - base );
    if ( !reg ) {
        assert ( 0 && "why am I trying to update with an invalid addr?");
        return false;
    }
    // update the range tree, if necessary
    if (findCodeRangeByAddress(entry)) {
        assert ( 0 && "shouldn't be checking for updates to protected code");
        return false; // don't need to update if we correspond to code
    }

    // see if the underlying bytes have changed

    // read until the next basic block or until the end of the region
    // to make sure nothing has changed, otherwise we'll want to read 
    // the section in again
    codeRange *range = NULL;
    unsigned comparison_size = 0; 
    if (codeRangesByAddr_.successor(entry,range)) {
        comparison_size = range->get_address() - entry;
    } else {
        comparison_size = reg->getDiskSize() 
                        - ( (entry - base) - reg->getRegionAddr() );
    }
    Address page_size = proc()->proc()->getMemoryPageSize();
    comparison_size = ( comparison_size <  page_size) 
                      ? comparison_size : page_size;
    regBuf = malloc(comparison_size);
    mal_printf("%s[%d] Comparing %lx bytes starting at %lx\n",
            FILE__,__LINE__,comparison_size,entry);
    if (!proc()->readDataSpace((void*)entry, comparison_size, regBuf, true)) {
        assert(0); 
    }
    // read until first difference, then see if the difference is to known
    // in which case the difference is due to instrumentation, as we would 
    // have otherwise detected the overwrite
    void *mappedPtr = (void*)
                      ((Address)reg->getPtrToRawData() +
                        entry - 
                        reg->getRegionAddr() -
                        base);
    if (0 != memcmp(mappedPtr,regBuf,comparison_size) ) {
        updateNeeded = true;
    }
    free(regBuf);
    regBuf = NULL;

    return updateNeeded;
}

// checks to see if expansion is needed 
bool mapped_object::isExpansionNeeded(Address entry) 
{
    using namespace SymtabAPI;
    Address base = parse_img()->desc().loadAddr();
    Region * reg = parse_img()->getObject()->findEnclosingRegion(entry - base);
    
    if (reg->getMemSize() <= reg->getDiskSize()) {
        return false;
    }

    if ( ! parse_img()->getObject()->isCode(entry - base) ) {
        return true;
    } 

    if (expansionCheckedRegions_.end() != 
        expansionCheckedRegions_.find(reg)) {
        return false;
    }

    expansionCheckedRegions_.insert(reg);
    // if there is uninitialized space in the region, 
    // see if the first few bytes have been updated
    Address compareStart = 
        base + reg->getRegionAddr() + reg->getDiskSize();
#if defined(cap_instruction_api)
    unsigned compareSize = InstructionAPI::InstructionDecoder::maxInstructionLength;
#else
    unsigned compareSize = 2 * proc()->getAddressWidth(); 
#endif
    Address uninitSize = reg->getMemSize() - reg->getDiskSize();
    if (compareSize > uninitSize) {
        compareSize = uninitSize;
    }
    unsigned char* regBuf = (unsigned char*) malloc(compareSize);
    if (!proc()->readDataSpace((void*)compareStart,compareSize,regBuf,true)) {
        fprintf(stderr, "%s[%d] Failed to read from region [%lX %lX]\n",
                __FILE__, __LINE__, compareStart, compareStart+compareSize);
        assert(0);
    }
    // compare to zero if the region has not been expanded yet
    bool allZeros = true;
    for (unsigned idx=0; allZeros && idx < compareSize; idx++) {
        if (0 != regBuf[idx]) {
            allZeros = false;
        }
    }
    if (allZeros) {
        return false;
    } else {
        return true;
    }
}

// updates the raw code bytes by fetching from memory, if needed
// 
// updates if we haven't updated since the last time code could have 
// changed, and if the entry address is on an unprotected code page, 
// or if the address is in an uninitialized memory, 
bool mapped_object::updateCodeBytesIfNeeded(Address entry)
{
    assert( BPatch_defensiveMode == analysisMode_ );

    Address pageAddr = entry - 
        (entry % proc()->proc()->getMemoryPageSize());

    if ( pagesUpdated_ ) {
        return false;
    }

    if (protPages_.end() != protPages_.find(pageAddr)) {
        return false;
    }

    bool expand = isExpansionNeeded(entry);
    if ( ! expand ) {
        if ( ! isUpdateNeeded(entry) ) {
            return false;
        }
    }

    SymtabAPI::Region * reg = parse_img()->getObject()->findEnclosingRegion
        (entry - parse_img()->desc().loadAddr());
    mal_printf("%s[%d] updating region [%lx %lx] for entry point %lx\n", 
               FILE__,__LINE__,
               reg->getRegionAddr(), 
               reg->getRegionAddr()+reg->getDiskSize(),
               entry);
    
    if ( expand ) {
        expandCodeBytes(reg);
    } 
    else {
        updateCodeBytes(reg);
    }
    pagesUpdated_ = true;
    return true;
}

void mapped_object::removeFunction(int_function *func) {
    // remove from int_function vectore
    everyUniqueFunction.undef(func->ifunc());
    // remove pretty names
    pdvector<int_function *> *funcsByName = NULL;
    for (unsigned pretty_iter = 0; 
         pretty_iter < func->prettyNameVector().size();
         pretty_iter++) {
        allFunctionsByPrettyName.find
            (func->prettyNameVector()[pretty_iter], funcsByName);
        if (funcsByName) {
            for (unsigned fIdx=0; fIdx < funcsByName->size(); fIdx++) {
                if (func == (*funcsByName)[fIdx]) {
                    unsigned lastIdx = funcsByName->size() -1;
                    if (fIdx != lastIdx) {
                        (*funcsByName)[fIdx] = (*funcsByName)[lastIdx];
                    }
                    funcsByName->pop_back();
                    if (funcsByName->size() == 0) {
                        allFunctionsByPrettyName.undef
                            (func->symTabNameVector()[pretty_iter]);
                    }
                }
            }
        }
    }
    // remove typed names
    for (unsigned typed_iter = 0; 
         typed_iter < func->typedNameVector().size();
         typed_iter++) {
        allFunctionsByPrettyName.find
            (func->typedNameVector()[typed_iter], funcsByName);
        if (funcsByName) {
            for (unsigned fIdx=0; fIdx < funcsByName->size(); fIdx++) {
                if (func == (*funcsByName)[fIdx]) {
                    unsigned lastIdx = funcsByName->size() -1;
                    if (fIdx != lastIdx) {
                        (*funcsByName)[fIdx] = (*funcsByName)[lastIdx];
                    }
                    funcsByName->pop_back();
                    if (funcsByName->size() == 0) {
                        allFunctionsByPrettyName.undef
                            (func->symTabNameVector()[typed_iter]);
                    }
                }
            }
        }
    }
    // remove symtab names
    for (unsigned symtab_iter = 0; 
         symtab_iter < func->symTabNameVector().size();
         symtab_iter++) {
        allFunctionsByMangledName.find
            (func->symTabNameVector()[symtab_iter], funcsByName);
        if (funcsByName) {
            for (unsigned fIdx=0; fIdx < funcsByName->size(); fIdx++) {
                if (func == (*funcsByName)[fIdx]) {
                    unsigned lastIdx = funcsByName->size() -1;
                    if (fIdx != lastIdx) {
                        (*funcsByName)[fIdx] = (*funcsByName)[lastIdx];
                    }
                    funcsByName->pop_back();
                    if (funcsByName->size() == 0) {
                        allFunctionsByMangledName.undef
                            (func->symTabNameVector()[symtab_iter]);
                    }
                }
            }
        }
    }  
}

// remove an element from range, these are always original bblInstance's
void mapped_object::removeRange(codeRange *range) {
    codeRange *foundrange = NULL;
    codeRangesByAddr_.find(range->get_address(), foundrange);
    if (range == foundrange) {
        codeRangesByAddr_.remove(range->get_address());
    }
}

bool mapped_object::isSystemLib(const std::string &objname)
{
   std::string lowname = objname;
   std::transform(lowname.begin(),lowname.end(),lowname.begin(), 
                  (int(*)(int))std::tolower);
    
   if (std::string::npos != lowname.find("libdyninstapi_rt"))
      return true;

#if defined(os_solaris)
   // Solaris 2.8... we don't grab the initial func always,
   // so fix up this code as well...
   if (std::string::npos != lowname.find("libthread"))
      return true;
#endif

#if defined(os_linux)
   if (std::string::npos != lowname.find("libc.so"))
      return true;
   if (std::string::npos != lowname.find("libpthread"))
      return true;
#endif

#if defined(os_windows)
   if (std::string::npos != lowname.find("windows\\system32\\") &&
       std::string::npos != lowname.find(".dll"))
       return true;
   if (std::string::npos != lowname.find("kernel32.dll"))
      return true;
   if (std::string::npos != lowname.find("user32.dll"))
      return true;
   if (std::string::npos != lowname.find("ntdll.dll"))
      return true;
   if (std::string::npos != lowname.find("msvcrt") && 
       std::string::npos != lowname.find(".dll"))
      return true;
#endif

   return false;
}

bool mapped_object::isExploratoryModeOn()
{
    return BPatch_exploratoryMode == analysisMode_ ||
           BPatch_defensiveMode == analysisMode_;
}

<<<<<<< HEAD
void mapped_object::addProtectedPage(Address pageAddr)
{
    protPages_.insert(pageAddr);
}

void mapped_object::removeProtectedPage(Address pageAddr)
{
    protPages_.erase(pageAddr);
}

void mapped_object::setCodeBytesUpdated(bool newval)
{
    if (BPatch_defensiveMode == analysisMode_) {
        if (false == newval && newval != pagesUpdated_) {
            expansionCheckedRegions_.clear();
        }
        pagesUpdated_ = newval;
    } else {
        cerr << "WARNING: requesting update of code bytes from memory "
             <<  "on non-defensive mapped object, ignoring request " 
             << fileName().c_str() << " " << __FILE__ << __LINE__ << endl;
    }
}
=======
#if !( (defined(os_linux) || defined(os_freebsd)) && \
       (defined(arch_x86) || defined(arch_x86_64)) )
int_function *mapped_object::findGlobalConstructorFunc(const std::string &) {
    assert(!"Not implemented");
    return NULL;
}

int_function *mapped_object::findGlobalDestructorFunc(const std::string &) {
    assert(!"Not implemented");
    return NULL;
}
#endif
>>>>>>> a9096d26
<|MERGE_RESOLUTION|>--- conflicted
+++ resolved
@@ -1889,7 +1889,6 @@
            BPatch_defensiveMode == analysisMode_;
 }
 
-<<<<<<< HEAD
 void mapped_object::addProtectedPage(Address pageAddr)
 {
     protPages_.insert(pageAddr);
@@ -1913,7 +1912,7 @@
              << fileName().c_str() << " " << __FILE__ << __LINE__ << endl;
     }
 }
-=======
+
 #if !( (defined(os_linux) || defined(os_freebsd)) && \
        (defined(arch_x86) || defined(arch_x86_64)) )
 int_function *mapped_object::findGlobalConstructorFunc(const std::string &) {
@@ -1925,5 +1924,4 @@
     assert(!"Not implemented");
     return NULL;
 }
-#endif
->>>>>>> a9096d26
+#endif