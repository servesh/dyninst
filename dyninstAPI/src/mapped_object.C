--- conflicted
+++ resolved
@@ -1266,10 +1266,7 @@
 {
     using namespace SymtabAPI;
     using namespace ParseAPI;
-<<<<<<< HEAD
-
-=======
->>>>>>> 0434a2e2
+
     vector<ParseAPI::CodeObject::NewEdgeToParse> edgesInThisObject;
 
 /* 0. Make sure memory for the target is up to date */
