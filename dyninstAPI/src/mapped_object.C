--- conflicted
+++ resolved
@@ -1212,15 +1212,9 @@
       Address papiCur = cur - codeBase();
       parse_img()->codeObject()->findBlocks(NULL, papiCur, papiBlocks);
    }
-<<<<<<< HEAD
-   //cerr << "ParseAPI reported " << papiBlocks.size() << " unique blocks in the range "
-   //     << hex << startAddr << " -> " << endAddr << dec << endl;
-
-=======
-   cerr << "ParseAPI reported " << papiBlocks.size() << " unique blocks in the range "
+   malware_cerr << "ParseAPI reported " << papiBlocks.size() << " unique blocks in the range "
         << hex << startAddr << " -> " << endAddr << dec << endl;
    
->>>>>>> 32d2489b
    for (std::set<ParseAPI::Block *>::iterator iter = papiBlocks.begin();
         iter != papiBlocks.end(); ++iter) {
       // For each parseAPI block, up-map it to a set of int_blocks
