/*
 * Copyright (c) 1996-2009 Barton P. Miller
 * 
 * We provide the Paradyn Parallel Performance Tools (below
 * described as "Paradyn") on an AS IS basis, and do not warrant its
 * validity or performance.  We reserve the right to update, modify,
 * or discontinue this software at any time.  We shall have no
 * obligation to supply such updates or modifications or any other
 * form of support to you.
 * 
 * By your use of Paradyn, you understand and agree that we (or any
 * other person or entity with proprietary rights in Paradyn) are
 * under no obligation to provide either maintenance services,
 * update services, notices of latent defects, or correction of
 * defects for Paradyn.
 * 
 * This library is free software; you can redistribute it and/or
 * modify it under the terms of the GNU Lesser General Public
 * License as published by the Free Software Foundation; either
 * version 2.1 of the License, or (at your option) any later version.
 * 
 * This library is distributed in the hope that it will be useful,
 * but WITHOUT ANY WARRANTY; without even the implied warranty of
 * MERCHANTABILITY or FITNESS FOR A PARTICULAR PURPOSE.  See the GNU
 * Lesser General Public License for more details.
 * 
 * You should have received a copy of the GNU Lesser General Public
 * License along with this library; if not, write to the Free Software
 * Foundation, Inc., 51 Franklin Street, Fifth Floor, Boston, MA 02110-1301 USA
 */

// $Id: mapped_object.C,v 1.39 2008/09/03 06:08:44 jaw Exp $

#include <string>
#include <cctype>
#include <algorithm>

#include "dyninstAPI/src/mapped_object.h"
#include "dyninstAPI/src/mapped_module.h"
#include "dyninstAPI/src/symtab.h"
#include "dyninstAPI/src/function.h"
#include "dyninstAPI/src/debug.h"
#include "symtabAPI/h/Symtab.h"
#include "process.h"
#include "InstructionDecoder.h"
#include "Parsing.h"
#include "instPoint.h"
#include "MemoryEmulator/memEmulator.h"
#include <boost/tuple/tuple.hpp>

using namespace Dyninst;
using namespace Dyninst::ParseAPI;

#define FS_FIELD_SEPERATOR '/'

// Whee hasher...

unsigned imgFuncHash(const image_func * const &func) {
    return addrHash4((Address) func);
}
unsigned imgVarHash(const image_variable * const &func) 
{
    return addrHash4((Address) func);
}

// triggered when parsing needs to check if the underlying data has changed
bool codeBytesUpdateCB(void *objCB, Address targ)
{
    mapped_object *obj = (mapped_object*) objCB;
    return obj->updateCodeBytesIfNeeded(targ);
}

mapped_object::mapped_object(fileDescriptor fileDesc,
      image *img,
      AddressSpace *proc,
      BPatch_hybridMode mode):
   desc_(fileDesc),
   fullName_(img->getObject()->file()), 
   everyUniqueVariable(imgVarHash),
   allFunctionsByMangledName(::Dyninst::stringhash),
   allFunctionsByPrettyName(::Dyninst::stringhash),
   allVarsByMangledName(::Dyninst::stringhash),
   allVarsByPrettyName(::Dyninst::stringhash),
   dirty_(false),
   dirtyCalled_(false),
   image_(img),
   dlopenUsed(false),
   proc_(proc),
   analyzed_(false),
   analysisMode_(mode),
   pagesUpdated_(true),
   memEnd_(-1)
{ 
   // Set occupied range (needs to be ranges)
   codeBase_ = fileDesc.code();
   dataBase_ = fileDesc.data();
#if defined(os_windows)
   codeBase_ = fileDesc.loadAddr();
   dataBase_ = fileDesc.loadAddr();
#endif
#if defined(os_aix)
   // AIX defines "virtual" addresses for an a.out inside the file as
   // well as when the system loads the object. As far as I can tell,
   // this only happens for the a.out (for shobjs the file-addresses
   // are 0).  The file-provided addresses are correct, but the
   // OS-provided addresses are not. So if the file includes
   // addresses, use those.  If it doesn't, all of the offsets are
   // from a "section start" that isn't our start. Getting a headache
   // yet? So _that_ needs to be adjusted. We've stored these values
   // in the Object file. We could also adjust all addresses of
   // symbols, but...
   if (image_->imageOffset() >= codeBase_) {
      codeBase_ = 0;
   }
   else if (image_->imageOffset() <= 0x1fffffff) {
      // GCC-ism. This is a shared library with a a.out-like codeOffset.
      // We need to make our base the difference between the two...
      codeBase_ -= image_->imageOffset();
      SymtabAPI::Region *sec;
      image_->getObject()->findRegion(sec, ".text");
      //fprintf(stderr, "codeBase 0x%x, rawPtr 0x%x, BaseOffset 0x%x, size %d\n",
      //	codeBase_, (Address)sec->getPtrToRawData() , image_->getObject()->getBaseAddress());
      codeBase_ += ((Address)sec->getPtrToRawData() - image_->getObject()->getBaseOffset());	
      //      codeBase_ += image_->getObject()->text_reloc();
   }
   else {
      // codeBase_ is the address that the chunk was loaded at; the actual interesting
      // bits start within the chunk. So add in text_reloc (actually, "offset from start
      // of file to interesting bits"). 
      // Non-GCC shared libraries.
      //codeBase_ += image_->getObject()->text_reloc();
      SymtabAPI::Region *sec;
      image_->getObject()->findRegion(sec, ".text");
      //fprintf(stderr, "codeBase 0x%x, rawPtr 0x%x, BaseOffset 0x%x, size %d\n",
      //	codeBase_, (Address)sec->getPtrToRawData() , image_->getObject()->getBaseOffset());
      codeBase_ += ((Address)sec->getPtrToRawData()-image_->getObject()->getBaseOffset());
   }
   if (image_->dataOffset() >= dataBase_) {
      dataBase_ = 0;
   }
   else if (image_->dataOffset() <= 0x2fffffff) {
      // More GCC-isms. 
      dataBase_ -= image_->dataOffset();
   }
   else {
      // *laughs* You'd think this was the same way, right?
      // Well, you're WRONG!
      // For some reason we don't need to add in the data_reloc_...
      //dataBase_ += image_->getObject()->data_reloc();
   }
#endif

#if 0
   fprintf(stderr, "Creating new mapped_object %s/%s\n",
         fullName_.c_str(), getFileDesc().member().c_str());
   fprintf(stderr, "codeBase 0x%x, codeOffset 0x%x, size %d\n",
         codeBase_, image_->imageOffset(), image_->imageLength());
   fprintf(stderr, "dataBase 0x%x, dataOffset 0x%x, size %d\n",
         dataBase_, image_->dataOffset(), image_->dataLength());
   fprintf(stderr, "fileDescriptor: code at 0x%x, data 0x%x\n",
         fileDesc.code(), fileDesc.data());
   fprintf(stderr, "Code: 0x%lx to 0x%lx\n",
         codeAbs(), codeAbs() + imageSize());
   fprintf(stderr, "Data: 0x%lx to 0x%lx\n",
         dataAbs(), dataAbs() + dataSize());
#endif


   // Sets "fileName_"
   set_short_name();
}

mapped_object *mapped_object::createMappedObject(fileDescriptor &desc,
      AddressSpace *p,
      BPatch_hybridMode analysisMode, 
      bool parseGaps) 
{

   if (!p) return NULL;

   if ( BPatch_defensiveMode == analysisMode || 
        ( desc.isSharedObject() && 
          BPatch_defensiveMode == p->getAOut()->hybridMode() ) )
   {
       // parsing in the gaps in defensive mode is a bad idea because
       // we mark all binary regions as possible code-containing areas
       parseGaps = false;
   }

   startup_printf("%s[%d]:  about to parseImage\n", FILE__, __LINE__);
   startup_printf("%s[%d]: name %s, codeBase 0x%lx, dataBase 0x%lx\n",
                  FILE__, __LINE__, desc.file().c_str(), desc.code(), desc.data());
   image *img = image::parseImage( desc, analysisMode, parseGaps );
   if (!img)  {
      startup_printf("%s[%d]:  failed to parseImage\n", FILE__, __LINE__);
      return NULL;
   }

#if defined(os_linux) && defined(arch_x86_64)
   //Our x86_64 is actually reporting negative load addresses.  Go fig.
   // On Linux/x86_64 with 32-bit mutatees this causes problems because we
   // treat the load address as a unsigned 64 bit integer, and things don't
   // correctly wrap.
   //
   // We'll detect this by noticing that the dynamic entry doesn't match up
   // and then correct.
   if (desc.dynamic() &&
       p->getAddressWidth() == 4 && 
       img->getObject()->getElfDynamicOffset() + desc.code() != desc.dynamic())
   {
      Address new_load_addr;
      new_load_addr = desc.dynamic() - img->getObject()->getElfDynamicOffset();
      startup_printf("[%s:%u] - Incorrect binary load address %lx, changing " 
              "to %lx\n", FILE__, __LINE__, (unsigned long) desc.code(), 
              (unsigned long) new_load_addr);
      desc.setCode(new_load_addr);
      desc.setData(new_load_addr);
   }
#endif
   if (!desc.isSharedObject()) {
      //We've seen a case where the a.out is a shared object (RHEL4's
      // version of ssh).  Check if the shared object flag is set in the
      // binary (which is different from the isSharedObject()) call above.
      // If so, we need to update the load address.
      if (p->proc() &&
            (img->getObject()->getObjectType() == SymtabAPI::obj_SharedLib)) {
         //Executable is a shared lib
         p->proc()->setAOutLoadAddress(desc);
      }
      // Search for main, if we can't find it, and we're creating the process, 
      // and not attaching to it, we can find it by instrumenting libc.so
      // Currently this has only been implemented for linux 
#if defined(os_linux)
      // More specifically, x86 and x86_64 linux
#if defined(arch_x86) || defined(arch_x86_64)

      vector <SymtabAPI::Function *> main;
      if (p->proc() && 
          (p->proc()->getTraceState() == noTracing_ts) &&
          !p->proc()->wasCreatedViaAttach() &&
          (!img->getObject()->findFunctionsByName(main,"main") &&
           !img->getObject()->findFunctionsByName(main,"_main"))) {
          fprintf(stderr, "[%s][%d] Module: %s in process %d:\n"
               "\t  is not a shared object so it should contain a symbol for \n"
               "\t  function main. Initial attempt to locate main failed,\n"
               "\t  possibly due to the lack of a .text section\n",
               __FILE__,__LINE__,desc.file().c_str(), p->proc()->getPid());
         p->proc()->setTraceSysCalls(true);
         p->proc()->setTraceState(libcOpenCall_ts);
      }

#endif // arch_x86 || arch_x86_64
#endif // os_linux
   }

   // Adds exported functions and variables..
   startup_printf("%s[%d]:  creating mapped object\n", FILE__, __LINE__);
   mapped_object *obj = new mapped_object(desc, img, p, analysisMode);
   if (BPatch_defensiveMode == analysisMode) {
       img->register_codeBytesUpdateCB(obj);
   }
   startup_printf("%s[%d]:  leaving createMappedObject(%s)\n", FILE__, __LINE__, desc.file().c_str());

   return obj;
}

mapped_object::mapped_object(const mapped_object *s, process *child) :
   codeRange(),
   desc_(s->desc_),
   fullName_(s->fullName_),
   fileName_(s->fileName_),
   codeBase_(s->codeBase_),
   dataBase_(s->dataBase_),
   everyUniqueVariable(imgVarHash),
   allFunctionsByMangledName(::Dyninst::stringhash),
   allFunctionsByPrettyName(::Dyninst::stringhash),
   allVarsByMangledName(::Dyninst::stringhash),
   allVarsByPrettyName(::Dyninst::stringhash),
   dirty_(s->dirty_),
   dirtyCalled_(s->dirtyCalled_),
   image_(s->image_),
   dlopenUsed(s->dlopenUsed),
   proc_(child),
   analyzed_(s->analyzed_),
   analysisMode_(s->analysisMode_),
   pagesUpdated_(true)
{
   // Let's do modules
   for (unsigned k = 0; k < s->everyModule.size(); k++) {
      // Doesn't copy things like line info. Ah, well.
      mapped_module *parMod = s->everyModule[k];
      mapped_module *mod = mapped_module::createMappedModule(this, parMod->pmod());
      assert(mod);
      everyModule.push_back(mod);
   }

   for (FuncMap::const_iterator iter = s->everyUniqueFunction.begin();
       iter != s->everyUniqueFunction.end(); ++iter) {
      int_function *parFunc = iter->second;
      assert(parFunc->mod());
      mapped_module *mod = getOrCreateForkedModule(parFunc->mod());
      int_function *newFunc = new int_function(parFunc,
                                               mod,
                                               child);
      addFunction(newFunc); 
   }

   const pdvector<int_variable *> parVars = s->everyUniqueVariable.values();
   for (unsigned j = 0; j < parVars.size(); j++) {
      int_variable *parVar = parVars[j];
      assert(parVar->mod());
      mapped_module *mod = getOrCreateForkedModule(parVar->mod());
      int_variable *newVar = new int_variable(parVar,
            mod);
      addVariable(newVar);
   }

   assert(BPatch_defensiveMode != analysisMode_);

   image_ = s->image_->clone();
}


mapped_object::~mapped_object() 
{
   // desc_ is static
   // fullName_ is static
   // fileName_ is static
   // codeBase_ is static
   // dataBase_ is static

   for (unsigned i = 0; i < everyModule.size(); i++)
      delete everyModule[i];
   everyModule.clear();    

   for (FuncMap::iterator iter = everyUniqueFunction.begin(); iter != everyUniqueFunction.end(); ++iter) {
       delete iter->second;
   }
   everyUniqueFunction.clear();

   pdvector<int_variable *> vars = everyUniqueVariable.values();
   for (unsigned k = 0; k < vars.size(); k++) {
      delete vars[k];
   }
   everyUniqueVariable.clear();

   pdvector<pdvector<int_function *> * > mangledFuncs = allFunctionsByMangledName.values();
   for (unsigned i = 0; i < mangledFuncs.size(); i++) {
      delete mangledFuncs[i];
   }
   allFunctionsByMangledName.clear();

   pdvector<pdvector<int_function *> * > prettyFuncs = allFunctionsByPrettyName.values();
   for (unsigned i = 0; i < prettyFuncs.size(); i++) {
      delete prettyFuncs[i];
   }
   allFunctionsByPrettyName.clear();

   pdvector<pdvector<int_variable *> * > mV = allVarsByMangledName.values();
   for (unsigned i = 0; i < mV.size(); i++) {
      delete mV[i];
   }
   allVarsByMangledName.clear();

   pdvector<pdvector<int_variable *> * > pV = allVarsByPrettyName.values();
   for (unsigned i = 0; i < pV.size(); i++) {
      delete pV[i];
   }
   allVarsByPrettyName.clear();

   // codeRangesByAddr_ is static
    // Remainder are static
   image::removeImage(image_);
}

bool mapped_object::analyze() 
{
    if (analyzed_) return true;
  // Create a process-specific version of the image; all functions and
  // variables at an absolute address (and modifiable).
  
  // At some point, we should do better handling of base
  // addresses. Right now we assume we have one per mapped object; AIX
  // is a special case with two (one for functions, one for
  // variables).
  
  if (!image_) return false;

  image_->analyzeIfNeeded();

  analyzed_ = true;

  // We already have exported ones. Force analysis (if needed) and get
  // the functions we created via analysis.
  CodeObject::funclist & allFuncs = parse_img()->getAllFunctions();
  CodeObject::funclist::iterator fit = allFuncs.begin();
  for( ; fit != allFuncs.end(); ++fit) {
  // For each function, we want to add our base address
      if((*fit)->src() != HINT)
        findFunction((image_func*)*fit);
  }
  
  // Remember: variables don't.
  pdvector<image_variable *> unmappedVars = image_->getCreatedVariables();
  for (unsigned vi = 0; vi < unmappedVars.size(); vi++) {
      findVariable(unmappedVars[vi]);
  }
  return true;
}

// TODO: this should probably not be a mapped_object method, but since
// for now it is only used by mapped_objects it is
// from a string that is a complete path name to a function in a module
// (ie. "/usr/lib/libc.so.1/write") return a string with the function
// part removed.  return 0 on error
char *mapped_object::getModulePart(std::string &full_path_name) {
    
    char *whole_name = P_strdup(full_path_name.c_str());
    char *next=0;
    char *last=next;
    if((last = P_strrchr(whole_name, '/'))){
        next = whole_name;
        for(u_int i=0;(next!=last)&&(i<full_path_name.length()); i++){
	    next++;
	    if(next == last){
		u_int size = i+2;
	        char *temp_str = new char[size];
	        if(P_strncpy(temp_str,whole_name,size-1)){
                    temp_str[size-1] = '\0';
		    delete whole_name;
		    return temp_str;
		    temp_str = 0;
                } 
            }
        }
    }
    delete whole_name;
    return 0;
}

mapped_module *mapped_object::findModule(string m_name, bool wildcard)
{
   parsing_printf("findModule for %s (substr match %d)\n",
         m_name.c_str(), wildcard);
   std::string tmp = m_name.c_str();	  
   for (unsigned i = 0; i < everyModule.size(); i++) {
      if (everyModule[i]->fileName() == m_name ||
            everyModule[i]->fullName() == m_name ||
            (wildcard &&
             (wildcardEquiv(tmp, everyModule[i]->fileName()) ||
              wildcardEquiv(tmp, everyModule[i]->fullName())))) {
         //parsing_printf("... found!\n");
         return everyModule[i];
      }
   }
   // Create a new one IF there's one in the child pd_module

   pdmodule *pdmod = image_->findModule(m_name, wildcard);
   if (pdmod) {
      mapped_module *mod = mapped_module::createMappedModule(this,
            pdmod);
      everyModule.push_back(mod);
      //parsing_printf("... made new module!\n");
      return mod;
   }
   else {
      //parsing_printf("... error, no module found...\n");
      return NULL;
   }
}


mapped_module *mapped_object::findModule(pdmodule *pdmod) 
{
   if (!pdmod) {
      fprintf(stderr, "%s[%d]:  please call this findModule with nonNULL parameter\n", FILE__, __LINE__);
      return NULL;
   }

   assert(pdmod);

   if (pdmod->imExec() != parse_img()) {
      fprintf(stderr, "%s[%d]: WARNING: lookup for module in wrong mapped object! %p != %p\n", FILE__, __LINE__, pdmod->imExec(), parse_img()); 
      fprintf(stderr, "%s[%d]:  \t\t %s \n", FILE__, __LINE__, parse_img()->name().c_str());
      fprintf(stderr, "%s[%d]:  \t %s != \n", FILE__, __LINE__, pdmod->imExec()->name().c_str());
      return NULL;
   }

   //parsing_printf("findModule for pdmod %s\n",
   //pdmod->fullName().c_str());

   for (unsigned i = 0; i < everyModule.size(); i++) {
      if (everyModule[i]->pmod() == pdmod) {
         //parsing_printf("... found at index %d\n", i);
         return everyModule[i];
      }
   }

   mapped_module *mod = mapped_module::createMappedModule(this,
         pdmod);
   if (mod) {
      //parsing_printf("... created new module\n");
      everyModule.push_back(mod);
      return mod;
   }
   else
      return NULL;
}

// fill in "short_name" data member.  Use last component of "name" data
// member with FS_FIELD_SEPERATOR ("/") as field seperator....
void mapped_object::set_short_name() {
   const char *name_string = fullName_.c_str();
   const char *ptr = strrchr(name_string, FS_FIELD_SEPERATOR);
   if (ptr != NULL) {
      fileName_ = ptr+1;
   } else {
      fileName_ = fullName_;
   }
}

const pdvector<int_function *> *mapped_object::findFuncVectorByPretty(const std::string &funcname)
{
   if (funcname.c_str() == 0) return NULL;
   // First, check the underlying image.
   const pdvector<image_func *> *img_funcs = parse_img()->findFuncVectorByPretty(funcname);
   if (img_funcs == NULL) {
      return NULL;
   }

   assert(img_funcs->size());
   // Fast path:
   if (allFunctionsByPrettyName.defines(funcname)) {
      // Okay, we've pulled in some of the functions before (this can happen as a
      // side effect of adding functions). But did we get them all?
       pdvector<int_function *> *map_funcs = allFunctionsByPrettyName[funcname];
       if (map_funcs->size() == img_funcs->size()) {
           // We're allocating at the lower level....
           delete img_funcs;
           return map_funcs;
       }
   }
   
   // Slow path: check each img_func, add those we don't already have, and return.
   for (unsigned i = 0; i < img_funcs->size(); i++) {
       image_func *func = (*img_funcs)[i];
       if (everyUniqueFunction.find(func) == everyUniqueFunction.end()) {
           findFunction(func);
       }
       assert(everyUniqueFunction[func]);
   }
   delete img_funcs;
   return allFunctionsByPrettyName[funcname];
} 

const pdvector <int_function *> *mapped_object::findFuncVectorByMangled(const std::string &funcname)
{
    if (funcname.c_str() == 0) return NULL;
    
    // First, check the underlying image.
    const pdvector<image_func *> *img_funcs = parse_img()->findFuncVectorByMangled(funcname);
    if (img_funcs == NULL) return NULL;

    assert(img_funcs->size());
    // Fast path:
    if (allFunctionsByMangledName.defines(funcname)) {
        // Okay, we've pulled in some of the functions before (this can happen as a
        // side effect of adding functions). But did we get them all?
        pdvector<int_function *> *map_funcs = allFunctionsByMangledName[funcname];
        if (map_funcs->size() == img_funcs->size())
            // We're allocating at the lower level...
            delete img_funcs;
            return map_funcs;
    }
    
    // Slow path: check each img_func, add those we don't already have, and return.
    for (unsigned i = 0; i < img_funcs->size(); i++) {
        image_func *func = (*img_funcs)[i];
        if (everyUniqueFunction.find(func) == everyUniqueFunction.end()) {
            findFunction(func);
        }
        assert(everyUniqueFunction[func]);
    }
    delete img_funcs;
    return allFunctionsByMangledName[funcname];
} 


const pdvector<int_variable *> *mapped_object::findVarVectorByPretty(const std::string &varname)
{
    if (varname.c_str() == 0) return NULL;
    
    // First, check the underlying image.
    const pdvector<image_variable *> *img_vars = parse_img()->findVarVectorByPretty(varname);
    if (img_vars == NULL) return NULL;
    
    assert(img_vars->size());
    // Fast path:
    if (allVarsByPrettyName.defines(varname)) {
        // Okay, we've pulled in some of the variabletions before (this can happen as a
        // side effect of adding variabletions). But did we get them all?
        pdvector<int_variable *> *map_variables = allVarsByPrettyName[varname];
        if (map_variables->size() == img_vars->size()) {
            delete img_vars;
            return map_variables;
        }
    }
    
    // Slow path: check each img_variable, add those we don't already have, and return.
    for (unsigned i = 0; i < img_vars->size(); i++) {
        image_variable *var = (*img_vars)[i];
        if (!everyUniqueVariable.defines(var)) {
            findVariable(var);
        }
        assert(everyUniqueVariable[var]);
    }
    delete img_vars;
    return allVarsByPrettyName[varname];
} 

const pdvector <int_variable *> *mapped_object::findVarVectorByMangled(const std::string &varname)
{
  if (varname.c_str() == 0) return NULL;

  // First, check the underlying image.
  const pdvector<image_variable *> *img_vars = parse_img()->findVarVectorByMangled(varname);
  if (img_vars == NULL) return NULL;

  assert(img_vars->size());
  // Fast path:
  if (allVarsByMangledName.defines(varname)) {
      // Okay, we've pulled in some of the variabletions before (this can happen as a
      // side effect of adding variabletions). But did we get them all?
      pdvector<int_variable *> *map_variables = allVarsByMangledName[varname];
      if (map_variables->size() == img_vars->size()) {
          delete img_vars;
          return map_variables;
      }
  }

  // Slow path: check each img_variable, add those we don't already have, and return.
  for (unsigned i = 0; i < img_vars->size(); i++) {
      image_variable *var = (*img_vars)[i];
      if (!everyUniqueVariable.defines(var)) {
          findVariable(var);
      }
      assert(everyUniqueVariable[var]);
  }
  delete img_vars;
  return allVarsByMangledName[varname];
} 

//Returns one variable, doesn't search other mapped_objects.  Use carefully.
const int_variable *mapped_object::getVariable(const std::string &varname) {
    const pdvector<int_variable *> *vars = NULL; 
    vars = findVarVectorByPretty(varname);
    if (!vars) vars = findVarVectorByMangled(varname);
    if (vars) {
        assert(vars->size() > 0);
        return (*vars)[0];
    }
    return NULL;
}

bool mapped_object::findBlocksByAddr(const Address addr, std::set<int_block *> &blocks)
{
    // Quick bounds check...
    if (addr < codeAbs()) { 
        return false; 
    }
    if (addr >= (codeAbs() + imageSize())) {
        return false;
    }

    // Duck into the image class to see if anything matches
    set<ParseAPI::Block *> stab;
    parse_img()->findBlocksByAddr(addr - codeBase(), stab);
    if (stab.empty()) return false;

    for (set<ParseAPI::Block *>::iterator llb_iter = stab.begin();
        llb_iter != stab.end(); ++llb_iter) 
    {
        // For each block b \in stab
        //   For each func f \in b.funcs()
        //     Let i_f = up_map(f)
        //       add up_map(b, i_f)
        std::vector<ParseAPI::Function *> ll_funcs;
        (*llb_iter)->getFuncs(ll_funcs);
        for (std::vector<ParseAPI::Function *>::iterator llf_iter = ll_funcs.begin();
            llf_iter != ll_funcs.end(); ++llf_iter) {
           int_block *block = findBlock(*llf_iter, *llb_iter);
           assert(block);
           blocks.insert(block);
        }
    }
    return true;
}

bool mapped_object::findFuncsByAddr(const Address addr, std::set<int_function *> &funcs) 
{
    bool ret = false;
    // Quick and dirty implementation
    std::set<int_block *> blocks;
    if (!findBlocksByAddr(addr, blocks)) return false;
    for (std::set<int_block *>::iterator iter = blocks.begin();
        iter != blocks.end(); ++iter) {
            ret = true;
            funcs.insert((*iter)->func());
    }
    return ret;
}

int_function *mapped_object::findFuncByEntry(const Address addr) {
   std::set<int_function *> funcs;
   if (!findFuncsByAddr(addr, funcs)) return NULL;
   for (std::set<int_function *>::iterator iter = funcs.begin();
        iter != funcs.end(); ++iter) {
      if ((*iter)->entryBlock()->start() == addr) return *iter;
   }
   return NULL;
}

int_block *mapped_object::findBlock(ParseAPI::Function *ll_func, ParseAPI::Block *ll_block) {
    int_function *func = findFunction(ll_func);
    if (!func) {
       cerr << "Failed to find int_function for ll_func!" << endl;
       return NULL;
    }
    int_block *block = func->findBlock(ll_block);
    assert(block);
    return block;
}

const pdvector<mapped_module *> &mapped_object::getModules() {
    // everyModule may be out of date...
    std::vector<pdmodule *> pdmods;
    parse_img()->getModules(pdmods);
    if (everyModule.size() == pdmods.size())
        return everyModule;
    for (unsigned i = 0; i < pdmods.size(); i++) {
        findModule(pdmods[i]);
    }
    
    return everyModule;
}

bool mapped_object::getAllFunctions(pdvector<int_function *> &funcs) {
    unsigned start = funcs.size();

    CodeObject::funclist &img_funcs = parse_img()->getAllFunctions();
    CodeObject::funclist::iterator fit = img_funcs.begin();
    for( ; fit != img_funcs.end(); ++fit) {
        if(everyUniqueFunction.find((image_func*)*fit) == everyUniqueFunction.end()) {
            findFunction((image_func*)*fit);
        }
        funcs.push_back(everyUniqueFunction[(image_func*)*fit]);
    }
    return funcs.size() > start;
}

bool mapped_object::getAllVariables(pdvector<int_variable *> &vars) {
    unsigned start = vars.size();

    const pdvector<image_variable *> &img_vars = parse_img()->getAllVariables();
    
    for (unsigned i = 0; i < img_vars.size(); i++) {
        if (!everyUniqueVariable.defines(img_vars[i])) {
            findVariable(img_vars[i]);
        }
        vars.push_back(everyUniqueVariable[img_vars[i]]);
    }
    return vars.size() > start;
}

// Enter a function in all the appropriate tables
int_function *mapped_object::findFunction(ParseAPI::Function *papi_func) {
    image_func *img_func = static_cast<image_func *>(papi_func);
    if (!img_func) {
        fprintf(stderr, "Warning: findFunction with null img_func\n");
        return NULL;
    }
    assert(img_func->getSymtabFunction());

    mapped_module *mod = findModule(img_func->pdmod());
    if (!mod) {
        fprintf(stderr, "%s[%d]: ERROR: cannot find module %p\n", FILE__, __LINE__, img_func->pdmod());
        fprintf(stderr, "%s[%d]:  ERROR:  Cannot find module %s\n", FILE__, __LINE__, img_func->pdmod()->fileName().c_str());
    }
    assert(mod);
    

    if (everyUniqueFunction.find(img_func) != everyUniqueFunction.end()) {
        return everyUniqueFunction[img_func];
    }

    int_function *func = new int_function(static_cast<image_func *>(img_func), 
                                          codeBase_,
                                          mod);
    addFunction(func);
    return func;
}

void mapped_object::addFunctionName(int_function *func,
                                    const std::string newName,
                                    nameType_t nameType) {
    // DEBUG
    pdvector<int_function *> *funcsByName = NULL;
    
    if (nameType & mangledName) {
        if (!allFunctionsByMangledName.find(newName,
                                            funcsByName)) {
            funcsByName = new pdvector<int_function *>;
            allFunctionsByMangledName[newName] = funcsByName;
        }
    }
    if (nameType & prettyName) {
        if (!allFunctionsByPrettyName.find(newName,
                                           funcsByName)) {
            funcsByName = new pdvector<int_function *>;
            allFunctionsByPrettyName[newName] = funcsByName;
        }
    }
    if (nameType & typedName) {
        return; 
        /*
          // TODO add?
        if (!allFunctionsByPrettyName.find(newName,
                                           funcsByName)) {
            funcsByName = new pdvector<int_function *>;
            allFunctionsByPrettyName[newName] = funcsByName;
        }
        */
    }

    assert(funcsByName != NULL);
    funcsByName->push_back(func);
}
    

void mapped_object::addFunction(int_function *func) {
    /*
    fprintf(stderr, "Adding function %s/%p: %d mangled, %d pretty, %d typed names\n",
            func->symTabName().c_str(),
            func,
            func->symTabNameVector().size(),
            func->prettyNameVector().size(),
            func->typedNameVector().size());
    */

    // Possibly multiple demangled (pretty) names...
    // And multiple functions (different addr) with the same pretty
    // name. So we have a many::many mapping...
    for (unsigned pretty_iter = 0; 
         pretty_iter < func->prettyNameVector().size();
         pretty_iter++) {
        string pretty_name = func->prettyNameVector()[pretty_iter];
        addFunctionName(func, pretty_name.c_str(), prettyName);
    }

    for (unsigned typed_iter = 0; 
         typed_iter < func->typedNameVector().size();
         typed_iter++) {
        string typed_name = func->typedNameVector()[typed_iter];
        addFunctionName(func, typed_name.c_str(), typedName);
    }
    
    // And multiple symtab names...
    for (unsigned symtab_iter = 0; 
         symtab_iter < func->symTabNameVector().size();
         symtab_iter++) {
        string symtab_name = func->symTabNameVector()[symtab_iter];
        addFunctionName(func, symtab_name.c_str(), mangledName);
    }  
    everyUniqueFunction[func->ifunc()] = func;
    func->mod()->addFunction(func);
}  

// Enter a function in all the appropriate tables
int_variable *mapped_object::findVariable(image_variable *img_var) {
    if (!img_var) return NULL;
    
    if (everyUniqueVariable.defines(img_var))
        return everyUniqueVariable[img_var];
    
    mapped_module *mod = findModule(img_var->pdmod());
    assert(mod);

    int_variable *var = new int_variable(img_var, dataBase_, mod);
    addVariable(var);
    return var;
}

void mapped_object::addVariable(int_variable *var) { 
    
    // Possibly multiple demangled (pretty) names...
    // And multiple functions (different addr) with the same pretty
    // name. So we have a many::many mapping...
    for (unsigned pretty_iter = 0; 
         pretty_iter < var->prettyNameVector().size();
         pretty_iter++) {
        string pretty_name = var->prettyNameVector()[pretty_iter];
        pdvector<int_variable *> *varsByPrettyEntry = NULL;
        
        // Ensure a vector exists
        if (!allVarsByPrettyName.find(pretty_name.c_str(),  
                                      varsByPrettyEntry)) {
            varsByPrettyEntry = new pdvector<int_variable *>;
            allVarsByPrettyName[pretty_name.c_str()] = varsByPrettyEntry;
        }
        
        (*varsByPrettyEntry).push_back(var);
    }
    
    // And multiple symtab names...
    for (unsigned symtab_iter = 0; 
         symtab_iter < var->symTabNameVector().size();
         symtab_iter++) {
        string symtab_name = var->symTabNameVector()[symtab_iter];
        pdvector<int_variable *> *varsBySymTabEntry = NULL;
        
        // Ensure a vector exists
        if (!allVarsByMangledName.find(symtab_name.c_str(),  
                                       varsBySymTabEntry)) {
            varsBySymTabEntry = new pdvector<int_variable *>;
            allVarsByMangledName[symtab_name.c_str()] = varsBySymTabEntry;
        }
        
        (*varsBySymTabEntry).push_back(var);
    }  
    
    everyUniqueVariable[var->ivar()] = var;
    
    var->mod()->addVariable(var);
}  

/////////// Dinky functions

// This way we don't have to cross-include every header file in the
// world.

AddressSpace *mapped_object::proc() const { return proc_; }

bool mapped_object::isSharedLib() const 
{
    return parse_img()->isSharedObj();
    // HELL NO
    //return desc_.isSharedObject();
}

bool mapped_object::isStaticExec() const
{
    return parse_img()->getObject()->isStaticBinary();
}

const std::string mapped_object::debugString() const 
{
    std::string debug;
    debug = std::string(fileName_.c_str()) + ":" 
       + utos(codeBase_) 
       + "/" + utos(imageSize()); 
    return debug;
}

unsigned mapped_object::memoryEnd() 
{ 
    if ((long)memEnd_ != -1) {
        return memEnd_;
    }
    memEnd_ = 0;
    vector<SymtabAPI::Region*> regs;
    parse_img()->getObject()->getMappedRegions(regs);
    for (unsigned ridx=0; ridx < regs.size(); ridx++) {
        if (memEnd_ < regs[ridx]->getMemOffset() + regs[ridx]->getMemSize()) {
            memEnd_ = regs[ridx]->getMemOffset() + regs[ridx]->getMemSize();
        }
    }
    memEnd_ += codeBase();
    return memEnd_;
}


// This gets called once per image. Poke through to the internals;
// all we care about, amusingly, is symbol table information. 

void mapped_object::getInferiorHeaps(vector<pair<string, Address> > &foundHeaps)
{
    vector<pair<string, Address> > code_heaps;
    vector<pair<string, Address> > data_heaps;

    if (!parse_img()->getInferiorHeaps(code_heaps, data_heaps)) {
#if !defined(os_aix)
        // AIX: see auxiliary lookup, below.
        return;
#endif
    }


    // We have a bunch of offsets, now add in the base addresses
    for (unsigned i = 0; i < code_heaps.size(); i++) {
        foundHeaps.push_back(pair<string,Address>(code_heaps[i].first,
                                                  code_heaps[i].second + codeBase()));
    }
    for (unsigned i = 0; i < data_heaps.size(); i++) {
        foundHeaps.push_back(pair<string,Address>(data_heaps[i].first,
                                                  data_heaps[i].second + dataBase()));
    }
    
    // AIX: we scavenge space. Do that here.
    
#if defined(os_aix)
    // ...
    
    // a.out: from the end of the loader to 0x20000000
    // Anything in 0x2....: skip
    // Anything in 0xd....: to the next page
    
    Address start = 0;
    unsigned size = 0;
    
#if 0
    fprintf(stderr, "Looking for inferior heap in %s/%s, codeAbs 0x%x (0x%x/0x%x)\n",
            getFileDesc().file().c_str(),
            getFileDesc().member().c_str(),
            codeAbs(),
            codeBase(),
            codeOffset());
#endif
    
    if (codeAbs() >= 0xd0000000) {
        // This caused problems on sp3-01.cs.wisc.edu; apparently we were overwriting
        // necessary library information. For now I'm disabling it (10FEB06) until
        // we can get a better idea of what was going on.
#if 0
        start = codeAbs() + imageSize();
        start += instruction::size() - (start % (Address)instruction::size());
        size = PAGESIZE - (start % PAGESIZE);
#endif
    }
    else if (codeAbs() > 0x20000000) {
        // ...
    }
    else if (codeAbs() > 0x10000000) {
        // We also have the loader; there is no information on where
        // it goes (ARGH) so we pad the end of the code segment to
        // try and avoid it.
        
        SymtabAPI::Region *sec;
        image_->getObject()->findRegion(sec, ".loader");
        Address loader_end = codeAbs() + 
            //sec.getSecAddr() +
            image_->getObject()->getLoadOffset() +
            sec->getDiskSize();
        //Address loader_end = codeAbs() + 
        //    image_->getObject()->loader_off() +
        //    image_->getObject()->loader_len();
        // If we loaded it up in the data segment, don't use...
        if (loader_end > 0x20000000)
            loader_end = 0;
        Address code_end = codeAbs() + imageSize();
        
        start = (loader_end > code_end) ? loader_end : code_end;
        
        start += instruction::size() - (start % (Address)instruction::size());
        size = (0x20000000 - start);
    }
    
    
    if (start) {
        char name_scratch[1024];
        snprintf(name_scratch, 1023,
                 "DYNINSTstaticHeap_%i_uncopiedHeap_0x%lx_scratchpage_%s",
                 (unsigned) size,
                 start,
                 fileName().c_str());

        foundHeaps.push_back(pair<string,Address>(string(name_scratch),start)); 
    }
#endif
}
    

void *mapped_object::getPtrToInstruction(Address addr) const 
{
   if (addr < codeAbs()) {
      assert(0);
       return NULL;
   }
   if (addr >= (codeAbs() + imageSize())) {
      assert(0);
       return NULL;
   }

   // Only subtract off the codeBase, not the codeBase plus
   // codeOffset -- the image class includes the codeOffset.
   Address offset = addr - codeBase();
   return image_->codeObject()->cs()->getPtrToInstruction(offset);
}

void *mapped_object::getPtrToData(Address addr) const 
{
   assert(addr >= dataAbs());
   assert(addr < (dataAbs() + dataSize()));

   // Don't go from the code base... the image adds back in the code
   // offset.
   Address offset = addr - dataBase();
   return image_->codeObject()->cs()->getPtrToData(offset);
}

// mapped objects may contain multiple Symtab::Regions, this function
// should not be used, but must be included in the class because this
// function is a subclass of codeRange
void *mapped_object::get_local_ptr() const 
{
    assert(0);// if you crash here, blame me. -kevin
    return NULL; 
    //   return image_->getObject()->image_ptr();
}


bool mapped_object::getSymbolInfo(const std::string &n, int_symbol &info) 
{
    using SymtabAPI::Symbol;

    assert(image_);

    Symbol *lowlevel_sym = image_->symbol_info(n);
    if (!lowlevel_sym) {
        lowlevel_sym = image_->symbol_info(std::string("_") + n);
    }
    
    if (!lowlevel_sym) return false;
    
    if (lowlevel_sym->getType() == Symbol::ST_OBJECT)
        info = int_symbol(lowlevel_sym, dataBase_);
    else
        info = int_symbol(lowlevel_sym, codeBase_);
    
    return true;
}

mapped_module *mapped_object::getOrCreateForkedModule(mapped_module *parMod) 
{
   // Okay. We're forking, and this is the child mapped_object.
   // And now, given a parent module, we need to find the right one
   // in our little baby modules.

   // Since we've already copied modules, we can just do a name lookup.
   mapped_module *childModule = findModule(parMod->fileName(), false);
   assert(childModule);
   return childModule;

}

mapped_module* mapped_object::getDefaultModule()
{
  mapped_module* ret = findModule("DEFAULT_MODULE");
  if(ret) return ret;

  // Make sure the everyModule vector is initialized
  getModules();
  
  assert(everyModule.size() > 0);
  return everyModule[0];
  
}


// splits int-layer blocks in response to block-splitting at the image-layer,
// adds the split image-layer blocks that are newly created, 
// and adjusts point->block pointers accordingly 
// (original block halves are resized in addMissingBlock)
//
// KEVINTODO: this would be much cheaper if we stored pairs of split blocks, 
bool mapped_object::splitIntLayer()
{

#if ! defined (cap_instruction_api)
    // not implemented (or needed, for now) on non-instruction API platforms
    return false;
#else
    Address baseAddr = codeBase();
    set<int_function*> splitFuncs;
    using namespace InstructionAPI;
    // iterates through the blocks that were created during block splitting
    const image::SplitBlocks &splits = parse_img()->getSplitBlocks();
    for (image::SplitBlocks::const_iterator bIter = splits.begin(); 
         bIter != splits.end(); bIter++) 
    {
        // foreach function corresponding to the block
        image_basicBlock *splitImgB = bIter->first;
        vector<Function *> funcs;
        splitImgB->getFuncs(funcs);
        for (std::vector<Function*>::iterator fIter = funcs.begin();
             fIter != funcs.end(); 
             fIter++) {
            image_func *imgFunc = static_cast<image_func*>(*fIter);
            int_function *func = findFunction(imgFunc);
            assert(func);
            func->splitBlock(bIter->first, bIter->second);
            splitFuncs.insert(func);
        }
    }

    // The new block should already be in the tracking data
    // structures from when it was created
    for(set<int_function*>::iterator fit = splitFuncs.begin();
        fit != splitFuncs.end();
        fit++)
    {
        assert((*fit)->consistency());
    }

    return true;
#endif
}

// Grabs all int_blocks corresponding to the region, taking special care 
// to get ALL int_blocks corresponding to an address if it is shared 
// between multiple functions
bool mapped_object::findBlocksByRange(Address startAddr,
                                      Address endAddr,
                                      list<int_block*> &rangeBlocks)//output
{
   std::set<ParseAPI::Block *> papiBlocks;
   for (Address cur = startAddr; cur < endAddr; ++cur) {
      Address papiCur = cur - codeBase();
      parse_img()->codeObject()->findBlocks(NULL, papiCur, papiBlocks);
   }
   //malware_cerr << "ParseAPI reported " << papiBlocks.size() << " unique blocks in the range "
   //     << hex << startAddr << " -> " << endAddr << dec << endl;
   
   for (std::set<ParseAPI::Block *>::iterator iter = papiBlocks.begin();
        iter != papiBlocks.end(); ++iter) {
      // For each parseAPI block, up-map it to a set of int_blocks
      ParseAPI::Block *pB = *iter;
      
      std::vector<ParseAPI::Function *> funcs;
      pB->getFuncs(funcs);
      for (std::vector<ParseAPI::Function *>::iterator f_iter = funcs.begin();
           f_iter != funcs.end(); ++f_iter) {
         image_func *ifunc = static_cast<image_func *>(*f_iter);
         int_function *func = findFunction(ifunc);
         assert(func);

         int_block *bbl = func->findBlockByEntry(pB->start() + codeBase());
         assert(bbl);
         rangeBlocks.push_back(bbl);
      }
   }
   return !rangeBlocks.empty();
}

void mapped_object::findFuncsByRange(Address startAddr,
                                      Address endAddr,
                                      std::set<int_function*> &pageFuncs)
{
   std::list<int_block *> bbls;
   findBlocksByRange(startAddr, endAddr, bbls);
   for (std::list<int_block *>::iterator iter = bbls.begin();
        iter != bbls.end(); ++iter) {
      pageFuncs.insert((*iter)->func());
   }
}

// register functions found by recursive traversal parsing from 
// new entry points that are discovered after the initial parse
void mapped_object::registerNewFunctions()
{
    CodeObject::funclist newFuncs = parse_img()->getAllFunctions();
    CodeObject::funclist::iterator fit = newFuncs.begin();
    for( ; fit != newFuncs.end(); ++fit) {
        image_func *curFunc = (image_func*) *fit;
        if (everyUniqueFunction.find(curFunc) == everyUniqueFunction.end()) { 
            if(curFunc->src() == HINT)
                mal_printf("adding function of source type hint\n");
            findFunction(curFunc); // does all the work
        }
    }
}

/* Re-trigger parsing in the object.  This function should
 * only be invoked if all funcEntryAddrs lie within the boundaries of
 * the object.  
 * 
 * Copies over the raw data if a funcEntryAddr lies in between
 * the region's disk size and memory size, also copies raw data 
 * if the memory around the entry point has changed
 * 
 * A true return value means that new functions were parsed
*/
bool mapped_object::parseNewFunctions(vector<Address> &funcEntryAddrs)
{

    bool reparsedObject = false;
    Address baseAddress = codeBase();
    SymtabAPI::Region *reg;
    std::set<SymtabAPI::Region*> visitedRegions;

    // code page bytes may need updating
    if (BPatch_defensiveMode == analysisMode_) {
        setCodeBytesUpdated(false);
    }

    assert( !parse_img()->hasSplitBlocks() && !parse_img()->hasNewBlocks());

    // update regions if necessary, check that functions not parsed already
    vector<Address>::iterator curEntry = funcEntryAddrs.begin();
    while (curEntry != funcEntryAddrs.end()) {
        Address entryOffset = (*curEntry)-baseAddress;
        reg = parse_img()->getObject()->findEnclosingRegion(entryOffset);
        if (reg != NULL) {

            if (parse_img()->codeObject()->defensiveMode() && 
                visitedRegions.end() == visitedRegions.find(reg))
            {
                updateCodeBytesIfNeeded(*curEntry);
                visitedRegions.insert(reg);
            }

            if (parse_img()->findFuncByEntry(entryOffset)) {
                fprintf(stderr,"WARNING: tried to parse at %lx, where a "
                        "function entry exists already %s[%d]\n",
                        *curEntry, FILE__,__LINE__);
                curEntry = funcEntryAddrs.erase(curEntry);
            } 
            else {
                curEntry++;
            }

        } 
        else {
            fprintf(stderr,"ERROR: passed invalid address %lx to "
                    "parseNewFunctions %s[%d]\n", *curEntry,FILE__,__LINE__);
            assert(0);
            curEntry++;
        }
    }

    // parse at funcEntryAddrs
    curEntry = funcEntryAddrs.begin();
    set<ParseAPI::Function*> tmpfuncs;
    while (curEntry != funcEntryAddrs.end()) {
        Address entryOffset = (*curEntry)  - baseAddress;
        parse_img()->codeObject()->parse( entryOffset, true );
        
        if ( ! parse_img()->findFuncs(entryOffset, tmpfuncs) ) {
            // parse failed, this can happen when the function is just a 
            // jump or return instruction, but it doesn't mean that we 
            // didn't do any parsing
            fprintf(stderr,"WARNING, failed to parse function at %lx, "
                    "%s[%d]\n", *curEntry, FILE__, __LINE__);
        }
        else {
            reparsedObject = true;
            tmpfuncs.clear();
        }
        curEntry++;
    }

    // add the functions we created to mapped_object datastructures
    registerNewFunctions();

    // split int layer
    if (parse_img()->hasSplitBlocks()) {
        splitIntLayer();
        parse_img()->clearSplitBlocks();
    }

    return reparsedObject;
}


/* 0. The target and source must be in the same mapped region, make sure memory
 *    for the target is up to date
 * 1. Parse from target address, add new edge at image layer
 * 2. Register all newly created functions as a result of new edge parsing
 * 3. Add image blocks as int_blocks
 * 4. fix up mapping of split blocks with points
 * 5. Add image points, as instPoints 
*/
bool mapped_object::parseNewEdges(const std::vector<edgeStub> &stubs )
{
    using namespace SymtabAPI;
    using namespace ParseAPI;

	vector<ParseAPI::CodeObject::NewEdgeToParse> edgesInThisObject;

/* 0. Make sure memory for the target is up to date */

    // Do various checks and set edge types, if necessary
    Address loadAddr = codeBase();
    for (unsigned idx=0; idx < stubs.size(); idx++) {
		mapped_object *targ_obj = proc()->findObject(stubs[idx].trg);
		assert(targ_obj);

		Address targOffset = stubs[idx].trg - targ_obj->codeBase();
		EdgeTypeEnum edgeType = stubs[idx].type;

        Block *cursrc = stubs[idx].src->llb();

        // update target region if needed
        if (BPatch_defensiveMode == hybridMode()) {
			targ_obj->updateCodeBytesIfNeeded(stubs[idx].trg);
        }

        // figure out edge types if they have not been set yet
		// For now, restrict us to the same mapped_object if we do this
        if (ParseAPI::NOEDGE == stubs[idx].type && (targ_obj == this)) {
            Block::edgelist & edges = cursrc->targets();
            Block::edgelist::iterator eit = edges.begin();
            bool isIndirJmp = false;
            bool isCondl = false;
            for (; eit != edges.end(); eit++) {
                if ((*eit)->trg()->start() == targOffset) {
                    edgeType = (*eit)->type();
                    break;
                } 
                if (ParseAPI::INDIRECT == (*eit)->type()) {
                    isIndirJmp = true;
                } else if (ParseAPI::COND_NOT_TAKEN == (*eit)->type()
                            || ParseAPI::COND_TAKEN == (*eit)->type()) {
                    isCondl = true;
                }
            }
            if (ParseAPI::NOEDGE == edgeType) {
                bool isCall = false;
                int_function *func = stubs[idx].src->func();
                func->funcCalls();
                instPoint *pt = func->findInstPByAddr(stubs[idx].src->last());
                if (pt && callSite == pt->getPointType()) {
                    isCall = true;
                }
                if (cursrc->end() == targOffset) {
                    if (isCall) {
                        edgeType = CALL_FT;
                    } else if (isCondl) {
                        edgeType = ParseAPI::COND_NOT_TAKEN;
                    } else {
                        edgeType = ParseAPI::FALLTHROUGH;
                    }
                } else if (isCall) {
                    edgeType = ParseAPI::CALL;
                } else if (isIndirJmp) {
                    edgeType = ParseAPI::INDIRECT;
                } else if (isCondl) {
                    edgeType = ParseAPI::COND_TAKEN;
                } else {
                    edgeType = ParseAPI::DIRECT;
                }
            }
        }

		/* 1. Parse from target address, add new edge at image layer  */
		CodeObject::NewEdgeToParse newEdge(stubs[idx].src->llb(), targOffset, edgeType);
		if (this != targ_obj) {
			std::vector<ParseAPI::CodeObject::NewEdgeToParse> newEdges;
			newEdges.push_back(newEdge);
			targ_obj->parse_img()->codeObject()->parseNewEdges(newEdges);
		}
		else {
			edgesInThisObject.push_back(newEdge);
		}
	}
 
	/* 1. Clean up any edges we haven't done yet */
	parse_img()->codeObject()->parseNewEdges(edgesInThisObject);

/* 2. Register all newly created image_funcs as a result of new edge parsing */
    registerNewFunctions();

    // build list of potentially modified functions
    vector<ParseAPI::Function*> modIFuncs;
    vector<int_function*> modFuncs;
    for(unsigned sidx=0; sidx < stubs.size(); sidx++) {
        stubs[sidx].src->llb()->getFuncs(modIFuncs);
    }

    for (unsigned fidx=0; fidx < modIFuncs.size(); fidx++) 
    {
       int_function *func = findFunction(modIFuncs[fidx]);
       modFuncs.push_back(func);

/* 3. Add img-level blocks and points to int-level datastructures */
       func->addMissingBlocks();
       func->addMissingPoints();
    }

/* 5. fix mapping of split blocks that have points */
    if (parse_img()->hasSplitBlocks()) {
        splitIntLayer();
        parse_img()->clearSplitBlocks();
    }

    // update the function's liveness and PC sensitivity analysis,
    // and assert its consistency
    for (unsigned fidx=0; fidx < modFuncs.size(); fidx++) 
    {
    	modFuncs[fidx]->triggerModified();
        assert(modFuncs[fidx]->consistency());
    }
    
    return true;
}


/* 1. Copy the entire region in from the mutatee, 
 * 2. if memory emulation is not on, copy blocks back in from the
 * mapped file, since we don't want to copy instrumentation into
 * the mutatee. 
 */
void mapped_object::expandCodeBytes(SymtabAPI::Region *reg)
{
    assert(reg);
    void *mappedPtr = reg->getPtrToRawData();
    Address regStart = reg->getRegionAddr();
    ParseAPI::Block *cur = NULL;
    ParseAPI::CodeObject *cObj = parse_img()->codeObject();
    ParseAPI::CodeRegion *parseReg = NULL;
    Address copySize = reg->getMemSize();
    void* regBuf = malloc(copySize);
    Address initializedEnd = regStart + copySize;
    
    set<ParseAPI::CodeRegion*> parseRegs;
    cObj->cs()->findRegions(regStart, parseRegs);
    parseReg = * parseRegs.begin();
    parseRegs.clear();

    // 1. copy memory into regBuf
    Address readAddr = regStart + codeBase();
    if (proc()->isMemoryEmulated()) {
        bool valid = false;
        boost::tie(valid, readAddr) = proc()->getMemEm()->translate(readAddr);
        assert(valid);
    }
    if (!proc()->readDataSpace((void*)readAddr, 
                               copySize, 
                               regBuf, 
                               true)) 
    {
        fprintf(stderr, "%s[%d] Failed to read from region [%lX %lX]\n",
                __FILE__, __LINE__, (long)regStart+codeBase(), copySize);
        assert(0);
    }
    mal_printf("EXTEND_CB: copied to [%lx %lx)\n", codeBase()+regStart, codeBase()+regStart+copySize);


    if ( ! proc()->isMemoryEmulated() ) {

    // 2. copy code bytes back into the regBuf to wipe out instrumentation 
    //    and set regBuf to be the data for the region

        // find the first block in the region
        set<ParseAPI::Block*> analyzedBlocks;
        cObj->findBlocks(parseReg, regStart, analyzedBlocks);
        if (analyzedBlocks.size()) {
            cur = * analyzedBlocks.begin();
        } else {
            cur = cObj->findNextBlock(parseReg, regStart);
        }

        // copy code ranges from old mapped data into regBuf
        while (cur != NULL && 
               cur->start() < initializedEnd)
        {
            if ( ! memcpy((void*)((Address)regBuf + cur->start() - regStart),
                          (void*)((Address)mappedPtr + cur->start() - regStart),
                          cur->size()) )
            {
                assert(0);
            }
            mal_printf("EX: uncopy [%lx %lx)\n", codeBase()+cur->start(),codeBase()+cur->end());
            // advance to the next block
            Address prevEnd = cur->end();
            cur = cObj->findBlockByEntry(parseReg,prevEnd);
            if (!cur) {
                cur = cObj->findNextBlock(parseReg,prevEnd);
            }
        }
        mal_printf("Expand region: %lx blocks copied back into mapped file\n", 
                   analyzedBlocks.size());
    }

    if (reg->isDirty()) {
        // if isDirty is true, the pointer was created via malloc 
        // and we can free it.  If not, isDirty is part of a mapped
        // file and we can't free it
        free( mappedPtr );
    }

    // KEVINTODO: find a cleaner solution than taking over the mapped files
    static_cast<SymtabCodeSource*>(cObj->cs())->
        resizeRegion( reg, reg->getMemSize() );
    reg->setPtrToRawData( regBuf , copySize );

    // expand this mapped_object's codeRange
    if (codeBase() + reg->getMemOffset() + reg->getMemSize() 
        > 
        codeAbs() + get_size())
    {
        parse_img()->setImageLength( codeBase() 
                                     + reg->getMemOffset()
                                     + reg->getMemSize()
                                     - codeAbs() );

    }

    // KEVINTODO: what?  why is this necessary?, I've killed it for now, delete if no failures
    // 
    //// now update all of the other regions
    //std::vector<SymtabAPI::Region*> regions;
    //parse_img()->getObject()->getCodeRegions(regions);
    //for(unsigned rIdx=0; rIdx < regions.size(); rIdx++) {
    //    SymtabAPI::Region *curReg = regions[rIdx];
    //    if (curReg != reg) {
    //        updateCodeBytes(curReg);
    //    }
    //}
}

// 1. use other update functions to update non-code areas of mapped files, 
//    expanding them if we overwrote into unmapped areas
// 2. copy overwritten regions into the mapped objects
void mapped_object::updateCodeBytes(const list<pair<Address,Address> > &owRanges)
{
    bool memEmulation = proc()->isMemoryEmulated();
// 1. use other update functions to update non-code areas of mapped files, 
//    expanding them if we wrote in un-initialized memory
    using namespace SymtabAPI;
    std::set<Region *> expandRegs;// so we don't update regions more than once
    Address baseAddress = codeBase();

    // figure out which regions need expansion and which need updating
    list<pair<Address,Address> >::const_iterator rIter = owRanges.begin();
    for(; rIter != owRanges.end(); rIter++) {
        Address lastChangeOffset = (*rIter).second -1 -baseAddress;
        Region *curReg = parse_img()->getObject()->findEnclosingRegion
                                                    ( lastChangeOffset );
        if ( lastChangeOffset - curReg->getRegionAddr() >= curReg->getDiskSize() ) {
            expandRegs.insert(curReg);
        }
    }
    // expand and update regions
    for (set<Region*>::iterator regIter = expandRegs.begin();
         regIter != expandRegs.end(); regIter++) 
    {
        expandCodeBytes(*regIter);
    }
    std::vector<Region *> allregions;
    parse_img()->getObject()->getCodeRegions(allregions);
    for (unsigned int ridx=0; ridx < allregions.size(); ridx++) 
    {
        Region *curreg = allregions[ridx];
        if (expandRegs.end() == expandRegs.find(curreg)) {
            updateCodeBytes(curreg); // KEVINTODO: major overkill here, only update regions that had unprotected pages
        }
    }

// 2. copy overwritten regions into the mapped objects
    for(rIter = owRanges.begin(); rIter != owRanges.end(); rIter++) 
    {
        Address readAddr = rIter->first;
        if (memEmulation) {
            bool valid = false;
            boost::tie(valid, readAddr) = proc()->getMemEm()->translate(readAddr);
            assert(valid);
        }

        Region *reg = parse_img()->getObject()->findEnclosingRegion
            ( (*rIter).first - baseAddress );
        unsigned char* regPtr = (unsigned char*)reg->getPtrToRawData() 
            + (*rIter).first - baseAddress - reg->getMemOffset();

        if (!proc()->readDataSpace((void*)readAddr, 
                                   (*rIter).second - (*rIter).first, 
                                   regPtr, 
                                   true) )
        {
            assert(0);
        }
        if (0) {
            mal_printf("OW_CB: copied to [%lx %lx): ", rIter->first,rIter->second);
            for (unsigned idx=0; idx < rIter->second - rIter->first; idx++) {
                mal_printf("%2x ", (unsigned) regPtr[idx]);
            }
            mal_printf("\n");
        }
    }
    pagesUpdated_ = true;
}

// this is a helper function
// 
// update mapped data for whole object, or just one region, if specified
//
// Read unprotected pages into the mapped file
// (not analyzed code regions so we don't get instrumentation in our parse)
void mapped_object::updateCodeBytes(SymtabAPI::Region * symReg)
{
    assert(NULL != symReg);

    Address base = codeBase();
    ParseAPI::CodeObject *cObj = parse_img()->codeObject();
    std::vector<SymtabAPI::Region *> regions;

    Block *curB = NULL;
    set<ParseAPI::Block *> analyzedBlocks;
    set<ParseAPI::CodeRegion*> parseRegs;

    void *mappedPtr = symReg->getPtrToRawData();
    Address regStart = symReg->getRegionAddr();

    cObj->cs()->findRegions(regStart, parseRegs);
    ParseAPI::CodeRegion *parseReg = * parseRegs.begin();
    parseRegs.clear();
    
    // find the first block in the region
    cObj->findBlocks(parseReg, regStart, analyzedBlocks);
    if (analyzedBlocks.size()) {
        curB = * analyzedBlocks.begin();
        analyzedBlocks.clear();
    } else {
        curB = cObj->findNextBlock(parseReg, regStart);
    }

    Address prevEndAddr = regStart;
    while ( curB != NULL && 
            curB->start() < regStart + symReg->getDiskSize() )
    {
        // if there's a gap between previous and current block
        if (prevEndAddr < curB->start()) {
            // update the mapped file
            Address readAddr = prevEndAddr + base;
            if (proc()->isMemoryEmulated()) {
                bool valid = false;
                boost::tie(valid, readAddr) = proc()->getMemEm()->translate(readAddr);
                assert(valid);
            }
            if (!proc()->readDataSpace(
                    (void*)readAddr, 
                    curB->start() - prevEndAddr, 
                    (void*)((Address)mappedPtr + prevEndAddr - regStart),
                    true)) 
            {
                assert(0);//read failed
            }
            //mal_printf("UPDATE_CB: copied to [%lx %lx)\n", prevEndAddr+base,curB->start()+base);
        }

        // advance curB to last adjacent block and set prevEndAddr 
        prevEndAddr = curB->end();
        Block *ftBlock = cObj->findBlockByEntry(parseReg,prevEndAddr);
        while (ftBlock) {
            curB = ftBlock;
            prevEndAddr = curB->end();
            ftBlock = cObj->findBlockByEntry(parseReg,prevEndAddr);
        }

        curB = cObj->findNextBlock(parseReg, prevEndAddr);

    }
    // read in from prevEndAddr to the end of the region
	// (will read in whole region if there are no ranges in the region)
    if (prevEndAddr < regStart + symReg->getDiskSize()) {
        Address readAddr = prevEndAddr + base;
        if (proc()->isMemoryEmulated()) {
            bool valid = false;
            boost::tie(valid, readAddr) = proc()->getMemEm()->translate(readAddr);
            assert(valid);
        }
        if (!proc()->readDataSpace(
                (void*)readAddr, 
                regStart + symReg->getDiskSize() - prevEndAddr, 
                (void*)((Address)mappedPtr + prevEndAddr - regStart), 
                true)) 
        {
            assert(0);// read failed
        }
    }
    // change all region pages with REPROTECTED status to PROTECTED status
    Address page_size = proc()->proc()->getMemoryPageSize();
    Address curPage = (regStart / page_size) * page_size + base;
    Address regEnd = base + regStart + symReg->getDiskSize();
    for (; protPages_.end() == protPages_.find(curPage)  && curPage < regEnd; 
           curPage += page_size);
    for (map<Address,WriteableStatus>::iterator pit = protPages_.find(curPage);
         pit != protPages_.end() && pit->first < regEnd;
         pit++) 
    {
        pit->second = PROTECTED;
    }
}

// checks if update is needed by looking in the gap between the previous 
// and next block for changes to the underlying bytes 
//
// should only be called if we've already checked that we're not on an
// analyzed page that's been protected from overwrites, as this
// check would not be needed
bool mapped_object::isUpdateNeeded(Address entry)
{
    using namespace ParseAPI;
    bool updateNeeded = false;
    void* regBuf = NULL;
    Address base = codeBase();

    assert( BPatch_defensiveMode == hybridMode() );

    set<CodeRegion*> cregs;
    CodeObject *co = parse_img()->codeObject();
    co->cs()->findRegions(entry-base, cregs);
    assert( ! co->cs()->regionsOverlap() );
    if (0 == cregs.size()) {
        mal_printf("Object update request has invalid addr[%lx] %s[%d]\n",
                   entry, FILE__,__LINE__);
        return false;
    }
    SymtabCodeRegion *creg = static_cast<SymtabCodeRegion*>( * cregs.begin() );

    // update the range tree, if necessary
    set<ParseAPI::Block *> analyzedBlocks;
    if (parse_img()->findBlocksByAddr(entry-base, analyzedBlocks)) {
        return false; // don't need to update if target is in analyzed code
    }

    // see if the underlying bytes have changed
    // 
    // read until the next basic block or until the end of the region
    // to make sure nothing has changed, otherwise we'll want to read 
    // the section in again
    Block *nextBlk = co->findNextBlock(creg, entry-base);
    unsigned comparison_size = 0; 
    if (nextBlk) {
        comparison_size = nextBlk->start() - (entry-base);
    } else {
        comparison_size = creg->symRegion()->getDiskSize() 
            - ( (entry - base) - creg->symRegion()->getRegionAddr() );
    }

    // read until first difference, then see if the difference is to known
    // in which case the difference is due to instrumentation, as we would 
    // have otherwise detected the overwrite
    Address page_size = proc()->proc()->getMemoryPageSize();
    comparison_size = ( comparison_size <  page_size) 
                      ? comparison_size : page_size;
    regBuf = malloc(comparison_size);
    Address readAddr = entry;
    if (proc()->isMemoryEmulated()) {
        bool valid = false;
		Address translated = 0;
		boost::tie(valid, translated) = proc()->getMemEm()->translate(readAddr);
		if (valid) readAddr = translated;
	}

   // mal_printf("%s[%d] Comparing %lx bytes starting at %lx\n",
      //      FILE__,__LINE__,comparison_size,entry);
    if (!proc()->readDataSpace((void*)readAddr, comparison_size, regBuf, true)) {
        assert(0); 
    }
    void *mappedPtr = (void*)
                      ((Address)creg->symRegion()->getPtrToRawData() +
                        (entry - base - creg->symRegion()->getRegionAddr()) );
    //compare 
    if (0 != memcmp(mappedPtr,regBuf,comparison_size) ) {
        updateNeeded = true;
    }
    free(regBuf);
    regBuf = NULL;

    return updateNeeded;
}

// checks to see if expansion is needed 
bool mapped_object::isExpansionNeeded(Address entry) 
{
    using namespace SymtabAPI;
    Address base = codeBase();
    Region * reg = parse_img()->getObject()->findEnclosingRegion(entry - base);
    
    if (reg->getMemSize() <= reg->getDiskSize()) {
        return false;
    }

    if ( ! parse_img()->getObject()->isCode(entry - base) ) {
        return true;
    } 

    if (expansionCheckedRegions_.end() != 
        expansionCheckedRegions_.find(reg)) {
        return false;
    }
    expansionCheckedRegions_.insert(reg);

    // if there is uninitialized space in the region, 
    // see if the first few bytes have been updated
    Address compareStart = 
        base + reg->getRegionAddr() + reg->getDiskSize();
    if (proc()->isMemoryEmulated()) {
        bool valid = false;
        boost::tie(valid, compareStart) = proc()->getMemEm()->translate(compareStart);
        assert(valid);
    }
#if defined(cap_instruction_api)
    unsigned compareSize = InstructionAPI::InstructionDecoder::maxInstructionLength;
#else
    unsigned compareSize = 2 * proc()->getAddressWidth(); 
#endif
    Address uninitSize = reg->getMemSize() - reg->getDiskSize();
    if (compareSize > uninitSize) {
        compareSize = uninitSize;
    }
    unsigned char* regBuf = (unsigned char*) malloc(compareSize);
    if (!proc()->readDataSpace((void*)compareStart,compareSize,regBuf,true)) {
        fprintf(stderr, "%s[%d] Failed to read from region [%lX %lX]\n",
                __FILE__, __LINE__, compareStart, compareStart+compareSize);
        assert(0);
    }
    // compare to zero if the region has not been expanded yet
    bool allZeros = true;
    for (unsigned idx=0; allZeros && idx < compareSize; idx++) {
        if (0 != regBuf[idx]) {
            allZeros = false;
        }
    }
    if (allZeros) {
        return false;
    } else {
        return true;
    }
}

// updates the raw code bytes by fetching from memory, if needed
// 
// updates if we haven't updated since the last time code could have 
// changed, and if the entry address is on an unprotected code page, 
// or if the address is in an uninitialized memory, 
bool mapped_object::updateCodeBytesIfNeeded(Address entry)
{
<<<<<<< HEAD
	//malware_cerr << "updateCodeBytes @ " << hex << entry << dec << endl;
=======
	//cerr << "updateCodeBytes @ " << hex << entry << dec << endl;
>>>>>>> 80bb6c1b

	assert( BPatch_defensiveMode == analysisMode_ );

    Address pageAddr = entry - 
        (entry % proc()->proc()->getMemoryPageSize());

    if ( pagesUpdated_ ) {
<<<<<<< HEAD
		//malware_cerr << "\t No pages have been updated in mapped_object, ret false" << endl;
=======
		//cerr << "\t No pages have been updated in mapped_object, ret false" << endl;
>>>>>>> 80bb6c1b
        return false;
    }

    if (protPages_.end() != protPages_.find(pageAddr) &&
        PROTECTED == protPages_[pageAddr]) 
    {
<<<<<<< HEAD
		//malware_cerr << "\t Address corresponds to protected page, ret false" << endl;
=======
		//cerr << "\t Address corresponds to protected page, ret false" << endl;
>>>>>>> 80bb6c1b
        return false;
    }

    bool expand = isExpansionNeeded(entry);
    if ( ! expand ) {
        if ( ! isUpdateNeeded(entry) ) {
<<<<<<< HEAD
			//malware_cerr << "\t Expansion false and no update needed, ret false" << endl;
=======
			//cerr << "\t Expansion false and no update needed, ret false" << endl;
>>>>>>> 80bb6c1b
            return false;
        }
    }

    SymtabAPI::Region * reg = parse_img()->getObject()->findEnclosingRegion
        (entry - codeBase());
    mal_printf("%s[%d] updating region [%lx %lx] for entry point %lx\n", 
               FILE__,__LINE__,
               reg->getRegionAddr(), 
               reg->getRegionAddr()+reg->getDiskSize(),
               entry);
    
    if ( expand ) {
        expandCodeBytes(reg);
    } 
    else {
        updateCodeBytes(reg);
    }
    pagesUpdated_ = true;
    return true;
}

void mapped_object::removeFunction(int_function *func) {
    // remove from int_function vectore
    everyUniqueFunction.erase(func->ifunc());
    // remove pretty names
    pdvector<int_function *> *funcsByName = NULL;
    for (unsigned pretty_iter = 0; 
         pretty_iter < func->prettyNameVector().size();
         pretty_iter++) 
    {
        allFunctionsByPrettyName.find
            (func->prettyNameVector()[pretty_iter], funcsByName);
        if (funcsByName) {
            for (unsigned fIdx=0; fIdx < funcsByName->size(); fIdx++) {
                if (func == (*funcsByName)[fIdx]) {
                    unsigned lastIdx = funcsByName->size() -1;
                    (*funcsByName)[fIdx] = (*funcsByName)[lastIdx];
                    funcsByName->pop_back();
                    if (funcsByName->size() == 0) {
                        allFunctionsByPrettyName.undef
                            (func->symTabNameVector()[pretty_iter]);
                    }
                }
            }
        }
    }
    // remove typed names
    for (unsigned typed_iter = 0; 
         typed_iter < func->typedNameVector().size();
         typed_iter++) 
    {
        allFunctionsByPrettyName.find
            (func->typedNameVector()[typed_iter], funcsByName);
        if (funcsByName) {
            for (unsigned fIdx=0; fIdx < funcsByName->size(); fIdx++) {
                if (func == (*funcsByName)[fIdx]) {
                    unsigned lastIdx = funcsByName->size() -1;
                    (*funcsByName)[fIdx] = (*funcsByName)[lastIdx];
                    funcsByName->pop_back();
                    if (funcsByName->size() == 0) {
                        allFunctionsByPrettyName.undef
                            (func->symTabNameVector()[typed_iter]);
                    }
                }
            }
        }
    }
    // remove symtab names
    for (unsigned symtab_iter = 0; 
         symtab_iter < func->symTabNameVector().size();
         symtab_iter++) 
    {
        allFunctionsByMangledName.find
            (func->symTabNameVector()[symtab_iter], funcsByName);
        if (funcsByName) {
            for (unsigned fIdx=0; fIdx < funcsByName->size(); fIdx++) {
                if (func == (*funcsByName)[fIdx]) {
                    unsigned lastIdx = funcsByName->size() -1;
                    (*funcsByName)[fIdx] = (*funcsByName)[lastIdx];
                    funcsByName->pop_back();
                    if (funcsByName->size() == 0) {
                        allFunctionsByMangledName.undef
                            (func->symTabNameVector()[symtab_iter]);
                    }
                }
            }
        }
    }  
}

void mapped_object::removeEmptyPages()
{
    // get all pages currently containing code from the mapped modules
    set<Address> curPages;
    vector<Address> emptyPages;
    const vector<mapped_module*> & mods = getModules();
    for (unsigned midx=0; midx < mods.size(); midx++) {
        mods[midx]->getAnalyzedCodePages(curPages);
    }
    // find entries in protPages_ that aren't in curPages, add to emptyPages
    for (map<Address,WriteableStatus>::iterator pit= protPages_.begin(); 
         pit != protPages_.end(); 
         pit++) 
    {
        if (curPages.end() == curPages.find(pit->first)) {
            emptyPages.push_back(pit->first);
        }
    }
    // erase emptyPages from protPages
    for (unsigned pidx=0; pidx < emptyPages.size(); pidx++) {
        protPages_.erase(emptyPages[pidx]);
    }
}

bool mapped_object::isSystemLib(const std::string &objname)
{
   std::string lowname = objname;
   std::transform(lowname.begin(),lowname.end(),lowname.begin(), 
                  (int(*)(int))std::tolower);
    
   if (std::string::npos != lowname.find("libdyninstapi_rt"))
      return true;

#if defined(os_solaris)
   // Solaris 2.8... we don't grab the initial func always,
   // so fix up this code as well...
   if (std::string::npos != lowname.find("libthread"))
      return true;
#endif

#if defined(os_linux)
   if (std::string::npos != lowname.find("libc.so"))
      return true;
   if (std::string::npos != lowname.find("libpthread"))
      return true;
#endif

#if defined(os_windows)
   if (std::string::npos != lowname.find("windows\\system32\\") &&
       std::string::npos != lowname.find(".dll"))
       return true;
   if (std::string::npos != lowname.find("kernel32.dll"))
      return true;
   if (std::string::npos != lowname.find("user32.dll"))
      return true;
   if (std::string::npos != lowname.find("advapi32.dll"))
      return true;
   if (std::string::npos != lowname.find("ntdll.dll"))
      return true;
   if (std::string::npos != lowname.find("msvcrt") && 
       std::string::npos != lowname.find(".dll"))
      return true;
   if (std::string::npos == lowname.find("\\"))
       return true; //KEVINTODO: can't leave this in, but for now, anything without a path
#endif

   return false;
}

bool mapped_object::isExploratoryModeOn()
{
    return BPatch_exploratoryMode == analysisMode_ ||
           BPatch_defensiveMode == analysisMode_;
}

void mapped_object::addProtectedPage(Address pageAddr)
{
	if (pageAddr == 0x401000) {
		int i = 3;
	}
    map<Address,WriteableStatus>::iterator iter = protPages_.find(pageAddr);
    if (protPages_.end() == iter) {
        protPages_[pageAddr] = PROTECTED;
    }
    else if (PROTECTED != iter->second) {
        iter->second = REPROTECTED;
    }
}

void mapped_object::removeProtectedPage(Address pageAddr)
{
    map<Address,WriteableStatus>::iterator iter = protPages_.find(pageAddr);
    if (iter == protPages_.end()) {
        // sanity check, make sure there isn't any code on the page, in which
        // case we're unprotecting a page that was originally set to be writeable
        Address pageOffset = pageAddr - codeBase();
        SymtabAPI::Region *reg = parse_img()->getObject()->findEnclosingRegion(pageOffset);
        assert(reg);
        set<CodeRegion*> cregs;
        parse_img()->codeObject()->cs()->findRegions(reg->getMemOffset(), cregs);
        if (!cregs.empty()) { // (if empty, pageAddr is in uninitialized memory)
            ParseAPI::Block *blk = parse_img()->codeObject()->findNextBlock
                (*cregs.begin(), pageOffset);
            Address pageEnd =  pageOffset + proc()->proc()->getMemoryPageSize();
            if (blk && blk->start() < pageEnd) {
                assert(0);
            }
        }
        return;
    }
    iter->second = UNPROTECTED;
}

void mapped_object::setCodeBytesUpdated(bool newval)
{
    if (BPatch_defensiveMode == analysisMode_) {
        if (false == newval && newval != pagesUpdated_) {
            expansionCheckedRegions_.clear();
        }
        pagesUpdated_ = newval;
    } else {
        cerr << "WARNING: requesting update of code bytes from memory "
             <<  "on non-defensive mapped object, ignoring request " 
             << fileName().c_str() << " " << __FILE__ << __LINE__ << endl;
    }
}

#if !( (defined(os_linux) || defined(os_freebsd)) && \
       (defined(arch_x86) || defined(arch_x86_64)) )
int_function *mapped_object::findGlobalConstructorFunc(const std::string &) {
    assert(!"Not implemented");
    return NULL;
}

int_function *mapped_object::findGlobalDestructorFunc(const std::string &) {
    assert(!"Not implemented");
    return NULL;
}
#endif

bool mapped_object::isEmulInsn(Address insnAddr)
{
    return ( emulInsns_.end() != emulInsns_.find(insnAddr) );
}


void mapped_object::setEmulInsnVal(Address insnAddr, void * val)
{
    assert(emulInsns_.end() != emulInsns_.find(insnAddr));
    emulInsns_[insnAddr] = pair<Register,void*>(emulInsns_[insnAddr].first,val);
}

Register mapped_object::getEmulInsnReg(Address insnAddr)
{
    assert(emulInsns_.end() != emulInsns_.find(insnAddr));
    return emulInsns_[insnAddr].first;
}

void mapped_object::addEmulInsn(Address insnAddr, Register effectiveAddrReg)
{
    emulInsns_[insnAddr] = pair<Register,void*>(effectiveAddrReg,(void *)0);
}
<|MERGE_RESOLUTION|>--- conflicted
+++ resolved
@@ -1936,11 +1936,7 @@
 // or if the address is in an uninitialized memory, 
 bool mapped_object::updateCodeBytesIfNeeded(Address entry)
 {
-<<<<<<< HEAD
-	//malware_cerr << "updateCodeBytes @ " << hex << entry << dec << endl;
-=======
 	//cerr << "updateCodeBytes @ " << hex << entry << dec << endl;
->>>>>>> 80bb6c1b
 
 	assert( BPatch_defensiveMode == analysisMode_ );
 
@@ -1948,33 +1944,21 @@
         (entry % proc()->proc()->getMemoryPageSize());
 
     if ( pagesUpdated_ ) {
-<<<<<<< HEAD
-		//malware_cerr << "\t No pages have been updated in mapped_object, ret false" << endl;
-=======
 		//cerr << "\t No pages have been updated in mapped_object, ret false" << endl;
->>>>>>> 80bb6c1b
         return false;
     }
 
     if (protPages_.end() != protPages_.find(pageAddr) &&
         PROTECTED == protPages_[pageAddr]) 
     {
-<<<<<<< HEAD
-		//malware_cerr << "\t Address corresponds to protected page, ret false" << endl;
-=======
 		//cerr << "\t Address corresponds to protected page, ret false" << endl;
->>>>>>> 80bb6c1b
         return false;
     }
 
     bool expand = isExpansionNeeded(entry);
     if ( ! expand ) {
         if ( ! isUpdateNeeded(entry) ) {
-<<<<<<< HEAD
-			//malware_cerr << "\t Expansion false and no update needed, ret false" << endl;
-=======
 			//cerr << "\t Expansion false and no update needed, ret false" << endl;
->>>>>>> 80bb6c1b
             return false;
         }
     }
