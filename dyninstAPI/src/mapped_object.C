/*
 * Copyright (c) 1996-2009 Barton P. Miller
 * 
 * We provide the Paradyn Parallel Performance Tools (below
 * described as "Paradyn") on an AS IS basis, and do not warrant its
 * validity or performance.  We reserve the right to update, modify,
 * or discontinue this software at any time.  We shall have no
 * obligation to supply such updates or modifications or any other
 * form of support to you.
 * 
 * By your use of Paradyn, you understand and agree that we (or any
 * other person or entity with proprietary rights in Paradyn) are
 * under no obligation to provide either maintenance services,
 * update services, notices of latent defects, or correction of
 * defects for Paradyn.
 * 
 * This library is free software; you can redistribute it and/or
 * modify it under the terms of the GNU Lesser General Public
 * License as published by the Free Software Foundation; either
 * version 2.1 of the License, or (at your option) any later version.
 * 
 * This library is distributed in the hope that it will be useful,
 * but WITHOUT ANY WARRANTY; without even the implied warranty of
 * MERCHANTABILITY or FITNESS FOR A PARTICULAR PURPOSE.  See the GNU
 * Lesser General Public License for more details.
 * 
 * You should have received a copy of the GNU Lesser General Public
 * License along with this library; if not, write to the Free Software
 * Foundation, Inc., 51 Franklin Street, Fifth Floor, Boston, MA 02110-1301 USA
 */

// $Id: mapped_object.C,v 1.39 2008/09/03 06:08:44 jaw Exp $

#include <string>
#include <cctype>
#include <algorithm>

#include "dyninstAPI/src/mapped_object.h"
#include "dyninstAPI/src/mapped_module.h"
#include "dyninstAPI/src/symtab.h"
#include "dyninstAPI/src/function.h"
#include "dyninstAPI/src/debug.h"
#include "symtabAPI/h/Symtab.h"
#include "process.h"
#include "InstructionDecoder.h"
#include "Parsing.h"
#include "instPoint.h"
#include "MemoryEmulator/memEmulator.h"
#include <boost/tuple/tuple.hpp>

using namespace Dyninst;
using namespace Dyninst::ParseAPI;

#define FS_FIELD_SEPERATOR '/'

// Whee hasher...

unsigned imgFuncHash(const image_func * const &func) {
    return addrHash4((Address) func);
}
unsigned imgVarHash(const image_variable * const &func) 
{
    return addrHash4((Address) func);
}

// triggered when parsing needs to check if the underlying data has changed
bool codeBytesUpdateCB(void *objCB, Address targ)
{
    mapped_object *obj = (mapped_object*) objCB;
    return obj->updateCodeBytesIfNeeded(targ);
}

mapped_object::mapped_object(fileDescriptor fileDesc,
      image *img,
      AddressSpace *proc,
      BPatch_hybridMode mode):
   desc_(fileDesc),
   fullName_(fileDesc.file()), 
   everyUniqueFunction(imgFuncHash),
   everyUniqueVariable(imgVarHash),
   allFunctionsByMangledName(::Dyninst::stringhash),
   allFunctionsByPrettyName(::Dyninst::stringhash),
   allVarsByMangledName(::Dyninst::stringhash),
   allVarsByPrettyName(::Dyninst::stringhash),
   dirty_(false),
   dirtyCalled_(false),
   image_(img),
   dlopenUsed(false),
   proc_(proc),
   analyzed_(false),
   analysisMode_(mode),
   pagesUpdated_(true),
   memEnd_(-1)
{ 
   // Set occupied range (needs to be ranges)
   codeBase_ = fileDesc.code();
   dataBase_ = fileDesc.data();
#if defined(os_windows)
   codeBase_ = fileDesc.loadAddr();
   dataBase_ = fileDesc.loadAddr();
#endif
#if defined(os_aix)
   // AIX defines "virtual" addresses for an a.out inside the file as
   // well as when the system loads the object. As far as I can tell,
   // this only happens for the a.out (for shobjs the file-addresses
   // are 0).  The file-provided addresses are correct, but the
   // OS-provided addresses are not. So if the file includes
   // addresses, use those.  If it doesn't, all of the offsets are
   // from a "section start" that isn't our start. Getting a headache
   // yet? So _that_ needs to be adjusted. We've stored these values
   // in the Object file. We could also adjust all addresses of
   // symbols, but...
   if (image_->imageOffset() >= codeBase_) {
      codeBase_ = 0;
   }
   else if (image_->imageOffset() <= 0x1fffffff) {
      // GCC-ism. This is a shared library with a a.out-like codeOffset.
      // We need to make our base the difference between the two...
      codeBase_ -= image_->imageOffset();
      SymtabAPI::Region *sec;
      image_->getObject()->findRegion(sec, ".text");
      //fprintf(stderr, "codeBase 0x%x, rawPtr 0x%x, BaseOffset 0x%x, size %d\n",
      //	codeBase_, (Address)sec->getPtrToRawData() , image_->getObject()->getBaseAddress());
      codeBase_ += ((Address)sec->getPtrToRawData() - image_->getObject()->getBaseOffset());	
      //      codeBase_ += image_->getObject()->text_reloc();
   }
   else {
      // codeBase_ is the address that the chunk was loaded at; the actual interesting
      // bits start within the chunk. So add in text_reloc (actually, "offset from start
      // of file to interesting bits"). 
      // Non-GCC shared libraries.
      //codeBase_ += image_->getObject()->text_reloc();
      SymtabAPI::Region *sec;
      image_->getObject()->findRegion(sec, ".text");
      //fprintf(stderr, "codeBase 0x%x, rawPtr 0x%x, BaseOffset 0x%x, size %d\n",
      //	codeBase_, (Address)sec->getPtrToRawData() , image_->getObject()->getBaseOffset());
      codeBase_ += ((Address)sec->getPtrToRawData()-image_->getObject()->getBaseOffset());
   }
   if (image_->dataOffset() >= dataBase_) {
      dataBase_ = 0;
   }
   else if (image_->dataOffset() <= 0x2fffffff) {
      // More GCC-isms. 
      dataBase_ -= image_->dataOffset();
   }
   else {
      // *laughs* You'd think this was the same way, right?
      // Well, you're WRONG!
      // For some reason we don't need to add in the data_reloc_...
      //dataBase_ += image_->getObject()->data_reloc();
   }
#endif

#if 0
   fprintf(stderr, "Creating new mapped_object %s/%s\n",
         fullName_.c_str(), getFileDesc().member().c_str());
   fprintf(stderr, "codeBase 0x%x, codeOffset 0x%x, size %d\n",
         codeBase_, image_->imageOffset(), image_->imageLength());
   fprintf(stderr, "dataBase 0x%x, dataOffset 0x%x, size %d\n",
         dataBase_, image_->dataOffset(), image_->dataLength());
   fprintf(stderr, "fileDescriptor: code at 0x%x, data 0x%x\n",
         fileDesc.code(), fileDesc.data());
   fprintf(stderr, "Code: 0x%lx to 0x%lx\n",
         codeAbs(), codeAbs() + imageSize());
   fprintf(stderr, "Data: 0x%lx to 0x%lx\n",
         dataAbs(), dataAbs() + dataSize());
#endif


   // Sets "fileName_"
   set_short_name();
}

mapped_object *mapped_object::createMappedObject(fileDescriptor &desc,
      AddressSpace *p,
      BPatch_hybridMode analysisMode, 
      bool parseGaps) 
{

   if (!p) return NULL;

   if (BPatch_defensiveMode == analysisMode) {
       // parsing in the gaps in defensive mode is a bad idea because
       // we mark all binary regions as possible code-containing areas
       parseGaps = false;
   }

   startup_printf("%s[%d]:  about to parseImage\n", FILE__, __LINE__);
   startup_printf("%s[%d]: name %s, codeBase 0x%lx, dataBase 0x%lx\n",
                  FILE__, __LINE__, desc.file().c_str(), desc.code(), desc.data());
   image *img = image::parseImage( desc, analysisMode, parseGaps );
   if (!img)  {
      startup_printf("%s[%d]:  failed to parseImage\n", FILE__, __LINE__);
      return NULL;
   }

#if defined(os_linux) && defined(arch_x86_64)
   //Our x86_64 is actually reporting negative load addresses.  Go fig.
   // On Linux/x86_64 with 32-bit mutatees this causes problems because we
   // treat the load address as a unsigned 64 bit integer, and things don't
   // correctly wrap.
   //
   // We'll detect this by noticing that the dynamic entry doesn't match up
   // and then correct.
   if (desc.dynamic() &&
       p->getAddressWidth() == 4 && 
       img->getObject()->getElfDynamicOffset() + desc.code() != desc.dynamic())
   {
      Address new_load_addr;
      new_load_addr = desc.dynamic() - img->getObject()->getElfDynamicOffset();
      startup_printf("[%s:%u] - Incorrect binary load address %lx, changing " 
              "to %lx\n", FILE__, __LINE__, (unsigned long) desc.code(), 
              (unsigned long) new_load_addr);
      desc.setCode(new_load_addr);
      desc.setData(new_load_addr);
   }
#endif
   if (!desc.isSharedObject()) {
      //We've seen a case where the a.out is a shared object (RHEL4's
      // version of ssh).  Check if the shared object flag is set in the
      // binary (which is different from the isSharedObject()) call above.
      // If so, we need to update the load address.
      if (p->proc() &&
            (img->getObject()->getObjectType() == SymtabAPI::obj_SharedLib)) {
         //Executable is a shared lib
         p->proc()->setAOutLoadAddress(desc);
      }
      // Search for main, if we can't find it, and we're creating the process, 
      // and not attaching to it, we can find it by instrumenting libc.so
      // Currently this has only been implemented for linux 
#if defined(os_linux)
      // More specifically, x86 and x86_64 linux
#if defined(arch_x86) || defined(arch_x86_64)

      vector <SymtabAPI::Function *> main;
      if (p->proc() && 
          (p->proc()->getTraceState() == noTracing_ts) &&
          !p->proc()->wasCreatedViaAttach() &&
          (!img->getObject()->findFunctionsByName(main,"main") &&
           !img->getObject()->findFunctionsByName(main,"_main"))) {
          fprintf(stderr, "[%s][%d] Module: %s in process %d:\n"
               "\t  is not a shared object so it should contain a symbol for \n"
               "\t  function main. Initial attempt to locate main failed,\n"
               "\t  possibly due to the lack of a .text section\n",
               __FILE__,__LINE__,desc.file().c_str(), p->proc()->getPid());
         p->proc()->setTraceSysCalls(true);
         p->proc()->setTraceState(libcOpenCall_ts);
      }

#endif // arch_x86 || arch_x86_64
#endif // os_linux
   }

   // Adds exported functions and variables..
   startup_printf("%s[%d]:  creating mapped object\n", FILE__, __LINE__);
   mapped_object *obj = new mapped_object(desc, img, p, analysisMode);
   if (BPatch_defensiveMode == analysisMode) {
       img->register_codeBytesUpdateCB(obj);
   }
   startup_printf("%s[%d]:  leaving createMappedObject(%s)\n", FILE__, __LINE__, desc.file().c_str());

   return obj;
}

mapped_object::mapped_object(const mapped_object *s, process *child) :
   codeRange(),
   desc_(s->desc_),
   fullName_(s->fullName_),
   fileName_(s->fileName_),
   codeBase_(s->codeBase_),
   dataBase_(s->dataBase_),
   everyUniqueFunction(imgFuncHash),
   everyUniqueVariable(imgVarHash),
   allFunctionsByMangledName(::Dyninst::stringhash),
   allFunctionsByPrettyName(::Dyninst::stringhash),
   allVarsByMangledName(::Dyninst::stringhash),
   allVarsByPrettyName(::Dyninst::stringhash),
   dirty_(s->dirty_),
   dirtyCalled_(s->dirtyCalled_),
   image_(s->image_),
   dlopenUsed(s->dlopenUsed),
   proc_(child),
   analyzed_(s->analyzed_),
   analysisMode_(s->analysisMode_),
   pagesUpdated_(true)
{
   // Let's do modules
   for (unsigned k = 0; k < s->everyModule.size(); k++) {
      // Doesn't copy things like line info. Ah, well.
      mapped_module *parMod = s->everyModule[k];
      mapped_module *mod = mapped_module::createMappedModule(this, parMod->pmod());
      assert(mod);
      everyModule.push_back(mod);
   }

   const pdvector<int_function *> parFuncs = s->everyUniqueFunction.values();
   for (unsigned i = 0; i < parFuncs.size(); i++) {
      int_function *parFunc = parFuncs[i];
      assert(parFunc->mod());
      mapped_module *mod = getOrCreateForkedModule(parFunc->mod());
      int_function *newFunc = new int_function(parFunc,
            mod,
            child);
      addFunction(newFunc);
   }

   const pdvector<int_variable *> parVars = s->everyUniqueVariable.values();
   for (unsigned j = 0; j < parVars.size(); j++) {
      int_variable *parVar = parVars[j];
      assert(parVar->mod());
      mapped_module *mod = getOrCreateForkedModule(parVar->mod());
      int_variable *newVar = new int_variable(parVar,
            mod);
      addVariable(newVar);
   }

   assert(BPatch_defensiveMode != analysisMode_);

   image_ = s->image_->clone();
}


mapped_object::~mapped_object() 
{
   // desc_ is static
   // fullName_ is static
   // fileName_ is static
   // codeBase_ is static
   // dataBase_ is static

   for (unsigned i = 0; i < everyModule.size(); i++)
      delete everyModule[i];
   everyModule.clear();    

   pdvector<int_function *> funcs = everyUniqueFunction.values();
   for (unsigned j = 0; j < funcs.size(); j++) {
      delete funcs[j];
   }
   everyUniqueFunction.clear();

   pdvector<int_variable *> vars = everyUniqueVariable.values();
   for (unsigned k = 0; k < vars.size(); k++) {
      delete vars[k];
   }
   everyUniqueVariable.clear();

   pdvector<pdvector<int_function *> * > mangledFuncs = allFunctionsByMangledName.values();
   for (unsigned i = 0; i < mangledFuncs.size(); i++) {
      delete mangledFuncs[i];
   }
   allFunctionsByMangledName.clear();

   pdvector<pdvector<int_function *> * > prettyFuncs = allFunctionsByPrettyName.values();
   for (unsigned i = 0; i < prettyFuncs.size(); i++) {
      delete prettyFuncs[i];
   }
   allFunctionsByPrettyName.clear();

   pdvector<pdvector<int_variable *> * > mV = allVarsByMangledName.values();
   for (unsigned i = 0; i < mV.size(); i++) {
      delete mV[i];
   }
   allVarsByMangledName.clear();

   pdvector<pdvector<int_variable *> * > pV = allVarsByPrettyName.values();
   for (unsigned i = 0; i < pV.size(); i++) {
      delete pV[i];
   }
   allVarsByPrettyName.clear();

   // codeRangesByAddr_ is static
    // Remainder are static
   image::removeImage(image_);
}

bool mapped_object::analyze() 
{
    if (analyzed_) return true;
  // Create a process-specific version of the image; all functions and
  // variables at an absolute address (and modifiable).
  
  // At some point, we should do better handling of base
  // addresses. Right now we assume we have one per mapped object; AIX
  // is a special case with two (one for functions, one for
  // variables).
  
  if (!image_) return false;

  image_->analyzeIfNeeded();

  analyzed_ = true;

  // We already have exported ones. Force analysis (if needed) and get
  // the functions we created via analysis.
  CodeObject::funclist & allFuncs = parse_img()->getAllFunctions();
  CodeObject::funclist::iterator fit = allFuncs.begin();
  for( ; fit != allFuncs.end(); ++fit) {
  // For each function, we want to add our base address
      if((*fit)->src() != HINT)
        findFunction((image_func*)*fit);
  }
  
  // Remember: variables don't.
  pdvector<image_variable *> unmappedVars = image_->getCreatedVariables();
  for (unsigned vi = 0; vi < unmappedVars.size(); vi++) {
      findVariable(unmappedVars[vi]);
  }
  return true;
}

// TODO: this should probably not be a mapped_object method, but since
// for now it is only used by mapped_objects it is
// from a string that is a complete path name to a function in a module
// (ie. "/usr/lib/libc.so.1/write") return a string with the function
// part removed.  return 0 on error
char *mapped_object::getModulePart(std::string &full_path_name) {
    
    char *whole_name = P_strdup(full_path_name.c_str());
    char *next=0;
    char *last=next;
    if((last = P_strrchr(whole_name, '/'))){
        next = whole_name;
        for(u_int i=0;(next!=last)&&(i<full_path_name.length()); i++){
	    next++;
	    if(next == last){
		u_int size = i+2;
	        char *temp_str = new char[size];
	        if(P_strncpy(temp_str,whole_name,size-1)){
                    temp_str[size-1] = '\0';
		    delete whole_name;
		    return temp_str;
		    temp_str = 0;
                } 
            }
        }
    }
    delete whole_name;
    return 0;
}

mapped_module *mapped_object::findModule(string m_name, bool wildcard)
{
   parsing_printf("findModule for %s (substr match %d)\n",
         m_name.c_str(), wildcard);
   std::string tmp = m_name.c_str();	  
   for (unsigned i = 0; i < everyModule.size(); i++) {
      if (everyModule[i]->fileName() == m_name ||
            everyModule[i]->fullName() == m_name ||
            (wildcard &&
             (wildcardEquiv(tmp, everyModule[i]->fileName()) ||
              wildcardEquiv(tmp, everyModule[i]->fullName())))) {
         //parsing_printf("... found!\n");
         return everyModule[i];
      }
   }
   // Create a new one IF there's one in the child pd_module

   pdmodule *pdmod = image_->findModule(m_name, wildcard);
   if (pdmod) {
      mapped_module *mod = mapped_module::createMappedModule(this,
            pdmod);
      everyModule.push_back(mod);
      //parsing_printf("... made new module!\n");
      return mod;
   }
   else {
      //parsing_printf("... error, no module found...\n");
      return NULL;
   }
}


mapped_module *mapped_object::findModule(pdmodule *pdmod) 
{
   if (!pdmod) {
      fprintf(stderr, "%s[%d]:  please call this findModule with nonNULL parameter\n", FILE__, __LINE__);
      return NULL;
   }

   assert(pdmod);

   if (pdmod->imExec() != parse_img()) {
      fprintf(stderr, "%s[%d]: WARNING: lookup for module in wrong mapped object! %p != %p\n", FILE__, __LINE__, pdmod->imExec(), parse_img()); 
      fprintf(stderr, "%s[%d]:  \t\t %s \n", FILE__, __LINE__, parse_img()->name().c_str());
      fprintf(stderr, "%s[%d]:  \t %s != \n", FILE__, __LINE__, pdmod->imExec()->name().c_str());
      return NULL;
   }

   //parsing_printf("findModule for pdmod %s\n",
   //pdmod->fullName().c_str());

   for (unsigned i = 0; i < everyModule.size(); i++) {
      if (everyModule[i]->pmod() == pdmod) {
         //parsing_printf("... found at index %d\n", i);
         return everyModule[i];
      }
   }

   mapped_module *mod = mapped_module::createMappedModule(this,
         pdmod);
   if (mod) {
      //parsing_printf("... created new module\n");
      everyModule.push_back(mod);
      return mod;
   }
   else
      return NULL;
}

// fill in "short_name" data member.  Use last component of "name" data
// member with FS_FIELD_SEPERATOR ("/") as field seperator....
void mapped_object::set_short_name() {
   const char *name_string = fullName_.c_str();
   const char *ptr = strrchr(name_string, FS_FIELD_SEPERATOR);
   if (ptr != NULL) {
      fileName_ = ptr+1;
   } else {
      fileName_ = fullName_;
   }
}

const pdvector<int_function *> *mapped_object::findFuncVectorByPretty(const std::string &funcname)
{
   if (funcname.c_str() == 0) return NULL;
   // First, check the underlying image.
   const pdvector<image_func *> *img_funcs = parse_img()->findFuncVectorByPretty(funcname);
   if (img_funcs == NULL) {
      return NULL;
   }

   assert(img_funcs->size());
   // Fast path:
   if (allFunctionsByPrettyName.defines(funcname)) {
      // Okay, we've pulled in some of the functions before (this can happen as a
      // side effect of adding functions). But did we get them all?
       pdvector<int_function *> *map_funcs = allFunctionsByPrettyName[funcname];
       if (map_funcs->size() == img_funcs->size()) {
           // We're allocating at the lower level....
           delete img_funcs;
           return map_funcs;
       }
   }
   
   // Slow path: check each img_func, add those we don't already have, and return.
   for (unsigned i = 0; i < img_funcs->size(); i++) {
       image_func *func = (*img_funcs)[i];
       if (!everyUniqueFunction.defines(func)) {
           findFunction(func);
       }
       assert(everyUniqueFunction[func]);
   }
   delete img_funcs;
   return allFunctionsByPrettyName[funcname];
} 

const pdvector <int_function *> *mapped_object::findFuncVectorByMangled(const std::string &funcname)
{
    if (funcname.c_str() == 0) return NULL;
    
    // First, check the underlying image.
    const pdvector<image_func *> *img_funcs = parse_img()->findFuncVectorByMangled(funcname);
    if (img_funcs == NULL) return NULL;

    assert(img_funcs->size());
    // Fast path:
    if (allFunctionsByMangledName.defines(funcname)) {
        // Okay, we've pulled in some of the functions before (this can happen as a
        // side effect of adding functions). But did we get them all?
        pdvector<int_function *> *map_funcs = allFunctionsByMangledName[funcname];
        if (map_funcs->size() == img_funcs->size())
            // We're allocating at the lower level...
            delete img_funcs;
            return map_funcs;
    }
    
    // Slow path: check each img_func, add those we don't already have, and return.
    for (unsigned i = 0; i < img_funcs->size(); i++) {
        image_func *func = (*img_funcs)[i];
        if (!everyUniqueFunction.defines(func)) {
            findFunction(func);
        }
        assert(everyUniqueFunction[func]);
    }
    delete img_funcs;
    return allFunctionsByMangledName[funcname];
} 


const pdvector<int_variable *> *mapped_object::findVarVectorByPretty(const std::string &varname)
{
    if (varname.c_str() == 0) return NULL;
    
    // First, check the underlying image.
    const pdvector<image_variable *> *img_vars = parse_img()->findVarVectorByPretty(varname);
    if (img_vars == NULL) return NULL;
    
    assert(img_vars->size());
    // Fast path:
    if (allVarsByPrettyName.defines(varname)) {
        // Okay, we've pulled in some of the variabletions before (this can happen as a
        // side effect of adding variabletions). But did we get them all?
        pdvector<int_variable *> *map_variables = allVarsByPrettyName[varname];
        if (map_variables->size() == img_vars->size()) {
            delete img_vars;
            return map_variables;
        }
    }
    
    // Slow path: check each img_variable, add those we don't already have, and return.
    for (unsigned i = 0; i < img_vars->size(); i++) {
        image_variable *var = (*img_vars)[i];
        if (!everyUniqueVariable.defines(var)) {
            findVariable(var);
        }
        assert(everyUniqueVariable[var]);
    }
    delete img_vars;
    return allVarsByPrettyName[varname];
} 

const pdvector <int_variable *> *mapped_object::findVarVectorByMangled(const std::string &varname)
{
  if (varname.c_str() == 0) return NULL;

  // First, check the underlying image.
  const pdvector<image_variable *> *img_vars = parse_img()->findVarVectorByMangled(varname);
  if (img_vars == NULL) return NULL;

  assert(img_vars->size());
  // Fast path:
  if (allVarsByMangledName.defines(varname)) {
      // Okay, we've pulled in some of the variabletions before (this can happen as a
      // side effect of adding variabletions). But did we get them all?
      pdvector<int_variable *> *map_variables = allVarsByMangledName[varname];
      if (map_variables->size() == img_vars->size()) {
          delete img_vars;
          return map_variables;
      }
  }

  // Slow path: check each img_variable, add those we don't already have, and return.
  for (unsigned i = 0; i < img_vars->size(); i++) {
      image_variable *var = (*img_vars)[i];
      if (!everyUniqueVariable.defines(var)) {
          findVariable(var);
      }
      assert(everyUniqueVariable[var]);
  }
  delete img_vars;
  return allVarsByMangledName[varname];
} 

//Returns one variable, doesn't search other mapped_objects.  Use carefully.
const int_variable *mapped_object::getVariable(const std::string &varname) {
    const pdvector<int_variable *> *vars = NULL; 
    vars = findVarVectorByPretty(varname);
    if (!vars) vars = findVarVectorByMangled(varname);
    if (vars) {
        assert(vars->size() > 0);
        return (*vars)[0];
    }
    return NULL;
}

codeRange *mapped_object::findCodeRangeByAddress(const Address &addr)  {
    // Quick bounds check...
    if (addr < codeAbs()) { 
        return NULL; 
    }
    if (addr >= (codeAbs() + imageSize())) {
        return NULL;
    }

    codeRange *range = NULL;
    if (hybridMode() != BPatch_normalMode && codeRangesByAddr_.find(addr, range)) {
        if (range->is_basicBlockInstance()->block()->llb()->isShared()) {
            mal_printf("WARNING: mapped_obj lookup by addr %lx returning shared "
                       "block [%lx %lx)\n", addr, range->get_address(), 
                       range->get_address() + range->get_size());
        }
        return range;
    }
    // reset range, which may have been modified
    // by codeRange::find
    range = NULL;

    // Duck into the image class to see if anything matches
    set<ParseAPI::Function*> stab;
    parse_img()->findFuncs(addr - codeBase(),stab);
    if(!stab.empty()) {
        // FIXME what if there are multiple functions at this point?
        image_func * img_func = (image_func*)*stab.begin();
        int_function *func = findFunction(img_func);
        assert(func);
        func->blocks(); // Adds to codeRangesByAddr_...
        // And repeat...
        bool res = codeRangesByAddr_.find(addr, range);
        if (!res) {
            // Possible: we do a basic-block level search at this point, and a gap (or non-symtab parsing)
            // may skip an address.
            return NULL;
        }
    }
    
    return range;
}

int_function *mapped_object::findFuncByAddr(const Address &addr) {
    codeRange *range = findCodeRangeByAddress(addr);
    if (!range) return NULL;
    return range->is_function();
}

const pdvector<mapped_module *> &mapped_object::getModules() {
    // everyModule may be out of date...
    std::vector<pdmodule *> pdmods;
    parse_img()->getModules(pdmods);
    if (everyModule.size() == pdmods.size())
        return everyModule;
    for (unsigned i = 0; i < pdmods.size(); i++) {
        findModule(pdmods[i]);
    }
    
    return everyModule;
}

bool mapped_object::getAllFunctions(pdvector<int_function *> &funcs) {
    unsigned start = funcs.size();

    CodeObject::funclist &img_funcs = parse_img()->getAllFunctions();
    CodeObject::funclist::iterator fit = img_funcs.begin();
    for( ; fit != img_funcs.end(); ++fit) {
        if(!everyUniqueFunction.defines((image_func*)*fit)) {
            findFunction((image_func*)*fit);
        }
        funcs.push_back(everyUniqueFunction[(image_func*)*fit]);
    }
    return funcs.size() > start;
}

bool mapped_object::getAllVariables(pdvector<int_variable *> &vars) {
    unsigned start = vars.size();

    const pdvector<image_variable *> &img_vars = parse_img()->getAllVariables();
    
    for (unsigned i = 0; i < img_vars.size(); i++) {
        if (!everyUniqueVariable.defines(img_vars[i])) {
            findVariable(img_vars[i]);
        }
        vars.push_back(everyUniqueVariable[img_vars[i]]);
    }
    return vars.size() > start;
}

// Enter a function in all the appropriate tables
int_function *mapped_object::findFunction(image_func *img_func) {
    if (!img_func) {
        fprintf(stderr, "Warning: findFunction with null img_func\n");
        return NULL;
    }
    assert(img_func->getSymtabFunction());

    mapped_module *mod = findModule(img_func->pdmod());
    if (!mod) {
        fprintf(stderr, "%s[%d]: ERROR: cannot find module %p\n", FILE__, __LINE__, img_func->pdmod());
        fprintf(stderr, "%s[%d]:  ERROR:  Cannot find module %s\n", FILE__, __LINE__, img_func->pdmod()->fileName().c_str());
    }
    assert(mod);
    

    if (everyUniqueFunction.defines(img_func)) {
        return everyUniqueFunction[img_func];
    }

    int_function *func = new int_function(img_func, 
                                          codeBase_,
                                          mod);
    addFunction(func);
    return func;
}

void mapped_object::addFunctionName(int_function *func,
                                    const std::string newName,
                                    nameType_t nameType) {
    // DEBUG
    pdvector<int_function *> *funcsByName = NULL;
    
    if (nameType & mangledName) {
        if (!allFunctionsByMangledName.find(newName,
                                            funcsByName)) {
            funcsByName = new pdvector<int_function *>;
            allFunctionsByMangledName[newName] = funcsByName;
        }
    }
    if (nameType & prettyName) {
        if (!allFunctionsByPrettyName.find(newName,
                                           funcsByName)) {
            funcsByName = new pdvector<int_function *>;
            allFunctionsByPrettyName[newName] = funcsByName;
        }
    }
    if (nameType & typedName) {
        return; 
        /*
          // TODO add?
        if (!allFunctionsByPrettyName.find(newName,
                                           funcsByName)) {
            funcsByName = new pdvector<int_function *>;
            allFunctionsByPrettyName[newName] = funcsByName;
        }
        */
    }

    assert(funcsByName != NULL);
    funcsByName->push_back(func);
}
    

void mapped_object::addFunction(int_function *func) {
    /*
    fprintf(stderr, "Adding function %s/%p: %d mangled, %d pretty, %d typed names\n",
            func->symTabName().c_str(),
            func,
            func->symTabNameVector().size(),
            func->prettyNameVector().size(),
            func->typedNameVector().size());
    */

    // Possibly multiple demangled (pretty) names...
    // And multiple functions (different addr) with the same pretty
    // name. So we have a many::many mapping...
    for (unsigned pretty_iter = 0; 
         pretty_iter < func->prettyNameVector().size();
         pretty_iter++) {
        string pretty_name = func->prettyNameVector()[pretty_iter];
        addFunctionName(func, pretty_name.c_str(), prettyName);
    }

    for (unsigned typed_iter = 0; 
         typed_iter < func->typedNameVector().size();
         typed_iter++) {
        string typed_name = func->typedNameVector()[typed_iter];
        addFunctionName(func, typed_name.c_str(), typedName);
    }
    
    // And multiple symtab names...
    for (unsigned symtab_iter = 0; 
         symtab_iter < func->symTabNameVector().size();
         symtab_iter++) {
        string symtab_name = func->symTabNameVector()[symtab_iter];
        addFunctionName(func, symtab_name.c_str(), mangledName);
    }  
    everyUniqueFunction[func->ifunc()] = func;
    func->mod()->addFunction(func);
}  

// Enter a function in all the appropriate tables
int_variable *mapped_object::findVariable(image_variable *img_var) {
    if (!img_var) return NULL;
    
    if (everyUniqueVariable.defines(img_var))
        return everyUniqueVariable[img_var];
    
    mapped_module *mod = findModule(img_var->pdmod());
    assert(mod);

    int_variable *var = new int_variable(img_var, dataBase_, mod);
    addVariable(var);
    return var;
}

void mapped_object::addVariable(int_variable *var) { 
    
    // Possibly multiple demangled (pretty) names...
    // And multiple functions (different addr) with the same pretty
    // name. So we have a many::many mapping...
    for (unsigned pretty_iter = 0; 
         pretty_iter < var->prettyNameVector().size();
         pretty_iter++) {
        string pretty_name = var->prettyNameVector()[pretty_iter];
        pdvector<int_variable *> *varsByPrettyEntry = NULL;
        
        // Ensure a vector exists
        if (!allVarsByPrettyName.find(pretty_name.c_str(),  
                                      varsByPrettyEntry)) {
            varsByPrettyEntry = new pdvector<int_variable *>;
            allVarsByPrettyName[pretty_name.c_str()] = varsByPrettyEntry;
        }
        
        (*varsByPrettyEntry).push_back(var);
    }
    
    // And multiple symtab names...
    for (unsigned symtab_iter = 0; 
         symtab_iter < var->symTabNameVector().size();
         symtab_iter++) {
        string symtab_name = var->symTabNameVector()[symtab_iter];
        pdvector<int_variable *> *varsBySymTabEntry = NULL;
        
        // Ensure a vector exists
        if (!allVarsByMangledName.find(symtab_name.c_str(),  
                                       varsBySymTabEntry)) {
            varsBySymTabEntry = new pdvector<int_variable *>;
            allVarsByMangledName[symtab_name.c_str()] = varsBySymTabEntry;
        }
        
        (*varsBySymTabEntry).push_back(var);
    }  
    
    everyUniqueVariable[var->ivar()] = var;
    
    var->mod()->addVariable(var);
}  

/////////// Dinky functions

// This way we don't have to cross-include every header file in the
// world.

AddressSpace *mapped_object::proc() const { return proc_; }

bool mapped_object::isSharedLib() const 
{
    return parse_img()->isSharedObj();
    // HELL NO
    //return desc_.isSharedObject();
}

bool mapped_object::isStaticExec() const
{
    return parse_img()->getObject()->isStaticBinary();
}

const std::string mapped_object::debugString() const 
{
    std::string debug;
    debug = std::string(fileName_.c_str()) + ":" 
       + utos(codeBase_) 
       + "/" + utos(imageSize()); 
    return debug;
}

unsigned mapped_object::memoryEnd() 
{ 
    if ((long)memEnd_ != -1) {
        return memEnd_;
    }
    memEnd_ = 0;
    vector<SymtabAPI::Region*> regs;
    parse_img()->getObject()->getMappedRegions(regs);
    for (unsigned ridx=0; ridx < regs.size(); ridx++) {
        if (memEnd_ < regs[ridx]->getMemOffset() + regs[ridx]->getMemSize()) {
            memEnd_ = regs[ridx]->getMemOffset() + regs[ridx]->getMemSize();
        }
    }
    memEnd_ += codeBase();
    return memEnd_;
}


// This gets called once per image. Poke through to the internals;
// all we care about, amusingly, is symbol table information. 

void mapped_object::getInferiorHeaps(vector<pair<string, Address> > &foundHeaps)
{
    vector<pair<string, Address> > code_heaps;
    vector<pair<string, Address> > data_heaps;

    if (!parse_img()->getInferiorHeaps(code_heaps, data_heaps)) {
#if !defined(os_aix)
        // AIX: see auxiliary lookup, below.
        return;
#endif
    }


    // We have a bunch of offsets, now add in the base addresses
    for (unsigned i = 0; i < code_heaps.size(); i++) {
        foundHeaps.push_back(pair<string,Address>(code_heaps[i].first,
                                                  code_heaps[i].second + codeBase()));
    }
    for (unsigned i = 0; i < data_heaps.size(); i++) {
        foundHeaps.push_back(pair<string,Address>(data_heaps[i].first,
                                                  data_heaps[i].second + dataBase()));
    }
    
    // AIX: we scavenge space. Do that here.
    
#if defined(os_aix)
    // ...
    
    // a.out: from the end of the loader to 0x20000000
    // Anything in 0x2....: skip
    // Anything in 0xd....: to the next page
    
    Address start = 0;
    unsigned size = 0;
    
#if 0
    fprintf(stderr, "Looking for inferior heap in %s/%s, codeAbs 0x%x (0x%x/0x%x)\n",
            getFileDesc().file().c_str(),
            getFileDesc().member().c_str(),
            codeAbs(),
            codeBase(),
            codeOffset());
#endif
    
    if (codeAbs() >= 0xd0000000) {
        // This caused problems on sp3-01.cs.wisc.edu; apparently we were overwriting
        // necessary library information. For now I'm disabling it (10FEB06) until
        // we can get a better idea of what was going on.
#if 0
        start = codeAbs() + imageSize();
        start += instruction::size() - (start % (Address)instruction::size());
        size = PAGESIZE - (start % PAGESIZE);
#endif
    }
    else if (codeAbs() > 0x20000000) {
        // ...
    }
    else if (codeAbs() > 0x10000000) {
        // We also have the loader; there is no information on where
        // it goes (ARGH) so we pad the end of the code segment to
        // try and avoid it.
        
        SymtabAPI::Region *sec;
        image_->getObject()->findRegion(sec, ".loader");
        Address loader_end = codeAbs() + 
            //sec.getSecAddr() +
            image_->getObject()->getLoadOffset() +
            sec->getDiskSize();
        //Address loader_end = codeAbs() + 
        //    image_->getObject()->loader_off() +
        //    image_->getObject()->loader_len();
        // If we loaded it up in the data segment, don't use...
        if (loader_end > 0x20000000)
            loader_end = 0;
        Address code_end = codeAbs() + imageSize();
        
        start = (loader_end > code_end) ? loader_end : code_end;
        
        start += instruction::size() - (start % (Address)instruction::size());
        size = (0x20000000 - start);
    }
    
    
    if (start) {
        char name_scratch[1024];
        snprintf(name_scratch, 1023,
                 "DYNINSTstaticHeap_%i_uncopiedHeap_0x%lx_scratchpage_%s",
                 (unsigned) size,
                 start,
                 fileName().c_str());

        foundHeaps.push_back(pair<string,Address>(string(name_scratch),start)); 
    }
#endif
}
    

void *mapped_object::getPtrToInstruction(Address addr) const 
{
   if (addr < codeAbs()) {
      assert(0);
       return NULL;
   }
   if (addr >= (codeAbs() + imageSize())) {
      assert(0);
       return NULL;
   }

   // Only subtract off the codeBase, not the codeBase plus
   // codeOffset -- the image class includes the codeOffset.
   Address offset = addr - codeBase();
   return image_->codeObject()->cs()->getPtrToInstruction(offset);
}

void *mapped_object::getPtrToData(Address addr) const 
{
   assert(addr >= dataAbs());
   assert(addr < (dataAbs() + dataSize()));

   // Don't go from the code base... the image adds back in the code
   // offset.
   Address offset = addr - dataBase();
   return image_->codeObject()->cs()->getPtrToData(offset);
}

// mapped objects may contain multiple Symtab::Regions, this function
// should not be used, but must be included in the class because this
// function is a subclass of codeRange
void *mapped_object::get_local_ptr() const 
{
    assert(0);// if you crash here, blame me. -kevin
    return NULL; 
    //   return image_->getObject()->image_ptr();
}


bool mapped_object::getSymbolInfo(const std::string &n, int_symbol &info) 
{
    using SymtabAPI::Symbol;

    assert(image_);

    Symbol *lowlevel_sym = image_->symbol_info(n);
    if (!lowlevel_sym) {
        lowlevel_sym = image_->symbol_info(std::string("_") + n);
    }
    
    if (!lowlevel_sym) return false;
    
    if (lowlevel_sym->getType() == Symbol::ST_OBJECT)
        info = int_symbol(lowlevel_sym, dataBase_);
    else
        info = int_symbol(lowlevel_sym, codeBase_);
    
    return true;
}

mapped_module *mapped_object::getOrCreateForkedModule(mapped_module *parMod) 
{
   // Okay. We're forking, and this is the child mapped_object.
   // And now, given a parent module, we need to find the right one
   // in our little baby modules.

   // Since we've already copied modules, we can just do a name lookup.
   mapped_module *childModule = findModule(parMod->fileName(), false);
   assert(childModule);
   return childModule;

}

mapped_module* mapped_object::getDefaultModule()
{
  mapped_module* ret = findModule("DEFAULT_MODULE");
  if(ret) return ret;

  // Make sure the everyModule vector is initialized
  getModules();
  
  assert(everyModule.size() > 0);
  return everyModule[0];
  
}


// splits int-layer blocks in response to block-splitting at the image-layer,
// adds the split image-layer blocks that are newly created, 
// and adjusts point->block pointers accordingly 
//
// KEVINTODO: this would be much cheaper if we stored pairs of split blocks, 
bool mapped_object::splitIntLayer()
{

#if ! defined (cap_instruction_api)
    // not implemented (or needed, for now) on non-instruction API platforms
    return false;
#else
    Address baseAddr = codeBase();
    using namespace InstructionAPI;
    // iterates through the blocks that were created during block splitting
    std::set< image_basicBlock* > splits = parse_img()->getSplitBlocks();
    set<image_basicBlock*>::iterator bIter;
    std::set<image_func*> splitfuncs;
    for (bIter = splits.begin(); bIter != splits.end(); bIter++) 
    {
        // foreach function corresponding to the block
        image_basicBlock *splitImgB = (*bIter); //latter half
        vector<Function *> funcs;
        splitImgB->getFuncs(funcs);
        for (std::vector<Function*>::iterator fIter = funcs.begin();
             fIter != funcs.end(); 
             fIter++) 
        {
            image_func *imgFunc = dynamic_cast<image_func*>(*fIter);
            splitfuncs.insert(imgFunc);
            int_function   * intFunc  = findFunction(imgFunc);
            int_basicBlock * splitIntB = intFunc->findBlockByOffsetInFunc
                ( splitImgB->firstInsnOffset() - imgFunc->getOffset() );

            // add block to new int_function if necessary
            if (!splitIntB || splitIntB->llb() != splitImgB) {
                // this will adjust the previous block's length if necessary
                intFunc->addMissingBlock(*splitImgB);
            }

            // splitIntB is null if its function is uninstrumentable 
            // (because it is very short or has indirect jumps)
            if (splitIntB) {

                // make point fixes
                instPoint *point = NULL;
                Address current = splitIntB->origInstance()->firstInsnAddr();
                InstructionDecoder dec
                    (getPtrToInstruction(current),
                     splitIntB->origInstance()->get_size(),
                     proc()->getArch());
                Instruction::Ptr insn;
                while(insn = dec.decode()) 
                {
                    point = intFunc->findInstPByAddr( current );
                    if ( point && point->block() != splitIntB ) {
                        point->setBlock( splitIntB );
                    } 
                    current += insn->size();
                }
                // we're at the last instruction, create a point if needed
                if ( !point && 
                     parse_img()->getInstPoint
                         (splitIntB->origInstance()->lastInsnAddr() - baseAddr) ) 
                {
                    intFunc->addMissingPoints();
                    point = intFunc->findInstPByAddr
                        ( splitIntB->origInstance()->lastInsnAddr() );

                    if (!point) {
                        fprintf(stderr,"WARNING: failed to find point for "
                                "block [%lx %lx] at the"
                                " block's lastInsnAddr = %lx %s[%d]\n", 
                                splitIntB->origInstance()->firstInsnAddr(), 
                                splitIntB->origInstance()->endAddr(),
                                splitIntB->origInstance()->lastInsnAddr(),
                                FILE__,__LINE__);
                    }
                }
            }
        }
    }

    // check arbitrary points in functions whose block boundaries may have changed 
    Address baseAddress = codeBase();
    for (std::set<image_func*>::iterator fIter = splitfuncs.begin();
            fIter != splitfuncs.end(); 
            fIter++) 
    {
        int_function *f = findFuncByAddr(baseAddress + (*fIter)->getOffset());
        const pdvector<instPoint*> & points = f->funcArbitraryPoints();
        for (pdvector<instPoint*>::const_iterator pIter = points.begin(); 
             pIter != points.end(); pIter++) 
        {
            Address pointAddr = (*pIter)->addr();
            bblInstance *bbi = (*pIter)->block()->origInstance();
            // fix block boundaries if necessary
            while (pointAddr <  bbi->firstInsnAddr()) 
            {
                bbi = bbi->block()->func()->findBlockInstanceByAddr(
                    bbi->firstInsnAddr() -1 );
                assert(bbi);
            } 
            while (pointAddr >= bbi->endAddr()) 
            {
                bbi = bbi->block()->func()->findBlockInstanceByAddr(
                    bbi->endAddr() );
                assert(bbi);
            }
            if (bbi != (*pIter)->block()->origInstance()) {
                mal_printf("updating block (which was split) for arbitrary"
                           " point %lx; %s[%d]\n",(*pIter)->addr(),
                           FILE__,__LINE__);
                (*pIter)->setBlock(bbi->block());
            }
        }
    }

    return true;

#endif
}

// Grabs all bblInstances corresponding to the region, taking special care 
// to get ALL bblInstances corresponding to an address if it is shared 
// between multiple functions
void mapped_object::findBBIsByRange(Address startAddr,
                                    Address endAddr,
                                    list<bblInstance*> &rangeBlocks)//output
{
<<<<<<< HEAD
    codeRange *range=NULL;
    Address nextAddr = startAddr;

    if (startAddr <= 0x9335a1 &&
        endAddr >= 0x9335ad) {
            cerr << "BREAKPOINT!" << endl;
        }

    do {
        // add bblInstance range to output
        if (range != NULL) {
            bblInstance* bbi = range->is_basicBlockInstance();
            assert(bbi);
            rangeBlocks.push_back(bbi);
            if (bbi->block()->llb()->isShared()) {
                vector<ParseAPI::Function*> ifuncs;
                bbi->block()->llb()->getFuncs(ifuncs);
                for (unsigned fidx=0; fidx < ifuncs.size(); fidx++) {
                    rangeBlocks.push_back(proc()->
                        findFuncByInternalFunc((image_func*)ifuncs[fidx])->
                        findBlockInstanceByAddr(bbi->firstInsnAddr()));
                }
            }
        }

        // advance to the next range
        if ( ! codeRangesByAddr_.find(nextAddr, range) ) {
            if ( ! codeRangesByAddr_.successor(nextAddr, range) ) {
                range = NULL;
            }
        }
        if (range) {
            nextAddr = range->get_address() + range->get_size();
        }

    } while (range != NULL && range->get_address() < endAddr);
=======
   std::set<ParseAPI::Block *> papiBlocks;
   for (Address cur = startAddr; cur <= endAddr; ++cur) {
      Address papiCur = cur - codeBase();
      parse_img()->codeObject()->findBlocks(NULL, papiCur, papiBlocks);
   }
   cerr << "ParseAPI reported " << papiBlocks.size() << " unique blocks in the range "
        << hex << startAddr << " -> " << endAddr << dec << endl;

   for (std::set<ParseAPI::Block *>::iterator iter = papiBlocks.begin();
        iter != papiBlocks.end(); ++iter) {
      // For each parseAPI block, up-map it to a set of bblInstances
      ParseAPI::Block *pB = *iter;
      
      std::vector<ParseAPI::Function *> funcs = pB->getFuncs(funcs);
      for (std::vector<ParseAPI::Function *> f_iter = funcs.begin();
           f_iter != funcs.end(); ++f_iter) {
         image_func *ifunc = static_cast<image_func *>(*f_iter);
         int_function *func = findFunction(ifunc);
         assert(func);

         bblInstance *bbl = func->findBlockInstanceByAddr(pB->start() + codeBase());
         assert(bbl);
         rangeBlocks.push_back(bbl);
      }
   }
>>>>>>> b553668d
}

void mapped_object::findFuncsByRange(Address startAddr,
                                      Address endAddr,
                                      std::set<int_function*> &pageFuncs)
{
   std::list<bblInstance *> bbls;
   findBBIsByRange(bbls);
   for (std::list<bblInstance *>::iterator iter = bbls.begin();
        iter != bbls.end(); ++iter) {
      pageFuncs.insert((*iter)->block()->func());
   }
}

// register functions found by recursive traversal parsing from 
// new entry points that are discovered after the initial parse
void mapped_object::registerNewFunctions()
{
    CodeObject::funclist newFuncs = parse_img()->getAllFunctions();
    CodeObject::funclist::iterator fit = newFuncs.begin();
    for( ; fit != newFuncs.end(); ++fit) {
        image_func *curFunc = (image_func*) *fit;
        if ( ! everyUniqueFunction.defines(curFunc) ) { 
            if(curFunc->src() == HINT)
                mal_printf("adding function of source type hint\n");
            findFunction(curFunc); // does all the work
        }
    }
}

/* Re-trigger parsing in the object.  This function should
 * only be invoked if all funcEntryAddrs lie within the boundaries of
 * the object.  
 * 
 * Copies over the raw data if a funcEntryAddr lies in between
 * the region's disk size and memory size, also copies raw data 
 * if the memory around the entry point has changed
 * 
 * A true return value means that new functions were parsed
*/
bool mapped_object::parseNewFunctions(vector<Address> &funcEntryAddrs)
{

    bool reparsedObject = false;
    Address baseAddress = codeBase();
    SymtabAPI::Region *reg;
    std::set<SymtabAPI::Region*> visitedRegions;

    // code page bytes may need updating
    if (BPatch_defensiveMode == analysisMode_) {
        setCodeBytesUpdated(false);
    }

    assert( !parse_img()->hasSplitBlocks() && !parse_img()->hasNewBlocks());

    // update regions if necessary, check that functions not parsed already
    vector<Address>::iterator curEntry = funcEntryAddrs.begin();
    while (curEntry != funcEntryAddrs.end()) {
        Address entryOffset = (*curEntry)-baseAddress;
        reg = parse_img()->getObject()->findEnclosingRegion(entryOffset);
        if (reg != NULL) {

            if (parse_img()->codeObject()->defensiveMode() && 
                visitedRegions.end() == visitedRegions.find(reg))
            {
                updateCodeBytesIfNeeded(*curEntry);
                visitedRegions.insert(reg);
            }

            if (parse_img()->findFuncByEntry(entryOffset)) {
                fprintf(stderr,"WARNING: tried to parse at %lx, where a "
                        "function entry exists already %s[%d]\n",
                        *curEntry, FILE__,__LINE__);
                curEntry = funcEntryAddrs.erase(curEntry);
            } 
            else {
                curEntry++;
            }

        } 
        else {
            fprintf(stderr,"ERROR: passed invalid address %lx to "
                    "parseNewFunctions %s[%d]\n", *curEntry,FILE__,__LINE__);
            assert(0);
            curEntry++;
        }
    }

    // parse at funcEntryAddrs
    curEntry = funcEntryAddrs.begin();
    set<ParseAPI::Function*> tmpfuncs;
    while (curEntry != funcEntryAddrs.end()) {
        Address entryOffset = (*curEntry)  - baseAddress;
        parse_img()->codeObject()->parse( entryOffset, true );
        
        if ( ! parse_img()->findFuncs(entryOffset, tmpfuncs) ) {
            // parse failed, this can happen when the function is just a 
            // jump or return instruction, but it doesn't mean that we 
            // didn't do any parsing
            fprintf(stderr,"WARNING, failed to parse function at %lx, "
                    "%s[%d]\n", *curEntry, FILE__, __LINE__);
        }
        else {
            reparsedObject = true;
            tmpfuncs.clear();
        }
        curEntry++;
    }

    // add the functions we created to mapped_object datastructures
    registerNewFunctions();

    // split int layer
    if (parse_img()->hasSplitBlocks()) {
        splitIntLayer();
        parse_img()->clearSplitBlocks();
    }

    return reparsedObject;
}

/* 1. Copy the entire region in from the mutatee, 
 * 2. if memory emulation is not on, copy blocks back in from the
 * mapped file, since we don't want to copy instrumentation into
 * the mutatee. 
 */
void mapped_object::expandCodeBytes(SymtabAPI::Region *reg)
{
    assert(reg);
    void *mappedPtr = reg->getPtrToRawData();
    Address regStart = reg->getRegionAddr();
    ParseAPI::Block *cur = NULL;
    ParseAPI::CodeObject *cObj = parse_img()->codeObject();
    ParseAPI::CodeRegion *parseReg = NULL;
    Address copySize = reg->getMemSize();
    void* regBuf = malloc(copySize);
    Address initializedEnd = regStart + copySize;
    
    set<ParseAPI::CodeRegion*> parseRegs;
    cObj->cs()->findRegions(regStart, parseRegs);
    parseReg = * parseRegs.begin();
    parseRegs.clear();

    // 1. copy memory into regBuf
    Address readAddr = regStart + codeBase();
    if (proc()->isMemoryEmulated()) {
        bool valid = false;
        boost::tie(valid, readAddr) = proc()->getMemEm()->translate(readAddr);
        assert(valid);
    }
    if (!proc()->readDataSpace((void*)readAddr, 
                               copySize, 
                               regBuf, 
                               true)) 
    {
        fprintf(stderr, "%s[%d] Failed to read from region [%lX %lX]\n",
                __FILE__, __LINE__, (long)regStart+codeBase(), copySize);
        assert(0);
    }
    mal_printf("EX: copied to [%lx %lx)\n", codeBase()+regStart, codeBase()+regStart+copySize);

    if (proc()->isMemoryEmulated()) {
        mal_printf("Expand region: no blocks copied back into mapped file, memEm is on\n");
        return; // instrumentation is not a problem 
    }

    // 2. copy code bytes back into the regBuf before setting it as raw 
    //    data for region

    // find the first block in the region
    set<ParseAPI::Block*> analyzedBlocks;
    cObj->findBlocks(parseReg, regStart, analyzedBlocks);
    if (analyzedBlocks.size()) {
        cur = * analyzedBlocks.begin();
    } else {
        cur = cObj->findNextBlock(parseReg, regStart);
    }

    // copy code ranges from old mapped data into regBuf
    while (cur != NULL && 
           cur->start() < initializedEnd)
    {
        if ( ! memcpy((void*)((Address)regBuf + cur->start() - regStart),
                      (void*)((Address)mappedPtr + cur->start() - regStart),
                      cur->size()) )
        {
            assert(0);
        }
        mal_printf("EX: uncopy [%lx %lx)\n", codeBase()+cur->start(),codeBase()+cur->end());
        // advance to the next block
        Address prevEnd = cur->end();
        cur = cObj->findBlockByEntry(parseReg,prevEnd);
        if (!cur) {
            cur = cObj->findNextBlock(parseReg,prevEnd);
        }
    }

    if (reg->isDirty()) {
        // if isDirty is true, the pointer was created via malloc 
        // and we can free it.  If not, isDirty is part of a mapped
        // file and we can't free it
        free( mappedPtr );
    }

    // KEVINTODO: find a cleaner solution than taking over the mapped files
    static_cast<SymtabCodeSource*>(cObj->cs())->
        resizeRegion( reg, reg->getMemSize() );
    reg->setPtrToRawData( regBuf , copySize );

    // expand this mapped_object's codeRange
    if (codeBase() + reg->getMemOffset() + reg->getMemSize() 
        > 
        codeAbs() + get_size())
    {
        proc()->removeOrigRange(this);
        parse_img()->setImageLength( codeBase() 
                                     + reg->getMemOffset()
                                     + reg->getMemSize()
                                     - codeAbs() );
        proc()->addOrigRange(this);
    }
    mal_printf("Expand region: %lx blocks copied back into mapped file\n", 
               analyzedBlocks.size());

    // KEVINTODO: what?  why is this necessary?, I've killed it for now, delete if no failures
    // 
    //// now update all of the other regions
    //std::vector<SymtabAPI::Region*> regions;
    //parse_img()->getObject()->getCodeRegions(regions);
    //for(unsigned rIdx=0; rIdx < regions.size(); rIdx++) {
    //    SymtabAPI::Region *curReg = regions[rIdx];
    //    if (curReg != reg) {
    //        updateCodeBytes(curReg);
    //    }
    //}
}

// 1. use other update functions to update non-code areas of mapped files, 
//    expanding them if we overwrote into unmapped areas
// 2. copy overwritten regions into the mapped objects
void mapped_object::updateCodeBytes(const list<pair<Address,Address> > &owRanges)
{
    bool memEmulation = proc()->isMemoryEmulated();
// 1. use other update functions to update non-code areas of mapped files, 
//    expanding them if we wrote in un-initialized memory
    using namespace SymtabAPI;
    std::set<Region *> expandRegs;// so we don't update regions more than once
    Address baseAddress = codeBase();

    // figure out which regions need expansion and which need updating
    list<pair<Address,Address> >::const_iterator rIter = owRanges.begin();
    for(; rIter != owRanges.end(); rIter++) {
        Address lastChangeOffset = (*rIter).second -1 -baseAddress;
        Region *curReg = parse_img()->getObject()->findEnclosingRegion
                                                    ( lastChangeOffset );
        if ( lastChangeOffset - curReg->getRegionAddr() >= curReg->getDiskSize() ) {
            expandRegs.insert(curReg);
        }
    }
    // expand and update regions
    for (set<Region*>::iterator regIter = expandRegs.begin();
         regIter != expandRegs.end(); regIter++) 
    {
        expandCodeBytes(*regIter);
    }
    std::vector<Region *> allregions;
    parse_img()->getObject()->getCodeRegions(allregions);
    for (unsigned int ridx=0; ridx < allregions.size(); ridx++) 
    {
        Region *curreg = allregions[ridx];
        if (expandRegs.end() == expandRegs.find(curreg)) {
            updateCodeBytes(curreg); // KEVINTODO: major overkill here, only update regions that had unprotected pages
        }
    }

// 2. copy overwritten regions into the mapped objects
    for(rIter = owRanges.begin(); rIter != owRanges.end(); rIter++) 
    {
        Address readAddr = rIter->first;
        if (memEmulation) {
            bool valid = false;
            boost::tie(valid, readAddr) = proc()->getMemEm()->translate(readAddr);
            assert(valid);
        }

        Region *reg = parse_img()->getObject()->findEnclosingRegion
            ( (*rIter).first - baseAddress );
        unsigned char* regPtr = (unsigned char*)reg->getPtrToRawData() 
            + (*rIter).first - baseAddress - reg->getMemOffset();

        if (!proc()->readDataSpace((void*)readAddr, 
                                   (*rIter).second - (*rIter).first, 
                                   regPtr, 
                                   true) )
        {
            assert(0);
        }
        mal_printf("OW: copied to [%lx %lx): ", rIter->first,rIter->second);
        for (unsigned idx=0; idx < rIter->second - rIter->first; idx++) {
            mal_printf("%2x ", (unsigned) regPtr[idx]);
        }
        mal_printf("\n");
    }
    pagesUpdated_ = true;
}

// this is a helper function
// 
// update mapped data for whole object, or just one region, if specified
//
// Read unprotected pages into the mapped file
// (not analyzed code regions so we don't get instrumentation in our parse)
void mapped_object::updateCodeBytes(SymtabAPI::Region * reg)
{
    Address base = codeBase();
    ParseAPI::CodeObject *cObj = parse_img()->codeObject();

    std::vector<SymtabAPI::Region *> regions;
    if (NULL == reg) {
        parse_img()->getObject()->getCodeRegions(regions);
    } else {
        regions.push_back(reg);
    }

    Block *curB = NULL;
    set<ParseAPI::Block *> analyzedBlocks;
    set<ParseAPI::CodeRegion*> parseRegs;
    for(unsigned rIdx=0; rIdx < regions.size(); rIdx++) {

        SymtabAPI::Region *symReg = regions[rIdx];
        void *mappedPtr = symReg->getPtrToRawData();
        Address regStart = symReg->getRegionAddr();

        cObj->cs()->findRegions(regStart, parseRegs);
        ParseAPI::CodeRegion *parseReg = * parseRegs.begin();
        parseRegs.clear();
        
        // find the first block in the region
        cObj->findBlocks(parseReg, regStart, analyzedBlocks);
        if (analyzedBlocks.size()) {
            curB = * analyzedBlocks.begin();
            analyzedBlocks.clear();
        } else {
            curB = cObj->findNextBlock(parseReg, regStart);
        }

        Address prevEndAddr = regStart;
        while ( curB != NULL && 
                curB->start() < regStart + symReg->getDiskSize() )
        {
            // if there's a gap between previous and current block
            if (prevEndAddr < curB->start()) {
                // update the mapped file
                Address readAddr = prevEndAddr + base;
                if (proc()->isMemoryEmulated()) {
                    bool valid = false;
                    boost::tie(valid, readAddr) = proc()->getMemEm()->translate(readAddr);
                    assert(valid);
                }
                if (!proc()->readDataSpace(
                        (void*)readAddr, 
                        curB->start() - prevEndAddr, 
                        (void*)((Address)mappedPtr + prevEndAddr - regStart),
                        true)) 
                {
                    assert(0);//read failed
                }
                mal_printf("UP: copied to [%lx %lx)\n", prevEndAddr+base,curB->start()+base);
            }

            // advance curB to last adjacent block and set prevEndAddr 
            prevEndAddr = curB->end();
            Block *ftBlock = cObj->findBlockByEntry(parseReg,prevEndAddr);
            while (ftBlock) {
                curB = ftBlock;
                prevEndAddr = curB->end();
                ftBlock = cObj->findBlockByEntry(parseReg,prevEndAddr);
            }

            curB = cObj->findNextBlock(parseReg, prevEndAddr);

        }
        // read in from prevEndAddr to the end of the region
    	// (will read in whole region if there are no ranges in the region)
        if (prevEndAddr < regStart + symReg->getDiskSize()) {
            Address readAddr = prevEndAddr + base;
            if (proc()->isMemoryEmulated()) {
                bool valid = false;
                boost::tie(valid, readAddr) = proc()->getMemEm()->translate(readAddr);
                assert(valid);
            }
            if (!proc()->readDataSpace(
                    (void*)readAddr, 
                    regStart + symReg->getDiskSize() - prevEndAddr, 
                    (void*)((Address)mappedPtr + prevEndAddr - regStart), 
                    true)) 
            {
                assert(0);// read failed
            }
        }
        mal_printf("UP: copied to [%lx %lx)\n", prevEndAddr+base, 
                   base+symReg->getDiskSize());
    }
}

// checks if update is needed by looking in the gap between the previous 
// and next block for changes to the underlying bytes 
//
// should only be called if we've already checked that we're not on an
// analyzed page that's been protected from overwrites, as this
// check would not be needed
bool mapped_object::isUpdateNeeded(Address entry)
{
    using namespace ParseAPI;
    bool updateNeeded = false;
    void* regBuf = NULL;
    Address base = codeBase();

    assert( BPatch_defensiveMode == hybridMode() );

    set<CodeRegion*> cregs;
    CodeObject *co = parse_img()->codeObject();
    co->cs()->findRegions(entry-base, cregs);
    assert( ! co->cs()->regionsOverlap() );
    if (0 == cregs.size()) {
        mal_printf("Object update request has invalid addr[%lx] %s[%d]\n",
                   entry, FILE__,__LINE__);
        return false;
    }
    SymtabCodeRegion *creg = static_cast<SymtabCodeRegion*>( * cregs.begin() );

    // update the range tree, if necessary
    set<ParseAPI::Block *> analyzedBlocks;
    if (parse_img()->findBlocksByAddr(entry-base, analyzedBlocks)) {
        return false; // don't need to update if target is in analyzed code
    }

    // see if the underlying bytes have changed
    // 
    // read until the next basic block or until the end of the region
    // to make sure nothing has changed, otherwise we'll want to read 
    // the section in again
    Block *nextBlk = co->findNextBlock(creg, entry-base);
    unsigned comparison_size = 0; 
    if (nextBlk) {
        comparison_size = nextBlk->start() - (entry-base);
    } else {
        comparison_size = creg->symRegion()->getDiskSize() 
            - ( (entry - base) - creg->symRegion()->getRegionAddr() );
    }

    // read until first difference, then see if the difference is to known
    // in which case the difference is due to instrumentation, as we would 
    // have otherwise detected the overwrite
    Address page_size = proc()->proc()->getMemoryPageSize();
    comparison_size = ( comparison_size <  page_size) 
                      ? comparison_size : page_size;
    regBuf = malloc(comparison_size);
    Address readAddr = entry;
    if (proc()->isMemoryEmulated()) {
        bool valid = false;
		Address translated = 0;
		boost::tie(valid, translated) = proc()->getMemEm()->translate(readAddr);
		if (valid) readAddr = translated;
	}

    mal_printf("%s[%d] Comparing %lx bytes starting at %lx\n",
            FILE__,__LINE__,comparison_size,entry);
    if (!proc()->readDataSpace((void*)readAddr, comparison_size, regBuf, true)) {
        assert(0); 
    }
    void *mappedPtr = (void*)
                      ((Address)creg->symRegion()->getPtrToRawData() +
                        (entry - base - creg->symRegion()->getRegionAddr()) );
    //compare 
    if (0 != memcmp(mappedPtr,regBuf,comparison_size) ) {
        updateNeeded = true;
    }
    free(regBuf);
    regBuf = NULL;

    return updateNeeded;
}

// checks to see if expansion is needed 
bool mapped_object::isExpansionNeeded(Address entry) 
{
    using namespace SymtabAPI;
    Address base = codeBase();
    Region * reg = parse_img()->getObject()->findEnclosingRegion(entry - base);
    
    if (reg->getMemSize() <= reg->getDiskSize()) {
        return false;
    }

    if ( ! parse_img()->getObject()->isCode(entry - base) ) {
        return true;
    } 

    if (expansionCheckedRegions_.end() != 
        expansionCheckedRegions_.find(reg)) {
        return false;
    }
    expansionCheckedRegions_.insert(reg);

    // if there is uninitialized space in the region, 
    // see if the first few bytes have been updated
    Address compareStart = 
        base + reg->getRegionAddr() + reg->getDiskSize();
    if (proc()->isMemoryEmulated()) {
        bool valid = false;
        boost::tie(valid, compareStart) = proc()->getMemEm()->translate(compareStart);
        assert(valid);
    }
#if defined(cap_instruction_api)
    unsigned compareSize = InstructionAPI::InstructionDecoder::maxInstructionLength;
#else
    unsigned compareSize = 2 * proc()->getAddressWidth(); 
#endif
    Address uninitSize = reg->getMemSize() - reg->getDiskSize();
    if (compareSize > uninitSize) {
        compareSize = uninitSize;
    }
    unsigned char* regBuf = (unsigned char*) malloc(compareSize);
    if (!proc()->readDataSpace((void*)compareStart,compareSize,regBuf,true)) {
        fprintf(stderr, "%s[%d] Failed to read from region [%lX %lX]\n",
                __FILE__, __LINE__, compareStart, compareStart+compareSize);
        assert(0);
    }
    // compare to zero if the region has not been expanded yet
    bool allZeros = true;
    for (unsigned idx=0; allZeros && idx < compareSize; idx++) {
        if (0 != regBuf[idx]) {
            allZeros = false;
        }
    }
    if (allZeros) {
        return false;
    } else {
        return true;
    }
}

// updates the raw code bytes by fetching from memory, if needed
// 
// updates if we haven't updated since the last time code could have 
// changed, and if the entry address is on an unprotected code page, 
// or if the address is in an uninitialized memory, 
bool mapped_object::updateCodeBytesIfNeeded(Address entry)
{
    assert( BPatch_defensiveMode == analysisMode_ );

    Address pageAddr = entry - 
        (entry % proc()->proc()->getMemoryPageSize());

    if ( pagesUpdated_ ) {
        return false;
    }

    if (protPages_.end() != protPages_.find(pageAddr)) {
        return false;
    }

    bool expand = isExpansionNeeded(entry);
    if ( ! expand ) {
        if ( ! isUpdateNeeded(entry) ) {
            return false;
        }
    }

    SymtabAPI::Region * reg = parse_img()->getObject()->findEnclosingRegion
        (entry - codeBase());
    mal_printf("%s[%d] updating region [%lx %lx] for entry point %lx\n", 
               FILE__,__LINE__,
               reg->getRegionAddr(), 
               reg->getRegionAddr()+reg->getDiskSize(),
               entry);
    
    if ( expand ) {
        expandCodeBytes(reg);
    } 
    else {
        updateCodeBytes(reg);
    }
    pagesUpdated_ = true;
    return true;
}

void mapped_object::removeFunction(int_function *func) {
    // remove from int_function vectore
    everyUniqueFunction.undef(func->ifunc());
    // remove pretty names
    pdvector<int_function *> *funcsByName = NULL;
    for (unsigned pretty_iter = 0; 
         pretty_iter < func->prettyNameVector().size();
         pretty_iter++) 
    {
        allFunctionsByPrettyName.find
            (func->prettyNameVector()[pretty_iter], funcsByName);
        if (funcsByName) {
            for (unsigned fIdx=0; fIdx < funcsByName->size(); fIdx++) {
                if (func == (*funcsByName)[fIdx]) {
                    unsigned lastIdx = funcsByName->size() -1;
                    (*funcsByName)[fIdx] = (*funcsByName)[lastIdx];
                    funcsByName->pop_back();
                    if (funcsByName->size() == 0) {
                        allFunctionsByPrettyName.undef
                            (func->symTabNameVector()[pretty_iter]);
                    }
                }
            }
        }
    }
    // remove typed names
    for (unsigned typed_iter = 0; 
         typed_iter < func->typedNameVector().size();
         typed_iter++) 
    {
        allFunctionsByPrettyName.find
            (func->typedNameVector()[typed_iter], funcsByName);
        if (funcsByName) {
            for (unsigned fIdx=0; fIdx < funcsByName->size(); fIdx++) {
                if (func == (*funcsByName)[fIdx]) {
                    unsigned lastIdx = funcsByName->size() -1;
                    (*funcsByName)[fIdx] = (*funcsByName)[lastIdx];
                    funcsByName->pop_back();
                    if (funcsByName->size() == 0) {
                        allFunctionsByPrettyName.undef
                            (func->symTabNameVector()[typed_iter]);
                    }
                }
            }
        }
    }
    // remove symtab names
    for (unsigned symtab_iter = 0; 
         symtab_iter < func->symTabNameVector().size();
         symtab_iter++) 
    {
        allFunctionsByMangledName.find
            (func->symTabNameVector()[symtab_iter], funcsByName);
        if (funcsByName) {
            for (unsigned fIdx=0; fIdx < funcsByName->size(); fIdx++) {
                if (func == (*funcsByName)[fIdx]) {
                    unsigned lastIdx = funcsByName->size() -1;
                    (*funcsByName)[fIdx] = (*funcsByName)[lastIdx];
                    funcsByName->pop_back();
                    if (funcsByName->size() == 0) {
                        allFunctionsByMangledName.undef
                            (func->symTabNameVector()[symtab_iter]);
                    }
                }
            }
        }
    }  
}

// remove an element from range, these are always original bblInstance's
void mapped_object::removeRange(codeRange *range) {
    codeRange *foundrange = NULL;
    if (codeRangesByAddr_.find(range->get_address(), foundrange) && 
        range == foundrange) 
    {
        codeRangesByAddr_.remove(range->get_address());
    }
}

bool mapped_object::isSystemLib(const std::string &objname)
{
   std::string lowname = objname;
   std::transform(lowname.begin(),lowname.end(),lowname.begin(), 
                  (int(*)(int))std::tolower);
    
   if (std::string::npos != lowname.find("libdyninstapi_rt"))
      return true;

#if defined(os_solaris)
   // Solaris 2.8... we don't grab the initial func always,
   // so fix up this code as well...
   if (std::string::npos != lowname.find("libthread"))
      return true;
#endif

#if defined(os_linux)
   if (std::string::npos != lowname.find("libc.so"))
      return true;
   if (std::string::npos != lowname.find("libpthread"))
      return true;
#endif

#if defined(os_windows)
   if (std::string::npos != lowname.find("windows\\system32\\") &&
       std::string::npos != lowname.find(".dll"))
       return true;
   if (std::string::npos != lowname.find("kernel32.dll"))
      return true;
   if (std::string::npos != lowname.find("user32.dll"))
      return true;
   if (std::string::npos != lowname.find("ntdll.dll"))
      return true;
   if (std::string::npos != lowname.find("msvcrt") && 
       std::string::npos != lowname.find(".dll"))
      return true;
   if (std::string::npos == lowname.find("\\"))
       return true; //KEVINTODO: can't leave this in, but for now, anything without a path
#endif

   return false;
}

bool mapped_object::isExploratoryModeOn()
{
    return BPatch_exploratoryMode == analysisMode_ ||
           BPatch_defensiveMode == analysisMode_;
}

void mapped_object::addProtectedPage(Address pageAddr)
{
    protPages_.insert(pageAddr);
}

void mapped_object::removeProtectedPage(Address pageAddr)
{
    protPages_.erase(pageAddr);
}

void mapped_object::setCodeBytesUpdated(bool newval)
{
    if (BPatch_defensiveMode == analysisMode_) {
        if (false == newval && newval != pagesUpdated_) {
            expansionCheckedRegions_.clear();
        }
        pagesUpdated_ = newval;
    } else {
        cerr << "WARNING: requesting update of code bytes from memory "
             <<  "on non-defensive mapped object, ignoring request " 
             << fileName().c_str() << " " << __FILE__ << __LINE__ << endl;
    }
}

#if !( (defined(os_linux) || defined(os_freebsd)) && \
       (defined(arch_x86) || defined(arch_x86_64)) )
int_function *mapped_object::findGlobalConstructorFunc(const std::string &) {
    assert(!"Not implemented");
    return NULL;
}

int_function *mapped_object::findGlobalDestructorFunc(const std::string &) {
    assert(!"Not implemented");
    return NULL;
}
#endif
<|MERGE_RESOLUTION|>--- conflicted
+++ resolved
@@ -1275,44 +1275,10 @@
                                     Address endAddr,
                                     list<bblInstance*> &rangeBlocks)//output
 {
-<<<<<<< HEAD
-    codeRange *range=NULL;
-    Address nextAddr = startAddr;
-
     if (startAddr <= 0x9335a1 &&
         endAddr >= 0x9335ad) {
             cerr << "BREAKPOINT!" << endl;
         }
-
-    do {
-        // add bblInstance range to output
-        if (range != NULL) {
-            bblInstance* bbi = range->is_basicBlockInstance();
-            assert(bbi);
-            rangeBlocks.push_back(bbi);
-            if (bbi->block()->llb()->isShared()) {
-                vector<ParseAPI::Function*> ifuncs;
-                bbi->block()->llb()->getFuncs(ifuncs);
-                for (unsigned fidx=0; fidx < ifuncs.size(); fidx++) {
-                    rangeBlocks.push_back(proc()->
-                        findFuncByInternalFunc((image_func*)ifuncs[fidx])->
-                        findBlockInstanceByAddr(bbi->firstInsnAddr()));
-                }
-            }
-        }
-
-        // advance to the next range
-        if ( ! codeRangesByAddr_.find(nextAddr, range) ) {
-            if ( ! codeRangesByAddr_.successor(nextAddr, range) ) {
-                range = NULL;
-            }
-        }
-        if (range) {
-            nextAddr = range->get_address() + range->get_size();
-        }
-
-    } while (range != NULL && range->get_address() < endAddr);
-=======
    std::set<ParseAPI::Block *> papiBlocks;
    for (Address cur = startAddr; cur <= endAddr; ++cur) {
       Address papiCur = cur - codeBase();
@@ -1338,7 +1304,6 @@
          rangeBlocks.push_back(bbl);
       }
    }
->>>>>>> b553668d
 }
 
 void mapped_object::findFuncsByRange(Address startAddr,
