--- conflicted
+++ resolved
@@ -184,30 +184,6 @@
          //Executable is a shared lib
          p->proc()->setAOutLoadAddress(desc);
       }
-<<<<<<< HEAD
-=======
-      // Search for main, if we can't find it, and we're creating the process,
-      // and not attaching to it, we can find it by instrumenting libc.so
-      // Currently this has only been implemented for linux
-#if defined(os_linux)
-      // More specifically, x86 and x86_64 linux
-#if defined(arch_x86) || defined(arch_x86_64)
-
-      vector <SymtabAPI::Function *> main;
-      if (p->proc() &&
-          (p->proc()->getTraceState() == noTracing_ts) &&
-          !p->proc()->wasCreatedViaAttach() &&
-          (!img->getObject()->findFunctionsByName(main,"main") &&
-           !img->getObject()->findFunctionsByName(main,"_main"))) {
-          fprintf(stderr, "[%s][%d] Module: %s in process %d:\n"
-               "\t  is not a shared object so it should contain a symbol for \n"
-               "\t  function main. Initial attempt to locate main failed,\n"
-               "\t  possibly due to the lack of a .text section\n",
-               __FILE__,__LINE__,desc.file().c_str(), p->proc()->getPid());
-         p->proc()->setTraceSysCalls(true);
-         p->proc()->setTraceState(libcOpenCall_ts);
-      }
->>>>>>> 41da13ce
 
 // Used to search for main here and enable system call tracing to find out 
 // when libc.so is loaded -- this is unnecessary now that we use ProcControlAPI
@@ -890,7 +866,6 @@
     return debug;
 }
 
-<<<<<<< HEAD
 // Search an object for heapage
 bool mapped_object::getInfHeapList(pdvector<heapDescriptor> &infHeaps) {
     vector<pair<string,Address> > foundHeaps;
@@ -967,10 +942,6 @@
 
 unsigned mapped_object::memoryEnd() 
 { 
-=======
-unsigned mapped_object::memoryEnd()
-{
->>>>>>> 41da13ce
     if ((long)memEnd_ != -1) {
         return memEnd_;
     }
@@ -1171,31 +1142,6 @@
   assert(everyModule.size() > 0);
   return everyModule[0];
 
-<<<<<<< HEAD
-
-// splits int-layer blocks in response to block-splitting at the image-layer,
-// adds the split image-layer blocks that are newly created, 
-// and adjusts point->block pointers accordingly 
-// (original block halves are resized in addMissingBlock)
-//
-// KEVINTODO: this would be much cheaper if we stored pairs of split blocks, 
-bool mapped_object::splitIntLayer()
-{
-    set<func_instance*> splitFuncs;
-    using namespace InstructionAPI;
-    // iterates through the blocks that were created during block splitting
-    const image::SplitBlocks &splits = parse_img()->getSplitBlocks();
-    for (image::SplitBlocks::const_iterator bIter = splits.begin(); 
-         bIter != splits.end(); bIter++) 
-    {
-      // foreach function corresponding to the block
-       // parse_block *splitImgB = bIter->first;
-       splitBlock(bIter->first, bIter->second);
-    }
-
-    return true;
-=======
->>>>>>> 41da13ce
 }
 
 
@@ -1324,11 +1270,7 @@
  * 4. fix up mapping of split blocks with points
  * 5. Add image points, as instPoints
 */
-<<<<<<< HEAD
-bool mapped_object::parseNewEdges(const std::vector<edgeStub> & /*stubs*/ )
-=======
 bool mapped_object::parseNewEdges(const std::vector<edgeStub> &stubs)
->>>>>>> 41da13ce
 {
     using namespace SymtabAPI;
     using namespace ParseAPI;
@@ -2235,16 +2177,6 @@
    return NULL;
 }
 
-<<<<<<< HEAD
-void mapped_object::splitBlock(ParseAPI::Block * /*first*/, ParseAPI::Block * /*second*/) {
-   assert(0 && "TODO");
-}
-
-func_instance *mapped_object::findFuncByEntry(const block_instance *blk) {
-   parse_block *llb = static_cast<parse_block *>(blk->llb());
-   return findFunction(llb->getEntryFunc());
-}
-=======
 void mapped_object::splitBlock(block_instance * b1, 
                                block_instance * b2) 
 {
@@ -2286,5 +2218,4 @@
          proc()->bindPLTEntry(fbt[i], codeBase(), orig, newAddr);
       }
    }
-}
->>>>>>> 41da13ce
+}