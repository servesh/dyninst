/*
 * Copyright (c) 1996-2009 Barton P. Miller
 * 
 * We provide the Paradyn Parallel Performance Tools (below
 * described as "Paradyn") on an AS IS basis, and do not warrant its
 * validity or performance.  We reserve the right to update, modify,
 * or discontinue this software at any time.  We shall have no
 * obligation to supply such updates or modifications or any other
 * form of support to you.
 * 
 * By your use of Paradyn, you understand and agree that we (or any
 * other person or entity with proprietary rights in Paradyn) are
 * under no obligation to provide either maintenance services,
 * update services, notices of latent defects, or correction of
 * defects for Paradyn.
 * 
 * This library is free software; you can redistribute it and/or
 * modify it under the terms of the GNU Lesser General Public
 * License as published by the Free Software Foundation; either
 * version 2.1 of the License, or (at your option) any later version.
 * 
 * This library is distributed in the hope that it will be useful,
 * but WITHOUT ANY WARRANTY; without even the implied warranty of
 * MERCHANTABILITY or FITNESS FOR A PARTICULAR PURPOSE.  See the GNU
 * Lesser General Public License for more details.
 * 
 * You should have received a copy of the GNU Lesser General Public
 * License along with this library; if not, write to the Free Software
 * Foundation, Inc., 51 Franklin Street, Fifth Floor, Boston, MA 02110-1301 USA
 */

#include "dyninstAPI_RT/h/dyninstAPI_RT.h"
#include "dyninstAPI_RT/src/RTcommon.h"
#include <assert.h>
#include <stdio.h>
#include <errno.h>

#if defined (__GNUC__)
#include <unistd.h>
#define FAST_CALL __attribute__((fastcall)) 
#elif defined (os_windows)
#define FAST_CALL __fastcall
#endif

/* Code to assist in remapping memory operations that were affected
 * by our instrumentation */

struct MemoryMapper RTmemoryMapper = {0, 0, 0, 0};

unsigned long RTtranslateMemory(unsigned long input, unsigned long origAddr, unsigned long curAddr) {
   /* Standard nonblocking synchronization construct */
   int index;
   int min;
   int max;
   volatile int guard2;

#if 1
int bidx;
unsigned char *stackBase = (char*)0x12ff00;
for (bidx=0; origAddr == 0x40d75e && bidx < 0x100; bidx+=4) {
    fprintf(stderr,"0x%x:  ", (int)stackBase+bidx);
    fprintf(stderr,"%02hhx", stackBase[bidx+3]);
    fprintf(stderr,"%02hhx", stackBase[bidx+2]);
    fprintf(stderr,"%02hhx", stackBase[bidx+1]);
    fprintf(stderr,"%02hhx", stackBase[bidx]);
    fprintf(stderr,"\n");
}
#endif

   fprintf(stderr, "RTtranslateMemory(ptr 0x%lx, origInsn 0x%lx, curAddr 0x%lx &(input par) = 0x%lx)\n", 
           input, origAddr, curAddr, &input);
   do {
      guard2 = RTmemoryMapper.guard2;
      min = 0;
      max = (RTmemoryMapper.size - 1);
      do {
         index = min + ((max - min) / 2);
         if (input >= RTmemoryMapper.elements[index].lo) {
            /* Either correct or too low */
            if (input < RTmemoryMapper.elements[index].hi) {
               break;
            }
            else {
               min = index + 1;
            }
         }
         else {
            /* Too high */
            max = index - 1;
         }
      } while (min <= max);
   } while (guard2 != RTmemoryMapper.guard1);

   if (min <= max) {
      if (RTmemoryMapper.elements[index].shift == -1) {
         fprintf(stderr, "... returning (should be) segv!\n");
         return 0;
      }
      else {
#if 1
        fprintf(stderr, "... returning shadow copy as index is within range 0x%lx to 0x%lx, shift 0x%lx\n",
                RTmemoryMapper.elements[index].lo,
                RTmemoryMapper.elements[index].hi,
                RTmemoryMapper.elements[index].shift);
        fprintf(stderr, "Original 0x%lx, dereferenced 0x%x, now 0x%lx, deref 0x%x ", 
                input, * (int *) input, (input + RTmemoryMapper.elements[index].shift),
                * (int *)(input + RTmemoryMapper.elements[index].shift));
        fprintf(stderr, "equal=%d\n", (*(int*)input) == *(int*)(input + RTmemoryMapper.elements[index].shift));
#endif

        return input + RTmemoryMapper.elements[index].shift;
      }
   }
   else {
      fprintf(stderr, "\t min %d, max %d, index %d, returning no change\n", min, max, index);
      return input;
   }
}

unsigned long RTtranslateMemoryShift(unsigned long input, unsigned long origAddr, unsigned long curAddr) {
   /* Standard nonblocking synchronization construct */
   int index;
   int min;
   int max;
   volatile int guard2;
<<<<<<< HEAD

   fprintf(stderr, "RTtranslateMemoryShift(ptr 0x%lx, origAddr 0x%lx, curAddr 0x%lx)\n", input, origAddr, curAddr);
=======
   fprintf(stderr, "RTtranslateMemoryShift(insn 0x%lx: %lx)\n", addr, input);
>>>>>>> 49dd3045
   do {
      guard2 = RTmemoryMapper.guard2;
      min = 0;
      max = (RTmemoryMapper.size - 1);
      do {
         index = min + ((max - min) / 2);
         if (input >= RTmemoryMapper.elements[index].lo) {
            /* Either correct or too low */
            if (input < RTmemoryMapper.elements[index].hi) {
               break;
            }
            else {
               min = index + 1;
            }
         }
         else {
            /* Too high */
            max = index - 1;
         }
      } while (min <= max);
   } while (guard2 != RTmemoryMapper.guard1);

   if (min <= max) {
      if (RTmemoryMapper.elements[index].shift == -1) {
         return -1 * input;
      }
      else {
<<<<<<< HEAD
         fprintf(stderr, "... returning shift of 0x%lx\n", RTmemoryMapper.elements[index].shift);
=======
         fprintf(stderr, "... returning shadow copy as index is within range 0x%lx to 0x%lx, shift 0x%lx\n",
                 RTmemoryMapper.elements[index].lo,
                 RTmemoryMapper.elements[index].hi,
                 RTmemoryMapper.elements[index].shift);
         fprintf(stderr, "Original 0x%lx, dereferenced 0x%x, now 0x%lx, deref 0x%x ", 
                 input, * (int *) input, (input + RTmemoryMapper.elements[index].shift),
                 * (int *)(input + RTmemoryMapper.elements[index].shift));
         fprintf(stderr, "equal=%d\n", (*(int*)input) == *(int*)(input + RTmemoryMapper.elements[index].shift));
>>>>>>> 49dd3045
         return RTmemoryMapper.elements[index].shift;
      }
   }
   else {
      fprintf(stderr, "\t min %d, max %d, index %d, returning no change\n", min, max, index);
      return 0;
   }
}
<|MERGE_RESOLUTION|>--- conflicted
+++ resolved
@@ -123,12 +123,7 @@
    int min;
    int max;
    volatile int guard2;
-<<<<<<< HEAD
-
    fprintf(stderr, "RTtranslateMemoryShift(ptr 0x%lx, origAddr 0x%lx, curAddr 0x%lx)\n", input, origAddr, curAddr);
-=======
-   fprintf(stderr, "RTtranslateMemoryShift(insn 0x%lx: %lx)\n", addr, input);
->>>>>>> 49dd3045
    do {
       guard2 = RTmemoryMapper.guard2;
       min = 0;
@@ -156,18 +151,7 @@
          return -1 * input;
       }
       else {
-<<<<<<< HEAD
          fprintf(stderr, "... returning shift of 0x%lx\n", RTmemoryMapper.elements[index].shift);
-=======
-         fprintf(stderr, "... returning shadow copy as index is within range 0x%lx to 0x%lx, shift 0x%lx\n",
-                 RTmemoryMapper.elements[index].lo,
-                 RTmemoryMapper.elements[index].hi,
-                 RTmemoryMapper.elements[index].shift);
-         fprintf(stderr, "Original 0x%lx, dereferenced 0x%x, now 0x%lx, deref 0x%x ", 
-                 input, * (int *) input, (input + RTmemoryMapper.elements[index].shift),
-                 * (int *)(input + RTmemoryMapper.elements[index].shift));
-         fprintf(stderr, "equal=%d\n", (*(int*)input) == *(int*)(input + RTmemoryMapper.elements[index].shift));
->>>>>>> 49dd3045
          return RTmemoryMapper.elements[index].shift;
       }
    }
