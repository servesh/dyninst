--- conflicted
+++ resolved
@@ -161,18 +161,12 @@
          return -1 * input;
       }
       else {
-<<<<<<< HEAD
 #ifdef DEBUG_MEM_EM
-         fprintf(stderr, "... returning shift of 0x%lx\n", RTmemoryMapper.elements[index].shift);
-#endif
-=======
-
          fprintf(stderr, "Original 0x%lx, dereferenced 0x%x, now 0x%lx, deref 0x%x ", 
                  input, * (int *) input, (input + RTmemoryMapper.elements[index].shift),
                  * (int *)(input + RTmemoryMapper.elements[index].shift));
          fprintf(stderr, "equal=%d\n", (*(int*)input) == *(int*)(input + RTmemoryMapper.elements[index].shift));
-         //fprintf(stderr, "... returning shift of 0x%lx\n", RTmemoryMapper.elements[index].shift);
->>>>>>> 5cfae597
+#endif
          return RTmemoryMapper.elements[index].shift;
       }
    }
