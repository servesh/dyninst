--- conflicted
+++ resolved
@@ -123,11 +123,7 @@
    int min;
    int max;
    volatile int guard2;
-<<<<<<< HEAD
-   fprintf(stderr, "RTtranslateMemoryShift(insn 0x%lx: %lx &(arg1)=%lx)\n", addr, input, &input);
-=======
    fprintf(stderr, "RTtranslateMemoryShift(ptr 0x%lx, origAddr 0x%lx, curAddr 0x%lx)\n", input, origAddr, curAddr);
->>>>>>> 2581b114
    do {
       guard2 = RTmemoryMapper.guard2;
       min = 0;
