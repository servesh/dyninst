--- conflicted
+++ resolved
@@ -47,10 +47,7 @@
 
 struct MemoryMapper RTmemoryMapper = {0, 0, 0, 0};
 
-<<<<<<< HEAD
 //#define DEBUG_MEM_EM
-=======
->>>>>>> 6bda1de9
 
 unsigned long RTtranslateMemory(unsigned long input, unsigned long origAddr, unsigned long curAddr) {
    /* Standard nonblocking synchronization construct */
