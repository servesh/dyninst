--- conflicted
+++ resolved
@@ -92,20 +92,11 @@
 //   setOutputLog(outlog);
 //   setErrorLog(errlog);
 
-<<<<<<< HEAD
-  if ( !useAttach ) {
-     logerror("Skipping test #3 (attach to an invalid pid)\n");
-     logerror("    test only makes sense in attach mode\n");
-     return SKIPPED;
-  }
-
-=======
     if ( !useAttach ) {
       logerror("Skipping test #3 (attach to an invalid pid)\n");
       logerror("    test only makes sense in attach mode\n");
       return SKIPPED;
     }
->>>>>>> 88da9a78
   return PASSED;
 
 }