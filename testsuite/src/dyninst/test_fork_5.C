--- conflicted
+++ resolved
@@ -213,12 +213,7 @@
        return FAILED;
     }
     
-<<<<<<< HEAD
-    printf("Checking for %d child termination\n", childThread->getPid());
-    while ( !childThread->isTerminated() )
-=======
     while ( !childThread->getProcess()->isTerminated() )
->>>>>>> b3eded76
     {
        bpatch->waitForStatusChange();
     }
