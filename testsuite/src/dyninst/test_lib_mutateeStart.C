/*
 * Copyright (c) 1996-2011 Barton P. Miller
 * 
 * We provide the Paradyn Parallel Performance Tools (below
 * described as "Paradyn") on an AS IS basis, and do not warrant its
 * validity or performance.  We reserve the right to update, modify,
 * or discontinue this software at any time.  We shall have no
 * obligation to supply such updates or modifications or any other
 * form of support to you.
 * 
 * By your use of Paradyn, you understand and agree that we (or any
 * other person or entity with proprietary rights in Paradyn) are
 * under no obligation to provide either maintenance services,
 * update services, notices of latent defects, or correction of
 * defects for Paradyn.
 * 
 * This library is free software; you can redistribute it and/or
 * modify it under the terms of the GNU Lesser General Public
 * License as published by the Free Software Foundation; either
 * version 2.1 of the License, or (at your option) any later version.
 * 
 * This library is distributed in the hope that it will be useful,
 * but WITHOUT ANY WARRANTY; without even the implied warranty of
 * MERCHANTABILITY or FITNESS FOR A PARTICULAR PURPOSE.  See the GNU
 * Lesser General Public License for more details.
 * 
 * You should have received a copy of the GNU Lesser General Public
 * License along with this library; if not, write to the Free Software
 * Foundation, Inc., 51 Franklin Street, Fifth Floor, Boston, MA 02110-1301 USA
 */

// $Id: test_lib_mutateeStart.C,v 1.1 2008/10/30 19:21:46 legendre Exp $
// Functions Dealing with mutatee Startup

#define COMPLIB_DLL_BUILD

#include "dyninst_comp.h"
#include "test_lib.h"
#include "util.h"
#include "ResumeLog.h"
#include "MutateeStart.h"
#include <stdlib.h>
<<<<<<< HEAD
#include <string>
using namespace std;
=======

BPatch_process *startMutateeTestGeneric(BPatch *bpatch, const char *pathname, const char **child_argv, bool useAttach)
{
   BPatch_process *appProc;
   if (useAttach) {
      // I should be able to remove the outlog and errlog parameters from
      // startNewProcessForAttach without harming anything.
      int pid = startNewProcessForAttach(pathname, child_argv,
                                         NULL, NULL, true);
      if (pid < 0) {
         fprintf(stderr, "*ERROR*: unable to start tests due to error creating mutatee process\n");
         return NULL;
      } else {
         dprintf("New mutatee process pid %d started; attaching...\n", pid);
         registerPID(pid); // Register PID for cleanup
      }
      dprintf("Attaching to process: %s, %d\n", pathname, pid);
      appProc = bpatch->processAttach(pathname, pid);
      dprintf("Attached to process\n");
      dprintf("appProc == %lu\n", (unsigned long) appProc);
   } else {
       appProc = bpatch->processCreate(pathname, child_argv, NULL);
       if (appProc != NULL) {
           int pid = appProc->getPid();
           registerPID(pid); // Register PID for cleanup
       }
   }

   return appProc;
}

BPatch_process *startMutateeTest(BPatch *bpatch, const char *mutatee, const char *testname,
                                bool useAttach, char *logfilename,
                                char *humanlogname)
{
   std::vector<std::string> mutateeArgs;
   getOutput()->getMutateeArgs(*&mutateeArgs); // mutateeArgs is an output parameter
   const char **child_argv = new const char *[8 + mutateeArgs.size()];
   if (NULL == child_argv) {
      return NULL;
   }

   // Start the mutatee
   dprintf("Starting \"%s\"\n", mutatee);

   int n = 0;
   child_argv[n++] = mutatee;
   if (logfilename != NULL) {
      child_argv[n++] = const_cast<char *>("-log");
      child_argv[n++] = logfilename;
   }
   if (humanlogname != NULL) {
      child_argv[n++] = const_cast<char *>("-humanlog");
      child_argv[n++] = humanlogname;
   }
   child_argv[n++] = const_cast<char *>("-run");
   child_argv[n++] = testname;
   for (int i = 0; i < mutateeArgs.size(); i++) {
      child_argv[n++] = mutateeArgs[i].c_str();
   }
   child_argv[n] = NULL;

   BPatch_process *retval = startMutateeTestGeneric(bpatch, mutatee, child_argv,
                                                   useAttach);
   delete [] child_argv;
   return retval;
}

static const char** parseArgsIndividual(RunGroup *group, TestInfo *test,
                              char *logfilename, char *humanlogname,
                              bool verboseFormat, bool printLabels,
                              int debugPrint, const char *pidfilename)
{
   std::vector<std::string> mutateeArgs;
   getOutput()->getMutateeArgs(mutateeArgs); // mutateeArgs is an output parameter
   const char **child_argv = new const char *[12 + (4 * group->tests.size()) +
                                              mutateeArgs.size()];
   assert(child_argv);
   int n = 0;
   child_argv[n++] = group->mutatee;
   if (logfilename != NULL) {
      child_argv[n++] = const_cast<char *>("-log");
      child_argv[n++] = logfilename;
   }
   if (humanlogname != NULL) {
      child_argv[n++] = const_cast<char *>("-humanlog");
      child_argv[n++] = humanlogname;
   }
   if (false == verboseFormat) {
      child_argv[n++] = const_cast<char *>("-q");
      // TODO I'll also want to pass a parameter specifying a file to write
      // postponed messages to
   }
   if (debugPrint != 0) {
      child_argv[n++] = const_cast<char *>("-verbose");
   }
   if (pidfilename != NULL) {
      child_argv[n++] = const_cast<char *>("-pidfile");
      child_argv[n++] = pidfilename;
   }
   if (shouldRunTest(group, test)) {
         child_argv[n++] = const_cast<char*>("-run");
         child_argv[n++] = test->name;
      }
   if (printLabels) {
         child_argv[n++] = const_cast<char *>("-label");
         child_argv[n++] = test->label;
      child_argv[n++] = const_cast<char *>("-print-labels");
   }
   for (int i = 0; i < mutateeArgs.size(); i++) {
      child_argv[n++] = strdup(mutateeArgs[i].c_str());
   }
   child_argv[n] = NULL;   

   return child_argv;
}

static const char** parseArgs(RunGroup *group,
                              char *logfilename, char *humanlogname,
                              bool verboseFormat, bool printLabels,
                              int debugPrint, char *pidfilename, char *mutatee_resumelog, int unique)
{
   std::vector<std::string> mutateeArgs;
   getOutput()->getMutateeArgs(mutateeArgs); // mutateeArgs is an output parameter
   const char **child_argv = new const char *[16 + (4 * group->tests.size()) +
                                              mutateeArgs.size()];
   assert(child_argv);
   int n = 0;
   child_argv[n++] = group->mutatee;
   if (logfilename != NULL) {
      child_argv[n++] = const_cast<char *>("-log");
      child_argv[n++] = logfilename;
   }
   if (humanlogname != NULL) {
      child_argv[n++] = const_cast<char *>("-humanlog");
      child_argv[n++] = humanlogname;
 }
   if (false == verboseFormat) {
      child_argv[n++] = const_cast<char *>("-q");
      // TODO I'll also want to pass a parameter specifying a file to write
      // postponed messages to
   }
   if (mutatee_resumelog) {
      child_argv[n++] = "-resumelog";
      child_argv[n++] = mutatee_resumelog;
   }
   if (unique) {
      static char buffer[32];
      snprintf(buffer, 32, "%d", unique);
      child_argv[n++] = "-unique";
      child_argv[n++] = buffer;
   }
   if (debugPrint != 0) {
      child_argv[n++] = const_cast<char *>("-verbose");
   }
   if (pidfilename != NULL) {
      child_argv[n++] = const_cast<char *>("-pidfile");
      child_argv[n++] = pidfilename;
   }
   for (int i = 0; i < group->tests.size(); i++) {
      if (shouldRunTest(group, group->tests[i])) {
         child_argv[n++] = const_cast<char*>("-run");
         child_argv[n++] = group->tests[i]->name;
      }
   }
   if (printLabels) {
      for (int i = 0; i < group->tests.size(); i++) {
         child_argv[n++] = const_cast<char *>("-label");
         child_argv[n++] = group->tests[i]->label;
      }
      child_argv[n++] = const_cast<char *>("-print-labels");
   }
   for (int i = 0; i < mutateeArgs.size(); i++) {
      child_argv[n++] = strdup(mutateeArgs[i].c_str());
   }
   child_argv[n] = NULL;   

   return child_argv;
}

BPatch_process *startMutateeTest(BPatch *bpatch, RunGroup *group,
                                char *logfilename, char *humanlogname,
                                bool verboseFormat, bool printLabels,
                                int debugPrint, char *pidfilename, 
                                char *mutatee_resumelog, int uniqueid)
{
   const char **child_argv = parseArgs(group, logfilename, humanlogname,
                                       verboseFormat, printLabels, 
                                       debugPrint, pidfilename, mutatee_resumelog, uniqueid);
   
   // Start the mutatee
   dprintf("Starting \"%s\"\n", group->mutatee);
   BPatch_process *retval = startMutateeTestGeneric(bpatch, group->mutatee,
                                                   child_argv,
                                                   group->useAttach);
   delete [] child_argv;
   return retval;
}

BPatch_binaryEdit *startBinaryTest(BPatch *bpatch, RunGroup *group)
{
   BPatch_binaryEdit *binEdit = bpatch->openBinary(group->mutatee, true);
   return binEdit;
}

>>>>>>> e7210dea

#if defined(os_linux_test) || defined(os_freebsd_test)

#include <dirent.h>
#include <unistd.h>
#include <sys/stat.h>
#include <sys/types.h>
#include <sys/wait.h>
#include <signal.h>

static void clearBinEditFiles()
{
   struct dirent **files;
   char *binedit_dir = get_binedit_dir();
   int result = scandir(binedit_dir, &files, NULL, NULL);
   if (result == -1) {
      return;
   }

   int num_files = result;
   for (unsigned i=0; i<num_files; i++) {
      if ((strcmp(files[i]->d_name, ".") == 0) || 
          (strcmp(files[i]->d_name, "..") == 0))
      {
         free(files[i]);
         continue;
      }
      std::string full_file = std::string(binedit_dir) + std::string("/") +
         std::string(files[i]->d_name);
	  if (!getenv("DYNINST_REWRITER_NO_UNLINK"))
	  {
		  dprintf("%s[%d]:  unlinking %s\n", FILE__, __LINE__, full_file.c_str());
		  unlink(full_file.c_str());
	  }
      free(files[i]);
   }
   free(files);
}

static bool cdBinDir()
{
   char *binedit_dir = get_binedit_dir();
   int result = chdir(binedit_dir);
   if (result != -1) {
      return true;
   }

   result = mkdir(binedit_dir, 0700);
   if (result == -1) {
      perror("Could not mkdir binaries");
      return false;
   }
   result = chdir(binedit_dir);
   if (result == -1) {
      perror("Could not chdir binaries");
      return false;
   }
   return true;
}

static bool cdBack()
{
   int result = chdir("..");
   if (result == -1) {
      perror("Could not chdir ..");
      return false;
   }
   return true;
}

static bool waitForCompletion(int pid, bool &app_crash, int &app_return)
{
   int result, status;
   int options = 0;

#if defined(__WALL)
   options = __WALL;
#endif

   do {
      result = waitpid(pid, &status, options);
   } while (result == -1 && errno == EINTR);

   if (result == -1) {
      perror("Could not collect child result");
      return false;
   }

   assert(!WIFSTOPPED(status));

   if (WIFSIGNALED(status)) {
      app_crash = true;
      app_return = WTERMSIG(status);
   }
   else if (WIFEXITED(status)) {
      app_crash = false;
      app_return = WEXITSTATUS(status);
   }
   else {
      assert(0);
   }

   return true;
}

static void killWaywardChild(int pid)
{
   int result = kill(pid, SIGKILL);
   if (result == -1) {
      return;
   }

   bool dont_care1;
   int dont_care2;
   waitForCompletion(pid, dont_care1, dont_care2);
}

#else

void clearBinEditFiles()
{
   assert(0); //IMPLEMENT ME
}

static bool cdBinDir()
{
   assert(0); //IMPLEMENT ME
   return false;
}

static bool cdBack()
{
   assert(0); //IMPLEMENT ME
   return false;
}

static void killWaywardChild(int)
{
   assert(0); //IMPLEMENT ME
}

static bool waitForCompletion(int, bool &, int &)
{
   assert(0); //IMPLEMENT ME
   return false;
}
#endif

bool runBinaryTest(RunGroup *group, ParameterDict &params, test_results_t &test_result)
{
   bool cd_done = false;
   bool file_written = false;
   bool file_running = false;
   bool error = true;
   bool result;
   int app_return, pid;
   bool app_crash;
   const char **child_argv = NULL;
   std::string outfile, mutatee_string;
   BPatch_binaryEdit *binEdit;

   int unique_id = params["unique_id"]->getInt();
   
   char *binedit_dir = get_binedit_dir();
   if (unique_id) {
      unsigned buffer_len = strlen(BINEDIT_BASENAME) + 32;
      char *buffer = (char *) malloc(buffer_len);
      snprintf(buffer, buffer_len-1, "%s.%d", BINEDIT_BASENAME, unique_id);
      if (strcmp(buffer, binedit_dir) == 0) {
         free(buffer);
      }
      else {	    
         binedit_dir = buffer;
         set_binedit_dir(buffer);
      }
   }

   test_result = UNKNOWN;

   clearBinEditFiles();

   result = cdBinDir();
   if (!result) {
      goto done;
   }
   cd_done = true;

   outfile = std::string("rewritten_") + std::string(group->mutatee);

#if !defined(os_windows_test)
   if (getenv("DYNINST_REWRITER_NO_UNLINK"))
   {
      //  we may in fact generate several binaries  (one for each rungroup)
      //  sequentially rewriting over them.  If DYNINST_REWRITER_NO_UNLINK is
      //  set, add a uniqification parameter to the filename, as well as a 
      //  report file that indicates which tests are represented in the
      //  binary
      outfile += std::string("_") + Dyninst::utos((unsigned)clock());
      std::string reportfile = outfile + std::string(".report");
      FILE *myrep = fopen(reportfile.c_str(), "w");
      fprintf(myrep, "Test group contains:\n");
      for (unsigned int i = 0; i < group->tests.size(); ++i)
         if (shouldRunTest(group, group->tests[i])) 
            fprintf(myrep, "%s\n", group->tests[i]->name);
      fclose(myrep);
   }
#endif
   
   binEdit = (BPatch_binaryEdit *) params["appBinaryEdit"]->getPtr();
   result = binEdit->writeFile(outfile.c_str());
   if (!result) {
      goto done;
   }
   file_written = true;

   if (cd_done) {
      cdBack();
      cd_done = false;
   }

   outfile = binedit_dir + std::string("/") + outfile;
   dprintf("%s[%d]:  starting rewritten process '%s ", FILE__, __LINE__, outfile.c_str());
   mutatee_string = launchMutatee(outfile, group, params);
   if (mutatee_string == string(""))
      goto done;

   registerMutatee(mutatee_string);
   pid = getMutateePid(group);
   assert(pid);

   result = waitForCompletion(pid, app_crash, app_return);
   if (!result)
      goto done;
   file_running = false;

   
   dprintf("%s[%d]:  after waitForCompletion: %s, result = %d\n", FILE__, __LINE__, app_crash ? "crashed" : "no crash", app_return);

   if ((app_crash)  || (app_return != 0))
   {
      parse_mutateelog(group, params["mutatee_resumelog"]->getString());
     test_result = UNKNOWN;
   }
   else {
     test_result = PASSED;
   }
   
   error = false;
 done:

   if (error)
      test_result = FAILED;
   if (cd_done)
      cdBack();
   if (file_written && !params["noClean"]->getInt())
      clearBinEditFiles();
   if (file_running)
      killWaywardChild(pid);
   if (child_argv)
      delete [] child_argv;
      
   return !error;  
}<|MERGE_RESOLUTION|>--- conflicted
+++ resolved
@@ -40,216 +40,8 @@
 #include "ResumeLog.h"
 #include "MutateeStart.h"
 #include <stdlib.h>
-<<<<<<< HEAD
 #include <string>
 using namespace std;
-=======
-
-BPatch_process *startMutateeTestGeneric(BPatch *bpatch, const char *pathname, const char **child_argv, bool useAttach)
-{
-   BPatch_process *appProc;
-   if (useAttach) {
-      // I should be able to remove the outlog and errlog parameters from
-      // startNewProcessForAttach without harming anything.
-      int pid = startNewProcessForAttach(pathname, child_argv,
-                                         NULL, NULL, true);
-      if (pid < 0) {
-         fprintf(stderr, "*ERROR*: unable to start tests due to error creating mutatee process\n");
-         return NULL;
-      } else {
-         dprintf("New mutatee process pid %d started; attaching...\n", pid);
-         registerPID(pid); // Register PID for cleanup
-      }
-      dprintf("Attaching to process: %s, %d\n", pathname, pid);
-      appProc = bpatch->processAttach(pathname, pid);
-      dprintf("Attached to process\n");
-      dprintf("appProc == %lu\n", (unsigned long) appProc);
-   } else {
-       appProc = bpatch->processCreate(pathname, child_argv, NULL);
-       if (appProc != NULL) {
-           int pid = appProc->getPid();
-           registerPID(pid); // Register PID for cleanup
-       }
-   }
-
-   return appProc;
-}
-
-BPatch_process *startMutateeTest(BPatch *bpatch, const char *mutatee, const char *testname,
-                                bool useAttach, char *logfilename,
-                                char *humanlogname)
-{
-   std::vector<std::string> mutateeArgs;
-   getOutput()->getMutateeArgs(*&mutateeArgs); // mutateeArgs is an output parameter
-   const char **child_argv = new const char *[8 + mutateeArgs.size()];
-   if (NULL == child_argv) {
-      return NULL;
-   }
-
-   // Start the mutatee
-   dprintf("Starting \"%s\"\n", mutatee);
-
-   int n = 0;
-   child_argv[n++] = mutatee;
-   if (logfilename != NULL) {
-      child_argv[n++] = const_cast<char *>("-log");
-      child_argv[n++] = logfilename;
-   }
-   if (humanlogname != NULL) {
-      child_argv[n++] = const_cast<char *>("-humanlog");
-      child_argv[n++] = humanlogname;
-   }
-   child_argv[n++] = const_cast<char *>("-run");
-   child_argv[n++] = testname;
-   for (int i = 0; i < mutateeArgs.size(); i++) {
-      child_argv[n++] = mutateeArgs[i].c_str();
-   }
-   child_argv[n] = NULL;
-
-   BPatch_process *retval = startMutateeTestGeneric(bpatch, mutatee, child_argv,
-                                                   useAttach);
-   delete [] child_argv;
-   return retval;
-}
-
-static const char** parseArgsIndividual(RunGroup *group, TestInfo *test,
-                              char *logfilename, char *humanlogname,
-                              bool verboseFormat, bool printLabels,
-                              int debugPrint, const char *pidfilename)
-{
-   std::vector<std::string> mutateeArgs;
-   getOutput()->getMutateeArgs(mutateeArgs); // mutateeArgs is an output parameter
-   const char **child_argv = new const char *[12 + (4 * group->tests.size()) +
-                                              mutateeArgs.size()];
-   assert(child_argv);
-   int n = 0;
-   child_argv[n++] = group->mutatee;
-   if (logfilename != NULL) {
-      child_argv[n++] = const_cast<char *>("-log");
-      child_argv[n++] = logfilename;
-   }
-   if (humanlogname != NULL) {
-      child_argv[n++] = const_cast<char *>("-humanlog");
-      child_argv[n++] = humanlogname;
-   }
-   if (false == verboseFormat) {
-      child_argv[n++] = const_cast<char *>("-q");
-      // TODO I'll also want to pass a parameter specifying a file to write
-      // postponed messages to
-   }
-   if (debugPrint != 0) {
-      child_argv[n++] = const_cast<char *>("-verbose");
-   }
-   if (pidfilename != NULL) {
-      child_argv[n++] = const_cast<char *>("-pidfile");
-      child_argv[n++] = pidfilename;
-   }
-   if (shouldRunTest(group, test)) {
-         child_argv[n++] = const_cast<char*>("-run");
-         child_argv[n++] = test->name;
-      }
-   if (printLabels) {
-         child_argv[n++] = const_cast<char *>("-label");
-         child_argv[n++] = test->label;
-      child_argv[n++] = const_cast<char *>("-print-labels");
-   }
-   for (int i = 0; i < mutateeArgs.size(); i++) {
-      child_argv[n++] = strdup(mutateeArgs[i].c_str());
-   }
-   child_argv[n] = NULL;   
-
-   return child_argv;
-}
-
-static const char** parseArgs(RunGroup *group,
-                              char *logfilename, char *humanlogname,
-                              bool verboseFormat, bool printLabels,
-                              int debugPrint, char *pidfilename, char *mutatee_resumelog, int unique)
-{
-   std::vector<std::string> mutateeArgs;
-   getOutput()->getMutateeArgs(mutateeArgs); // mutateeArgs is an output parameter
-   const char **child_argv = new const char *[16 + (4 * group->tests.size()) +
-                                              mutateeArgs.size()];
-   assert(child_argv);
-   int n = 0;
-   child_argv[n++] = group->mutatee;
-   if (logfilename != NULL) {
-      child_argv[n++] = const_cast<char *>("-log");
-      child_argv[n++] = logfilename;
-   }
-   if (humanlogname != NULL) {
-      child_argv[n++] = const_cast<char *>("-humanlog");
-      child_argv[n++] = humanlogname;
- }
-   if (false == verboseFormat) {
-      child_argv[n++] = const_cast<char *>("-q");
-      // TODO I'll also want to pass a parameter specifying a file to write
-      // postponed messages to
-   }
-   if (mutatee_resumelog) {
-      child_argv[n++] = "-resumelog";
-      child_argv[n++] = mutatee_resumelog;
-   }
-   if (unique) {
-      static char buffer[32];
-      snprintf(buffer, 32, "%d", unique);
-      child_argv[n++] = "-unique";
-      child_argv[n++] = buffer;
-   }
-   if (debugPrint != 0) {
-      child_argv[n++] = const_cast<char *>("-verbose");
-   }
-   if (pidfilename != NULL) {
-      child_argv[n++] = const_cast<char *>("-pidfile");
-      child_argv[n++] = pidfilename;
-   }
-   for (int i = 0; i < group->tests.size(); i++) {
-      if (shouldRunTest(group, group->tests[i])) {
-         child_argv[n++] = const_cast<char*>("-run");
-         child_argv[n++] = group->tests[i]->name;
-      }
-   }
-   if (printLabels) {
-      for (int i = 0; i < group->tests.size(); i++) {
-         child_argv[n++] = const_cast<char *>("-label");
-         child_argv[n++] = group->tests[i]->label;
-      }
-      child_argv[n++] = const_cast<char *>("-print-labels");
-   }
-   for (int i = 0; i < mutateeArgs.size(); i++) {
-      child_argv[n++] = strdup(mutateeArgs[i].c_str());
-   }
-   child_argv[n] = NULL;   
-
-   return child_argv;
-}
-
-BPatch_process *startMutateeTest(BPatch *bpatch, RunGroup *group,
-                                char *logfilename, char *humanlogname,
-                                bool verboseFormat, bool printLabels,
-                                int debugPrint, char *pidfilename, 
-                                char *mutatee_resumelog, int uniqueid)
-{
-   const char **child_argv = parseArgs(group, logfilename, humanlogname,
-                                       verboseFormat, printLabels, 
-                                       debugPrint, pidfilename, mutatee_resumelog, uniqueid);
-   
-   // Start the mutatee
-   dprintf("Starting \"%s\"\n", group->mutatee);
-   BPatch_process *retval = startMutateeTestGeneric(bpatch, group->mutatee,
-                                                   child_argv,
-                                                   group->useAttach);
-   delete [] child_argv;
-   return retval;
-}
-
-BPatch_binaryEdit *startBinaryTest(BPatch *bpatch, RunGroup *group)
-{
-   BPatch_binaryEdit *binEdit = bpatch->openBinary(group->mutatee, true);
-   return binEdit;
-}
-
->>>>>>> e7210dea
 
 #if defined(os_linux_test) || defined(os_freebsd_test)
 
