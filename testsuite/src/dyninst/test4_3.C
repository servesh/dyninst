--- conflicted
+++ resolved
@@ -183,14 +183,7 @@
         return FAILED;
     }
 
-<<<<<<< HEAD
-    contAndWaitForAllThreads(bpatch, appThread, mythreads, &threadCount);
-=======
-    // Register for cleanup
-    registerPID(appProc->getPid());
-
     contAndWaitForAllProcs(bpatch, appProc, mythreads, &threadCount);
->>>>>>> b3eded76
 
     if ( !passedTest )
     {
