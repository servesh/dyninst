--- conflicted
+++ resolved
@@ -107,12 +107,8 @@
 
 test_pid_t RunTest(unsigned int iteration, bool useLog, bool staticTests,
                    std::string logfile, int testLimit, vector<char *> child_argv,
-<<<<<<< HEAD
-                   const char *pidFilename, const char *memcpu_name,
+                   const char *pidFilename,
                    std::string hostname, const char *given_mutatee, int given_mutator);
-=======
-                   const char *pidFilename, std::string hostname);
->>>>>>> e7210dea
 
 int CollectTestResults(vector<test_driver_t> &test_drivers, int parallel_copies);
 
