--- conflicted
+++ resolved
@@ -74,11 +74,6 @@
   return retval;
 }
 
-<<<<<<< HEAD
-=======
-extern FILE *debug_log;
-
->>>>>>> 5144adab
 #include <link.h>
 
 static void* openSO(const char *soname, bool local)
@@ -96,7 +91,6 @@
    if (!fullSoPath) {
       fullSoPath = strdup(soname);
    }
-
    unsigned int dl_options = RTLD_NOW | (local ? RTLD_LOCAL : RTLD_GLOBAL);
    void *handle = dlopen(fullSoPath, dl_options);
    if (!handle) {
@@ -108,13 +102,11 @@
       fprintf(stderr, "Error opening lib: %s\n", soname);
       const char *errmsg = dlerror();
       fprintf(stderr, "%s\n", errmsg);
-      if (debug_log) {
-         fprintf(debug_log, "Error calling dlopen: %s\n", errmsg ? errmsg : "NULL");
-      }
       return NULL; //Error
    }
    return handle;
 }
+
 int setupMutatorsForRunGroup(RunGroup *group)
 {
   int tests_found = 0;
