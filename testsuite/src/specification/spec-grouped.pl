--- conflicted
+++ resolved
@@ -688,14 +688,8 @@
 test_platform('test_write_param', 'x86_64-unknown-linux2.4').
 test_platform('test_write_param', 'i386-unknown-nt4.0').
 test_platform('test_write_param', 'rs6000-ibm-aix5.1').
-<<<<<<< HEAD
-test_platform('test_write_param', 'ia64-unknown-linux2.4').
 test_platform('test_write_param', 'i386-unknown-freebsd7.2').
 test_platform('test_write_param', 'amd64-unknown-freebsd7.2').
-% Theoretically implemented on Solaris, but test doesn't pass, so disabling until/unless we decide it's worth fixing.
-% test_platform('test_write_param', 'sparc-sun-solaris2.9').
-=======
->>>>>>> 7bdc7176
 groupable_test('test_write_param').
 mutator('test_write_param', ['test_write_param.C']).
 test_runmode('test_write_param', 'staticdynamic').
@@ -1092,15 +1086,9 @@
         platform('power32', 'aix', _, Platform);
         platform('i386', 'linux', _, Platform);
         platform('i386', 'windows', _, Platform);
-<<<<<<< HEAD
-        platform('ia64', 'linux', _, Platform);
         platform('x86_64', 'linux', _, Platform);
         platform('i386', 'freebsd', _, Platform);
         platform('x86_64', 'freebsd', _, Platform).
-=======
-        platform('x86_64', 'linux', _, Platform).
->>>>>>> 7bdc7176
-
 
 spec_object_file(OFile, 'ibm_as', ['dyninst/test6LS-power.s'], [], [], []) :-
         current_platform(P),
