--- conflicted
+++ resolved
@@ -360,292 +360,7 @@
    return false;
 }
 
-<<<<<<< HEAD
-=======
-//
-// Create a new process and return its process id.  If process creation 
-// fails, this function returns -1.
-//
-int startNewProcessForAttach(const char *pathname, const char *argv[],
-                             FILE *outlog, FILE *errlog, bool attach) {
-#if defined(os_windows_test)
-   // TODO Fix Windows code to work with log file
-	LPCTSTR pipeName = "\\\\.\\pipe\\mutatee_signal_pipe";
-	HANDLE mutatee_signal_pipe = CreateNamedPipe(pipeName,
-		PIPE_ACCESS_INBOUND,
-		PIPE_TYPE_BYTE | PIPE_READMODE_BYTE | PIPE_WAIT,
-		1, // num instances
-		1024, // read buffer
-		1024, // write buffer
-		5000, //timeout
-		NULL); // security descriptor
-	if(mutatee_signal_pipe == INVALID_HANDLE_VALUE)
-	{
-      fprintf(stderr, "*ERROR*: Unable to create pipe.\n");
-      return -1;
-	}
-	char child_args[1024];
-   strcpy(child_args, "");
-   if (argv[0] != NULL) {
-      strcpy(child_args, pathname);
-      for (int i = 1; argv[i] != NULL; i++) {
-         strcat(child_args, " ");
-         strcat(child_args, argv[i]);
-      }
-      strcat(child_args, " -attach");
-   }
-
-   STARTUPINFO si;
-   memset(&si, 0, sizeof(STARTUPINFO));
-   si.cb = sizeof(STARTUPINFO);
-   PROCESS_INFORMATION pi;
-   if (!CreateProcess(pathname,	// application name
-                      child_args,	// command line
-                      NULL,		// security attributes
-                      NULL,		// thread security attributes
-                      FALSE,		// inherit handles
-                      0,		// creation flags
-                      NULL,		// environment,
-                      NULL,		// current directory
-                      &si,
-                      &pi)) {
-						  LPTSTR lastErrorMsg;
-						  DWORD lastError = GetLastError();
-						  FormatMessage(FORMAT_MESSAGE_ALLOCATE_BUFFER | 
-							  FORMAT_MESSAGE_FROM_SYSTEM |
-							  FORMAT_MESSAGE_IGNORE_INSERTS,
-							  NULL,
-							  lastError,
-							  MAKELANGID(LANG_NEUTRAL, SUBLANG_DEFAULT),
-							  (LPTSTR)&lastErrorMsg,
-							  0, NULL );
-						  fprintf(stderr, "CreateProcess failed: (%d) %s\n",
-							  lastError, lastErrorMsg);
-						  LocalFree(lastErrorMsg);
-
-      return -1;
-   }
-
-   registerPID(pi.dwProcessId);
-	// Keep synchronization pattern the same as on Unix...
-	BOOL conn_ok = ConnectNamedPipe(mutatee_signal_pipe, NULL) ?
-		TRUE : (GetLastError() == ERROR_PIPE_CONNECTED);
-	if(!conn_ok)
-	{
-		CloseHandle(mutatee_signal_pipe);
-		return -1;
-	}
-	char mutatee_ready = 0x0;
-	DWORD bytes_read;
-	BOOL read_ok = ReadFile(mutatee_signal_pipe,
-		&mutatee_ready, // buffer
-		1,	// size
-		&bytes_read,
-		NULL); // not overlapped I/O
-	if (!read_ok || (bytes_read != 1))
-	{
-		fprintf(stderr, "Couldn't read from mutatee pipe\n");
-		DisconnectNamedPipe(mutatee_signal_pipe);
-		CloseHandle(mutatee_signal_pipe);
-		return -1;
-	}
-	if(mutatee_ready != 'T')
-	{
-		fprintf(stderr, "Got unexpected message from mutatee, aborting\n");
-		DisconnectNamedPipe(mutatee_signal_pipe);
-		CloseHandle(mutatee_signal_pipe);
-		return -1;
-	}
-	DisconnectNamedPipe(mutatee_signal_pipe);
-	CloseHandle(mutatee_signal_pipe);
-   return pi.dwProcessId;
-#else
-   /* Make a pipe that we will use to signal that the mutatee has started. */
-   int fds[2];
-   char fdstr[32];
-   if (attach) {
-      if (pipe(fds) != 0) {
-         fprintf(stderr, "*ERROR*: Unable to create pipe.\n");
-         return -1;
-      }
-      /* Create the argv string for the child process. */
-      sprintf(fdstr, "%d", fds[1]);
-   }
-
-
-   const char **attach_argv;
-
-   bool bgp_test = false;
-   int BGP_MAX_ARGS=13;
-   char *platform = getenv("PLATFORM");
-   if(strcmp(platform, "ppc32_bgp") == 0)
-		bgp_test = true;
-
-   if (bgp_test) {
-	  attach_argv = (const char**)malloc(sizeof(char *) * BGP_MAX_ARGS);
-	  attach_argv[0] = const_cast<char *>("-nofree");
-	  attach_argv[1] = const_cast<char *>("-partition");
-	  char *partition = getenv("DYNINST_BGP_PARTITION");
-	  if(partition == NULL) partition = "BGB1";
-	  attach_argv[2] = const_cast<char *>( partition);
-	  attach_argv[3] = const_cast<char *>("-np");
-	  attach_argv[4] = const_cast<char *>("1");
-	  attach_argv[5] = const_cast<char *>("-env");
-
-	  char *dyninst_base = getenv("DYNINST_ROOT");
-	  if (dyninst_base == NULL)
-		fprintf(stderr,	" DYNINST_ROOT is not set!! ");
-	  char *ldpath = (char *) malloc (1024);
-	  sprintf(ldpath, "LD_LIBRARY_PATH=%s/dyninst/testsuite/%s/binaries:.:%s/%s/lib:${LD_LIBRARY_PATH}", dyninst_base, platform, dyninst_base, platform);
-	  attach_argv[6] = const_cast<char *>(ldpath);
-
-	  char *binedit_dir = BINEDIT_DIRNAME;
-	  char cwd[1024]; 
-	  getcwd(cwd, 1024);
-	  strcat(cwd, binedit_dir);
-	  attach_argv[7] = const_cast<char *>("-cwd");
-	  attach_argv[8] = const_cast<char *>(cwd);
-
-	  attach_argv[9] = const_cast<char *>("-exe");
-	  attach_argv[10] = const_cast<char *>(pathname);
-	  attach_argv[11] = const_cast<char *>("-args");
-	  char *args = (char*) malloc (2048);
-	  strcpy(args ,"\"");
-
-	  for (int j = 0; argv[j] != NULL; j++){
-		strcat(args, argv[j]);
-		strcat(args, " ");
-	  }
-	  strcat(args, "\"");
-	  attach_argv[12] =  const_cast<char *>(args);
-
-	  attach_argv[BGP_MAX_ARGS] = NULL;
-
-	} else {
-
-	  int i;
-	  for (i = 0; argv[i] != NULL; i++) ;
-	  // i now contains the count of elements in argv
-	  attach_argv = (const char**)malloc(sizeof(char *) * (i + 3));
-	  // attach_argv is length i + 3 (including space for NULL)
-
-	  for (i = 0; argv[i] != NULL; i++)
-	     attach_argv[i] = argv[i];
-	  if (attach)
-	  {
-	     attach_argv[i++] = const_cast<char*>("-attach");
-	     attach_argv[i++] = fdstr;
-	  }
-	  attach_argv[i++] = NULL;
-	}
-
-   int pid;
-   if (attach)
-      pid = fork_mutatee();
-   else  
-      pid = fork();
-   if (pid == 0) {
-      // child
-      if (attach) 
-         close(fds[0]); // We don't need the read side
-      if (outlog != NULL) {
-         int outlog_fd = fileno(outlog);
-         if (dup2(outlog_fd, 1) == -1) {
-            fprintf(stderr, "Error duplicating log fd(1)\n");
-         }
-      }
-      if (errlog != NULL) {
-         int errlog_fd = fileno(errlog);
-         if (dup2(errlog_fd, 2) == -1) {
-            fprintf(stderr, "Error duplicating log fd(2)\n");
-         }
-      }
-      char *ld_path = getenv("LD_LIBRARY_PATH");
-      char *new_ld_path = NULL;
-      if (ld_path) {
-         new_ld_path = (char *) malloc(strlen(ld_path) + strlen(binedit_dir) + 4);
-         strcpy(new_ld_path, "./");
-         strcat(new_ld_path, binedit_dir);
-         strcat(new_ld_path, ":");
-         strcat(new_ld_path, ld_path);
-      }
-      else {
-         new_ld_path = (char *) malloc(strlen(binedit_dir) + 4);
-         strcpy(new_ld_path, "./");
-         strcat(new_ld_path, binedit_dir);
-         strcat(new_ld_path, ":");
-      }
-      setenv("LD_LIBRARY_PATH", new_ld_path, 1);
-
-	  //fprintf(stderr, "%s[%d]:  before exec '%s':  LD_LIBRARY_PATH='%s'\n", 
-	  //FILE__, __LINE__, pathname, getenv("LD_LIBRARY_PATH"));
-
-if(bgp_test) {
-
-      dprintf(" running mpirun ");
-      for (int i = 0 ; i < BGP_MAX_ARGS ; i++)
-          dprintf(" %s", attach_argv[i]);
-      dprintf(" \n");
-
-      execvp("mpirun", (char * const *)attach_argv);
-      logerror("%s[%d]:  Exec failed!\n", FILE__, __LINE__);
-      exit(-1);
-}else{
-      execvp(pathname, (char * const *)attach_argv);
-      char *newname = (char *) malloc(strlen(pathname) + 3);
-      strcpy(newname, "./");
-      strcat(newname, pathname);
-      execvp(newname, (char * const *)attach_argv);
-      logerror("%s[%d]:  Exec failed!\n", FILE__, __LINE__);
-      exit(-1);
-}
-
-   } else if (pid < 0) {
-      return -1;
-   }
-
-   registerPID(pid);
-
-   // parent
-   if (attach) {
-      close(fds[1]);  // We don't need the write side
-      
-      // Wait for the child to write to the pipe
-      char ch;
-      if (read(fds[0], &ch, sizeof(char)) != sizeof(char)) {
-         perror("read");
-         fprintf(stderr, "*ERROR*: Error reading from pipe\n");
-         return -1;
-      }
-
-      if (ch != 'T') {
-         fprintf(stderr, "*ERROR*: Child didn't write expected value to pipe.\n");
-         return -1;
-      }
-       
-#if defined( os_linux_test )
-      /* Random Linux-ism: it's possible to close the pipe before the 
-         mutatee returns from the write() system call matching the above
-         read().  In this case, rather than ignore the close() because the
-         write() is on its way out the kernel, Linux sends a SIGPIPE
-         to the mutatee, which causes us no end of trouble.  read()ing
-         an EOF from the pipe seems to alleviate this problem, and seems
-         more reliable than a sleep(1).  The condition test if we somehow
-         got any /extra/ bytes on the pipe. */
-      if( read( fds[0], & ch, sizeof( char ) ) != 0 ) {
-         fprintf(stderr, "*ERROR*: Shouldn't have read anything here.\n");
-         return -1;
-      }
-#endif /* defined( os_linux_test ) */
-      
-      close( fds[0] ); // We're done with the pipe
-   }
-   return pid;
-#endif
-}
-
-
->>>>>>> 0adf4108
+
 // control debug printf statements
 void dprintf(const char *fmt, ...) {
    va_list args;
