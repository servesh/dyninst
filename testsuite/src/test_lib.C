/*
 * Copyright (c) 1996-2009 Barton P. Miller
 * 
 * We provide the Paradyn Parallel Performance Tools (below
 * described as "Paradyn") on an AS IS basis, and do not warrant its
 * validity or performance.  We reserve the right to update, modify,
 * or discontinue this software at any time.  We shall have no
 * obligation to supply such updates or modifications or any other
 * form of support to you.
 * 
 * By your use of Paradyn, you understand and agree that we (or any
 * other person or entity with proprietary rights in Paradyn) are
 * under no obligation to provide either maintenance services,
 * update services, notices of latent defects, or correction of
 * defects for Paradyn.
 * 
 * This library is free software; you can redistribute it and/or
 * modify it under the terms of the GNU Lesser General Public
 * License as published by the Free Software Foundation; either
 * version 2.1 of the License, or (at your option) any later version.
 * 
 * This library is distributed in the hope that it will be useful,
 * but WITHOUT ANY WARRANTY; without even the implied warranty of
 * MERCHANTABILITY or FITNESS FOR A PARTICULAR PURPOSE.  See the GNU
 * Lesser General Public License for more details.
 * 
 * You should have received a copy of the GNU Lesser General Public
 * License along with this library; if not, write to the Free Software
 * Foundation, Inc., 51 Franklin Street, Fifth Floor, Boston, MA 02110-1301 USA
 */

//
// $Id: test_lib.C,v 1.6 2008/10/30 19:16:54 legendre Exp $
// Utility functions for use by the dyninst API test programs.
//

#include <stdio.h>
#include <signal.h>
#include <string.h>
#include <stdarg.h>
#include <ctype.h>
#include <errno.h>
#include <assert.h>
#include <stdlib.h>
#include <limits.h>

#include <string>
#include <vector>
using namespace std;

#if !defined(i386_unknown_nt4_0_test)
#include <fnmatch.h>
#endif

#if defined(i386_unknown_nt4_0_test) || defined(mips_unknown_ce2_11_test) //ccw 10 apr 2001 
#ifndef mips_unknown_ce2_11_test //ccw 10 apr 2001
#define WIN32_LEAN_AND_MEAN
#endif
#include <Windows.h>
#else
#include <unistd.h>
#include <sys/wait.h>
#include <sys/types.h>
#include <sys/stat.h>
#endif
#include <stdarg.h>

// Blind inclusion from test9.C
#if defined(i386_unknown_linux2_0_test) \
 || defined(x86_64_unknown_linux2_4) /* Blind duplication - Ray */ \
 || defined(sparc_sun_solaris2_4)
#include <sys/types.h>
#include <sys/wait.h>
#endif

#if defined(i386_unknown_linux2_0_test) \
 || defined(x86_64_unknown_linux2_4)
#include <unistd.h>
#endif
// end inclusion from test9.C

#if defined(i386_unknown_nt4_0_test)
#define snprintf _snprintf
#endif

#include "test_lib.h"
#include "ResumeLog.h"
#define BINEDIT_DIRNAME "" 


/* Control Debug printf statements */
int debugPrint = 0;

// output logging
FILE *outlog = NULL;
FILE *errlog = NULL;
const char *outlogname = "-";
const char *errlogname = "-";

static char *binedit_dir = BINEDIT_BASENAME;

char *get_binedit_dir()
{
	return binedit_dir;
}

void set_binedit_dir(char *d)
{
	binedit_dir = d;
}

LocErr::LocErr(const char *__file__, const int __line__, const std::string msg) :
	msg__(msg),
	file__(std::string(__file__)),
	line__(__line__)
{}

LocErr::~LocErr() THROW
{}

std::string LocErr::file() const
{
	return file__;
}

std::string LocErr::msg() const
{
	return msg__;
}
const char * LocErr::what() const
{
	return msg__.c_str();
}
int LocErr::line() const
{
	return line__;
}

void LocErr::print(FILE * /*stream*/) const
{
	logerror( "Error thrown from %s[%d]:\n\t\"%s\"\n",
			file__.c_str(), line__, what());
}

std::vector<std::string> Tempfile::all_open_files;

Tempfile::Tempfile()
{
#if defined (os_windows_test)
	fname = new char[1024];
	assert(fname);
	const char *dyninst_root = getenv("DYNINST_ROOT");
	char tmp_dir[1024];
	struct stat statbuf;

	if (!dyninst_root)
	{
      dyninst_root = "../..";
	}

	snprintf(tmp_dir, 1024, "%s\temp", dyninst_root);

	if (0 != stat(tmp_dir, &statbuf))
	{
		if (ENOENT == errno)
		{
			//  doesn't exist, make it
			if (0 != _mkdir(tmp_dir))
			{
				fprintf(stderr, "%s[%d]:  mkdir(%s): %s\n", __FILE__, __LINE__, tmp_dir, strerror(errno));
				abort();
			}
		}
		else
		{
			fprintf(stderr, "%s[%d]:  FIXME:  unexpected stat result: %s\n",
					__FILE__, __LINE__, strerror(errno));
			abort();
		}
	}

	if (0 != GetTempFileName(tmp_dir, "tempfile", 0, fname))
	{
		fprintf(stderr, "%s[%d]:  failed to create temp file name\n", __FILE__, __LINE__);
		assert(0);
	}

	fd = CreateFile(fname,
			GENERIC_READ | GENERIC_WRITE, // open r-w 
			0,                    // do not share 
			NULL,                 // default security 
			CREATE_ALWAYS,        // overwrite existing
			FILE_ATTRIBUTE_NORMAL,// normal file 
			NULL);                // no template 

	if (fd == INVALID_HANDLE_VALUE)
	{
		fprintf(stderr, "%s[%d]:  failed to create temp file\n", __FILE__, __LINE__);
		assert(0);
	}
#else
	fname = strdup("/tmp/tmpfileXXXXXX");
	fd = mkstemp(fname);

	if (-1 == fd)
	{
		fprintf(stderr, "%s[%d]:  failed to make temp file\n", __FILE__, __LINE__);
		abort();
	}
#endif
	all_open_files.push_back(std::string(fname));
}

Tempfile::~Tempfile()
{
#if defined (os_windows_test)
	if (0 == DeleteFile(fname))
	{
		fprintf(stderr, "%s[%d]:  DeleteFile failed: %s\n",
				__FILE__, __LINE__, strerror(errno));
	}
	delete [] fname;
#else
	logerror( "%s[%d]:  unlinking %s\n", FILE__, __LINE__, fname);
	if (0 != unlink (fname))
	{
		fprintf(stderr, "%s[%d]:  unlink failed: %s\n",
				__FILE__, __LINE__, strerror(errno));
	}
	free (fname);
#endif
}

const char *Tempfile::getName()
{
	return fname;
}

void Tempfile::deleteAll()
{
	for (unsigned int i = (all_open_files.size() - 1); i > 0; --i)
	{
		const char *fn = all_open_files[i].c_str();
		assert(fn);
#if defined (os_windows_test)
		if (0 == DeleteFile(fn))
		{
			fprintf(stderr, "%s[%d]:  DeleteFile failed: %s\n",
					__FILE__, __LINE__, strerror(errno));
		}
#else
		fprintf(stderr, "%s[%d]:  unlinking %s\n", FILE__, __LINE__, fn);
		if (0 != unlink (fn))
		{
			fprintf(stderr, "%s[%d]:  unlink failed: %s\n",
					__FILE__, __LINE__, strerror(errno));
		}
#endif
	}
	all_open_files.clear();
}

TestOutputDriver * output = NULL;

// windows has strange support for sharing variables across
// a dll and a program, so here is a simple utility function to do that, since
// FUNCTION definitions are easily shared.
TestOutputDriver * getOutput() {
	return output;
}

	void setOutput(TestOutputDriver * new_output) {
		if (output != NULL)
			delete output;
		output = new_output;
	}

void setOutputLog(FILE *log_fp) {
	if (log_fp != NULL) {
		outlog = log_fp;
	} else {
		outlog = stdout;
	}
}

FILE *getOutputLog() {
	return outlog;
}

void setErrorLog(FILE *log_fp) {
	if (log_fp != NULL) {
		errlog = log_fp;
	} else {
		errlog = stderr;
	}
}

FILE *getErrorLog() {
	return errlog;
}

void setOutputLogFilename(char *log_fn) {
	if (log_fn != NULL) {
		outlogname = log_fn;
	}
}

void setErrorLogFilename(char *log_fn) {
	if (log_fn != NULL) {
		errlogname = log_fn;
	}
}

const char *getOutputLogFilename() {
	return outlogname;
}

const char *getErrorLogFilename() {
	return errlogname;
}

void logstatus(const char *fmt, ...) {
	va_list args;
	va_start(args, fmt);
	getOutput()->vlog(LOGINFO, fmt, args);
	va_end(args);
}

void logerror(const char *fmt, ...) {
	va_list args;
	va_start(args, fmt);
	getOutput()->vlog(LOGERR, fmt, args);
	va_end(args);
}

void flushOutputLog() {
	if (outlog != NULL) {
		fflush(outlog);
	}
}
void flushErrorLog() {
	if (errlog != NULL) {
		fflush(errlog);
	}
}

void setDebugPrint(int debug) {
   debugPrint = debug;
}

<<<<<<< HEAD
=======
#if !defined(os_windows_test)
#if !defined(os_linux_test)
pid_t fork_mutatee() {
  return fork();
}
#else
pid_t fork_mutatee() {
   /**
    * Perform a granchild fork.  This code forks off a child, that child
    * then forks off a granchild.  The original child then exits, making
    * the granchild's new parent init.  Both the original process and the
    * granchild then exit from this function.
    *
    * This works around a linux kernel bug in kernel version 2.6.9 to
    * 2.6.11, see https://www.dyninst.org/emails/2006/5676.html for
    * details.
    **/
   int status, result;
   pid_t gchild_pid, child_pid;
   int filedes[2];

   if( pipe(filedes) == -1 ) {
       perror("pipe");
       return -1;
   }

   child_pid = fork();
   if (child_pid < 0) { // This is an error
      close(filedes[0]);
      close(filedes[1]);
      return child_pid;
   }

   if (child_pid) {
      //Read the grandchild pid from the child.
      do {
         result = read(filedes[0], &gchild_pid, sizeof(pid_t));
      } while (result == -1 && errno == EINTR);
      if (result == -1) {
         perror("Couldn't read from pipe");
      }

      int options = 0;
      do {
         result = waitpid(child_pid, &status, options);
         if (result != child_pid) {
            perror("Couldn't join child");
            break;
         }
      } while (!WIFEXITED(status));
      close(filedes[0]);
      close(filedes[1]);
      return gchild_pid;
   }
   //Child
   
   gchild_pid = fork();
   if (gchild_pid) {
      //Child pid, send grand child pid to parent then terminate
      result = write(filedes[1], &gchild_pid, sizeof(pid_t));
      if (result == -1) {
         perror("Couldn't write to parent");
      }         
      close(filedes[0]);
      close(filedes[1]);
      exit(0);
   }   

   //Granchild
   close(filedes[0]);
   close(filedes[1]);
   return 0;
}
#endif
#endif

>>>>>>> dc9f0451
bool inTestList(test_data_t &test, std::vector<char *> &test_list)
{
   for (unsigned int i = 0; i < test_list.size(); i++ )
   {
#if defined(i386_unknown_nt4_0_test)
      if ( strcmp(test_list[i], test.name) == 0 )
#else
      if ( fnmatch(test_list[i], test.name, 0) == 0 )
#endif
      {
         return true;
      }
   }

   return false;
}

<<<<<<< HEAD
=======
//
// Create a new process and return its process id.  If process creation 
// fails, this function returns -1.
//
int startNewProcessForAttach(const char *pathname, const char *argv[],
                             FILE *outlog, FILE *errlog, bool attach) {
#if defined(os_windows_test)
   // TODO Fix Windows code to work with log file
	LPCTSTR pipeName = "\\\\.\\pipe\\mutatee_signal_pipe";
	HANDLE mutatee_signal_pipe = CreateNamedPipe(pipeName,
		PIPE_ACCESS_INBOUND,
		PIPE_TYPE_BYTE | PIPE_READMODE_BYTE | PIPE_WAIT,
		1, // num instances
		1024, // read buffer
		1024, // write buffer
		5000, //timeout
		NULL); // security descriptor
	if(mutatee_signal_pipe == INVALID_HANDLE_VALUE)
	{
      fprintf(stderr, "*ERROR*: Unable to create pipe.\n");
      return -1;
	}
	char child_args[1024];
   strcpy(child_args, "");
   if (argv[0] != NULL) {
      strcpy(child_args, pathname);
      for (int i = 1; argv[i] != NULL; i++) {
         strcat(child_args, " ");
         strcat(child_args, argv[i]);
      }
      strcat(child_args, " -attach");
   }

   STARTUPINFO si;
   memset(&si, 0, sizeof(STARTUPINFO));
   si.cb = sizeof(STARTUPINFO);
   PROCESS_INFORMATION pi;
   if (!CreateProcess(pathname,	// application name
                      child_args,	// command line
                      NULL,		// security attributes
                      NULL,		// thread security attributes
                      FALSE,		// inherit handles
                      0,		// creation flags
                      NULL,		// environment,
                      NULL,		// current directory
                      &si,
                      &pi)) {
						  LPTSTR lastErrorMsg;
						  DWORD lastError = GetLastError();
						  FormatMessage(FORMAT_MESSAGE_ALLOCATE_BUFFER | 
							  FORMAT_MESSAGE_FROM_SYSTEM |
							  FORMAT_MESSAGE_IGNORE_INSERTS,
							  NULL,
							  lastError,
							  MAKELANGID(LANG_NEUTRAL, SUBLANG_DEFAULT),
							  (LPTSTR)&lastErrorMsg,
							  0, NULL );
						  fprintf(stderr, "CreateProcess failed: (%d) %s\n",
							  lastError, lastErrorMsg);
						  LocalFree(lastErrorMsg);

      return -1;
   }

   registerPID(pi.dwProcessId);
	// Keep synchronization pattern the same as on Unix...
	BOOL conn_ok = ConnectNamedPipe(mutatee_signal_pipe, NULL) ?
		TRUE : (GetLastError() == ERROR_PIPE_CONNECTED);
	if(!conn_ok)
	{
		CloseHandle(mutatee_signal_pipe);
		return -1;
	}
	char mutatee_ready = 0x0;
	DWORD bytes_read;
	BOOL read_ok = ReadFile(mutatee_signal_pipe,
		&mutatee_ready, // buffer
		1,	// size
		&bytes_read,
		NULL); // not overlapped I/O
	if (!read_ok || (bytes_read != 1))
	{
		fprintf(stderr, "Couldn't read from mutatee pipe\n");
		DisconnectNamedPipe(mutatee_signal_pipe);
		CloseHandle(mutatee_signal_pipe);
		return -1;
	}
	if(mutatee_ready != 'T')
	{
		fprintf(stderr, "Got unexpected message from mutatee, aborting\n");
		DisconnectNamedPipe(mutatee_signal_pipe);
		CloseHandle(mutatee_signal_pipe);
		return -1;
	}
	DisconnectNamedPipe(mutatee_signal_pipe);
	CloseHandle(mutatee_signal_pipe);
   return pi.dwProcessId;
#else
   /* Make a pipe that we will use to signal that the mutatee has started. */
   int fds[2];
   char fdstr[32];
   if (attach) {
      if (pipe(fds) != 0) {
         fprintf(stderr, "*ERROR*: Unable to create pipe.\n");
         return -1;
      }
      /* Create the argv string for the child process. */
      sprintf(fdstr, "%d", fds[1]);
   }

   int pid;
   if (attach)
      pid = fork_mutatee();
   else  
      pid = fork();
   if (pid == 0) {
      // child
      if (attach) 
         close(fds[0]); // We don't need the read side
      if (outlog != NULL) {
         int outlog_fd = fileno(outlog);
         if (dup2(outlog_fd, 1) == -1) {
            fprintf(stderr, "Error duplicating log fd(1)\n");
         }
      }
      if (errlog != NULL) {
         int errlog_fd = fileno(errlog);
         if (dup2(errlog_fd, 2) == -1) {
            fprintf(stderr, "Error duplicating log fd(2)\n");
         }
      }
      char *ld_path = getenv("LD_LIBRARY_PATH");
      char *new_ld_path = NULL;
      if (ld_path) {
         new_ld_path = (char *) malloc(strlen(ld_path) + strlen(binedit_dir) + 4);
         strcpy(new_ld_path, "./");
         strcat(new_ld_path, binedit_dir);
         strcat(new_ld_path, ":");
         strcat(new_ld_path, ld_path);
      }
      else {
         new_ld_path = (char *) malloc(strlen(binedit_dir) + 4);
         strcpy(new_ld_path, "./");
         strcat(new_ld_path, binedit_dir);
         strcat(new_ld_path, ":");
      }
      setenv("LD_LIBRARY_PATH", new_ld_path, 1);
      ld_path = new_ld_path;

      vector<string> attach_argv;
      char *platform = getenv("PLATFORM");
      bool bgp_test = strcmp(platform ? platform : "", "ppc32_bgp") == 0;
      if (bgp_test) {
         //attach_argv.push_back("mpirun");
         char *partition = getenv("DYNINST_BGP_PARTITION");
         //if(partition == NULL) partition = "BGB1";
         if (partition) {
            attach_argv.push_back("-nofree");
            attach_argv.push_back("-partition");
            attach_argv.push_back(string(partition));
         }
         attach_argv.push_back("-np");
         attach_argv.push_back("1");
         attach_argv.push_back("-env");
         
         char *cwd_cstr = (char *) malloc(PATH_MAX);
         getcwd(cwd_cstr, PATH_MAX);
         string cwd = cwd_cstr;
         free(cwd_cstr);
         
         char *dyninst_base_cstr = realpath(string(cwd + "/../../../").c_str(), NULL);
         string dyninst_base = dyninst_base_cstr;
         free(dyninst_base_cstr);
         
         char *ld_lib_path = getenv("LD_LIBRARY_PATH");
         string ldpath = "LD_LIBRARY_PATH=" + dyninst_base + "/dyninst/testsuite/" + 
            platform + "/binaries:.:" + dyninst_base + "/" + platform + "/lib";
         if (ld_lib_path)
            ldpath += string(":") + ld_lib_path;
         attach_argv.push_back(ldpath);
         
         attach_argv.push_back("-cwd");
         attach_argv.push_back(cwd + BINEDIT_DIRNAME);
         
         attach_argv.push_back("-exe");
         attach_argv.push_back(pathname);
         attach_argv.push_back("-args");
         
         string args = "\"";
         for (unsigned j=0; argv[j] != NULL; j++) {
            args += argv[j];
            if (argv[j+1])
               args += " ";
         }
         args += "\"";
         attach_argv.push_back(args);
      }
      else {
         for (unsigned int i=0; argv[i] != NULL; i++) {
            attach_argv.push_back(argv[i]);
         }
			if (attach) {
         	attach_argv.push_back(const_cast<char *>("-attach"));
         	attach_argv.push_back(fdstr);
			}
      }
      char **attach_argv_cstr = (char **) malloc((attach_argv.size()+1) * sizeof(char *));
      for (unsigned int i=0; i<attach_argv.size(); i++) {
         attach_argv_cstr[i] = const_cast<char *>(attach_argv[i].c_str());
      }
      attach_argv_cstr[attach_argv.size()] = NULL;

      if(bgp_test) {
         
         dprintf("running mpirun:");
         for (int i = 0 ; i < attach_argv.size(); i++)
            dprintf(" %s", attach_argv_cstr[i]);
         dprintf("\n");
         
         execvp("mpirun", (char * const *)attach_argv_cstr);
         logerror("%s[%d]:  Exec failed!\n", FILE__, __LINE__);
         exit(-1);
      }else{
         execvp(pathname, (char * const *)attach_argv_cstr);
         char *newname = (char *) malloc(strlen(pathname) + 3);
         strcpy(newname, "./");
         strcat(newname, pathname);
         execvp(newname, (char * const *)attach_argv_cstr);
         logerror("%s[%d]:  Exec failed!\n", FILE__, __LINE__);
         exit(-1);
      }

   } else if (pid < 0) {
      return -1;
   }

   registerPID(pid);

   // parent
   if (attach) {
      close(fds[1]);  // We don't need the write side
      
      // Wait for the child to write to the pipe
      char ch;
      if (read(fds[0], &ch, sizeof(char)) != sizeof(char)) {
         perror("read");
         fprintf(stderr, "*ERROR*: Error reading from pipe\n");
         return -1;
      }

      if (ch != 'T') {
         fprintf(stderr, "*ERROR*: Child didn't write expected value to pipe.\n");
         return -1;
      }
       
#if defined( os_linux_test )
      /* Random Linux-ism: it's possible to close the pipe before the 
         mutatee returns from the write() system call matching the above
         read().  In this case, rather than ignore the close() because the
         write() is on its way out the kernel, Linux sends a SIGPIPE
         to the mutatee, which causes us no end of trouble.  read()ing
         an EOF from the pipe seems to alleviate this problem, and seems
         more reliable than a sleep(1).  The condition test if we somehow
         got any /extra/ bytes on the pipe. */
      if( read( fds[0], & ch, sizeof( char ) ) != 0 ) {
         fprintf(stderr, "*ERROR*: Shouldn't have read anything here.\n");
         return -1;
      }
#endif /* defined( os_linux_test ) */
      
      close( fds[0] ); // We're done with the pipe
   }
   return pid;
#endif
}

>>>>>>> dc9f0451

// control debug printf statements
void dprintf(const char *fmt, ...) {
   va_list args;
   va_start(args, fmt);

   if(debugPrint)
      vfprintf(stderr, fmt, args);

   va_end(args);

   fflush(stderr);
}

// Build Architecture specific libname
// FIXME Is this used any more?  Is it necessary?
void addLibArchExt(char *dest, unsigned int dest_max_len, int psize, bool isStatic)
{
   int dest_len;

   dest_len = strlen(dest);

   // Patch up alternate ABI filenames
#if defined(rs6000_ibm_aix64_test)
   if(psize == 4) {
     strncat(dest, "_32", dest_max_len - dest_len);
     dest_len += 3;
   }
#endif

#if defined(arch_x86_64_test)
   if (psize == 4) {
      strncat(dest,"_m32", dest_max_len - dest_len);
      dest_len += 4;   
   }
#endif

#if defined(mips_sgi_irix6_4_test)
   strncat(dest,"_n32", dest_max_len - dest_len);
   dest_len += 4;
#endif

#if defined(os_windows_test)
   strncat(dest, ".dll", dest_max_len - dest_len);
   dest_len += 4;
#else
   if( isStatic ) {
       strncat(dest, ".a", dest_max_len - dest_len);
       dest_len += 2;
   }else{
       strncat(dest, ".so", dest_max_len - dest_len);
       dest_len += 3;
   }
#endif
}

#define TOLOWER(c) ((c >= 'A' && c <= 'Z') ? c - 'A' + 'a' : c)
int strcmpcase(char *s1, char *s2) {
    unsigned i;
    unsigned char s1_c, s2_c;
    for (i=0; s1[i] || s2[i]; i++) {
        s1_c = TOLOWER(s1[i]);
        s2_c = TOLOWER(s2[i]);
        if (s1_c < s2_c)
            return -1;
        if (s1_c > s2_c)
            return 1;
    }
    return 0;
}


#if !defined(os_windows_test)
char *searchPath(const char *path, const char *file) {
   assert(path);
   assert(file);

   char *pathcopy = strdup(path);
   char *fullpath;
   char *ptr = NULL; // Purify complained that this was read uninitialized
   char *token = strtok_r(pathcopy, ":", &ptr);

   while (token) {
      fullpath = (char *) ::malloc(strlen(token) + strlen(file) + 2);
      strcpy(fullpath, token);
      strcat(fullpath, "/");
      strcat(fullpath, file);

      struct stat statbuf;
      if (!stat(fullpath, &statbuf))
         break;

      ::free(fullpath);
      token = strtok_r(NULL, ":", &ptr);
   }
   ::free(pathcopy);
   if (token)
      return fullpath;
   return NULL;
}
#else
char *searchPath(const char *path, const char *file) {
  char *fullpath = (char *) ::malloc(strlen(path) + strlen(file) + 2);
  strcpy(fullpath, path);
  strcat(fullpath, "\\");
  strcat(fullpath, file);
  return fullpath;
}
#endif

/**
 * A test should be run if:
 *   1) It isn't disabled
 *   2) It hasn't reported a failure/crash/skip
 *   3) It hasn't reported final results already
 **/
bool shouldRunTest(RunGroup *group, TestInfo *test)
{
   if (group->disabled || test->disabled)
      return false;
   
   if (test->result_reported)
      return false;

   for (unsigned i=0; i<NUM_RUNSTATES; i++)
   {
      if (i == program_teardown_rs)
         continue;
      if (test->results[i] == FAILED ||
          test->results[i] == SKIPPED ||
          test->results[i] == CRASHED)
      {
         reportTestResult(group, test);
         return false;
      }
      assert(test->results[i] == UNKNOWN ||
             test->results[i] == PASSED);
   }
   return true;
}

void reportTestResult(RunGroup *group, TestInfo *test)
{
   if (test->result_reported || test->disabled)
      return;

   test_results_t result = UNKNOWN;
   bool has_unknown = false;
   int failed_state = -1;

   for (unsigned i=0; i<NUM_RUNSTATES; i++)
   {
      if (i == program_teardown_rs)
         continue;
      if (test->results[i] == FAILED ||
          test->results[i] == CRASHED || 
          test->results[i] == SKIPPED) {
         result = test->results[i];
         failed_state = i;
         break;
      }
      else if (test->results[i] == PASSED) {
         result = test->results[i];
      }
      else if (test->results[i] == UNKNOWN) {
         has_unknown = true;
      }
      else {
         assert(0 && "Unknown run state");
      }
   }

   if (result == PASSED && has_unknown)
      return;

   std::map<std::string, std::string> attrs;
   TestOutputDriver::getAttributesMap(test, group, attrs);
   getOutput()->startNewTest(attrs, test, group);
   getOutput()->logResult(result, failed_state);
   getOutput()->finalizeOutput();

   log_testreported(group->index, test->index);
   test->result_reported = true;
}

#if defined(os_solaris_test) || defined(os_linux_test)
#if !defined(cap_gnu_demangler_test)
/**
 * Many linkers don't want to link the static libiberty.a unless
 * we have a reference to it.  It's really needed by libtestdyninst.so
 * and libtestsymtab.so, but we can't link into them because 
 * most systems only provide a static version of this library.
 * 
 * Thus we need libiberty.a linked in with test_driver.  We put a reference
 * to libiberty in libtestSuite.so here, which causes cplus_demangle to 
 * be exported for use by libraries in in test_driver.
 *
 * This is intentionally unreachable code
 **/
extern "C" char *cplus_demangle(char *, int);

void use_liberty()
{
   cplus_demangle("a", 0);
}
#endif
#endif

#if defined (os_solaris_test) || defined (os_windows_test)
//  solaris does not provide setenv, so we provide an ersatz replacement.
// yes it's leaky, but we don't plan on using it too much, so who cares?
int setenv(const char *envname, const char *envval, int)
{
	std::string *alloc_env = new std::string(std::string(envname) 
			+ std::string("=") + std::string(envval));
	return putenv((char *)alloc_env->c_str());

}
#endif<|MERGE_RESOLUTION|>--- conflicted
+++ resolved
@@ -348,85 +348,6 @@
    debugPrint = debug;
 }
 
-<<<<<<< HEAD
-=======
-#if !defined(os_windows_test)
-#if !defined(os_linux_test)
-pid_t fork_mutatee() {
-  return fork();
-}
-#else
-pid_t fork_mutatee() {
-   /**
-    * Perform a granchild fork.  This code forks off a child, that child
-    * then forks off a granchild.  The original child then exits, making
-    * the granchild's new parent init.  Both the original process and the
-    * granchild then exit from this function.
-    *
-    * This works around a linux kernel bug in kernel version 2.6.9 to
-    * 2.6.11, see https://www.dyninst.org/emails/2006/5676.html for
-    * details.
-    **/
-   int status, result;
-   pid_t gchild_pid, child_pid;
-   int filedes[2];
-
-   if( pipe(filedes) == -1 ) {
-       perror("pipe");
-       return -1;
-   }
-
-   child_pid = fork();
-   if (child_pid < 0) { // This is an error
-      close(filedes[0]);
-      close(filedes[1]);
-      return child_pid;
-   }
-
-   if (child_pid) {
-      //Read the grandchild pid from the child.
-      do {
-         result = read(filedes[0], &gchild_pid, sizeof(pid_t));
-      } while (result == -1 && errno == EINTR);
-      if (result == -1) {
-         perror("Couldn't read from pipe");
-      }
-
-      int options = 0;
-      do {
-         result = waitpid(child_pid, &status, options);
-         if (result != child_pid) {
-            perror("Couldn't join child");
-            break;
-         }
-      } while (!WIFEXITED(status));
-      close(filedes[0]);
-      close(filedes[1]);
-      return gchild_pid;
-   }
-   //Child
-   
-   gchild_pid = fork();
-   if (gchild_pid) {
-      //Child pid, send grand child pid to parent then terminate
-      result = write(filedes[1], &gchild_pid, sizeof(pid_t));
-      if (result == -1) {
-         perror("Couldn't write to parent");
-      }         
-      close(filedes[0]);
-      close(filedes[1]);
-      exit(0);
-   }   
-
-   //Granchild
-   close(filedes[0]);
-   close(filedes[1]);
-   return 0;
-}
-#endif
-#endif
-
->>>>>>> dc9f0451
 bool inTestList(test_data_t &test, std::vector<char *> &test_list)
 {
    for (unsigned int i = 0; i < test_list.size(); i++ )
@@ -443,286 +364,6 @@
 
    return false;
 }
-
-<<<<<<< HEAD
-=======
-//
-// Create a new process and return its process id.  If process creation 
-// fails, this function returns -1.
-//
-int startNewProcessForAttach(const char *pathname, const char *argv[],
-                             FILE *outlog, FILE *errlog, bool attach) {
-#if defined(os_windows_test)
-   // TODO Fix Windows code to work with log file
-	LPCTSTR pipeName = "\\\\.\\pipe\\mutatee_signal_pipe";
-	HANDLE mutatee_signal_pipe = CreateNamedPipe(pipeName,
-		PIPE_ACCESS_INBOUND,
-		PIPE_TYPE_BYTE | PIPE_READMODE_BYTE | PIPE_WAIT,
-		1, // num instances
-		1024, // read buffer
-		1024, // write buffer
-		5000, //timeout
-		NULL); // security descriptor
-	if(mutatee_signal_pipe == INVALID_HANDLE_VALUE)
-	{
-      fprintf(stderr, "*ERROR*: Unable to create pipe.\n");
-      return -1;
-	}
-	char child_args[1024];
-   strcpy(child_args, "");
-   if (argv[0] != NULL) {
-      strcpy(child_args, pathname);
-      for (int i = 1; argv[i] != NULL; i++) {
-         strcat(child_args, " ");
-         strcat(child_args, argv[i]);
-      }
-      strcat(child_args, " -attach");
-   }
-
-   STARTUPINFO si;
-   memset(&si, 0, sizeof(STARTUPINFO));
-   si.cb = sizeof(STARTUPINFO);
-   PROCESS_INFORMATION pi;
-   if (!CreateProcess(pathname,	// application name
-                      child_args,	// command line
-                      NULL,		// security attributes
-                      NULL,		// thread security attributes
-                      FALSE,		// inherit handles
-                      0,		// creation flags
-                      NULL,		// environment,
-                      NULL,		// current directory
-                      &si,
-                      &pi)) {
-						  LPTSTR lastErrorMsg;
-						  DWORD lastError = GetLastError();
-						  FormatMessage(FORMAT_MESSAGE_ALLOCATE_BUFFER | 
-							  FORMAT_MESSAGE_FROM_SYSTEM |
-							  FORMAT_MESSAGE_IGNORE_INSERTS,
-							  NULL,
-							  lastError,
-							  MAKELANGID(LANG_NEUTRAL, SUBLANG_DEFAULT),
-							  (LPTSTR)&lastErrorMsg,
-							  0, NULL );
-						  fprintf(stderr, "CreateProcess failed: (%d) %s\n",
-							  lastError, lastErrorMsg);
-						  LocalFree(lastErrorMsg);
-
-      return -1;
-   }
-
-   registerPID(pi.dwProcessId);
-	// Keep synchronization pattern the same as on Unix...
-	BOOL conn_ok = ConnectNamedPipe(mutatee_signal_pipe, NULL) ?
-		TRUE : (GetLastError() == ERROR_PIPE_CONNECTED);
-	if(!conn_ok)
-	{
-		CloseHandle(mutatee_signal_pipe);
-		return -1;
-	}
-	char mutatee_ready = 0x0;
-	DWORD bytes_read;
-	BOOL read_ok = ReadFile(mutatee_signal_pipe,
-		&mutatee_ready, // buffer
-		1,	// size
-		&bytes_read,
-		NULL); // not overlapped I/O
-	if (!read_ok || (bytes_read != 1))
-	{
-		fprintf(stderr, "Couldn't read from mutatee pipe\n");
-		DisconnectNamedPipe(mutatee_signal_pipe);
-		CloseHandle(mutatee_signal_pipe);
-		return -1;
-	}
-	if(mutatee_ready != 'T')
-	{
-		fprintf(stderr, "Got unexpected message from mutatee, aborting\n");
-		DisconnectNamedPipe(mutatee_signal_pipe);
-		CloseHandle(mutatee_signal_pipe);
-		return -1;
-	}
-	DisconnectNamedPipe(mutatee_signal_pipe);
-	CloseHandle(mutatee_signal_pipe);
-   return pi.dwProcessId;
-#else
-   /* Make a pipe that we will use to signal that the mutatee has started. */
-   int fds[2];
-   char fdstr[32];
-   if (attach) {
-      if (pipe(fds) != 0) {
-         fprintf(stderr, "*ERROR*: Unable to create pipe.\n");
-         return -1;
-      }
-      /* Create the argv string for the child process. */
-      sprintf(fdstr, "%d", fds[1]);
-   }
-
-   int pid;
-   if (attach)
-      pid = fork_mutatee();
-   else  
-      pid = fork();
-   if (pid == 0) {
-      // child
-      if (attach) 
-         close(fds[0]); // We don't need the read side
-      if (outlog != NULL) {
-         int outlog_fd = fileno(outlog);
-         if (dup2(outlog_fd, 1) == -1) {
-            fprintf(stderr, "Error duplicating log fd(1)\n");
-         }
-      }
-      if (errlog != NULL) {
-         int errlog_fd = fileno(errlog);
-         if (dup2(errlog_fd, 2) == -1) {
-            fprintf(stderr, "Error duplicating log fd(2)\n");
-         }
-      }
-      char *ld_path = getenv("LD_LIBRARY_PATH");
-      char *new_ld_path = NULL;
-      if (ld_path) {
-         new_ld_path = (char *) malloc(strlen(ld_path) + strlen(binedit_dir) + 4);
-         strcpy(new_ld_path, "./");
-         strcat(new_ld_path, binedit_dir);
-         strcat(new_ld_path, ":");
-         strcat(new_ld_path, ld_path);
-      }
-      else {
-         new_ld_path = (char *) malloc(strlen(binedit_dir) + 4);
-         strcpy(new_ld_path, "./");
-         strcat(new_ld_path, binedit_dir);
-         strcat(new_ld_path, ":");
-      }
-      setenv("LD_LIBRARY_PATH", new_ld_path, 1);
-      ld_path = new_ld_path;
-
-      vector<string> attach_argv;
-      char *platform = getenv("PLATFORM");
-      bool bgp_test = strcmp(platform ? platform : "", "ppc32_bgp") == 0;
-      if (bgp_test) {
-         //attach_argv.push_back("mpirun");
-         char *partition = getenv("DYNINST_BGP_PARTITION");
-         //if(partition == NULL) partition = "BGB1";
-         if (partition) {
-            attach_argv.push_back("-nofree");
-            attach_argv.push_back("-partition");
-            attach_argv.push_back(string(partition));
-         }
-         attach_argv.push_back("-np");
-         attach_argv.push_back("1");
-         attach_argv.push_back("-env");
-         
-         char *cwd_cstr = (char *) malloc(PATH_MAX);
-         getcwd(cwd_cstr, PATH_MAX);
-         string cwd = cwd_cstr;
-         free(cwd_cstr);
-         
-         char *dyninst_base_cstr = realpath(string(cwd + "/../../../").c_str(), NULL);
-         string dyninst_base = dyninst_base_cstr;
-         free(dyninst_base_cstr);
-         
-         char *ld_lib_path = getenv("LD_LIBRARY_PATH");
-         string ldpath = "LD_LIBRARY_PATH=" + dyninst_base + "/dyninst/testsuite/" + 
-            platform + "/binaries:.:" + dyninst_base + "/" + platform + "/lib";
-         if (ld_lib_path)
-            ldpath += string(":") + ld_lib_path;
-         attach_argv.push_back(ldpath);
-         
-         attach_argv.push_back("-cwd");
-         attach_argv.push_back(cwd + BINEDIT_DIRNAME);
-         
-         attach_argv.push_back("-exe");
-         attach_argv.push_back(pathname);
-         attach_argv.push_back("-args");
-         
-         string args = "\"";
-         for (unsigned j=0; argv[j] != NULL; j++) {
-            args += argv[j];
-            if (argv[j+1])
-               args += " ";
-         }
-         args += "\"";
-         attach_argv.push_back(args);
-      }
-      else {
-         for (unsigned int i=0; argv[i] != NULL; i++) {
-            attach_argv.push_back(argv[i]);
-         }
-			if (attach) {
-         	attach_argv.push_back(const_cast<char *>("-attach"));
-         	attach_argv.push_back(fdstr);
-			}
-      }
-      char **attach_argv_cstr = (char **) malloc((attach_argv.size()+1) * sizeof(char *));
-      for (unsigned int i=0; i<attach_argv.size(); i++) {
-         attach_argv_cstr[i] = const_cast<char *>(attach_argv[i].c_str());
-      }
-      attach_argv_cstr[attach_argv.size()] = NULL;
-
-      if(bgp_test) {
-         
-         dprintf("running mpirun:");
-         for (int i = 0 ; i < attach_argv.size(); i++)
-            dprintf(" %s", attach_argv_cstr[i]);
-         dprintf("\n");
-         
-         execvp("mpirun", (char * const *)attach_argv_cstr);
-         logerror("%s[%d]:  Exec failed!\n", FILE__, __LINE__);
-         exit(-1);
-      }else{
-         execvp(pathname, (char * const *)attach_argv_cstr);
-         char *newname = (char *) malloc(strlen(pathname) + 3);
-         strcpy(newname, "./");
-         strcat(newname, pathname);
-         execvp(newname, (char * const *)attach_argv_cstr);
-         logerror("%s[%d]:  Exec failed!\n", FILE__, __LINE__);
-         exit(-1);
-      }
-
-   } else if (pid < 0) {
-      return -1;
-   }
-
-   registerPID(pid);
-
-   // parent
-   if (attach) {
-      close(fds[1]);  // We don't need the write side
-      
-      // Wait for the child to write to the pipe
-      char ch;
-      if (read(fds[0], &ch, sizeof(char)) != sizeof(char)) {
-         perror("read");
-         fprintf(stderr, "*ERROR*: Error reading from pipe\n");
-         return -1;
-      }
-
-      if (ch != 'T') {
-         fprintf(stderr, "*ERROR*: Child didn't write expected value to pipe.\n");
-         return -1;
-      }
-       
-#if defined( os_linux_test )
-      /* Random Linux-ism: it's possible to close the pipe before the 
-         mutatee returns from the write() system call matching the above
-         read().  In this case, rather than ignore the close() because the
-         write() is on its way out the kernel, Linux sends a SIGPIPE
-         to the mutatee, which causes us no end of trouble.  read()ing
-         an EOF from the pipe seems to alleviate this problem, and seems
-         more reliable than a sleep(1).  The condition test if we somehow
-         got any /extra/ bytes on the pipe. */
-      if( read( fds[0], & ch, sizeof( char ) ) != 0 ) {
-         fprintf(stderr, "*ERROR*: Shouldn't have read anything here.\n");
-         return -1;
-      }
-#endif /* defined( os_linux_test ) */
-      
-      close( fds[0] ); // We're done with the pipe
-   }
-   return pid;
-#endif
-}
-
->>>>>>> dc9f0451
 
 // control debug printf statements
 void dprintf(const char *fmt, ...) {
