--- conflicted
+++ resolved
@@ -396,93 +396,8 @@
 	   exit(0);
    }
    /* see if we should wait for the attach */
-<<<<<<< HEAD
-   if (useAttach) {
-#ifndef os_windows_test
-      char ch = 'T';
-      if (write(pfd, &ch, sizeof(char)) != sizeof(char)) {
-         output->log(STDERR, "*ERROR*: Writing to pipe\n");
-         exit(-1);
-      }
-      close(pfd);
-#else
-	   char ch = 'T';
-	   LPCTSTR pipeName = "\\\\.\\pipe\\mutatee_signal_pipe";
-	   DWORD bytes_written = 0;
-	   BOOL wrote_ok = FALSE;
-	   HANDLE signalPipe = CreateFile(pipeName,
-		   GENERIC_WRITE,
-		   0,
-		   NULL,
-		   OPEN_EXISTING,
-		   0,
-		   NULL);
-	   if(signalPipe == INVALID_HANDLE) 
-	   {
-		   if(GetLastError() != ERROR_PIPE_BUSY)
-		   {
-			   output->log(STDERR, "*ERROR*: Couldn't open pipe\n");
-			   exit(-1);
-		   }
-		   if(!WaitNamedPipe(pipeName, 2000))
-		   {
-			   output->log(STDERR, "*ERROR*: Couldn't open pipe\n");
-			   exit(-1);
-		   }
-	   }
-	   wrote_ok = WriteFile(signalPipe,
-		   &ch,
-		   1,
-		   &bytes_written,
-		   NULL);
-	   if(!wrote_ok ||(bytes_written != 1))
-	   {
-		   output->log(STDERR, "*ERROR*: Couldn't write to pipe\n");
-		   exit(-1);
-	   }
-	   CloseHandle(signalPipe);
-#endif
-      setUseAttach(TRUE);
-#if defined (os_windows_test)
-      logstatus("mutatee: Waiting for mutator to attach...\n");
-#else
-      logstatus("mutatee %d: Waiting for mutator to attach...\n", getpid());
-	  gettimeofday(&start_time, NULL);
-#endif
-      flushOutputLog();
-
-      while (!checkIfAttached()) {
-#if !defined(os_windows_test)
-		  struct timeval present_time;
-		  gettimeofday(&present_time, NULL);
-		  if (present_time.tv_sec > (start_time.tv_sec + 30))
-		  {
-           if (checkIfAttached())
-              break;
-			  logstatus("mutatee: mutator attach problem, failing...\n");
-			  exit(-1);
-		  }
-#endif
-#if 0
-		  struct timeval slp;
-		  slp.tv_sec = 1;
-		  slp.tv_usec = 0;
-		  select(0, NULL, NULL, NULL, &slp);
-
-		  elapsed++;
-		  if (elapsed > 60) {
-			  logstatus("mutatee %d: mutator attach problem, failing...\n", getpid());
-			  exit(-1);
-		  }
-#endif
-         /* Do nothing */
-      }
-      fflush(stderr);
-      logstatus("Mutator attached.  Mutatee continuing.\n");
-=======
    if (useAttach && !custom_attach) {
       handleAttach();
->>>>>>> e15976ab
    } else {
       setUseAttach(FALSE);
    }
@@ -532,9 +447,5 @@
    if ((outlog != NULL) && (outlog != stdout)) {
       fclose(outlog);
    }
-<<<<<<< HEAD
-   //fprintf(stderr, "exiting mutatee\n");
-=======
->>>>>>> e15976ab
    exit( retval);
 }