/*
 * Copyright (c) 1996-2009 Barton P. Miller
 * 
 * We provide the Paradyn Parallel Performance Tools (below
 * described as "Paradyn") on an AS IS basis, and do not warrant its
 * validity or performance.  We reserve the right to update, modify,
 * or discontinue this software at any time.  We shall have no
 * obligation to supply such updates or modifications or any other
 * form of support to you.
 * 
 * By your use of Paradyn, you understand and agree that we (or any
 * other person or entity with proprietary rights in Paradyn) are
 * under no obligation to provide either maintenance services,
 * update services, notices of latent defects, or correction of
 * defects for Paradyn.
 * 
 * This library is free software; you can redistribute it and/or
 * modify it under the terms of the GNU Lesser General Public
 * License as published by the Free Software Foundation; either
 * version 2.1 of the License, or (at your option) any later version.
 * 
 * This library is distributed in the hope that it will be useful,
 * but WITHOUT ANY WARRANTY; without even the implied warranty of
 * MERCHANTABILITY or FITNESS FOR A PARTICULAR PURPOSE.  See the GNU
 * Lesser General Public License for more details.
 * 
 * You should have received a copy of the GNU Lesser General Public
 * License along with this library; if not, write to the Free Software
 * Foundation, Inc., 51 Franklin Street, Fifth Floor, Boston, MA 02110-1301 USA
 */

#include <cassert>
#include <stdio.h>
<<<<<<< HEAD

=======
>>>>>>> 0fd0bf03
#include "ParameterDict.h"
#include "test_info_new.h"
#include "test_lib.h"

#if !defined(os_windows_test)
#include <sys/types.h>
#include <sys/stat.h>
#include <unistd.h>

static Dyninst::PID run_local(char **args)
{
   pid_t pid = fork();
   if (pid == -1)
	   return NULL_PID;
   if (pid != 0) {
      return pid;
   }

   execvp(args[0], args);
   exit(-1);
}
#else
static Dyninst::PID run_local(char **args)
{
	return NULL_PID;
}
#endif
#if defined(cap_launchmon)
#include "lmon_api/lmon_fe.h"
#include <signal.h>
#include <sys/wait.h>

#include "../common/h/dthread.h"
#include "../common/src/dthread-unix.C"

static char **getLaunchParams(char *executable, char *args[], const char *num, char * signal_file_name, const char *mode);
static bool init_lmon();

#define SIGNAL_FILE_TIMEOUT 15
static bool waitForAttachReady(char *signal_file)
{
   struct stat buf;
   if (!signal_file)
      return true;

   for (unsigned i = 0; i < SIGNAL_FILE_TIMEOUT; i++) {
      int result = stat(signal_file, &buf);
      if (result == 0)
         return true;
      sleep(1);
   }
   return false;
}

bool alarm_hit;
void alarm_handler(int)
{
   alarm_hit = true;
}

#define LAUNCHER_COLLECT_TIMEOUT 45
bool collectInvocation(Dyninst::PID mpirun_pid, int session)
{
   int result = LMON_fe_shutdownDaemons(session);
   if (result != LMON_OK) {
      fprintf(stderr, "Error shuting down daemons\n");
   }
   if (!mpirun_pid || mpirun_pid == -1) {
      return true;
   }

   //For attach mode collect mpirun
   alarm_hit = false;
   bool killed = false;
   signal(SIGALRM, alarm_handler);
   for (;;) {
      alarm(LAUNCHER_COLLECT_TIMEOUT);
      
      int val;
      do {
         result = waitpid(mpirun_pid, &val, 0);
      } while ((result == -1) && (errno == EINTR) && (!alarm_hit));
      int error = errno;
      alarm(0);
      if ((result && WIFEXITED(val)) || (result == -1 && error == EINVAL)) {
         break;
      }
      else if (alarm_hit && !killed) {
         kill(mpirun_pid, SIGINT);
         alarm_hit = false;
         killed = true;
      }
      else if (alarm_hit && killed) {
         fprintf(stderr, "[%s:%u] - Having trouble killing mpirun... Using SIGKILL\n", __FILE__, __LINE__);
         kill(mpirun_pid, SIGKILL);
         alarm_hit = false;
      }
   }
   signal(SIGALRM, SIG_DFL);
   return true;
}

typedef struct 
{
   int session;
   int mpirun_pid;
   char *launcher_host;
   char **daemon_args;
   char **test_args;
   char *signal_file;
   bool attach;
} lmon_spawn_args;

static DThread *lmon_thread;
static lmon_spawn_args spawn_args;

static void invokeLaunchMON_Spawn(void *opaque_args)
{
   lmon_rc_e rc;
   lmon_spawn_args *a = (lmon_spawn_args *) opaque_args;
   if (a->attach) {
      waitForAttachReady(a->signal_file);
      rc = LMON_fe_attachAndSpawnDaemons(a->session,
                                         a->launcher_host,
                                         a->mpirun_pid,
                                         a->daemon_args[0],
                                         a->daemon_args,
                                         NULL, NULL);
   }
   else {
      rc = LMON_fe_launchAndSpawnDaemons(a->session, 
                                         a->launcher_host,
                                         a->test_args[0],
                                         a->test_args,
                                         a->daemon_args[0],
                                         a->daemon_args,
                                         NULL, NULL);
   }
   free(a->test_args);
}

void waitForLaunchMONStartup()
{
   assert(lmon_thread);
   lmon_thread->join();
   delete lmon_thread;
   lmon_thread = NULL;
}

int LMONInvoke(RunGroup *, ParameterDict params, char *test_args[], char *daemon_args[], bool attach, int &mpirun_pid)
{
   lmon_rc_e rc;
   int session;
   char *signal_file = NULL;
   char signal_file_name[64];
   char signal_full_path[4092];

   mpirun_pid = -1;
   if (!init_lmon()) {
      fprintf(stderr, "Failed to init launchmon\n");
      return -1;
   }
   if (attach) {
      snprintf(signal_file_name, 64, "/signal_file.%d", getpid());
      signal_file_name[63] = '\0';
      getcwd(signal_full_path, 4092);
      strncat(signal_full_path, signal_file_name, 4092);
      signal_full_path[4091] = '\0';
      signal_file = signal_full_path;

      unlink(signal_file); //Ignore errors
   }

   int num_procs = getNumProcs(params);
   char num_procs_s[32];
   snprintf(num_procs_s, 32, "%d", num_procs);

   char *mode = params["platmode"]->getString();

   char **new_test_args = getLaunchParams(test_args[0], test_args+1, num_procs_s, signal_file, mode);
   rc = LMON_fe_createSession(&session);
   if (rc != LMON_OK) {
      fprintf(stderr, "Failed to create session\n");
      return -1;
   }
   char *launcher_host = NULL;
   if (params.find("launcher_host") != params.end())
      launcher_host = params["launcher_host"]->getString();
   if (attach) {
      mpirun_pid = run_local(new_test_args);
   }

   assert(!lmon_thread);
   lmon_thread = new DThread();
   spawn_args.session = session;
   spawn_args.mpirun_pid = mpirun_pid;
   spawn_args.launcher_host = launcher_host;
   spawn_args.daemon_args = daemon_args;
   spawn_args.test_args = new_test_args;
   spawn_args.signal_file = signal_file;
   spawn_args.attach = attach;
   bool result = lmon_thread->spawn(invokeLaunchMON_Spawn, &spawn_args);
   if (!result) {
      fprintf(stderr, "Failed to create launchMON thread\n");
      return -1;
   }

   return session;
}

static bool init_lmon()
{
   lmon_rc_e rc;

   static bool initialized = false;
   if (initialized)
      return true;
   initialized = true;

   rc = LMON_fe_init(LMON_VERSION);
   return (rc == LMON_OK);
}

#if defined(os_cnl_test)
static char **getLaunchParams(char *executable, char *args[], char *num, char *signal_file_name, const char *)
{
   
   int count = 0;
   for (char *counter[] = args; *counter; counter++, count++);
   char **new_args = (char **) malloc(sizeof(char *) * (count+5));
   new_args[0] = "aprun";
   new_args[1] = "-n";
   new_args[2] = num;
   for (unsigned i=0; i<=count; i++)
      new_args[3+i] = args[i];
   return new_args;
}
#elif defined(os_linux_test)
static char **getLaunchParams(char *executable, char *args[], const char *num, char *signal_file_name, const char *)
{
   
   int count = 0;
   for (char **counter = args; *counter; counter++, count++);
   char **new_args = (char **) malloc(sizeof(char *) * (count+5));
   new_args[0] = "orterun";
   new_args[1] = "-n";
   new_args[2] = const_cast<char *>(num);
   for (unsigned i=0; i<=count; i++)
      new_args[3+i] = args[i];
   return new_args;
}
#elif defined(os_bgp_test)
static char **getLaunchParams(char *executable, char *args[], const char *num, char *signal_file_name, const char *mode)
{   
   int count = 0;
   unsigned i=0, j=0;
   for (char **counter = args; *counter; counter++, count++);
   char **new_args = (char **) malloc(sizeof(char *) * (count+14));
   new_args[i++] = "mpirun";
   char *partition = getenv("DYNINST_BGP_PARTITION");
   if (partition) {
      new_args[i++] = "-nofree";
      new_args[i++] = "-partition";
      new_args[i++] = partition;
   }
   new_args[i++] = "-np";
   new_args[i++] = const_cast<char *>(num);

   new_args[i++] = "-mode";
   new_args[i++] = const_cast<char *>(mode);

   for (j=0; args[j]; j++)
      new_args[i++] = args[j];
   if (signal_file_name) {
      new_args[i++] = "-signal_file";
      new_args[i++] = signal_file_name;
   }
   new_args[i++] = NULL;

   return new_args;
}
#elif defined(os_bgq_test)
static char **getLaunchParams(char *executable, char *args[], const char *num, char *signal_file_name, const char *mode)
{   
   int count = 0;
   unsigned i=0, j=0;
   for (char **counter = args; *counter; counter++, count++);
   char **new_args = (char **) malloc(sizeof(char *) * (count+14));
   new_args[i++] = "srun";
   new_args[i++] = "-n";
   new_args[i++] = const_cast<char *>(num);

   for (j=0; args[j]; j++)
      new_args[i++] = args[j];
   if (signal_file_name) {
      new_args[i++] = "-signal_file";
      new_args[i++] = signal_file_name;
   }
   new_args[i++] = NULL;

   return new_args;
}
#endif

#else

//This is a test function, for testing the launchmon infrastructure on systems without
// actually using launchmon.  It shouldn't see use in normal circumstances.
int LMONInvoke(RunGroup *group, ParameterDict params, char *test_args[], char *daemon_args[], bool attach, int &mpirun_pid)
{
   mpirun_pid = 0;
   if (attach) {
      Dyninst::PID mutatee_pid = run_local(test_args);
      if (mutatee_pid == NULL_PID) {
         return false;
      }
      
      int count, i;
      char **cur;
      for (count = 0, cur = daemon_args; *cur; count++, cur++);
      char **new_daemon_args = (char **) malloc(sizeof(char *) * (count+2));
      for (i=0; i<count; i++) {
         new_daemon_args[i] = daemon_args[i];
      }
      char newbuffer[64];
      snprintf(newbuffer, 64, "%d:%d", group->index, mutatee_pid);
      
      new_daemon_args[i++] = "-given_mutatee";
      new_daemon_args[i++] = newbuffer;
      new_daemon_args[i++] = NULL;

      Dyninst::PID mutator_pid = run_local(new_daemon_args);
      return mutator_pid;
   }
   else {
      Dyninst::PID mutator_pid = run_local(daemon_args);
      return mutator_pid;
   }
}

bool collectInvocation(Dyninst::PID /*mpirun_pid*/, int /*session*/)
{
   return true;
}

void waitForLaunchMONStartup()
{
}

#endif<|MERGE_RESOLUTION|>--- conflicted
+++ resolved
@@ -31,10 +31,6 @@
 
 #include <cassert>
 #include <stdio.h>
-<<<<<<< HEAD
-
-=======
->>>>>>> 0fd0bf03
 #include "ParameterDict.h"
 #include "test_info_new.h"
 #include "test_lib.h"
