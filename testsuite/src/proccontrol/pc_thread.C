/*
 * Copyright (c) 1996-2009 Barton P. Miller
 * 
 * We provide the Paradyn Parallel Performance Tools (below
 * described as "Paradyn") on an AS IS basis, and do not warrant its
 * validity or performance.  We reserve the right to update, modify,
 * or discontinue this software at any time.  We shall have no
 * obligation to supply such updates or modifications or any other
 * form of support to you.
 * 
 * By your use of Paradyn, you understand and agree that we (or any
 * other person or entity with proprietary rights in Paradyn) are
 * under no obligation to provide either maintenance services,
 * update services, notices of latent defects, or correction of
 * defects for Paradyn.
 * 
 * This library is free software; you can redistribute it and/or
 * modify it under the terms of the GNU Lesser General Public
 * License as published by the Free Software Foundation; either
 * version 2.1 of the License, or (at your option) any later version.
 * 
 * This library is distributed in the hope that it will be useful,
 * but WITHOUT ANY WARRANTY; without even the implied warranty of
 * MERCHANTABILITY or FITNESS FOR A PARTICULAR PURPOSE.  See the GNU
 * Lesser General Public License for more details.
 * 
 * You should have received a copy of the GNU Lesser General Public
 * License along with this library; if not, write to the Free Software
 * Foundation, Inc., 51 Franklin Street, Fifth Floor, Boston, MA 02110-1301 USA
 */

#include "proccontrol_comp.h"
#include "communication.h"

#include <set>
#include <utility>

using namespace std;
using namespace Dyninst;
using namespace ProcControlAPI;

class pc_threadMutator : public ProcControlMutator {
public:
   virtual test_results_t executeTest();
   virtual test_results_t pre_init(ParameterDict &param);
   void registerCB(EventType et, Process::cb_func_t f);
};

extern "C" DLLEXPORT TestMutator* pc_thread_factory()
{
   return new pc_threadMutator();
}

static bool has_lwp = false;
static bool has_thr = false;
static bool has_stack_info = true;
static bool has_initial_func_info = true;
static bool is_attach = false;
static bool has_error = false;
static int user_cb_count = 0;
static int lwp_cb_count = 0;
static int user_exit_cb_count = 0;
static int lwp_exit_cb_count = 0;

static set<pair<PID, THR_ID> > all_tids;
static set<pair<PID, LWP> > all_lwps;
static set<pair<PID, THR_ID> > pre_dead_tids;
static set<pair<PID, THR_ID> > post_dead_tids;
static set<pair<PID, LWP> > pre_dead_lwps;
static set<pair<PID, LWP> > post_dead_lwps;
static set<pair<PID, Address> > all_stack_addrs;
static set<pair<PID, Address> > all_tls;
static set<PID> all_initial_threads;
static set<Process::const_ptr> exited_processes;

void pc_threadMutator::registerCB(EventType et, Process::cb_func_t f)
{
   bool result = Process::registerEventCallback(et, f);
   if (!result) {
      logerror("Error registering thread callback\n");
      has_error = true;
   }
}

static Process::cb_ret_t proc_exit(Event::const_ptr ev)
{
   exited_processes.insert(ev->getProcess());
   return Process::cbDefault;
}



static Process::cb_ret_t handle_new_thread(Thread::const_ptr thr)
{
	if(!thr) {
		return Process::cb_ret_t(Process::cbDefault, Process::cbDefault);
	}
   user_cb_count++;

   if (!thr->haveUserThreadInfo()) {
      logerror("Error.  Thread does not have thread info after thread create callback\n");
      has_error = true;
      return Process::cb_ret_t(Process::cbDefault, Process::cbDefault);
   }

   PID pid = thr->getProcess()->getPid();
   LWP lwp = thr->getLWP();
   THR_ID tid = thr->getTID();
   if (tid == NULL_THR_ID) {
      logerror("Error.  Thread does not have tid after new event\n");
      has_error = true;
      return Process::cb_ret_t(Process::cbDefault, Process::cbDefault);
   }
   
   if (all_tids.find(pair<PID, THR_ID>(pid, tid)) != all_tids.end()) {
      logerror("Error. Recieved duplicate callback, or threads share a tid value\n");
      has_error = true;
   }
   all_tids.insert(pair<PID, THR_ID>(pid, tid));

   // In create mode, we won't be able to simulate an lwp create event for the
   // initial thread before this callback occurs so ignore the initial thread
   // -- this is valid because the initial lwp should never generate a callback
   // and thus, we don't need to check that it occurred
   if (lwp_cb_count && !thr->isInitialThread() && all_lwps.find(pair<PID, LWP>(pid, lwp)) == all_lwps.end()) {
      logerror("Error. LWPs supported, but no LWP callback before UserThread callback\n");
      has_error = true;
   }
   
   Dyninst::Address start_func = thr->getStartFunction();
   if (has_initial_func_info && !start_func && !thr->isInitialThread()) {
      logerror("Error.  Thread has no start function\n");
      has_error = true;
   }

   Dyninst::Address stack_addr = thr->getStackBase();
   if (has_stack_info && !stack_addr && !thr->isInitialThread()) {
      logerror("Error.  Thread has no stack\n");
      has_error = true;
   }
   if (has_stack_info && all_stack_addrs.find(pair<PID, Address>(pid, stack_addr)) != all_stack_addrs.end()) {
      logerror("Error.  Threads have duplicate stack addresses\n");
      has_error = true;
   }
   all_stack_addrs.insert(pair<PID, Address>(pid, stack_addr));
   
   unsigned long stack_size = thr->getStackSize();
   if (has_stack_info && !stack_size && !thr->isInitialThread()) {
      logerror("Error.  Stack has no size\n");
      has_error = true;
   }

   Dyninst::Address tls_addr = thr->getTLS();
   if (!tls_addr) {
      logerror("Error.  Thread has no TLS\n");
      has_error = true;
   }
   if (all_tls.find(pair<PID, Address>(pid, tls_addr)) != all_tls.end()) {
      logerror("Error.  Threads have duplicate TLS\n");
      has_error = true;
   }
   all_tls.insert(pair<PID, Address>(pid, tls_addr));
   
   logstatus("[User Create] %d/%d: TID - 0x%lx, Start Func - 0x%lx, Stack Base - 0x%lx, Stack Size = 0x%lu, TLS = 0x%lx\n",
           (int) pid, (int) lwp, (unsigned long) tid, (unsigned long) start_func, (unsigned long) stack_addr, (unsigned long) stack_size, (unsigned long) tls_addr);
   
   return Process::cb_ret_t(Process::cbDefault, Process::cbDefault);
}

static Process::cb_ret_t uthr_create(Event::const_ptr ev)
{
   EventNewUserThread::const_ptr tev = ev->getEventNewUserThread();
   if (!tev) {
      logerror("Error.  Improper event type passed to callback\n");
      has_error = true;
      return Process::cb_ret_t(Process::cbDefault, Process::cbDefault);
   }

   Thread::const_ptr thr = tev->getNewThread();
   return handle_new_thread(thr);
}

static Process::cb_ret_t uthr_destroy(Event::const_ptr ev)
{
   if( ev->getEventType().time() == EventType::Pre ) user_exit_cb_count++;

   EventUserThreadDestroy::const_ptr tev = ev->getEventUserThreadDestroy();
   if (!tev) {
      logerror("Error.  Improper event type passed to callback\n");
      has_error = true;
      return Process::cb_ret_t(Process::cbDefault, Process::cbDefault);
   }
   Thread::const_ptr thr = tev->getThread();

   PID pid = thr->getProcess()->getPid();
   LWP lwp = thr->getLWP();
   THR_ID tid = thr->getTID();
   
   if (all_tids.find(pair<PID, THR_ID>(pid, tid)) == all_tids.end())
   {
      logerror("Thread destroy on unknown thread\n");
      has_error = true;
   }

   char *pstr = NULL;
   if (ev->getEventType().time() == EventType::Pre)
   {
      if (pre_dead_tids.find(pair<PID, THR_ID>(pid, tid)) != pre_dead_tids.end()) {
         logerror("User Thread pre-died twice\n");
         has_error = true;
      }
      pre_dead_tids.insert(pair<PID, THR_ID>(pid, tid));
      pstr = "Pre-";
   }
   else if (ev->getEventType().time() == EventType::Post)
   {
      if (post_dead_tids.find(pair<PID, THR_ID>(pid, tid)) != post_dead_tids.end()) {
         logerror("User Thread post-died twice\n");
         has_error = true;
      }
      post_dead_tids.insert(pair<PID, THR_ID>(pid, tid));
      pstr = "Post-";
   }

   logstatus("[%sUser Delete] %d/%d: TID - 0x%lx\n", pstr, pid, lwp, tid);

   return Process::cbDefault;
}

static Process::cb_ret_t handle_lwp_create(Thread::const_ptr thr)
{
   lwp_cb_count++;

   PID pid = thr->getProcess()->getPid();
   LWP lwp = thr->getLWP();
   if (all_lwps.find(pair<PID, LWP>(pid, lwp)) != all_lwps.end()) {
      logerror("Error.  Duplicate LWP values\n");
      has_error = true;
   }
   all_lwps.insert(pair<PID, LWP>(pid, lwp));

   ThreadPool::const_iterator i = thr->getProcess()->threads().find(lwp);
   if (i == thr->getProcess()->threads().end() || *i != thr) {
      logerror("Threadpool does not contain thread\n");
      has_error = true;
   }

   if (!thr->isLive()) {
      logerror("Thread is not live after create\n");
      has_error = true;
   }

   bool prev_initial_thread = (all_initial_threads.find(pid) != all_initial_threads.end());
   bool is_initial_thread = thr->isInitialThread();
   if (prev_initial_thread && is_initial_thread) {
      logerror("Multiple initial threads\n");
      has_error = true;
   }
   if (is_initial_thread) {
      if (thr->getProcess()->threads().getInitialThread() != thr) {
         logerror("Disagreement with threadpool over initial thread value\n");
         has_error = true;
      }
      all_initial_threads.insert(pid);
   }
   
   logstatus("[LWP Create] - %d/%d, initial: %s\n", pid, lwp, is_initial_thread ? "true" : "false");
   return Process::cb_ret_t(Process::cbDefault, Process::cbDefault);
}

static Process::cb_ret_t lwp_create(Event::const_ptr ev)
{
   EventNewLWP::const_ptr lev = ev->getEventNewLWP();
   if (!lev) {
      logerror("Error.  Improper event type passed to callback\n");
      has_error = true;
      return Process::cb_ret_t(Process::cbDefault, Process::cbDefault);
   }
   Thread::const_ptr thr = lev->getNewThread();
   return handle_lwp_create(thr);
}

static Process::cb_ret_t lwp_destroy(Event::const_ptr ev)
{
   if (ev->getEventType().time() == EventType::Post)
      lwp_exit_cb_count++;

   EventLWPDestroy::const_ptr tev = ev->getEventLWPDestroy();
   if (!tev) {
      logerror("Error.  Improper event type passed to callback\n");
      has_error = true;
      return Process::cb_ret_t(Process::cbDefault, Process::cbDefault);
   }
   Thread::const_ptr thr = tev->getThread();

   PID pid = thr->getProcess()->getPid();
   LWP lwp = thr->getLWP();

   char *pstr = NULL;
   if (ev->getEventType().time() == EventType::Pre)
   {
      if (pre_dead_lwps.find(pair<PID, LWP>(pid, lwp)) != pre_dead_lwps.end()) {
         logerror("LWP pre-died twice\n");
         has_error = true;
      }
      pre_dead_lwps.insert(pair<PID, LWP>(pid, lwp));
      pstr = "Pre-";
   }
   else if (ev->getEventType().time() == EventType::Post)
   {
      if (post_dead_lwps.find(pair<PID, LWP>(pid, lwp)) != post_dead_lwps.end()) {
         logerror("LWP post-died twice\n");
         has_error = true;
      }
      post_dead_lwps.insert(pair<PID, LWP>(pid, lwp));
      pstr = "Post-";
   }

   if (all_lwps.find(pair<PID, LWP>(pid, lwp)) == all_lwps.end())
   {
      logerror("Dead LWP for unknown LWP\n");
      has_error = true;
   }

   logstatus("[%sLWP Delete] %d/%d\n", pstr ? pstr : "", pid, lwp);

   return Process::cbDefault;
}

static void checkThreadMsg(threadinfo tinfo, Process::ptr proc)
{
#if !defined(os_bg_test)
   if (tinfo.pid != proc->getPid()) {
      logerror("Error.  Mismatched pids in checkThreadMsg\n", tinfo.pid, proc->getPid());
      has_error = true;
   }
#endif

   ThreadPool::iterator i = proc->threads().find(tinfo.lwp);
   if (i == proc->threads().end()) {
      logerror("Error.  Could not find LWP in checkThreadMsg\n");
      has_error = true;
   }
   Thread::ptr thr = *i;
   
   if (has_thr && thr->getTID() != -1) {
      if (thr->getTID() != (Dyninst::THR_ID) tinfo.tid) {
         logerror("Error.  Mismatched TID, %lx != %lx\n", (unsigned long) thr->getTID(), (unsigned long) tinfo.tid);
         has_error = true;
      }
      Dyninst::Address a_stack_addr = (Dyninst::Address) tinfo.a_stack_addr;
      if (has_stack_info && (thr->getStackBase() < a_stack_addr || thr->getStackBase() + thr->getStackSize() > a_stack_addr)) 
      {
         logerror("Error.  Mismatched stack addresses, base = 0x%lx, size = %lx, loc = 0x%lx\n", 
                  (unsigned long) thr->getStackBase(), (unsigned long) thr->getStackSize(), 
                  (unsigned long) a_stack_addr);
         has_error = true;
      }
      if (has_initial_func_info && thr->getStartFunction() != (Dyninst::Address) tinfo.initial_func) {
         logerror("Mismatched initial function (%lx != %lx)\n", (unsigned long)thr->getStartFunction(),
                 (unsigned long)tinfo.initial_func);
         has_error = true;
      }
      Dyninst::Address tls_addr = (Dyninst::Address) tinfo.tls_addr;
#define VALID_TLS_RANGE (1024*1024)
      if (tls_addr < thr->getTLS() - VALID_TLS_RANGE || tls_addr > thr->getTLS() + VALID_TLS_RANGE) {
         logerror("Error.  Invalid TLS address, pc: %lx\tmut: %lx\n", (unsigned long) thr->getTLS(), (unsigned long) tls_addr);
         has_error = true;
      }
   }
}

test_results_t pc_threadMutator::pre_init(ParameterDict &param)
{
   has_error = false;
   user_cb_count = 0;
   lwp_cb_count = 0;
   user_exit_cb_count = 0;
   lwp_exit_cb_count = 0;

   all_tids.clear();
   all_lwps.clear();
   all_stack_addrs.clear();
   all_tls.clear();
   all_initial_threads.clear();
   pre_dead_tids.clear();
   post_dead_tids.clear();
   pre_dead_lwps.clear();
   post_dead_lwps.clear();
   exited_processes.clear();

#if defined(os_linux_test)
   has_lwp = true;
   has_thr = true;
   has_stack_info = false;
#elif defined(os_freebsd_test)
   has_lwp = false;
   has_thr = true;
   has_stack_info = false;
   has_initial_func_info = false;
#elif defined(os_bg_test)
   has_lwp = false;
   has_thr = true;
<<<<<<< HEAD
#elif defined(os_windows_test)
	has_lwp = false;
	has_thr = true;
=======
   has_stack_info = false;
>>>>>>> e15976ab
#else
#error Unknown platform
#endif

   registerCB(EventType::UserThreadCreate, uthr_create);
   registerCB(EventType::UserThreadDestroy, uthr_destroy);
   registerCB(EventType::LWPCreate, lwp_create);
   registerCB(EventType::LWPDestroy, lwp_destroy);
   registerCB(EventType::Terminate, proc_exit);

   is_attach = (create_mode_t) param["createmode"]->getInt() == USEATTACH;
   if (has_error) return FAILED;
   return PASSED;
}

test_results_t pc_threadMutator::executeTest()
{
   std::vector<Process::ptr>::iterator i;

   for (i = comp->procs.begin(); i != comp->procs.end(); i++) {
      Process::ptr proc = *i;
      if (!proc->supportsUserThreadEvents()) {
         logerror("System does not support user thread events\n");
         return SKIPPED;
      }
   }
   
   if (is_attach) {
      //If attaching then we missed all of the thread callbacks.  Run them.
      for (i = comp->procs.begin(); i != comp->procs.end(); i++) {
         Process::ptr proc = *i;
         ThreadPool::iterator j;
       
         if (has_lwp)
         {
            handle_lwp_create(proc->threads().getInitialThread());
            for (j = proc->threads().begin(); j != proc->threads().end(); j++) {
               if ((*j)->isInitialThread())
                  continue;
               handle_lwp_create(*j);
            }
         }
         if (has_thr)
         {
            handle_new_thread(proc->threads().getInitialThread());
            for (j = proc->threads().begin(); j != proc->threads().end(); j++) {
               if ((*j)->isInitialThread())
                  continue;
               handle_new_thread(*j);
            }
         }
      }
   }
   else {
      //We never get thread create callbacks for the initial thread (by design).  Fake it to setup
      // some of the test data structures.
      for (i = comp->procs.begin(); i != comp->procs.end(); i++) {
         Process::ptr proc = *i;
         Thread::ptr init_thr = proc->threads().getInitialThread();
         handle_lwp_create(init_thr);
      }
   }

   for (i = comp->procs.begin(); i != comp->procs.end(); i++) {
      Process::ptr proc = *i;
      bool result = proc->continueProc();
      if (!result) {
         logerror("Failed to continue process\n");
         has_error = true;
      }
   }   

   int num_thrds = comp->num_processes * comp->num_threads;
   int num_noninit_thrds = comp->num_processes * (comp->num_threads - 1);

   for (i = comp->procs.begin(); i != comp->procs.end(); i++) {
      for (unsigned j=0; j < comp->num_threads+1; j++) {
         threadinfo tinfo;
         bool result = comp->recv_message((unsigned char *) &tinfo, sizeof(threadinfo), *i);
         if (!result) {
            logerror("Failed to recieve threadinfo message\n");
            has_error = true;
         }
         checkThreadMsg(tinfo, *i);
      }
   }

   syncloc loc;
   loc.code = SYNCLOC_CODE;
   bool result = comp->send_broadcast((unsigned char *) &loc, sizeof(syncloc));
   if (!result) {
      logerror("Failed to send sync broadcast\n");
      has_error = true;
   }   


   while ((has_thr && user_exit_cb_count < num_noninit_thrds) ||
          (has_lwp && lwp_exit_cb_count < num_noninit_thrds)) 
   {
      if (exited_processes.size() >= comp->num_processes) {
#if !defined(os_bg_test)
         logerror("Process exited while waiting for thread termination events.\n");
         has_error = true;
#endif
         break;
      }
      bool result = comp->block_for_events();
      if (!result) {
         logerror("Failed to wait for thread terminate events\n");
         has_error = true;
         break;
      }
   }
   while (comp->poll_for_events());

   return has_error ? FAILED : PASSED;
}

<|MERGE_RESOLUTION|>--- conflicted
+++ resolved
@@ -401,13 +401,11 @@
 #elif defined(os_bg_test)
    has_lwp = false;
    has_thr = true;
-<<<<<<< HEAD
+   has_stack_info = false;
 #elif defined(os_windows_test)
 	has_lwp = false;
 	has_thr = true;
-=======
-   has_stack_info = false;
->>>>>>> e15976ab
+    has_stack_info = false;
 #else
 #error Unknown platform
 #endif
