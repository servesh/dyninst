#include "ParameterDict.h"
#include "proccontrol_comp.h"
#include "communication.h"
#include "MutateeStart.h"
#include "SymReader.h"
#include <cstdio>
#include <cerrno>
#include <cstring>

#include <unistd.h>
#include <sys/types.h>
#include <sys/socket.h>
#include <sys/un.h>

TEST_DLL_EXPORT ComponentTester *componentTesterFactory()
{
   return (ComponentTester *) new ProcControlComponent();
}

ProcControlMutator::ProcControlMutator()
{
}

ProcControlMutator::~ProcControlMutator()
{
}

test_results_t ProcControlMutator::setup(ParameterDict &param)
{
   comp = (ProcControlComponent *) param["ProcControlComponent"]->getPtr();
   return PASSED;
}

ProcControlComponent::ProcControlComponent() :
   sockfd(0),
   sockname(NULL),
   notification_fd(-1)
   
{
   notification_fd = evNotify()->getFD();
}

static ProcControlComponent *pccomp = NULL;
static Process::cb_ret_t eventCounterFunction(Event::const_ptr ev)
{
   pccomp->eventsRecieved[ev->getEventType()].push_back(ev);
   return Process::cbDefault;
}

static int signaled_received = 0;

bool ProcControlComponent::registerEventCounter(EventType et)
{
   pccomp = this;
   Process::registerEventCallback(et, eventCounterFunction);
}

bool ProcControlComponent::checkThread(const Thread &thread)
{
   return true;
}

#define MAX_ARGS 128
Process::ptr ProcControlComponent::startMutatee(RunGroup *group, ParameterDict &params)
{
   std::vector<std::string> vargs;
   std::string exec_name;   
   getMutateeParams(group, params, exec_name, vargs);

   Process::ptr proc = Process::ptr();
   if (group->createmode == CREATE) {
      proc = Process::createProcess(exec_name, vargs);
      if (!proc) {
         logerror("Failed to execute new mutatee\n");
         return Process::ptr();
      }
   }
   else if (group->createmode == USEATTACH) {
      Dyninst::PID pid = getMutateePid(group);
      if (!pid) {
         std::string mutateeString = launchMutatee(exec_name, vargs, group, params);
         if (mutateeString == std::string("")) {
            logerror("Error creating attach process\n");
            return Process::ptr();
         }
         registerMutatee(mutateeString);
         pid = getMutateePid(group);
      }
      assert(pid);

      proc = Process::attachProcess(pid, group->mutatee);
      if (!proc) {
         logerror("Failed to attach to new mutatee\n");
         return Process::ptr();
      }

   }
   else {
      return Process::ptr();
   }

   assert(proc);
   Dyninst::PID pid = proc->getPid();
   process_pids[pid] = proc;
   procs.push_back(proc);
   return proc;
}

bool ProcControlComponent::startMutatees(RunGroup *group, ParameterDict &param)
{
   bool error = false;
<<<<<<< HEAD
=======
   bool result = setupServerSocket();
   if (!result) {
      logerror("Failed to setup server side socket\n");
      return FAILED;
   }
>>>>>>> b3eded76
   
   num_processes = 0;
   if (group->procmode == MultiProcess)
      num_processes = NUM_PARALLEL_PROCS;
   else
      num_processes = 1;

   bool result = setupServerSocket(param);
   if (!result) {
      logerror("Failed to setup server side socket");
      return false;
   }
   
   for (unsigned i=0; i<num_processes; i++) {
      Process::ptr proc = startMutatee(group, param);
      if (proc == NULL) {
         error = true;
         continue;
      }
   }

   {
      /**
       * Set the socket name in each process
       **/
      SymbolReaderFactory *factory = getDefaultSymbolReader();
      assert(factory);
      SymReader *reader = NULL;
      Dyninst::Offset sym_offset = 0;
      char socket_buffer[4096];
      memset(socket_buffer, 0, 4096);
      snprintf(socket_buffer, 4095, "%s %s", param["socket_type"]->getString(), 
               param["socket_name"]->getString());
      int socket_buffer_len = strlen(socket_buffer);
      std::string exec_name;
      Dyninst::Offset exec_addr = 0;
      for (std::vector<Process::ptr>::iterator j = procs.begin(); j != procs.end(); j++) 
      {
         Process::ptr proc = *j;
         Library::ptr lib = proc->libraries().getExecutable();
         if (!reader) {
            if (lib == Library::ptr()) {
               exec_name = group->mutatee;
               exec_addr = 0;
            }
            else {
               exec_name = lib->getName();
               exec_addr = lib->getLoadAddress();
            }
            reader = factory->openSymbolReader(exec_name);
            if (!reader) {
               logerror("Could not open executable\n");
               error = true;
               continue;
            }
            Symbol_t sym = reader->getSymbolByName(std::string("MutatorSocket"));
            if (!reader->isValidSymbol(sym))
            {
               logerror("Could not find MutatorSocket symbol in executable\n");
               error = true;
               continue;
            }
            sym_offset = reader->getSymbolOffset(sym);
         }
         Dyninst::Address addr = exec_addr + sym_offset;
         proc->writeMemory(addr, socket_buffer, socket_buffer_len+1);            
      }
   }

   EventType thread_create(EventType::None, EventType::ThreadCreate);
   registerEventCounter(thread_create);

   int num_procs = 0;
   for (std::vector<Process::ptr>::iterator j = procs.begin(); j != procs.end(); j++) {
      bool result = (*j)->continueProc();
      num_procs++;
      if (!result) {
         error = true;
         continue;
      }
   }   
   num_threads = group->threadmode == MultiThreaded ? DEFAULT_NUM_THREADS : 0;

   result = acceptConnections(num_procs, NULL);
   if (!result) {
      logerror("Failed to accept connections from new mutatees\n");
      error = true;
   }
   
   if (group->createmode == CREATE)
   {
      while (eventsRecieved[thread_create].size() < num_procs*num_threads) {
         bool result = Process::handleEvents(true);
         if (!result) {
            logerror("Failed to handle events during thread create\n");
            error = true;
         }
      }
   }
   else if (group->createmode == USEATTACH)
   {
      for (std::vector<Process::ptr>::iterator j = procs.begin(); j != procs.end(); j++) {
         Process::ptr proc = *j;
         if (proc->threads().size() != num_threads+1) {
            logerror("Process has incorrect number of threads");
            error = true;
         }
      }
   }

   if (group->state == STOPPED) {
      std::map<Process::ptr, int>::iterator i;
      for (i = process_socks.begin(); i != process_socks.end(); i++) {
         bool result = i->first->stopProc();
         if (!result) {
            logerror("Failed to stop process\n");
            error = true;
         }
      }
   }

   result = cleanSocket();
   if (!result) {
      logerror("Failed to clean up socket\n");
      error = true;
   }

   handshake shake;
   shake.code = HANDSHAKE_CODE;
   result = send_broadcast((unsigned char *) &shake, sizeof(handshake));
   if (!result) {
      logerror("Failed to send handshake message to processes\n");
      error = true;
   }

   return !error;
}

test_results_t ProcControlComponent::program_setup(ParameterDict &params)
{
   return PASSED;
}

test_results_t ProcControlComponent::program_teardown(ParameterDict &params)
{
   return PASSED;
}

test_results_t ProcControlComponent::group_setup(RunGroup *group, ParameterDict &params)
{
   process_socks.clear();
   process_pids.clear();
   procs.clear();
   eventsRecieved.clear();
   sockfd = 0;
   sockname = NULL;
   curgroup_self_cleaning = false;

   me.setPtr(this);
   params["ProcControlComponent"] = &me;

   bool result = startMutatees(group, params);
   if (!result) {
      logerror("Failed to launch mutatees\n");
      return FAILED;
   }

   return PASSED;
}

Process::cb_ret_t on_exit(Event::const_ptr ev)
{
   return Process::cbDefault;
}

test_results_t ProcControlComponent::group_teardown(RunGroup *group, ParameterDict &params)
{
   bool error = false;
   bool hasRunningProcs;

   if (curgroup_self_cleaning)
      return PASSED;

   Process::registerEventCallback(EventType(EventType::Exit), on_exit);
   do {
      hasRunningProcs = false;
      for (std::vector<Process::ptr>::iterator i = procs.begin(); i != procs.end(); i++) {
         Process::ptr p = *i;
         if (!p->isTerminated()) {
            bool result = block_for_events();
            if (!result) {
               logerror("Process failed to handle events\n");
               return FAILED;
            }
            if (!p->isTerminated()) {
               hasRunningProcs = true;
            }
         }
      }
   } while(hasRunningProcs);

   for (std::vector<Process::ptr>::iterator i = procs.begin(); i != procs.end(); i++) {
      Process::ptr p = *i;
      if (!p->isTerminated()) {
         logerror("Process did not terminate\n");
         error = true;
         continue;
      }
      if (p->isCrashed()) {
         logerror("Process terminated on crash\n");
         error = true;
         continue;
      }
      if (!p->isExited()) {
         logerror("Process did not report as exited\n");
         error = true;
         continue;
      }
      if (p->getExitCode() != 0) {
         logerror("Process has unexpected error code\n");
         error = true;
         continue;
      }
   }
   procs.clear();

   return error ? FAILED : PASSED;
}

test_results_t ProcControlComponent::test_setup(TestInfo *test, ParameterDict &parms)
{
   return PASSED;
}

test_results_t ProcControlComponent::test_teardown(TestInfo *test, ParameterDict &parms)
{
   return PASSED;
}

std::string ProcControlComponent::getLastErrorMsg()
{
   return std::string("");
}

ProcControlComponent::~ProcControlComponent()
{
}

bool ProcControlComponent::setupServerSocket(ParameterDict &param)
{
   sockfd = socket(AF_UNIX, SOCK_STREAM, 0);
   if (sockfd == -1) {
      fprintf(stderr, "Unable to create socket: %s\n", strerror(errno));
      return false;
   }
   struct sockaddr_un addr;
   memset(&addr, 0, sizeof(struct sockaddr_un));
   addr.sun_family = AF_UNIX;
   snprintf(addr.sun_path, sizeof(addr.sun_path)-1, "/tmp/tsc%d", getpid());
   
   int result = bind(sockfd, (struct sockaddr *) &addr, sizeof(struct sockaddr_un));
   if (result != 0){
      fprintf(stderr, "Unable to bind socket: %s\n", strerror(errno));
      return false;
   }

   result = listen(sockfd, 512);
   if (result == -1) {
      fprintf(stderr, "Unable to listen on socket: %s\n", strerror(errno));
      return false;
   }
   char *socket_type_str = "un_socket";
   sockname = strdup(addr.sun_path);

   ParamString *socket_type = new ParamString(socket_type_str);
   ParamString *socket_name = new ParamString(sockname);
   ParamInt *socket_num = new ParamInt(sockfd);
   param["socket_type"] = socket_type;
   param["socket_name"] = socket_name;
   param["socketfd"] = socket_num;

   return true;
}

bool ProcControlComponent::acceptConnections(int num, int *attach_sock)
{
   std::vector<int> socks;
   assert(num == 1 || !attach_sock);  //If attach_sock, then num == 1

   while (socks.size() < num) {
      fd_set readset; FD_ZERO(&readset);
      fd_set writeset; FD_ZERO(&writeset);
      fd_set exceptset; FD_ZERO(&exceptset);

      FD_SET(sockfd, &readset);
      FD_SET(notification_fd, &readset);
      int nfds = (sockfd > notification_fd ? sockfd : notification_fd)+1;
      
      struct timeval timeout;
      timeout.tv_sec = 30;
      timeout.tv_usec = 0;
      int result = select(nfds, &readset, &writeset, &exceptset, &timeout);
      if (result == 0) {
         logerror("Timeout while waiting for socket connect");
         return false;
      }
      if (result == -1) {
         perror("Error in select");
         return false;
      }

      if (FD_ISSET(sockfd, &readset))
      {
         struct sockaddr_un addr;
         socklen_t addr_size = sizeof(struct sockaddr_un);
         int newsock = accept(sockfd, (struct sockaddr *) &addr, &addr_size);
         if (newsock == -1) {
            char error_str[1024];
            snprintf(error_str, 1024, "Unable to accept socket: %s\n", strerror(errno));
            logerror(error_str);
            return false;
         }
         socks.push_back(newsock);
      }
      if (FD_ISSET(notification_fd, &readset)) {
         bool result = Process::handleEvents(true);
         if (!result) {
            logerror("Failed to handle process events\n");
            return false;
         }
      }
   }

   for (unsigned i=0; i<num; i++) {
      send_pid msg;
      bool result = recv_message((unsigned char *) &msg, sizeof(send_pid), socks[i]);
      if (!result) {
         logerror("Could not receive handshake pid\n");
         return false;
      }
      if (msg.code != SEND_PID_CODE)
      {
         logerror("Received bad code in handshake message\n");
         return false;
      }
      std::map<Dyninst::PID, Process::ptr>::iterator j = process_pids.find(msg.pid);
      if (j == process_pids.end()) {
         if (attach_sock) {
            *attach_sock = socks[i];
            return true;
         }
         logerror("Recieved unexpected PID in handshake message\n");
         return false;
      }
      process_socks[j->second] = socks[i];
   }

   return true;
}

bool ProcControlComponent::cleanSocket()
{
   if (!sockname)
      return false;

   int result = unlink(sockname);
   if (result == -1) {
      logerror("Could not clean socket\n");
      return false;
   }
   free(sockname);
   sockname = NULL;
   result = close(sockfd);
   if (result == -1) {
      logerror("Could not close socket\n");
      return false;
   }
   return true;
}

bool ProcControlComponent::recv_message(unsigned char *msg, unsigned msg_size, Process::ptr p)
{
  return recv_message(msg, msg_size, process_socks[p]);
}

bool ProcControlComponent::send_message(unsigned char *msg, unsigned msg_size, Process::ptr p)
{
  return send_message(msg, msg_size, process_socks[p]);
}

bool ProcControlComponent::recv_message(unsigned char *msg, unsigned msg_size, int sfd)
{
   int result;
   for (;;) {
      int nfds = sfd > notification_fd ? sfd : notification_fd;
      nfds++;
      fd_set readset; FD_ZERO(&readset);
      fd_set writeset; FD_ZERO(&writeset);
      fd_set exceptset; FD_ZERO(&exceptset);
      FD_SET(sfd, &readset);
      FD_SET(notification_fd, &readset);
      struct timeval timeout;
      timeout.tv_sec = 15;
      timeout.tv_usec = 0;
      do {
         result = select(nfds, &readset, &writeset, &exceptset, &timeout);
      } while (result == -1 && errno == EINTR);
      
      if (result == 0) {
         logerror("Timeout while waiting for communication\n");
         return false;
      }
      if (result == -1) {
         char error_str[1024];
         snprintf(error_str, 1024, "Error calling select: %s\n", strerror(errno));
         logerror(error_str);
         return false;
      }
      
      if (FD_ISSET(notification_fd, &readset)) {
         bool result = Process::handleEvents(true);
         if (!result) {
            logerror("Failed to handle process events\n");
            return false;
         }
      }
      if (FD_ISSET(sfd, &readset)) {
         break;
      }
   } 
                          
   result = recv(sfd, msg, msg_size, MSG_WAITALL);
   if (result == -1) {
      char error_str[1024];
      snprintf(error_str, 1024, "Unable to recieve message: %s\n", strerror(errno));
      logerror(error_str);
      return false;
   }
   return true;
}

bool ProcControlComponent::recv_broadcast(unsigned char *msg, unsigned msg_size)
{
   unsigned char *cur_pos = msg;
   for (std::map<Process::ptr, int>::iterator i = process_socks.begin(); i != process_socks.end(); i++) {
      bool result = recv_message(cur_pos, msg_size, i->second);
      if (!result) 
         return false;
      cur_pos += msg_size;
   }
   return true;
}

bool ProcControlComponent::send_message(unsigned char *msg, unsigned msg_size, int sfd)
{
   int result = send(sfd, msg, msg_size, MSG_NOSIGNAL);
   if (result == -1) {
      char error_str[1024];
      snprintf(error_str, 1024, "Mutator unable to send message: %s\n", strerror(errno));
      logerror(error_str);
      return false;
   }
   return true;
}

bool ProcControlComponent::send_broadcast(unsigned char *msg, unsigned msg_size)
{
   unsigned char *cur_pos = msg;
   for (std::map<Process::ptr, int>::iterator i = process_socks.begin(); i != process_socks.end(); i++) {
      bool result = send_message(msg, msg_size, i->second);
      if (!result) 
         return false;
   }
   return true;
}

bool ProcControlComponent::block_for_events()
{
   int nfds = notification_fd+1;
   fd_set readset; FD_ZERO(&readset);
   fd_set writeset; FD_ZERO(&writeset);
   fd_set exceptset; FD_ZERO(&exceptset);
   FD_SET(notification_fd, &readset);

   struct timeval timeout;
   timeout.tv_sec = 15;
   timeout.tv_usec = 0;
   int result;
   do {
      result = select(nfds, &readset, &writeset, &exceptset, &timeout);
   } while (result == -1 && errno == EINTR);
   
   if (result == 0) {
      logerror("Timeout while waiting for event\n");
      return false;
   }
   if (result == -1) {
      char error_str[1024];
      snprintf(error_str, 1024, "Error calling select: %s\n", strerror(errno));
      logerror(error_str);
      return false;
   }
      
   assert(result == 1 && FD_ISSET(notification_fd, &readset));
   bool bresult = Process::handleEvents(true);
   if (!bresult) {
      logerror("Error waiting for events\n");
      return false;
   }
   return true;
}
<|MERGE_RESOLUTION|>--- conflicted
+++ resolved
@@ -109,14 +109,6 @@
 bool ProcControlComponent::startMutatees(RunGroup *group, ParameterDict &param)
 {
    bool error = false;
-<<<<<<< HEAD
-=======
-   bool result = setupServerSocket();
-   if (!result) {
-      logerror("Failed to setup server side socket\n");
-      return FAILED;
-   }
->>>>>>> b3eded76
    
    num_processes = 0;
    if (group->procmode == MultiProcess)
@@ -130,19 +122,20 @@
       return false;
    }
    
+   SymbolReaderFactory *factory = NULL;
    for (unsigned i=0; i<num_processes; i++) {
       Process::ptr proc = startMutatee(group, param);
       if (proc == NULL) {
          error = true;
          continue;
       }
+      if (!factory) factory = proc->getDefaultSymbolReader();
    }
 
    {
       /**
        * Set the socket name in each process
        **/
-      SymbolReaderFactory *factory = getDefaultSymbolReader();
       assert(factory);
       SymReader *reader = NULL;
       Dyninst::Offset sym_offset = 0;
