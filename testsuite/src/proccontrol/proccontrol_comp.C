/*
 * Copyright (c) 1996-2011 Barton P. Miller
 * 
 * We provide the Paradyn Parallel Performance Tools (below
 * described as "Paradyn") on an AS IS basis, and do not warrant its
 * validity or performance.  We reserve the right to update, modify,
 * or discontinue this software at any time.  We shall have no
 * obligation to supply such updates or modifications or any other
 * form of support to you.
 * 
 * By your use of Paradyn, you understand and agree that we (or any
 * other person or entity with proprietary rights in Paradyn) are
 * under no obligation to provide either maintenance services,
 * update services, notices of latent defects, or correction of
 * defects for Paradyn.
 * 
 * This library is free software; you can redistribute it and/or
 * modify it under the terms of the GNU Lesser General Public
 * License as published by the Free Software Foundation; either
 * version 2.1 of the License, or (at your option) any later version.
 * 
 * This library is distributed in the hope that it will be useful,
 * but WITHOUT ANY WARRANTY; without even the implied warranty of
 * MERCHANTABILITY or FITNESS FOR A PARTICULAR PURPOSE.  See the GNU
 * Lesser General Public License for more details.
 * 
 * You should have received a copy of the GNU Lesser General Public
 * License along with this library; if not, write to the Free Software
 * Foundation, Inc., 51 Franklin Street, Fifth Floor, Boston, MA 02110-1301 USA
 */
#include "ParameterDict.h"
#include "proccontrol_comp.h"
#include "communication.h"
#include "MutateeStart.h"
#include "SymReader.h"
#include "PCErrors.h"
#include "ProcessPlat.h"

#include <cstdio>
#include <cerrno>
#include <cstring>

#include <set>
#include <vector>
#include <map>

using namespace std;

#if !defined(os_windows_test)

#include <unistd.h>
#include <sys/types.h>
#include <sys/socket.h>
#include <sys/un.h>
#include <sys/stat.h>
#include <fcntl.h>

#else

#include <process.h>
#include <winsock2.h>
#if !defined(MSG_WAITALL)
#define MSG_WAITALL 8
#endif
#define MSG_NOSIGNAL 0 // override unix-ism

#endif

#if !defined(os_bgq_test)
#define USE_SOCKETS
#else
#define USE_PIPES
#endif

#if !defined(os_windows_test)
typedef int SOCKET;
#define SOCKET_ERROR -1
#define INVALID_SOCKET -1

static int closesocket(int sock) {
   return close(sock);
}

struct socket_types
{
	typedef sockaddr_un sockaddr_t;
	static SOCKET socket()
	{
		return ::socket(AF_UNIX, SOCK_STREAM, 0);
	}
	static sockaddr_t make_addr()
	{
	   sockaddr_t addr;
	   memset(&addr, 0, sizeof(socket_types::sockaddr_t));
	   addr.sun_family = AF_UNIX;
	   snprintf(addr.sun_path, sizeof(addr.sun_path)-1, "/tmp/pct%d", getpid());
	   return addr;
	}
	static bool recv(unsigned char *msg, unsigned msg_size, int sfd, int notification_fd)
	{
	   int result;
	   for (;;) {
		  int nfds = sfd > notification_fd ? sfd : notification_fd;
		  nfds++;
		  fd_set readset; FD_ZERO(&readset);
		  fd_set writeset; FD_ZERO(&writeset);
		  fd_set exceptset; FD_ZERO(&exceptset);
		  FD_SET(sfd, &readset);
		  FD_SET(notification_fd, &readset);
		  struct timeval timeout;
		  timeout.tv_sec = RECV_TIMEOUT;
		  timeout.tv_usec = 0;
		  do {
			 result = select(nfds, &readset, &writeset, &exceptset, &timeout);
		  } while (result == -1 && errno == EINTR);
	      
		  if (result == 0) {
			 logerror("Timeout while waiting for communication\n");
			 return false;
		  }
		  if (result == -1) {
			 char error_str[1024];
			 snprintf(error_str, 1024, "Error calling select: %s\n", strerror(errno));
			 logerror(error_str);
			 return false;
		  }
	      
		  if (FD_ISSET(notification_fd, &readset)) {
			 bool result = Process::handleEvents(true);
			 if (!result) {
				logerror("Failed to handle process events\n");
				return false;
			 }
		  }
		  if (FD_ISSET(sfd, &readset)) {
			 break;
		  }
	   } 
	                          
	   result = ::recv(sfd, (char *)(msg), msg_size, MSG_WAITALL);
	   if (result == -1) {
		  char error_str[1024];
		  snprintf(error_str, 1024, "Unable to recieve message: %s\n", strerror(errno));
		  logerror(error_str);
		  return false;
	   }
	   return true;
	}

	static int close(SOCKET s)
	{
		return ::close(s);
	}
	typedef ::socklen_t socklen_t;
};

#else

struct socket_types
{
	typedef sockaddr_in sockaddr_t;
	static SOCKET socket()
	{
		return ::socket(AF_INET, SOCK_STREAM, IPPROTO_TCP);
	}
	static sockaddr_t make_addr()
	{
	   sockaddr_t addr;
	   memset(&addr, 0, sizeof(socket_types::sockaddr_t));
	   addr.sin_family = AF_INET;
	   addr.sin_port = htons((int) GetCurrentProcessId()); // FIXME: this will break parallel test_drivers on Windows, but better than a poor PID->port mapping
	   return addr;
	}
	static bool recv(unsigned char *msg, unsigned msg_size, int sfd, HANDLE winsock_event, HANDLE notification_event)
	{
		logerror("begin socket_types::recv()\n");
	   int result;
	   SOCKET sockfd = (SOCKET)(sfd);
	   int bytes_to_get = msg_size;
	   for (;;) {
			::WSAEventSelect(sockfd, winsock_event, FD_READ);
			HANDLE wait_events[2];
			wait_events[0] = winsock_event;
			wait_events[1] = notification_event;
			// 30 second timeout
			result = ::WaitForMultipleObjects(2, wait_events, FALSE, 30000);
	      
	if(result == WAIT_TIMEOUT) {
		logerror("WaitForMultipleObjects timed out\n");
		return false;
	}
	if(result == WAIT_FAILED || result == WAIT_ABANDONED) {
		logerror("WaitForMultipleObjects failed\n");
		return false;
	}
	int which_event = (result - WAIT_OBJECT_0);
	switch(which_event)
	{
		// notification
	case 1:
		{
			 bool result = Process::handleEvents(true);
			 if (!result) {
				logerror("Failed to handle process events\n");
				return false;
			 }
		   //logerror("handled events\n");
			}
		 break;
	case 0:
		{
				logerror("recv() looking for %d bytes\n", bytes_to_get);
			   result = ::recv(sockfd, (char *)(msg), bytes_to_get, 0);
			   if(result > 0)
			   {
				   logerror("got %d bytes\n", result);
					bytes_to_get -= result;
					msg += result;
			   }
			   else if (result == SOCKET_ERROR) {
				   int e = WSAGetLastError();
				   if(e != WSAEWOULDBLOCK)
				   {
					  logerror("unable to receive message: %d\n", e);
					  return false;
				   }
			   } else {
				   logerror("socket closed\n");
				break;
			   }
			if(bytes_to_get == 0)
			{
			   logerror("received message: %s\n", msg);
			   return true;
			}
		}
		break;
   }
	   } 
	                          
	}
	static int close(SOCKET s, HANDLE winsock_event)
	{
		// set socket back to blocking
		::WSAEventSelect(s, NULL, 0);
		char truth = 1;
		::setsockopt(s, SOL_SOCKET, SO_DONTLINGER, &truth, 4);
		return ::closesocket(s);
	}
	typedef int socklen_t;
};
#endif


TEST_DLL_EXPORT ComponentTester *componentTesterFactory()
{
   return (ComponentTester *) new ProcControlComponent();
}

ProcControlMutator::ProcControlMutator()
{
}

ProcControlMutator::~ProcControlMutator()
{
}

test_results_t ProcControlMutator::setup(ParameterDict &param)
{
   comp = (ProcControlComponent *) param["ProcControlComponent"]->getPtr();
   return PASSED;
}

test_results_t ProcControlMutator::pre_init(ParameterDict &param)
{
   return PASSED;
}

ProcControlComponent::ProcControlComponent() :
   sockfd(0),
   sockname(NULL),
   notification_fd(-1),
   num_processes(0),
   num_threads(0)
{
   notification_fd = evNotify()->getFD();
#if defined(os_windows_test)
   WORD wsVer = MAKEWORD(2,2);
   WSAData ignored;
   ::WSAStartup(wsVer, &ignored);
   winsock_event = ::CreateEvent(NULL, FALSE, FALSE, NULL);
#endif
}

static ProcControlComponent *pccomp = NULL;
static Process::cb_ret_t eventCounterFunction(Event::const_ptr ev)
{
   pccomp->eventsRecieved[ev->getEventType()].push_back(ev);
   return Process::cbDefault;
}

bool ProcControlComponent::registerEventCounter(EventType et)
{
   pccomp = this;
   return Process::registerEventCallback(et, eventCounterFunction);
}

bool ProcControlComponent::checkThread(const Thread &thread)
{
   return true;
}

Process::cb_ret_t setSocketOnLibLoad(Event::const_ptr ev)
{
   EventLibrary::const_ptr lib_ev = ev->getEventLibrary();
   bool have_libc = false;
   for (set<Library::ptr>::const_iterator i = lib_ev->libsAdded().begin(); i != lib_ev->libsAdded().end(); i++) {
      Library::ptr lib = *i;
      if (lib->getName().find("libc-") != string::npos || lib->getName().find("libc.") != string::npos) {
         have_libc = true;
         break;
      }
   }
   if (have_libc) {
      ProcControlComponent::initializeConnectionInfo(ev->getProcess());
   }
   return Process::cbDefault;
}

bool ProcControlComponent::waitForSignalFD(int signal_fd)
{
#if !defined(os_windows_test)
   fd_set rd;
   FD_ZERO(&rd);
   FD_SET(signal_fd, &rd);
   struct timeval timeout;
   timeout.tv_sec = RECV_TIMEOUT;
   timeout.tv_usec = 0;

   int result = select(signal_fd+1, &rd, NULL, NULL, &timeout);
   if (result == -1) {
      perror("Error during signal_fd select");
      return false;
   }
   if (result == 0) {
      logerror("Timeout while waiting for signal_fd\n");
      return false;
   }

   char c;
   read(signal_fd, &c, sizeof(char));
#endif
   return true;
}

void ProcControlComponent::setupStatTest(std::string exec_name)
{
   //Bad hack, but would have required significant
   //changes to testsuite otherwise
   if (strstr(exec_name.c_str(), "pc_stat")) {
      SysVProcess::setDefaultTrackLibraries(false);
      check_threads_on_startup = false;
   }
   else {
      SysVProcess::setDefaultTrackLibraries(true);
   }
}

ProcessSet::ptr ProcControlComponent::startMutateeSet(RunGroup *group, ParameterDict &params)
{
   ProcessSet::ptr procset;
   bool do_create = (group->createmode == CREATE);
   bool waitfor_attach = (group->createmode == USEATTACH);
#if defined(os_bg_test)
   do_create = false;
#endif

   if (do_create) {
      vector<ProcessSet::CreateInfo> cinfo;
      for (unsigned i=0; i<num_processes; i++) {
         ProcessSet::CreateInfo ci;
         getMutateeParams(group, params, ci.executable, ci.argv);
         ci.error_ret = err_none;
         cinfo.push_back(ci);
         setupStatTest(ci.executable);
      }
      procset = ProcessSet::createProcessSet(cinfo);
      if (!procset) {
         logerror("Failed to execute new mutatees\n");
         return ProcessSet::ptr();
      }
   }
   else if (group->createmode == USEATTACH) {
      vector<ProcessSet::AttachInfo> ainfo;
      for (unsigned i=0; i<num_processes; i++) {
         ProcessSet::AttachInfo ai;
         vector<string> argv;
         getMutateeParams(group, params, ai.executable, argv);
         setupStatTest(ai.executable);
         ai.pid = getMutateePid(group);

         if (ai.pid == NULL_PID) {
            string mutateeString = launchMutatee(ai.executable, argv, group, params);
            if (mutateeString == string("")) {
               logerror("Error creating attach process\n");
               return ProcessSet::ptr();
            }
            registerMutatee(mutateeString);
            ai.pid = getMutateePid(group);
         }
         assert(ai.pid != NULL_PID);
         ainfo.push_back(ai);

         if (waitfor_attach) {
            int signal_fd = params.find("signal_fd_in") != params.end() ? params["signal_fd_in"]->getInt() : -1;
            if (signal_fd > 0) {
               bool result = waitForSignalFD(signal_fd);
               if (!result) {
                  logerror("Timeout waiting for signalFD\n");
                  return ProcessSet::ptr();
               }
            }
         }
      }
      
      procset = ProcessSet::attachProcessSet(ainfo);
      if (!procset) {
         logerror("Failed to attach to new mutatees\n");
         return ProcessSet::ptr();
      }
   }
   else {
      return ProcessSet::ptr();
   }

   assert(procset);
   for (ProcessSet::iterator i = procset->begin(); i != procset->end(); i++) {
      Process::ptr proc = *i;
      Dyninst::PID pid = proc->getPid();
      process_pids[pid] = proc;
      procs.push_back(proc);
   }

   return procset;
}

#define MAX_ARGS 128
Process::ptr ProcControlComponent::startMutatee(RunGroup *group, ParameterDict &params)
{
   vector<string> vargs;
   string exec_name;
   getMutateeParams(group, params, exec_name, vargs);
<<<<<<< HEAD

   setupStatTest(exec_name);
=======
   
>>>>>>> 0fd0bf03
   Process::ptr proc = Process::ptr();
   if (group->createmode == CREATE) {
#if defined(os_bg_test)
      Dyninst::PID pid = getMutateePid(group);
      proc = Process::attachProcess(pid, group->mutatee);
      if (!proc) {
         logerror("Failed to attach to new mutatee\n");
         return Process::ptr();
      }
#else
      proc = Process::createProcess(exec_name, vargs);
      if (!proc) {
         logerror("Failed to execute new mutatee\n");
         return Process::ptr();
      }
#endif
   }
   else if (group->createmode == USEATTACH) {
      Dyninst::PID pid = getMutateePid(group);
      if (pid == NULL_PID) {
         string mutateeString = launchMutatee(exec_name, vargs, group, params);
         if (mutateeString == string("")) {
            logerror("Error creating attach process\n");
            return Process::ptr();
         }
         registerMutatee(mutateeString);
         pid = getMutateePid(group);
      }
      assert(pid != NULL_PID);

      int signal_fd = params.find("signal_fd_in") != params.end() ? params["signal_fd_in"]->getInt() : -1;
      if (signal_fd > 0) {
         bool result = waitForSignalFD(signal_fd);
         if (!result) {
            logerror("Timeout waiting for signalFD\n");
            return Process::ptr();
         }
      }
      proc = Process::attachProcess(pid, group->mutatee);
	  if (!proc) {
         logerror("Failed to attach to new mutatee\n");
         return Process::ptr();
      }
   }
   else {
      return Process::ptr();
   }

   assert(proc);
   Dyninst::PID pid = proc->getPid();
   process_pids[pid] = proc;
   procs.push_back(proc);
   return proc;
}

#if !defined(os_windows_test)
void setupSignalFD(ParameterDict &param)
{
   int fds[2];
   int result = pipe(fds);
   if (result == -1) {
      perror("Pipe error");
      exit(-1);
   }
   param["signal_fd_in"] = new ParamInt(fds[0]);
   param["signal_fd_out"] = new ParamInt(fds[1]);
}

void resetSignalFD(ParameterDict &param)
{
   if (param.find("signal_fd_in") != param.end()) {
      close(param["signal_fd_in"]->getInt());
   }
   if (param.find("signal_fd_out") != param.end()) {
      close(param["signal_fd_out"]->getInt());
   }
}
#endif

static char socket_buffer[4096];
static RunGroup *cur_group = NULL;
static SymbolReaderFactory *factory = NULL;

bool ProcControlComponent::initializeConnectionInfo(Process::const_ptr proc)
{
   static map<string, Offset> cached_ms_addrs;

   SymReader *reader = NULL;
   Dyninst::Offset sym_offset = 0;
   Dyninst::Offset exec_addr = 0;
   std::string exec_name;

   Library::const_ptr lib = proc->libraries().getExecutable();
   if (lib == Library::const_ptr()) {
      exec_name = cur_group->mutatee;
      exec_addr = 0;
   }
   else {
      exec_name = lib->getName();
      exec_addr = lib->getLoadAddress();
   }
   
   map<string, Offset>::iterator i = cached_ms_addrs.find(exec_name);
   if (i != cached_ms_addrs.end()) {
      sym_offset = i->second;
   }
   else {
      reader = factory->openSymbolReader(exec_name);
      if (!reader) {
         logerror("Could not open executable\n");
         return false;
      }
      Symbol_t sym = reader->getSymbolByName(string("MutatorSocket"));
      if (!reader->isValidSymbol(sym))
      {
         logerror("Could not find MutatorSocket symbol in executable\n");
         return false;
      }
      sym_offset = reader->getSymbolOffset(sym);
      cached_ms_addrs[exec_name] = sym_offset;
   }

   Dyninst::Address addr = exec_addr + sym_offset;
   bool result = proc->writeMemory(addr, socket_buffer, strlen(socket_buffer)+1);
   if (!result) {
      logerror("Could not write connection information\n");
      return false;
   }
   return true;
}

bool ProcControlComponent::startMutatees(RunGroup *group, ParameterDict &param)
{
   bool error = false;
   bool result;

   if (group->procmode == MultiProcess)
      num_processes = getNumProcs(param);
   else
      num_processes = 1;
   
#if defined(USE_SOCKETS)
#if 0
   result = setupServerSocket(param);
   if (!result) {
      logerror("Failed to setup server side socket\n");
      return false;
   }
#endif
#endif
#if !defined(os_bg_test) && !defined(os_windows_test)
   setupSignalFD(param);
#endif
   check_threads_on_startup = true;
   Process::ptr a_proc;
   if (num_processes > 1) {
      pset = startMutateeSet(group, param);
      if (pset)
         a_proc = *(pset->begin());
   }
   else {
      a_proc = startMutatee(group, param);
      pset = ProcessSet::newProcessSet(a_proc);
   }

   factory = a_proc->getDefaultSymbolReader();
   assert(factory);

#if defined(USE_PIPES)
   for (ProcessSet::iterator i = pset->begin(); i != pset->end(); i++) {
      Process::ptr proc = *i;
      bool result = setupNamedPipe(proc, param);
      if (!result) {
         logerror("Failed to setup server side named pipe\n");
         return false;
      }
   }
#endif

   /**
    * Set the socket name in each process
    **/
   assert(num_processes);
   memset(socket_buffer, 0, 4096);
   if (param.find("socket_type") != param.end() && param.find("socket_name") != param.end()) {
      snprintf(socket_buffer, 4095, "%s %s", param["socket_type"]->getString(), 
               param["socket_name"]->getString());
   }
   cur_group = group;

   for (vector<Process::ptr>::iterator j = procs.begin(); j != procs.end(); j++) {
      bool result = initializeConnectionInfo(*j);
      if (!result) 
         error = true;
   }
#if defined(os_bg_test)
   Process::registerEventCallback(EventType::Library, setSocketOnLibLoad);
#endif


   EventType thread_create(EventType::None, EventType::ThreadCreate);
   registerEventCounter(thread_create);

   num_threads = group->threadmode == MultiThreaded ? DEFAULT_NUM_THREADS : 0;
   int num_procs = pset->size();
   result = pset->continueProcs();
   if (!result) {
      logerror("Error doing initial continueProcs");
      error = true;
   }

#if defined(USE_SOCKETS)
   result = acceptConnections(num_procs, NULL);
   if (!result) {
      logerror("Failed to accept connections from new mutatees\n");
      error = true;
   }
#endif
#if defined(os_bg_test)
   Process::removeEventCallback(EventType::Library, setSocketOnLibLoad);
#endif

   if (group->createmode == CREATE)
   {
      Process::ptr a_proc = *procs.begin();
   
      bool support_user_threads = a_proc->supportsUserThreadEvents();
      bool support_lwps = a_proc->supportsLWPEvents();

      assert(support_user_threads || support_lwps);

      if (support_lwps && check_threads_on_startup)
      {
         while (eventsRecieved[EventType(EventType::None, EventType::LWPCreate)].size() < num_procs*num_threads) {
            bool result = Process::handleEvents(true);
            if (!result) {
               logerror("Failed to handle events during thread create\n");
               error = true;
            }
         }
      }

      if (support_user_threads && check_threads_on_startup)
      {
         while (eventsRecieved[EventType(EventType::None, EventType::UserThreadCreate)].size() < num_procs*num_threads) {
            bool result = Process::handleEvents(true);
            if (!result) {
               logerror("Failed to handle events during thread create\n");
               error = true;
            }
         }
      }
   }
   else if (group->createmode == USEATTACH)
   {
      for (std::vector<Process::ptr>::iterator j = procs.begin(); j != procs.end(); j++) {
         Process::ptr proc = *j;
#if !defined(os_bg_test)
         if (proc->threads().size() != num_threads+1) {
            logerror("Process has incorrect number of threads");
            error = true;
         }
#else
         //BlueGene OS spawns extra threads
         if (proc->threads().size() < num_threads+1) {
            logerror("Process has incorrect number of threads");
            error = true;
         }
#endif
      }

      if (eventsRecieved[thread_create].size()) {
         logerror("Recieved unexpected thread creation events on process\n");
         error = true;
      }
   }

#if defined(USE_PIPES)
   for (vector<Process::ptr>::iterator j = procs.begin(); j != procs.end(); j++) {
      result = create_pipes(*j, false);
      if (!result) {
         logerror("Failed to create write pipes\n");
         error = true;
      }
      result = create_pipes(*j, true);
      if (!result) {
         logerror("Failed to create read pipes\n");
         error = true;
      }
      init_pipes(*j);
   }   
#endif

<<<<<<< HEAD
   if (group->state != RUNNING && check_threads_on_startup) {
      for (vector<Process::ptr>::iterator i = procs.begin(); i != procs.end(); i++) {
         bool result = (*i)->stopProc();
=======
   if (group->state != RUNNING) {
      std::map<Process::ptr, int>::iterator i;
      for (i = process_socks.begin(); i != process_socks.end(); i++) {
         bool result = i->first->stopProc();
>>>>>>> 0fd0bf03
         if (!result) {
            logerror("Failed to continue process");
            error = true;
         }
      }
   }

#if defined(USE_SOCKETS)
#if 0
   result = cleanSocket();
   if (!result) {
      logerror("Failed to clean up socket\n");
      error = true;
   }
#endif
#endif

   handshake shake;
   shake.code = HANDSHAKE_CODE;
   result = send_broadcast((unsigned char *) &shake, sizeof(handshake));
   if (!result) {
      logerror("Failed to send handshake message to processes\n");
      error = true;
   }


   return !error;
}



test_results_t ProcControlComponent::program_setup(ParameterDict &params)
{
	setupServerSocket(params);
	return PASSED;
}

test_results_t ProcControlComponent::program_teardown(ParameterDict &params)
{

	cleanSocket();
   return PASSED;
}

test_results_t ProcControlComponent::group_setup(RunGroup *group, ParameterDict &params)
{
   process_socks.clear();
   process_pids.clear();
   procs.clear();
   eventsRecieved.clear();
   curgroup_self_cleaning = false;

#if defined(USE_PIPES)
   w_pipe.clear();
   r_pipe.clear();
   pipe_read_names.clear();
   pipe_write_names.clear();
#endif

   me.setPtr(this);
   params["ProcControlComponent"] = &me;

   for (unsigned j=0; j<group->tests.size(); j++) {
      ProcControlMutator *mutator = static_cast<ProcControlMutator *>(group->tests[j]->mutator);
      if (!mutator) continue;
      test_results_t result = mutator->pre_init(params);
      if (result == FAILED)
         return FAILED;
   }

   bool result = startMutatees(group, params);
   if (!result) {
      logerror("Failed to launch mutatees\n");
      return FAILED;
   }

   return PASSED;
}

Process::cb_ret_t default_on_exit(Event::const_ptr ev)
{
   return Process::cbDefault;
}

test_results_t ProcControlComponent::group_teardown(RunGroup *group, ParameterDict &params)
{
   bool error = false;
   bool hasRunningProcs;
#if !defined(os_bg_test) && !defined(os_windows_test)
   resetSignalFD(params);
#endif

#if defined(USE_SOCKETS)
   for(std::map<Process::ptr, int>::iterator i = process_socks.begin(); i != process_socks.end(); ++i) {
#if defined(os_windows_test)
	   if( socket_types::close(i->second, winsock_event) == SOCKET_ERROR ) {
#else
	   if( socket_types::close(i->second) == SOCKET_ERROR ) {
#endif
		   logerror("Could not close connected socket\n");
           error = true;
       }
   }
#endif
#if defined(USE_PIPES)
   for (unsigned i=0; i<2; i++) {
      map<Process::ptr, int> &to_clean = (i == 0) ? w_pipe : r_pipe;
      for (map<Process::ptr, int>::iterator j = to_clean.begin(); j != to_clean.end(); j++) {
         close(j->second);
      }
      to_clean.clear();
   }
   pipe_read_names.clear();
   pipe_write_names.clear();
#endif

   if (curgroup_self_cleaning) {
      procs.clear();
      return PASSED;
   }

   Process::registerEventCallback(EventType(EventType::Post, EventType::Exit), default_on_exit);
   do {
      hasRunningProcs = false;
      for (std::vector<Process::ptr>::iterator i = procs.begin(); i != procs.end(); i++) {
         Process::ptr p = *i;
         if (!p->isTerminated()) {
            bool result = block_for_events();
            if (!result) {
               logerror("Process failed to handle events\n");
			   error = true;
			   continue;
            }
            if (!p->isTerminated()) {
               hasRunningProcs = true;
            }
         }
      }
   } while(hasRunningProcs);

   for (std::vector<Process::ptr>::iterator i = procs.begin(); i != procs.end(); i++) {
      Process::ptr p = *i;
      if (!p->isTerminated()) {
         logerror("Process did not terminate\n");
         error = true;
         continue;
      }
      if (p->isCrashed()) {
         logerror("Process terminated on crash\n");
         error = true;
         continue;
      }
      if (!p->isExited()) {
         logerror("Process did not report as exited\n");
         error = true;
         continue;
      }
      if (p->getExitCode() != 0) {
         logerror("Process has unexpected error code: 0x%lx\n", p->getExitCode());
         error = true;
         continue;
      }
   }
   procs.clear();

   return error ? FAILED : PASSED;
}

test_results_t ProcControlComponent::test_setup(TestInfo *test, ParameterDict &parms)
{
   return PASSED;
}

test_results_t ProcControlComponent::test_teardown(TestInfo *test, ParameterDict &parms)
{
   return PASSED;
}

std::string ProcControlComponent::getLastErrorMsg()
{
   return std::string("");
}

ProcControlComponent::~ProcControlComponent()
{
#if defined(os_windows_test)
	::WSACleanup();
	::CloseHandle(winsock_event);
#endif
}


void handleError(const char* msg)
{
	char details[1024];
#if defined(os_windows_test)
	int err = WSAGetLastError();
    ::FormatMessage(0, NULL, err, 0, details, 1024, NULL);
#else
	strncpy(details, strerror(errno), 1024);
#endif
	fprintf(stderr, "handleError: %s\n", details);
	logerror(msg, details);
}

bool ProcControlComponent::setupServerSocket(ParameterDict &param)
{
	SOCKET fd = INVALID_SOCKET; // initialize, dammit.
	fd = socket_types::socket();
   if (fd == INVALID_SOCKET) {
	   handleError("Failed to create socket: %s\n");
      return false;
   }
   socket_types::sockaddr_t addr = socket_types::make_addr();

   int timeout = RECV_TIMEOUT * 100;
   int result;
   for (;;) {
      result = ::bind(fd, (sockaddr *) &addr, sizeof(socket_types::sockaddr_t));
      if (result == 0) 
         break;
      int error = errno;
#if !defined(os_windows_test)
      if (error == EADDRINUSE && timeout) {
         timeout--;
         usleep(10000);
         continue;
      }
#endif
      if (result != 0){
         handleError("Unable to bind socket: %s\n");
         closesocket(fd);
         return false;
      }
   }
   result = listen(fd, 512);
   if (result == -1) {
	   handleError("Unable to listen on socket: %s\n");
	  closesocket(fd);
      return false;
   }

   sockfd = fd;
   sockname = new char[1024];
#if defined(os_windows_test)
   snprintf(sockname, 1023, "/tmp/pct%d", addr.sin_port);
   char *socket_type = "inet_socket";
#else
   snprintf(sockname, 1023, "/tmp/pct%d", getpid());
   const char *socket_type = "un_socket";
#endif
   param["socket_type"] = new ParamString(socket_type);
   param["socket_name"] = new ParamString(strdup(sockname));
   param["socketfd"] = new ParamInt(sockfd);
   return true;
}

#if defined(USE_PIPES)
bool ProcControlComponent::setupNamedPipe(Process::ptr proc, ParameterDict &param)
{
   char pid_cstr[64];
   snprintf(pid_cstr, 64, "%u", proc->getPid());
   string pid_str(pid_cstr);

   string basename_r = "/tmp/dynpcpipe_r." + pid_str;
   unlink(basename_r.c_str());
   int result = mkfifo(basename_r.c_str(), 0600);
   if (result == -1) {
      int error = errno;
      logerror("Failed to create fifo %s: %s\n", basename_r.c_str(), strerror(error));
      return false;
   }
   pipe_read_names.insert(make_pair(proc, basename_r));

   string basename_w = "/tmp/dynpcpipe_w." + pid_str;
   unlink(basename_w.c_str());
   result = mkfifo(basename_w.c_str(), 0600);
   if (result == -1) {
      int error = errno;
      logerror("Failed to create fifo %s: %s\n", basename_w.c_str(), strerror(error));
      return false;
   }
   pipe_write_names.insert(make_pair(proc, basename_w));

   if (param.find("socket_type") == param.end()) {
      param["socket_type"] = new ParamString("named_pipe");
      param["socket_name"] = new ParamString("/tmp/dynpcpipe");
   }
   return true;
}
#endif

#if !defined(os_windows_test)
bool ProcControlComponent::acceptConnections(int num, int *attach_sock)
{
   vector<int> socks;
   assert(num == 1 || !attach_sock);  //If attach_sock, then num == 1
      
   while (socks.size() < num) {
      fd_set readset; FD_ZERO(&readset);
      fd_set writeset; FD_ZERO(&writeset);
      fd_set exceptset; FD_ZERO(&exceptset);
         
      FD_SET(sockfd, &readset);
      FD_SET(notification_fd, &readset);
      int nfds = (sockfd > notification_fd ? sockfd : notification_fd)+1;
         
      struct timeval timeout;
      timeout.tv_sec = RECV_TIMEOUT;
      timeout.tv_usec = 0;
      int result = select(nfds, &readset, &writeset, &exceptset, &timeout);
      if (result == 0) {
         logerror("Timeout while waiting for socket connect");
         fprintf(stderr, "[%s:%u] - Have recieved %d / %d socks\n", __FILE__, __LINE__, socks.size(), num);
         return false;
      }
      if (result == -1) {
         perror("Error in select");
         return false;
      }
         
      if (FD_ISSET(sockfd, &readset))
      {
         struct sockaddr_un addr;
         socklen_t addr_size = sizeof(struct sockaddr_un);
         int newsock = accept(sockfd, (struct sockaddr *) &addr, &addr_size);
         if (newsock == -1) {
            char error_str[1024];
            snprintf(error_str, 1024, "Unable to accept socket: %s\n", strerror(errno));
            logerror(error_str);
            return false;
         }
         socks.push_back(newsock);
      }
      if (FD_ISSET(notification_fd, &readset)) {
         bool result = Process::handleEvents(true);
         if (!result) {
            logerror("Failed to handle process events\n");
            return false;
         }
      }
   }
      
   for (unsigned i=0; i<num; i++) {
      send_pid msg;
      bool result;
      result = recv_message((unsigned char *) &msg, sizeof(send_pid), socks[i]);
      if (!result) {
         logerror("Could not receive handshake pid\n");
         return false;
      }
      if (msg.code != SEND_PID_CODE)
      {
         logerror("Received bad code in handshake message\n");
         return false;
      }
      int pid;
#if defined(os_bg_test)
      //BG pids don't always seem to be consistent.
      pid = procs[i]->getPid();
#else
      pid = msg.pid;
#endif
      map<Dyninst::PID, Process::ptr>::iterator j = process_pids.find(pid);
      if (j == process_pids.end()) {
         if (attach_sock) {
            *attach_sock = socks[i];
            return true;
         }
         logerror("Recieved unexpected PID (%d) in handshake message\n", msg.pid);
         return false;
      }
      process_socks[j->second] = socks[i];
   }

   return true;
}
#else
// Windows
bool ProcControlComponent::acceptConnections(int num, int *attach_sock)
{
   std::vector<int> socks;
   assert(sockfd);
   assert(num == 1 || !attach_sock);  //If attach_sock, then num == 1

   while (socks.size() < num) {
	HANDLE notification_event = (HANDLE) notification_fd;

	::WSAEventSelect(sockfd, winsock_event, FD_ACCEPT);
	HANDLE wait_events[2];
	wait_events[0] = winsock_event;
	wait_events[1] = notification_event;
	// 30 second timeout
	int result = ::WaitForMultipleObjects(2, wait_events, FALSE, 30000);

	if(result == WAIT_TIMEOUT) {
		handleError("WaitForMultipleObjects timed out\n");
		return false;
	}
	if(result == WAIT_FAILED || result == WAIT_ABANDONED) {
		handleError("WaitForMultipleObjects failed\n");
		return false;
	}
	int which_event = (result - WAIT_OBJECT_0);
	switch(which_event)
	{
		// notification
	case 1:
		{
			 bool result = Process::handleEvents(true);
			 if (!result) {
				handleError("Failed to handle process events\n");
				return false;
			 }
			}
		 break;
	case 0:
		{
		  socket_types::sockaddr_t addr;
         socket_types::socklen_t addr_size = sizeof(socket_types::sockaddr_t);
         int newsock = accept(sockfd, (struct sockaddr *) &addr, &addr_size);
		 if (newsock == -1) {
			 if (::WSAGetLastError() == WSAEWOULDBLOCK) {
				 continue;
			 }
            char error_str[1024];
            snprintf(error_str, 1024, "Unable to accept socket: %d/%d, %s, %d\n", errno, WSAGetLastError(), strerror(errno), sockfd);
            logerror(error_str);
            return false;
         }
         socks.push_back(newsock);
		}
		break;
	}
   }
   for (int i=0; i<num; i++) {
      send_pid msg;
      bool result = recv_message((unsigned char *) &msg, sizeof(send_pid), socks[i]);
      if (!result) {
         logerror("Could not receive handshake pid\n");
         return false;
      }
      if (msg.code != SEND_PID_CODE)
      {
         logerror("Received bad code in handshake message\n");
         return false;
      }
      std::map<Dyninst::PID, Process::ptr>::iterator j = process_pids.find(msg.pid);
      if (j == process_pids.end()) {
         if (attach_sock) {
            *attach_sock = socks[i];
            return true;
         }
         logerror("Recieved unexpected PID in handshake message\n");
         return false;
      }
      process_socks[j->second] = socks[i];
   }

	return true;
}

#endif

bool ProcControlComponent::cleanSocket()
{
   if (!sockname)
      return false;

   int result;
#if !defined(os_windows_test)
   result = unlink(sockname);
   if (result == -1) {
      logerror("Could not clean socket\n");
      return false;
   }
#endif
   delete[] sockname;
   sockname = NULL;
#if defined(os_windows_test)
   result = socket_types::close(sockfd, winsock_event);
#else
   result = socket_types::close(sockfd);
#endif
   if (result == -1) {
      logerror("Could not close socket\n");
      return false;
   }
   return true;
}

bool ProcControlComponent::recv_message(unsigned char *msg, unsigned msg_size, Process::ptr p)
{
#if defined(USE_SOCKETS)
  return recv_message(msg, msg_size, process_socks[p]);
#elif defined(USE_PIPES)
  return recv_message_pipe(msg, msg_size, p);
#else
#error No recv_message implemented
#endif
}

bool ProcControlComponent::send_message(unsigned char *msg, unsigned msg_size, Process::ptr p)
{
#if defined(USE_SOCKETS)
  return send_message(msg, msg_size, process_socks[p]);
#elif defined(USE_PIPES)
  return send_message_pipe(msg, msg_size, p);
#else
#error No send_message implemented
#endif
}

bool ProcControlComponent::recv_message(unsigned char *msg, unsigned msg_size, int sfd)
{
#if defined(os_windows_test)
	return socket_types::recv(msg, msg_size, sfd, winsock_event, (HANDLE)(notification_fd));
#else
	return socket_types::recv(msg, msg_size, sfd, notification_fd);
#endif
}

bool ProcControlComponent::recv_broadcast(unsigned char *msg, unsigned msg_size)
{
   unsigned char *cur_pos = msg;
   for (std::map<Process::ptr, int>::iterator i = process_socks.begin(); i != process_socks.end(); i++) {
      bool result = recv_message(cur_pos, msg_size, i->second);
      if (!result) 
         return false;
      cur_pos += msg_size;
   }
   return true;
}

bool ProcControlComponent::send_message(unsigned char *msg, unsigned msg_size, int sfd)
{
   int result = send(sfd, (char*)(msg), msg_size, MSG_NOSIGNAL);
   if (result == -1) {
      char error_str[1024];
      snprintf(error_str, 1024, "Mutator unable to send message: %s\n", strerror(errno));
      logerror(error_str);
      return false;
   }
   return true;
}

bool ProcControlComponent::send_broadcast(unsigned char *msg, unsigned msg_size)
{
   unsigned char *cur_pos = msg;
   for (std::map<Process::ptr, int>::iterator i = process_socks.begin(); i != process_socks.end(); i++) {
      bool result = send_message(msg, msg_size, i->second);
      if (!result) 
         return false;
   }
   return true;
}

bool ProcControlComponent::block_for_events()
{
#if !defined(os_windows_test)
	int nfds = notification_fd+1;
   fd_set readset; FD_ZERO(&readset);
   fd_set writeset; FD_ZERO(&writeset);
   fd_set exceptset; FD_ZERO(&exceptset);
   FD_SET(notification_fd, &readset);

   struct timeval timeout;
   timeout.tv_sec = 15;
   timeout.tv_usec = 0;
   int result;
   do {
      result = select(nfds, &readset, &writeset, &exceptset, &timeout);
   } while (result == -1 && errno == EINTR);
   
   if (result == 0) {
      logerror("Timeout while waiting for event\n");
      return false;
   }
   if (result == -1) {
      char error_str[1024];
      snprintf(error_str, 1024, "Error calling select: %s\n", strerror(errno));
      logerror(error_str);
      return false;
   }
      
   assert(result == 1 && FD_ISSET(notification_fd, &readset));
   bool bresult = Process::handleEvents(true);
   if (!bresult) {
      logerror("Error waiting for events\n");
      return false;
   }
   return true;
#else
	int result = ::WaitForSingleObject((HANDLE)(notification_fd), 15000);
	if(result == WAIT_TIMEOUT) {
        logerror("Timeout while waiting for event\n");
		return false;
	}
	if(result != WAIT_OBJECT_0) {
		logerror("Error waiting for notify\n");
		return false;
	}
	bool proc_result = Process::handleEvents(true);
	if(!proc_result) {
		logerror("Error waiting for events\n");
		return false;
	}
	return true;
#endif
}

bool ProcControlComponent::poll_for_events()
{
   bool bresult = Process::handleEvents(false);
   return bresult;
}

#if defined(USE_PIPES)
bool ProcControlComponent::recv_message_pipe(unsigned char *msg, unsigned msg_size, Process::ptr p)
{
   if (!create_pipes(p, true))
      return false;

   map<Process::ptr, int>::iterator i = r_pipe.find(p);
   assert(i != r_pipe.end());
   int fd = i->second;

   unsigned int bytes_read = 0, num_retries = 10;
   do {
     printf("[%s:%u] - mutator read(%d, msg, %u)\n", __FILE__, __LINE__, fd, msg_size);
      int result = read(fd, msg + bytes_read, msg_size - bytes_read);
      printf("[%s:%u] - mutator read result = %d\n", __FILE__, __LINE__, result);
      if (result == -1) {
         perror("Failed to read message from mutator");
         return false;
      }
      if (result == 0 && --num_retries == 0) {
         fprintf(stderr, "Failed to read message from read pipe\n");
         return -1;
      }
      bytes_read += result;
      assert(bytes_read <= msg_size);
   } while (bytes_read < msg_size);

   return true;
}

bool ProcControlComponent::send_message_pipe(unsigned char *msg, unsigned msg_size, Process::ptr p)
{
   if (!create_pipes(p, false))
      return false;

   map<Process::ptr, int>::iterator i = w_pipe.find(p);
   assert(i != w_pipe.end());
   int fd = i->second;

   int result = write(fd, msg, msg_size);
   printf("[%s:%u] - mutator write(%d, msg, %u) = %d\n", __FILE__, __LINE__, fd, (unsigned) msg_size, result);
   if (result == -1) {
      perror("Failed to write message from mutator");
      return false;
   }

   return true;
}

bool ProcControlComponent::init_pipes(Process::ptr p)
{
   send_pid msg;
   bool result;
   result = recv_message((unsigned char *) &msg, sizeof(send_pid), p);
   if (!result) {
      logerror("Could not receive handshake pid\n");
      return false;
   }
   if (msg.code != SEND_PID_CODE)
   {
      logerror("Received bad code in handshake message\n");
      return false;
   }
   return true;
}

bool ProcControlComponent::create_pipes(Process::ptr p, bool read_pipe)
{
   map<Process::ptr, int> &pipe_map = read_pipe ? r_pipe : w_pipe;

   map<Process::ptr, int>::iterator i;
   i = pipe_map.find(p);
   if (i != pipe_map.end())
      return true;

   map<Process::ptr, string> &name_map = read_pipe ? pipe_read_names : pipe_write_names;
   map<Process::ptr, string>::iterator j;
   j = name_map.find(p);
   assert(j != name_map.end());
   int fd = open(j->second.c_str(), O_NONBLOCK | (read_pipe ? O_RDONLY : O_WRONLY));
<<<<<<< HEAD
   printf("[%s:%u] - mutator open(%s, %s) = %d\n", __FILE__, __LINE__,
          j->second.c_str(), read_pipe ? "O_RDONLY" : "O_WRONLY", fd);
=======
>>>>>>> 0fd0bf03
   if (fd == -1) {
      int error = errno;
      if (error == ENXIO) {
         Process::handleEvents(false);
         return create_pipes(p, read_pipe);
      }
      logerror("Mutator error opening %s: %s\n", j->second.c_str(), strerror(error));
      return false;
   }
   errno = 0;
   int fdflags = fcntl(fd, F_GETFL);
   if (fdflags < 0 || errno) {
      logerror("Failed to set fcntl flags\n");
      return false;
   }
   fcntl(fd, F_SETFL, fdflags & ~O_NONBLOCK);

   pipe_map.insert(make_pair(p, fd));

   if (read_pipe) {
      uint32_t ready = 0;
      int result = 0;
      do {
         printf("[%s:%u] - Initial pipe read of fd %d\n", __FILE__, __LINE__, fd);
         result = read(fd, &ready, 4);
         printf("[%s:%u] - Initial pipe read result = %d\n", __FILE__, __LINE__, result);
         if (result == -1) {
            perror("Mutator could not read from pipe\n");
            return false;
         }
      } while (result == 0);
      assert(ready == 0x42);
   }

   return true;
}
#endif<|MERGE_RESOLUTION|>--- conflicted
+++ resolved
@@ -34,7 +34,7 @@
 #include "MutateeStart.h"
 #include "SymReader.h"
 #include "PCErrors.h"
-#include "ProcessPlat.h"
+#include "PlatFeatures.h"
 
 #include <cstdio>
 #include <cerrno>
@@ -358,11 +358,11 @@
    //Bad hack, but would have required significant
    //changes to testsuite otherwise
    if (strstr(exec_name.c_str(), "pc_stat")) {
-      SysVProcess::setDefaultTrackLibraries(false);
+      LibraryTracking::setDefaultTrackLibraries(false);
       check_threads_on_startup = false;
    }
    else {
-      SysVProcess::setDefaultTrackLibraries(true);
+      LibraryTracking::setDefaultTrackLibraries(true);
    }
 }
 
@@ -450,12 +450,8 @@
    vector<string> vargs;
    string exec_name;
    getMutateeParams(group, params, exec_name, vargs);
-<<<<<<< HEAD
-
    setupStatTest(exec_name);
-=======
-   
->>>>>>> 0fd0bf03
+
    Process::ptr proc = Process::ptr();
    if (group->createmode == CREATE) {
 #if defined(os_bg_test)
@@ -749,16 +745,10 @@
    }   
 #endif
 
-<<<<<<< HEAD
    if (group->state != RUNNING && check_threads_on_startup) {
-      for (vector<Process::ptr>::iterator i = procs.begin(); i != procs.end(); i++) {
-         bool result = (*i)->stopProc();
-=======
-   if (group->state != RUNNING) {
       std::map<Process::ptr, int>::iterator i;
       for (i = process_socks.begin(); i != process_socks.end(); i++) {
          bool result = i->first->stopProc();
->>>>>>> 0fd0bf03
          if (!result) {
             logerror("Failed to continue process");
             error = true;
@@ -1456,11 +1446,6 @@
    j = name_map.find(p);
    assert(j != name_map.end());
    int fd = open(j->second.c_str(), O_NONBLOCK | (read_pipe ? O_RDONLY : O_WRONLY));
-<<<<<<< HEAD
-   printf("[%s:%u] - mutator open(%s, %s) = %d\n", __FILE__, __LINE__,
-          j->second.c_str(), read_pipe ? "O_RDONLY" : "O_WRONLY", fd);
-=======
->>>>>>> 0fd0bf03
    if (fd == -1) {
       int error = errno;
       if (error == ENXIO) {
