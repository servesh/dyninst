--- conflicted
+++ resolved
@@ -33,10 +33,7 @@
 #include "Process.h"
 #include "Event.h"
 
-<<<<<<< HEAD
-=======
 #include <stdio.h>
->>>>>>> 8cd0966a
 
 #include <set>
 
