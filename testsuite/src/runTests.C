--- conflicted
+++ resolved
@@ -381,7 +381,6 @@
              test_drivers[idx].last_result = -1;
           }
 		  break;
-<<<<<<< HEAD
       }
       if (test_drivers[driver].last_result == -4) {
          //Exec error
@@ -407,32 +406,6 @@
             unlink(test_drivers[driver].outputlog.c_str());
          }
       }
-=======
-	  } else if (driver >= 0){
-		  if (test_drivers[driver].last_result == -4) {
-			  //Exec error
-			  fprintf(stderr, "Failed to exec test_driver\n");
-			  break;
-		  } else if (test_drivers[driver].last_result == -5) {
-			  //Help
-			  break;
-		  }
-		  if (parallel_copies > 1)
-		  {
-			  FILE *f = fopen(test_drivers[driver].outputlog.c_str(), "r");
-			  if (f) {
-				  for (;;) {
-					  int result = (int) getline(&line, &line_size, f);
-					  if (result == -1)
-						  break;
-					  fprintf(outputlog_file, "%s", line);
-				  }
-				  fclose(f);
-				  unlink(test_drivers[driver].outputlog.c_str());
-			  }
-		  }
-	  }
->>>>>>> 41da13ce
    }
 
    // Remove the PID file, now that we're done with it
