--- conflicted
+++ resolved
@@ -82,13 +82,6 @@
 Dyninst::Absloc SymEvalSemantics::RegisterStateARM64::convert(const RegisterDescriptor &reg) {
     Dyninst::MachRegister mreg;
 
-<<<<<<< HEAD
-    if(r != armv8_gpr_zr) {
-        mreg = (size == 32)?Dyninst::aarch64::wzr:Dyninst::aarch64::xzr;
-    } else {
-        mreg = (size == 32)?Dyninst::aarch64::w0:Dyninst::aarch64::x0;
-        mreg = Dyninst::MachRegister(mreg.val() + (r - armv8_gpr_r0));
-=======
     unsigned int major = reg.get_major();
     unsigned int size = reg.get_nbits();
 
@@ -159,7 +152,6 @@
             break;
         default:
             ASSERT_always_forbid("Unexpected register major type.");
->>>>>>> c09b5ba4
     }
 
     return Dyninst::Absloc(mreg);
