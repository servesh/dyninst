--- conflicted
+++ resolved
@@ -167,25 +167,10 @@
     slicing_printf("\tslicing from %lx, currently watching %ld regions\n",
         cand.addr(),cand.active.size());
 
-<<<<<<< HEAD
-// TODO: make this function-less interprocedural. That would throw the
-// stack analysis for a loop, but is generally doable...
-Slicer::Slicer(Assignment::Ptr a,
-               ParseAPI::Block *block,
-               ParseAPI::Function *func) : 
-  a_(a),
-  b_(block),
-  f_(func),
-  converter(true) {
-  df_init_debug();
-
-};
-=======
     // Find assignments at this point that affect the active
     // region set (if any) and link them into the graph; update
     // the active set. Returns `true' if any changes are made,
     // `false' otherwise.
->>>>>>> f4eb92fb
 
     if(!skip)
         updateAndLink(g,dir,cand,mydefs);
@@ -472,15 +457,6 @@
                     insertPair(g,dir,eles[i],ne,eles[i].reg);
             }
 
-<<<<<<< HEAD
-  assert(!heightSA.isTop());
-  
-  if (heightSA.isBottom()) {
-    return false;
-  }
-  
-  height = heightSA.height();
-=======
             // In this case, we are now interested in the 
             // _inputs_ to the assignment
             vector<AbsRegion> const& inputs = assn->inputs();
@@ -491,7 +467,6 @@
         }
     }
 }
->>>>>>> f4eb92fb
 
 
 bool 
@@ -509,17 +484,6 @@
     }
 }
 
-<<<<<<< HEAD
-void Slicer::pushContext(Context &context,
-			 ParseAPI::Function *callee,
-			 ParseAPI::Block *returnBlock,
-			 long stackDepth) {
-  slicing_cerr << "pushContext with " << context.size() << " elements" << endl;
-  assert(context.front().block == NULL);
-  context.front().block = returnBlock;
-
-  //cerr << "Saving block @ " << hex << callBlock->end() << dec << " as call block" << endl;
-=======
 /*
  * Given the location (instruction) in `cand', find zero or more
  * control flow successors from this location and create new slicing
@@ -536,7 +500,6 @@
 {
     InsnVec::iterator next = cand.loc.current;
     ++next;
->>>>>>> f4eb92fb
 
     // Case 1: just one intra-block successor
     if(next != cand.loc.end) {
@@ -604,26 +567,6 @@
     return !err;
 }
 
-<<<<<<< HEAD
-bool Slicer::handleCallDetails(AbsRegion &reg,
-                               Context &context,
-                               ParseAPI::Block *callerBlock,
-                               ParseAPI::Block *returnBlock,
-                               ParseAPI::Function *callee) {
-  ParseAPI::Function *caller = context.front().func;
-  AbsRegion newReg = reg;
-
-  long stack_depth;
-  if (!getStackDepth(caller, callerBlock->lastInsnAddr(), stack_depth)) {
-    return false;
-  }
-
-  // By definition, the stack of the callee starts _before_ the call instruction,
-  // so we take the pre-call stack height and run with it. 
-
-  // Increment the context
-  pushContext(context, callee, returnBlock, stack_depth);
-=======
 /*
  * Same as successors, only backwards
  */
@@ -652,7 +595,6 @@
                 nf.active.insert(*ait);
             cont = cont || add;
         }
->>>>>>> f4eb92fb
 
         if(cont) {
             slicing_printf("\t\t\t\t Adding intra-block predecessor %lx\n",
@@ -969,59 +911,6 @@
     shiftAllAbsRegions(cur,-1*stack_depth,cur.con.front().func);
 }
 
-<<<<<<< HEAD
-  bool ret = true;
-  // At the end of the block: set up the next blocks.
-  bool err = false;
-
-  if (containsCall(current.loc.block)) {
-    Element newElement;
-    slicing_cerr << "\t\t Handling call:";
-    if (handleCall(current.loc.block,
-		   current,
-		   newElement,
-		   p, 
-		   err)) {
-      slicing_cerr << " succeeded, err " << err << endl;
-      succ.push(newElement);
-    }
-    else {
-        ret = false;
-    }
-  }
-  else if (containsRet(current.loc.block)) {
-    Element newElement;
-    slicing_cerr << "\t\t Handling return:";
-    if (handleReturn(current.loc.block,
-		     current,
-		     newElement,
-		     p,
-		     err)) {
-      slicing_cerr << " succeeded, err " << err << endl;
-      succ.push(newElement);
-    }
-  }
-  else {
-    const Block::edgelist &targets = current.loc.block->targets();
-    Block::edgelist::iterator eit = targets.begin();
-    for (; eit != targets.end(); ++eit) {
-      Element newElement;
-      if ((*eit)->sinkEdge()) {
-         newElement.valid = false;
-         succ.push(newElement);
-      }
-      else if (handleDefault(*eit,
-                             forward,
-                             current,
-                             newElement,
-                             p,
-                             err)) {
-         succ.push(newElement);
-      }
-      else {
-         cerr << " failed handleDefault, err " << err << endl;
-      }
-=======
 bool
 Slicer::handleDefault(
     Direction dir,
@@ -1036,7 +925,6 @@
     } else {
         cur.loc.block = e->src();
         getInsnsBackward(cur.loc);
->>>>>>> f4eb92fb
     }
     return true;
 }
@@ -1184,72 +1072,16 @@
         newCand.loc.func = getEntryFunc(callee);
         getInsnsBackward(newCand.loc);
 
-<<<<<<< HEAD
-  const Block::edgelist &targets = block->targets();
-  Block::edgelist::iterator eit = targets.begin();
-  for (; eit != targets.end(); ++eit) {
-    if ((*eit)->sinkEdge()) {
-      err = true; 
-      continue;
-    }
-    if ((*eit)->type() == CALL) {
-      callee = (*eit)->trg();
-    }
-    else if ((*eit)->type() == CALL_FT) {
-      funlink = (*eit);
-=======
         if(!handleReturnDetailsBackward(newCand,cand.loc.block)) {
             err = true;
             return false;
         }
         return true;
->>>>>>> f4eb92fb
     }
 
     return false;
 }
 
-<<<<<<< HEAD
-    newElement = current;
-    // Update location
-    newElement.loc.block = callee;
-    newElement.loc.func = getEntryFunc(callee);
-    assert(newElement.loc.func);
-    getInsns(newElement.loc);
-    
-    if (!funlink) {
-       // We can't return...
-       return false;
-    }
-    
-
-    // HandleCall updates both an AbsRegion and a context...
-    if (!handleCallDetails(newElement.reg,
-			   newElement.con,
-			   current.loc.block,
-                           funlink->trg(),
-			   newElement.loc.func)) {
-      slicing_cerr << "Handle of call details failed!" << endl;
-      err = true;
-      return false;
-    }
-  }
-  else {
-    // Use the funlink
-    if (!funlink) {
-      // ???
-      return false;
-    }
-    if (!handleDefault(funlink,
-                       forward,
-		       current,
-		       newElement,
-		       p,
-		       err)) {
-      slicing_cerr << "handleDefault failed!" << endl;
-      err = true;
-      return false;
-=======
 bool
 Slicer::handleReturnDetailsBackward(
     SliceFrame & cur,
@@ -1261,7 +1093,6 @@
     long stack_depth;
     if(!getStackDepth(caller,caller_block->end(),stack_depth)) {
         return false;
->>>>>>> f4eb92fb
     }
     
     pushContext(cur.con, callee, caller_block, stack_depth);
@@ -1278,27 +1109,6 @@
     SliceFrame const& cand,
     ParseAPI::Block * source)
 {
-<<<<<<< HEAD
-    Element newElement = current;
-
-    newElement.loc.block = edge->src();
-
-    /* We don't know which function the caller block belongs to,
-     * follow each possibility */
-    std::vector<ParseAPI::Function *> funcsToFollow = followCallBackward(newElement.loc.block, backward, current, p);
-
-    std::vector<ParseAPI::Function *>::iterator fit;
-    for (fit = funcsToFollow.begin(); fit != funcsToFollow.end(); ++fit) {
-        Element curElement = newElement;
-        curElement.con.push_back(ContextElement(*fit));
-
-        // Pop AbsRegion and Context
-        if (!handleCallDetailsBackward(curElement.reg,
-                    curElement.con,
-                    curElement.loc.block,
-                    *fit)) {
-            return false;
-=======
     ParseAPI::Function * callee = (source ? getEntryFunc(source) : NULL);
     
     stack< pair<ParseAPI::Function *, int> > callStack;
@@ -1309,7 +1119,6 @@
             callStack.push(
                 make_pair<ParseAPI::Function*,int>(
                     calls->func, calls->stackDepth));
->>>>>>> f4eb92fb
         }
     }
 
@@ -1343,33 +1152,15 @@
   return false;
 }
 
-<<<<<<< HEAD
-#if 0
-  // We'd want something like this for a non-context-sensitive traversal.
-  // However, what we need here is to strip out the saved block in the
-  // Context and use it instead of doing a pointless iteration.
-  // Also, looking for CALL_FT edges in a return is... odd... at best.
-
-  const Block::edgelist &targets = current.loc.block->targets();
-=======
 bool containsRet(ParseAPI::Block *block) {
   // We contain a call if the out-edges include
   // either a CALL or a CALL_FT edge
   const Block::edgelist &targets = block->targets();
->>>>>>> f4eb92fb
   Block::edgelist::iterator eit = targets.begin();
   for (; eit != targets.end(); ++eit) {
     ParseAPI::Edge *edge = *eit;
     if (edge->type() == RET) return true;
   }
-<<<<<<< HEAD
-#endif
-
-  retBlock = callerCon.front().block;
-  if (!retBlock) {
-    err = true;
-    return false;
-=======
   return false;
 }
 
@@ -1382,25 +1173,11 @@
   while (off < block->end()) {
     insns.push_back(std::make_pair(d.decode(), off));
     off += insns.back().first->size();
->>>>>>> f4eb92fb
-  }
-}
-
-<<<<<<< HEAD
-  slicing_cerr << "\t Handling return, going to block @ " << hex << retBlock->start() << endl;
-
-  // Pops absregion and context
-  handleReturnDetails(newElement.reg,
-		      newElement.con);
-  
-  newElement.loc.func = newElement.con.front().func;
-  newElement.loc.block = retBlock;
-  getInsns(newElement.loc);
-  return true;
-=======
+  }
+}
+
 ParseAPI::Function *getEntryFunc(ParseAPI::Block *block) {
   return block->obj()->findFuncByEntry(block->region(), block->start());
->>>>>>> f4eb92fb
 }
 
 // Constructor. Takes the initial point we slice from. 
@@ -1447,14 +1224,8 @@
   // The height will include the effects of the call
   // Should check the region... 
 
-<<<<<<< HEAD
-  if (!getNextCandidates(initial, worklist, p, dir)) {
-    ret = false;
-  }
-=======
   //slicing_cerr << "Get stack depth at " << std::hex << callAddr
   //<< std::dec << " " << (int) height << endl;
->>>>>>> f4eb92fb
 
   return true;
 }
@@ -1467,44 +1238,17 @@
   assert(context.front().block == NULL);
   context.front().block = callBlock;
 
-<<<<<<< HEAD
-    // If we're an int3, assume we need to widen the slice
-
-    // Split the instruction up
-    std::vector<Assignment::Ptr> assignments;
-    Instruction::Ptr insn;
-    if (dir == forward)
-        insn = current.loc.current->first;
-    else
-        insn = current.loc.rcurrent->first;
-
-    if (e_int3 == insn->getOperation().getID()) {
-        ret = false;
-        continue;
-    }
-
-    convertInstruction(insn,
-                       current.addr(),
-                       current.loc.func,
-                       assignments);
-    bool keepGoing = true;
-=======
   slicing_cerr << "\t" 
 	       << (context.front().func ? context.front().func->name() : "NULL")
 	       << ", " 
 	       << context.front().stackDepth 
 	       << endl;
->>>>>>> f4eb92fb
 
     context.push_front(ContextElement(callee, stackDepth));
 };
 
-<<<<<<< HEAD
-      findMatches(current, assign, dir, p, succ);
-=======
 void Slicer::popContext(Context &context) {
   context.pop_front();
->>>>>>> f4eb92fb
 
   context.front().block = NULL;
 }
@@ -1519,50 +1263,6 @@
     return;
   }
   else {
-<<<<<<< HEAD
-    return getPredecessors(current, worklist, p);
-  }
-}
-
-bool Slicer::findMatches(Element &current, Assignment::Ptr &assign, Direction dir, Predicates &p, Elements &succ) {
-  if (dir == forward) {
-    // We compare the AbsRegion in current to the inputs
-    // of assign
-    for (unsigned k = 0; k < assign->inputs().size(); ++k) {
-      const AbsRegion &uReg = assign->inputs()[k];
-      slicing_cerr << "\t\t\t\t\tComparing current " 
-                   << current.reg.format() << " to candidate "
-                   << uReg.format() << endl;
-      if (current.reg.contains(uReg)) {
-         if (uReg.isImprecise() && !p.allowImprecision()) {
-            // Consider this to be a widen...
-            current.valid = false;
-         }
-         slicing_cerr << "\t\t\t\t\t\tMatch!, adding " << assign->format() << endl;
-         // We make a copy of each Element for each Assignment...
-         current.ptr = assign;
-         current.inputRegion = uReg;
-         succ.push(current);
-         return true;
-     }
-    }
-  }
-  else {
-    assert(dir == backward);
-    const AbsRegion &oReg = assign->out();
-    slicing_cerr << "\t\t\t\t\tComparing current " 
-                 << current.reg.format() << " to candidate "
-                 << oReg.format() << endl;
-    if (current.reg.contains(oReg)) {
-       if (oReg.isImprecise() && !p.allowImprecision()) {
-          current.valid = false;
-       }
-       slicing_cerr << "\t\t\t\t\t\tMatch!" << endl;
-      current.ptr = assign;
-      current.inputRegion = current.reg;
-      succ.push(current);
-      return true;
-=======
     assert(callerReg.type() == Absloc::Unknown);
     
     const Absloc &callerAloc = callerReg.absloc();
@@ -1583,10 +1283,8 @@
 				     0, // Entry point has region 0 by definition
 				     callee));
       }
->>>>>>> f4eb92fb
-    }
-  }
-  return false;
+    }
+  }
 }
 
 bool Slicer::kills(AbsRegion const&reg, Assignment::Ptr &assign) {
@@ -1664,9 +1362,6 @@
   SliceNode::Ptr s = createNode(source);
   SliceNode::Ptr t = createNode(target);
 
-<<<<<<< HEAD
-  slicing_cerr << "Inserting pair: " << s->format() << ", " << t->format() << endl;
-=======
   EdgeTuple et(s,t,data);
   if(unique_edges_.find(et) != unique_edges_.end()) {
     unique_edges_[et] += 1;
@@ -1674,7 +1369,6 @@
   }
   unique_edges_[et] = 1;  
 
->>>>>>> f4eb92fb
   if (dir == forward) {
      SliceEdge::Ptr e = SliceEdge::create(s, t, data);
      ret->insertPair(s, t, e);
