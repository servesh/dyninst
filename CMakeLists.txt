--- conflicted
+++ resolved
@@ -71,15 +71,6 @@
 endif()
 
 execute_process(WORKING_DIRECTORY ${RT_BINARY_DIR}
-<<<<<<< HEAD
-                COMMAND ${CMAKE_COMMAND}
-                -DCMAKE_C_COMPILER=${RT_C_COMPILER}
-                -DCMAKE_INSTALL_PREFIX=${CMAKE_INSTALL_PREFIX}
-                -DCMAKE_C_FLAGS=${CMAKE_C_FLAGS}
-                -DPLATFORM=${PLATFORM}
-                -DCMAKE_BUILD_TYPE=${CMAKE_BUILD_TYPE}
-                ${RT_SOURCE_DIR})
-=======
   COMMAND ${CMAKE_COMMAND}
   -DCMAKE_C_COMPILER=${RT_C_COMPILER}
   -DCMAKE_BUILD_TYPE=${CMAKE_BUILD_TYPE}
@@ -87,7 +78,7 @@
   -DCMAKE_C_FLAGS=${CMAKE_C_FLAGS}
   -DPLATFORM=${PLATFORM}
   ${RT_SOURCE_DIR})
->>>>>>> a02c1709
+
 add_custom_target(DyninstRT
   ALL
   COMMAND ${CMAKE_COMMAND} --build ${RT_BINARY_DIR}
