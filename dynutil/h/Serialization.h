
#if !defined (SERIALIZATION_PUBLIC_H)
#define SERIALIZATION_PUBLIC_H
//  Hopefully just a few definitions allowing for a public interface to 
//  serializing user-providede annotations

#include <stdio.h>
#include <assert.h>
#include <stdexcept>
#include <typeinfo>
#include <vector>
#include <assert.h>
#include "dyntypes.h"
#include "util.h"

namespace Dyninst {
//  SER_ERR("msg") -- an attempt at "graceful" failure.  If debug flag is set
//  it will assert, otherwise it throws...  leaving the "graceful" aspect
//  to the next (hopefully top-level) exception handler.


COMMON_EXPORT bool &serializer_debug_flag();

#define SER_ERR(cmsg) \
   do { \
      if (serializer_debug_flag()) { \
         fprintf(stderr, "%s", cmsg); \
         assert (0); \
      } else { \
         throw SerializerError(__FILE__, __LINE__, std::string(cmsg)); \
      } \
   } while (0)


class SerializerBase;
typedef enum {sd_serialize, sd_deserialize} iomode_t;
typedef bool (*deserialize_and_annotate_t)(SerializerBase *, void *parent);

bool addDeserializeFuncForType(deserialize_and_annotate_t, const std::type_info *);
deserialize_and_annotate_t getDeserializeFuncForType(const std::type_info *);

class COMMON_EXPORT Serializable {
   protected:
      Serializable() {}
      virtual ~Serializable() {}

   public:
      virtual void serialize(SerializerBase *,  const char * = NULL) = 0;
};

class SerializerError : public std::runtime_error {
   //  SerializerError:  a small class that is thrown by serialization/deserialization
   //  routines.  This exists as an attempt to standardize and simplify error handling
   //  for ser-des routines that are possibly deeply nested.
   //  Here's the rub:  we don't want stray, unhandled exceptions finding their way into
   //  the larger system...  thus all entry points to serialization/deserialization need
   //  to catch this exception to render it transparent to the rest of the system.

   public:

   typedef enum {
      ser_err_unspecified,
      ser_err_no_err,
      ser_err_disabled
   } SerializerErrorType;

   private:

   std::string file__;
   int line__;
   SerializerErrorType err__;

   public:


   SerializerError(const std::string &__file__, 
         const int &__line__, 
         const std::string &msg, 
         SerializerErrorType __err__ = ser_err_unspecified) :
      runtime_error(msg),
      file__(__file__),
      line__(__line__),
      err__(__err__)
   {}

   virtual ~SerializerError() throw() {}

   std::string file() const {return file__;}
   int line() const {return line__;}
   SerializerErrorType code() const {return err__;}
};


COMMON_EXPORT void printSerErr(const SerializerError &err);

template <class S, class T>
void translate_vector(S *ser, std::vector<T> &vec,
      const char *tag = NULL, const char *elem_tag = NULL)
{
   unsigned int nelem = vec.size();
   ser->vector_start(nelem, tag);

   if (ser->iomode() == sd_deserialize) 
   {
      if (vec.size())
         SER_ERR("nonempty vector used to create");

      //  zero size vectors are allowed
      //  what it T is a complex type (with inheritance info)??
      //  does resize() call default ctors, or should we do that
      //  manually here? look this up.
      if (nelem)
         vec.resize(nelem);
   }

   for (unsigned int i = 0; i < vec.size(); ++i) 
   {
      T &t = vec[i];
      gtranslate(ser, t, elem_tag);
   }

   ser->vector_end();
}


template <class S, class T>
void translate_vector(S *ser, std::vector<T *> &vec, 
      const char *tag = NULL, const char *elem_tag = NULL) 
{
   unsigned int nelem = vec.size();
   ser->vector_start(nelem, tag);

   if (ser->iomode() == sd_deserialize) 
   {
      if (vec.size()) 
         SER_ERR("nonempty vector used to create");

      //  zero size vectors are allowed
      if (nelem) 
      {
         //  block-allocate array of underlying type, then assign to our vector
         //  What happens if an individual elem is later deleted??
         T *chunk_alloc = new T[nelem];
         vec.resize(nelem);
         for (unsigned int i = 0; i < nelem; ++i)
            vec[i] = &(chunk_alloc[i]);
      }
   }

   for (unsigned int i = 0; i < vec.size(); ++i) 
   {
      T &t = *(vec[i]);
      gtranslate(ser, t, elem_tag);
   }

   ser->vector_end();
}

template <class S, class T>
void translate_vector(S *ser, std::vector<std::vector<T> > &vec, 
      const char *tag = NULL, const char *elem_tag = NULL) 
{
   fprintf(stderr, "%s[%d]:  welcome to translate vector of vectors\n", 
           __FILE__, __LINE__);

   unsigned int nelem = vec.size();
   ser->vector_start(nelem, tag);
   if (ser->iomode() == sd_deserialize) 
   {
      if (vec.size())
         SER_ERR("nonempty vector used to create");

      //  zero size vectors are allowed
      //  what it T is a complex type (with inheritance info)??
      //  does resize() call default ctors, or should we do that
      //  manually here? look this up.
      if (nelem)
         vec.resize(nelem);
   }

   for (unsigned int i = 0; i < vec.size(); ++i) 
   {
      std::vector<T> &tv = vec[i];
      translate_vector(ser,tv, tag, elem_tag);
   }

   ser->vector_end();
}

template <class S, class K, class V>
void translate_hash_map(S *ser, dyn_hash_map<K, V> &hash, 
      const char *tag = NULL, const char *key_tag = NULL, const char *value_tag = NULL)
{   
   fprintf(stderr, "%s[%d]:  welcome to translate_hash_map<%s, %s>()\n", 
           __FILE__, __LINE__,
           typeid(K).name(), typeid(V).name()); 

   unsigned int nelem = hash.size();
   ser->hash_map_start(nelem, tag);
   fprintf(stderr, "%s[%d]:  after hash_map start, mode = %sserialize\n", 
           __FILE__, __LINE__, ser->iomode() == sd_serialize ? "" : "de"); 

   if (ser->iomode() == sd_serialize) 
   {
      typename dyn_hash_map<K,V>::iterator iter = hash.begin();
      fprintf(stderr, "%s[%d]:  about to serialize hash with %d elements\n", 
              __FILE__, __LINE__, hash.size());

      while (iter != hash.end()) 
      {
         K k = iter->first;
         V v = iter->second;
         ser->translate_base(k, key_tag);
         ser->translate_base(v, value_tag);
         iter++;           
      }
   }
   else 
   {
      //  can we do some kind of preallocation here?
      for (unsigned int i = 0; i < nelem; ++i) 
      {
         K k;
         V v;
         ser->translate_base(k, key_tag);
         ser->translate_base(v, value_tag);
         hash[k] = v;
      }
   }

   ser->hash_map_end();
}

template <class S, class K, class V>
void translate_hash_map(S *ser, dyn_hash_map<K, V *> &hash,
      const char *tag = NULL, const char *key_tag = NULL, const char *value_tag = NULL)
{
   fprintf(stderr, "%s[%d]:  welcome to translate_hash_map<%s, %s*>()\n", 
         __FILE__, __LINE__,
         typeid(K).name(), typeid(V).name());

   unsigned int nelem = hash.size();
   ser->hash_map_start(nelem, tag);

   fprintf(stderr, "%s[%d]:  after hash_map start, mode = %sserialize\n", 
         __FILE__, __LINE__, ser->iomode() == sd_serialize ? "" : "de");

   if (ser->iomode() == sd_serialize) 
   {
      typename dyn_hash_map<K,V *>::iterator iter = hash.begin();

      while (iter != hash.end()) 
      {
         K k = iter->first;
         V *v = iter->second;
         ser->translate_base(k, key_tag);
         ser->translate_base(*v, value_tag);
         iter++;
      }
   }
   else 
   {
      //  can we do some kind of preallocation here?
      for (unsigned int i = 0; i < nelem; ++i) 
      {
         K k;
         V *v = new V();
         ser->translate_base(k, key_tag);
         ser->translate_base(*v, value_tag);
         hash[k] = v;
      }
   }
   ser->hash_map_end();
}

template <class S, class K, class V>
void translate_hash_map(S *ser, dyn_hash_map<K, char *> &hash,
      const char *tag = NULL, const char *key_tag = NULL, const char *value_tag = NULL)
{
   //  THIS SPECIALIZATION DOES NOT WORK CORRECTLY (YET)
   fprintf(stderr, "%s[%d]:  welcome to translate_hash_map<%s, %s*>()\n", 
         __FILE__, __LINE__,
         typeid(K).name(), typeid(V).name());

   unsigned int nelem = hash.size();
   ser->hash_map_start(nelem, tag);

   fprintf(stderr, "%s[%d]:  after hash_map start, mode = %sserialize\n", 
         __FILE__, __LINE__, ser->iomode() == sd_serialize ? "" : "de");

   if (ser->iomode() == sd_serialize) 
   {
      typename dyn_hash_map<K,V *>::iterator iter = hash.begin();
      
      while (iter != hash.end()) 
      {
         K k = iter->first;
         V v = iter->second;
         ser->translate_base(k, key_tag);
         ser->translate_base(v, value_tag);
         iter++;
      }
   }
   else 
   {
      //  can we do some kind of preallocation here?
      for (unsigned int i = 0; i < nelem; ++i) 
      {
         K k;
         V v;
         ser->translate_base(k, key_tag);
         ser->translate_base(*v, value_tag);
         hash[k] = v;
      }
   }
   ser->hash_map_end();
}


COMMON_EXPORT void trans_adapt(SerializerBase *ser, Serializable &it,  const char *tag);
COMMON_EXPORT void trans_adapt(SerializerBase *ser, Serializable *itp,  const char *tag);

COMMON_EXPORT void trans_adapt(SerializerBase *ser, bool &it,  const char *tag);
COMMON_EXPORT void trans_adapt(SerializerBase *ser, int &it,  const char *tag);
COMMON_EXPORT void trans_adapt(SerializerBase *ser, unsigned int &it,  const char *tag);
COMMON_EXPORT void trans_adapt(SerializerBase *ser, long &it,  const char *tag);
COMMON_EXPORT void trans_adapt(SerializerBase *ser, unsigned long &it,  const char *tag);
COMMON_EXPORT void trans_adapt(SerializerBase *ser, char &it,  const char *tag);
COMMON_EXPORT void trans_adapt(SerializerBase *ser, char *&it,  const char *tag);
COMMON_EXPORT void trans_adapt(SerializerBase *ser, std::string &it,  const char *tag);
COMMON_EXPORT void trans_adapt(SerializerBase *ser, float &it,  const char *tag);
COMMON_EXPORT void trans_adapt(SerializerBase *ser, double &it,  const char *tag);

DLLEXPORT bool isBinary(Dyninst::SerializerBase *ser);
DLLEXPORT bool isOutput(Dyninst::SerializerBase *ser);

typedef void NOTYPE_T;
template<class S, class T, class T2 = NOTYPE_T>
class trans_adaptor {
   public:
      trans_adaptor() 
      {
         fprintf(stderr, "%s[%d]:  trans_adaptor  -- general\n", __FILE__, __LINE__);
      } 

      T * operator()(S *ser, T & it, const char *tag = NULL, const char * /*tag2*/ = NULL)
      {
         trans_adapt(ser, it, tag);
         return &it;
      }
};

template<class S, class T2>
class trans_adaptor<S, Serializable, T2> {
   public:
      trans_adaptor() 
      {
         fprintf(stderr, "%s[%d]:  trans_adaptor  -- general\n", __FILE__, __LINE__);
      } 

      Serializable * operator()(S *ser, Serializable & it, const char *tag = NULL, 
            const char * /*tag2*/ = NULL)
      {
         gtranslate(ser, it, tag);
         return &it;
      }
};

template<class S, class T, class TT2>
class trans_adaptor<S, std::vector<T>, TT2 > {
   public:
      trans_adaptor()
      {
         fprintf(stderr, "%s[%d]:  trans_adaptor  -- vectorl\n", __FILE__, __LINE__);
      }

      std::vector<T> * operator()(S *ser, std::vector<T> &v, const char *tag = NULL, 
            const char *tag2 = NULL) 
      {
         translate_vector(ser, v, tag, tag2);         //  maybe catch errors here?
         return &v;
      }
};

template<class S, class T, class TT2>
class trans_adaptor<S, std::vector<T *>, TT2>  {
   public: 
      trans_adaptor() 
      {
         fprintf(stderr, "%s[%d]:  trans_adaptor  -- vector of ptrs\n", __FILE__, __LINE__);
      }

      std::vector<T*> * operator()(S *ser, std::vector<T *> &v, const char *tag = NULL, 
            const char *tag2 = NULL) 
      {
         translate_vector(ser, v, tag, tag2);
         //  maybe catch errors here?
         return &v;
      }
};

#if 0
template<class T, class ANNO_NAME, bool, annotation_implementation_t>
class Annotatable<T, ANNO_NAME,bool, annotation_implementation_t>;
#endif
   
#if 0
I really really wish this worked, maybe it still can given some more pounding

template<class S, class T, class ANNO_NAME, bool SERIALIZABLE, annotation_implementation_t IMPL>
class trans_adaptor<S, 
      Annotatable<T, 
      ANNO_NAME, 
      SERIALIZABLE,
      IMPL> &>  {
   public: 
      trans_adaptor() 
      {
         fprintf(stderr, "%s[%d]:  trans_adaptor  -- annotatable<%s, %s, %s>\n", 
               __FILE__, __LINE__, typeid(T).name(), typeid(ANNO_NAME).name(),
               SERIALIZABLE ? "true" : "false");
      }

      Annotatable<T, ANNO_NAME, SERIALIZABLE, IMPL> * operator()(S *ser, 
            Annotatable<T, ANNO_NAME, SERIALIZABLE, IMPL> &v, const char *tag = NULL, 
            const char *tag2 = NULL) 
      {
          if (!SERIALIZABLE) 
          {
             fprintf(stderr, "%s[%d]:  Annotatable<%s, %s, %s>, not serializable\n", 
                   __FILE__, __LINE__, typeid(T).name(), typeid(ANNO_NAME).name(),
                   SERIALIZABLE ? "true" : "false");
             return NULL;
          }

          int nelem = v.size();

          if (0 == nelem) 
          {
             fprintf(stderr, "%s[%d]:  Annotatable<%s, %s, %s>, no annotations\n", 
                   __FILE__, __LINE__, typeid(T).name(), typeid(ANNO_NAME).name(),
                   SERIALIZABLE ? "true" : "false");
             return NULL;
          }

          //  data structure must exist since size > 0

          std::vector<T> &anno_vec = v.getDataStructure();

          //  But is this OK??  (This goes around the usual annotations interface)
          //  probably not, but let's see if it works anyways

          fprintf(stderr, "%s[%d]:  WARNING:  This may not be kosher -- circumventing the anotations interface, think on this\n", __FILE__, __LINE__);
          translate_vector(ser, anno_vec, tag, tag2);

         //  maybe catch errors here?
         return &v;
      }
};
#endif

template <class S, class T>
void gtranslate(S *ser, T &it, const char *tag = NULL, const char *tag2 = NULL)
{
   fprintf(stderr, "%s[%d]:  welcome to gtranslate<%s, %s>(%p)\n",
         __FILE__, __LINE__,
         "SerializerBase",
         typeid(T).name(), &it);

   //  Maybe just need to do try/catch here since the template mapping may 
   //  change the type of return value thru template specialization

   trans_adaptor<S, T> ta;
   fprintf(stderr, "%s[%d]: gtranslate: before operation\n", __FILE__, __LINE__);

   T *itp = ta(ser, it, tag, tag2);

   if (!itp) 
   {
      fprintf(stderr, "%s[%d]: translate adaptor failed to de/serialize\n", 
            __FILE__, __LINE__);
   }
}

COMMON_EXPORT bool ifxml_start_element(SerializerBase *sb, const char *tag);
COMMON_EXPORT bool ifxml_end_element(SerializerBase *sb, const char * /*tag*/);

class SerializerBin;
class SerializerXML;

COMMON_EXPORT bool sb_is_input(SerializerBase *sb);
COMMON_EXPORT bool sb_is_output(SerializerBase *sb);

template <class T>
bool ifinput(bool (*f)(SerializerBase *, T*), SerializerBase *sb, T *itp)
{
   if (!sb_is_input(sb))
      return false;


   return (*f)(sb, itp);
}

template <class T>
bool ifoutput(bool (*f)(SerializerBase *, T*), SerializerBase *sb, T *itp)
{
   if (!sb_is_output(sb))
      return false;

   return (*f)(sb, itp);
}

template <class T>
bool ifbin(bool (*f)(SerializerBase *, T*), SerializerBase *sb, T *itp)
{
   SerializerBin *sbin = dynamic_cast<SerializerBin *>(sb);

   if (!sbin)
      return false;

   return (*f)(sbin, itp);
}

template <class T>
bool ifxml(bool (*f)(SerializerBase *, T*), SerializerBase *sb, T *itp)
{
   SerializerXML *sxml = dynamic_cast<SerializerXML *>(sb);

   if (!sxml)
      return false;

   return (*f)(sxml, itp);
}

#if 0
template <class S, class TT>
void gtranslate(S *ser, TT&it, void (*use_func)(SerializerBase *, TT &, void *), const char *tag = NULL, const char *tag2)
{
   fprintf(stderr, "%s[%d]:  welcome to gtranslate<%s, %s>(%p)\n",
         __FILE__, __LINE__,
         "SerializerBase",
         typeid(TT).name(), &it);

   //  Maybe just need to do try/catch here since the template mapping may 
   //  change the type of return value thru template specialization
   assert(use_func);
   (*use_func)(ser, it);
}

template<class S, class TT>
void trans_enum(S *ser, TT &it, std::vector<std::string> *enum_tags_ptr) 
{
   assert(enum_tags_ptr);
   std::vector<std::string> &enum_tags = *enum_tags_ptr;
   assert(it < enum_tags.size());
   unsigned int enum_int = (unsigned int) it;
   gtranslate(ser, it);
}
#endif

<<<<<<< HEAD
COMMON_EXPORT bool isBinary(SerializerBase *ser);
COMMON_EXPORT bool isOutput(SerializerBase *ser);
=======
>>>>>>> 7d353ba9

template <class S, class T>
void gtranslate(S *ser, 
      T &it, 
      const char * (*to_str_func)(T), 
      const char *tag = NULL, 
      const char * /*tag2*/ = NULL)
{
   assert(ser);
   int enum_int = (int) it;

   if (!isBinary(ser)) 
   {
      assert(isOutput(ser));

      // use human-readable tag
      const char *enum_tag = (*to_str_func)(it);
      std::string enum_tag_str(enum_tag);
      assert(enum_tag);

      gtranslate(ser, enum_tag_str, tag, NULL);
   }
   else 
   {
      //  just in/output raw binary value 
      gtranslate(ser, enum_int, tag, NULL);
      it = (T) enum_int;
   }
}

class SerializerError;

template <class S, class T>
bool gtranslate_w_err(S *ser, T&it, const char *tag = NULL, const char *tag2 = NULL)
{

   try 
   {
      gtranslate(ser, it, tag, tag2);
   }

   catch (const SerializerError &err_) 
   {
      fprintf(stderr, "%s[%d]:  gtranslate failed\n", __FILE__, __LINE__);
      printSerErr(err_);
      return false;
   }
   return true;
}

} /* namespace Dyninst */
#endif<|MERGE_RESOLUTION|>--- conflicted
+++ resolved
@@ -331,8 +331,8 @@
 COMMON_EXPORT void trans_adapt(SerializerBase *ser, float &it,  const char *tag);
 COMMON_EXPORT void trans_adapt(SerializerBase *ser, double &it,  const char *tag);
 
-DLLEXPORT bool isBinary(Dyninst::SerializerBase *ser);
-DLLEXPORT bool isOutput(Dyninst::SerializerBase *ser);
+COMMON_EXPORT bool isBinary(Dyninst::SerializerBase *ser);
+COMMON_EXPORT bool isOutput(Dyninst::SerializerBase *ser);
 
 typedef void NOTYPE_T;
 template<class S, class T, class T2 = NOTYPE_T>
@@ -558,11 +558,6 @@
 }
 #endif
 
-<<<<<<< HEAD
-COMMON_EXPORT bool isBinary(SerializerBase *ser);
-COMMON_EXPORT bool isOutput(SerializerBase *ser);
-=======
->>>>>>> 7d353ba9
 
 template <class S, class T>
 void gtranslate(S *ser, 
