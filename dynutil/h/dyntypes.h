/*
 * Copyright (c) 1996-2011 Barton P. Miller
 * 
 * We provide the Paradyn Parallel Performance Tools (below
 * described as "Paradyn") on an AS IS basis, and do not warrant its
 * validity or performance.  We reserve the right to update, modify,
 * or discontinue this software at any time.  We shall have no
 * obligation to supply such updates or modifications or any other
 * form of support to you.
 * 
 * By your use of Paradyn, you understand and agree that we (or any
 * other person or entity with proprietary rights in Paradyn) are
 * under no obligation to provide either maintenance services,
 * update services, notices of latent defects, or correction of
 * defects for Paradyn.
 * 
 * This library is free software; you can redistribute it and/or
 * modify it under the terms of the GNU Lesser General Public
 * License as published by the Free Software Foundation; either
 * version 2.1 of the License, or (at your option) any later version.
 * 
 * This library is distributed in the hope that it will be useful,
 * but WITHOUT ANY WARRANTY; without even the implied warranty of
 * MERCHANTABILITY or FITNESS FOR A PARTICULAR PURPOSE.  See the GNU
 * Lesser General Public License for more details.
 * 
 * You should have received a copy of the GNU Lesser General Public
 * License along with this library; if not, write to the Free Software
 * Foundation, Inc., 51 Franklin Street, Fifth Floor, Boston, MA 02110-1301 USA
 */

#if !defined(DYNTYPES_H)
#define DYNTYPES_H

#if defined(_MSC_VER)
#define WIN32_LEAN_AND_MEAN
#include <windows.h>
#include <winsock2.h>
#endif

#ifndef FILE__
#define FILE__ strrchr(__FILE__, '/') ? strrchr(__FILE__, '/') + 1 : __FILE__
#endif

#if defined(_POWER) && !defined(__GNUC__)
#define XLC
#endif

#if defined (_MSC_VER)
  //**************** Windows ********************
  #include <hash_map>
  #define dyn_hash_map stdext::hash_map
  #define dyn_hash_set std::hash_set
  #define DECLTHROW(x)
#elif defined(__GNUC__)
  #include <functional>
  #define DECLTHROW(x) throw(x)
  //***************** GCC ***********************
   #if (__GNUC__ > 4) || \
      (__GNUC__ == 4 && __GNUC_MINOR__ >= 3)
      //**************** GCC >= 4.3.0 ***********
      #include <tr1/unordered_set>
      #include <tr1/unordered_map>
      #define cap_tr1
      #define dyn_hash_set std::tr1::unordered_set
      #define dyn_hash_map std::tr1::unordered_map
   #else
      //**************** GCC < 4.3.0 ************
      #include <ext/hash_map>
      #include <ext/hash_set>
      #include <string>
      #define dyn_hash_set __gnu_cxx::hash_set
      #define dyn_hash_map __gnu_cxx::hash_map    
      namespace Dyninst {
	     unsigned ptrHash(void * addr);
      }
      using namespace __gnu_cxx;
      namespace __gnu_cxx {

		  template<> struct hash<std::string> {
			  hash<char*> h;
			  unsigned operator()(const std::string &s) const 
			  {
				  const char *cstr = s.c_str();
				  return h(cstr);
			  };
		  };

		  template<> struct hash<void *> {
			  unsigned operator()(void *v) const 
			  {
				  return Dyninst::ptrHash(v);
			  };
		  };

	  }
   #endif
#elif defined(XLC)
  #define __IBMCPP_TR1__ 1

  #include <functional>
  #include <unordered_set>
  #include <unordered_map>
  #define dyn_hash_set std::tr1::unordered_set
  #define dyn_hash_map std::tr1::unordered_map
  #define DECLTHROW(x)
#else
   #error Unknown compiler
#endif


namespace Dyninst
{
   typedef unsigned long Address;   
   typedef unsigned long Offset;

#if defined(_MSC_VER)
   typedef int PID;
   typedef HANDLE PROC_HANDLE;
   typedef HANDLE LWP;
   typedef HANDLE THR_ID;
   typedef DWORD psaddr_t; // for breakpoints; match the debug struct

#define NULL_PID     -1
#define NULL_LWP     INVALID_HANDLE_VALUE
#define NULL_THR_ID     INVALID_HANDLE_VALUE
#define DYNINST_SINGLETHREADED INVALID_HANDLE_VALUE
#else
   typedef int PID;
   typedef int PROC_HANDLE;
   typedef int LWP;
   typedef long THR_ID;

#define NULL_PID     -1
#define NULL_LWP     -1
#define NULL_THR_ID     -1
#ifndef INVALID_HANDLE_VALUE
#define INVALID_HANDLE_VALUE -1
#endif
#endif

   int ThrIDToTid(Dyninst::THR_ID id);
}

namespace Dyninst
{
   typedef enum {
      OSNone,
      Linux,
      FreeBSD,
      Windows,
      VxWorks,
      BlueGeneL,
<<<<<<< HEAD
      BlueGeneP
=======
      BlueGeneP,
      BlueGeneQ
>>>>>>> 5144adab
   } OSType;
}

#include "dyn_regs.h"
#endif<|MERGE_RESOLUTION|>--- conflicted
+++ resolved
@@ -151,12 +151,8 @@
       Windows,
       VxWorks,
       BlueGeneL,
-<<<<<<< HEAD
-      BlueGeneP
-=======
       BlueGeneP,
       BlueGeneQ
->>>>>>> 5144adab
    } OSType;
 }
 
