# === local definitions ===

BUILD_MARK=
BUILD_NUM=-576

#Are any alternatives to g++ available?
_ICC_ = @_ICC_@
_PGCC_ = @_PGCC_@
_CC_ = @_CC_@

#TCL/TK is required for all Paradyn builds, but not DyninstAPI
TCLTK_LIB_DIR = @TCLTK_LIB_DIR@
TCLTK_INC_DIR = @TCLTK_INC_DIR@

#libelf is required by Linux/x86 and Linux/ia64
LIBELF_LIB = @LIBELF_LIB_DIR@
LIBELF_INC = @LIBELF_INC_DIR@

#libdwarf is required by Linux/x86 and Linux/ia64
LIBDWARF_LIB = @LIBDWARF_LIB_DIR@
LIBDWARF_INC = @LIBDWARF_INC_DIR@

#libxml2 and libxml++ are required on all platforms
LIBXML2_LIB	= @LIBXML2_LIB_DIR@
LIBXML2_INC	= @LIBXML2_INC_DIR@

#libunwind is required by Linux/ia64
LIBUNWIND_LIB = @LIBUNWIND_LIB_DIR@
LIBUNWIND_INC = @LIBUNWIND_INC_DIR@

#build Paradyn using Tcl/Tk 8.3
USE_TCL83 = @USE_TCL83@

<<<<<<< HEAD
@LIBELFSTATIC@
@LIBDWARFSTATIC@
@LIBIBERTYSTATIC@
=======
#nice to have: where is libiberty?
LIBIBERTY_LIB = @LIBIBERTY_LIB_DIR@
LIBIBERTY_INC = @LIBIBERTY_INC_DIR@

#For some libraries, we check if we have .a's and/or .so's to link against.
LIBELF_STATIC = @LIBELF_STATIC@
LIBELF_DYNAMIC = @LIBELF_DYNAMIC@
LIBDWARF_STATIC = @LIBDWARF_STATIC@
LIBDWARF_DYNAMIC = @LIBDWARF_DYNAMIC@
>>>>>>> b8a6050c

#nasm is needed for the Linux/x86 dyninst tests
NASM = @NASM@

#Set to the directory containing libflex.a.  Needed to build MRNet and Paradyn.
FLEX_DIR = @LIBFLEX_LIB_DIR@

#If we're running on an IA-64 SMP, use the hardware wall clock.
#HOSTNAME = $(shell hostname)
#ifeq ($(HOSTNAME),juniper)
USES_MMTIMER = @MMTIMER@
#endif

PAPI_ROOT       = @PAPI_ROOT@<|MERGE_RESOLUTION|>--- conflicted
+++ resolved
@@ -31,11 +31,6 @@
 #build Paradyn using Tcl/Tk 8.3
 USE_TCL83 = @USE_TCL83@
 
-<<<<<<< HEAD
-@LIBELFSTATIC@
-@LIBDWARFSTATIC@
-@LIBIBERTYSTATIC@
-=======
 #nice to have: where is libiberty?
 LIBIBERTY_LIB = @LIBIBERTY_LIB_DIR@
 LIBIBERTY_INC = @LIBIBERTY_INC_DIR@
@@ -45,7 +40,6 @@
 LIBELF_DYNAMIC = @LIBELF_DYNAMIC@
 LIBDWARF_STATIC = @LIBDWARF_STATIC@
 LIBDWARF_DYNAMIC = @LIBDWARF_DYNAMIC@
->>>>>>> b8a6050c
 
 #nasm is needed for the Linux/x86 dyninst tests
 NASM = @NASM@
