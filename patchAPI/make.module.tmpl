#  
# Common makefile template for the dyninstAPI library.  This file is not
# intended to be a useful Makefile in isolation; instead, it should be
# included from within an architecture-specific Makefile.
#
# $Id: make.module.tmpl,v 1.4 2008/09/15 17:38:17 jaw Exp $
#

SUITE_NAME	= Dyninst
RELEASE_MAJOR	= 1
RELEASE_MINOR = 0
#BUILD_MARK should be (re-)defined in core/make.config.local rather than here!

CFLAGS		     += $(USEFULWARNINGS) -I$(TO_CORE)/../include
CXXFLAGS	     += $(USEFULWARNINGS) -I$(TO_CORE)/../include

LDFLAGS += -L../../common/$(PLATFORM) -L../../symtabAPI/$(PLATFORM) -L../../parseAPI/$(PLATFORM) -L../../instructionAPI/$(PLATFORM) -lcommon -lsymtabAPI -linstructionAPI -lparseAPI

LDFLAGS     += $(LIBDIR)
ifndef USES_NATIVE_CC
LD		= $(GXX)
LDFLAGS		+= -shared $(G_PTHREAD_LD)
CFLAGS		+= -fPIC
CXXFLAGS	+= -fPIC $(G_PTHREAD)
else
endif #USES_NATIVE

TO_INC   = ../h

PUBLIC_H = AddrSpace.h \
<<<<<<< HEAD
           Buffer.h \
=======
>>>>>>> 23f52d8b
           CFGMaker.h \
           Command.h \
           Instrumenter.h \
           PatchCallback.h \
           PatchCFG.h \
<<<<<<< HEAD
           PatchCommon.h \
           PatchMgr.h \
           PatchObject.h \
           Point.h \
           Snippet.h \
           PatchModifier.h
=======
           PatchMgr.h \
           PatchObject.h \
           Point.h \
           Snippet.h
>>>>>>> 23f52d8b

SRCS +=	../src/AddrSpace.C \
        ../src/Instrumenter.C \
        ../src/PatchObject.C \
        ../src/PatchBlock.C \
        ../src/PatchEdge.C \
        ../src/PatchFunction.C \
        ../src/PatchMgr.C \
        ../src/Point.C \
        ../src/CFGMaker.C \
        ../src/PointMaker.C \
        ../src/Command.C \
        ../src/PatchCallback.C \
        ../src/ParseCallback.C \
        ../src/PatchModifier.C \
        ../src/Buffer.C


IFLAGS       += -I../$(PLATFORM) -I../src -I../../parseAPI/h -I../h -I../../dynutil/h -I../../symtabAPI/h -I../../common/h -I../../instructionAPI/h -I../h


# All that, and we finally get a target...
all: $(TARGET) $(EXTRA_LIBS)
<|MERGE_RESOLUTION|>--- conflicted
+++ resolved
@@ -28,28 +28,18 @@
 TO_INC   = ../h
 
 PUBLIC_H = AddrSpace.h \
-<<<<<<< HEAD
            Buffer.h \
-=======
->>>>>>> 23f52d8b
            CFGMaker.h \
            Command.h \
            Instrumenter.h \
            PatchCallback.h \
            PatchCFG.h \
-<<<<<<< HEAD
            PatchCommon.h \
            PatchMgr.h \
+           PatchModifier.h \
            PatchObject.h \
            Point.h \
-           Snippet.h \
-           PatchModifier.h
-=======
-           PatchMgr.h \
-           PatchObject.h \
-           Point.h \
-           Snippet.h
->>>>>>> 23f52d8b
+           Snippet.h 
 
 SRCS +=	../src/AddrSpace.C \
         ../src/Instrumenter.C \
