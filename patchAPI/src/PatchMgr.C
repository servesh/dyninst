--- conflicted
+++ resolved
@@ -277,13 +277,8 @@
   Address addr = func->addr();
   getPointsByType(type_pt_map, types, Point::FuncEntry, addr, func, points);
 
-<<<<<<< HEAD
-  const  PatchFunction::BlockSet& retblks = func->getExitBlocks();
-  for (PatchFunction::BlockSet::const_iterator bi = retblks.begin();
-=======
   const  PatchFunction::blockset& retblks = func->getExitBlocks();
   for (PatchFunction::blockset::const_iterator bi = retblks.begin();
->>>>>>> bcfa14f1
        bi != retblks.end(); bi++) {
     PatchBlock* blk = *bi;
     addr = blk->last();
@@ -295,13 +290,8 @@
 
   // Find block specific points, including:
   // BLOCK_ENTRY, BLOCK_EXIT, BLOCK_DURING
-<<<<<<< HEAD
-  const PatchFunction::BlockSet& blks = func->getAllBlocks();
-  PatchFunction::BlockSet::const_iterator bit = blks.begin();
-=======
   const PatchFunction::blockset& blks = func->getAllBlocks();
   PatchFunction::blockset::const_iterator bit = blks.begin();
->>>>>>> bcfa14f1
   for (; bit != func->getAllBlocks().end(); ++bit) {
     PatchBlock* blk = *bit;
     PointSet blk_points;
