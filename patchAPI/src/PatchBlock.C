--- conflicted
+++ resolved
@@ -285,13 +285,10 @@
   return NULL;
 }
 
-<<<<<<< HEAD
-Point *PatchBlock::findPoint(Location loc, Point::Type type, bool create) {
+
+Point *PatchBlock::findPoint(PatchLocation loc, Point::Type type, bool create) {
    PointMaker* maker = obj_->addrSpace()->mgr()->pointMaker();
-=======
-Point *PatchBlock::findPoint(PatchLocation loc, Point::Type type, bool create) {
-   PointMakerPtr maker = obj_->addrSpace()->mgr()->pointMaker();
->>>>>>> 0bc9696d
+
    PatchMgrPtr mgr = obj_->addrSpace()->mgr();
    Point *ret = NULL;
 
