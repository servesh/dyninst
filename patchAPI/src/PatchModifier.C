--- conflicted
+++ resolved
@@ -179,12 +179,7 @@
    return insert(obj, buf.start_ptr(), buf.size(), base);
 }
 
-<<<<<<< HEAD
-
-bool PatchModifier::remove(PatchBlock *block, bool force)
-=======
 bool PatchModifier::remove(vector<PatchBlock *> &blocks, bool force)
->>>>>>> 0434a2e2
 {
     //vector<PatchFunction*> funcs;
     //block->getFunctions(std::back_inserter(funcs));
