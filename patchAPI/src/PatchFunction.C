/* Public Interface */

#include "PatchCFG.h"
#include "PatchMgr.h"
#include "PatchCallback.h"

using namespace Dyninst;
using namespace PatchAPI;

PatchFunction*
PatchFunction::create(ParseAPI::Function *f, PatchObject* obj) {
  return obj->getFunc(f);
}

PatchFunction::PatchFunction(ParseAPI::Function *f,
     PatchObject* o) : func_(f), obj_(o), addr_(obj_->codeBase() + func_->addr()) {}

PatchFunction::PatchFunction(const PatchFunction *parFunc, PatchObject* child)
  : func_(parFunc->func_), obj_(child), addr_(obj_->codeBase() + func_->addr()) {}

const PatchFunction::Blockset&
PatchFunction::getAllBlocks() {
  if (all_blocks_.size() == func_->blocks().size()) 
      return all_blocks_;

  if (!all_blocks_.empty()) { // recompute other block lists if block list grew
      if (!call_blocks_.empty()) call_blocks_.clear();
      if (!exit_blocks_.empty()) exit_blocks_.clear();
  }

  // Otherwise we need to create them
  for (ParseAPI::Function::blocklist::iterator iter = func_->blocks().begin();
       iter != func_->blocks().end(); ++iter) {
    all_blocks_.insert(obj()->getBlock(*iter));
  }
  return all_blocks_;
}

PatchBlock*
PatchFunction::getEntryBlock() {
  assert(obj());
  assert(func_);

  ParseAPI::Block* ientry = func_->entry();
  if (!ientry) {
    // In case we haven't parsed yet ...
    getAllBlocks();
    ientry = func_->entry();
  }
  assert(ientry);
  return obj()->getBlock(ientry);
}

const PatchFunction::Blockset&
PatchFunction::getExitBlocks() {
  if (func_->returnBlocks().size() != exit_blocks_.size()) 
  {
      for (ParseAPI::Function::blocklist::iterator iter = func_->returnBlocks().begin();
           iter != func_->returnBlocks().end(); ++iter) {
        PatchBlock* pblk = obj()->getBlock(*iter);
        exit_blocks_.insert(pblk);
      }
  }
  return exit_blocks_;
}

const PatchFunction::Blockset&
PatchFunction::getCallBlocks() {
  // Compute the list if it's empty or if the list of function blocks
  // has grown
  if (call_blocks_.size() != func_->callEdges().size())
  {
    const ParseAPI::Function::edgelist &callEdges = func_->callEdges();
    for (ParseAPI::Function::edgelist::iterator iter = callEdges.begin();
         iter != callEdges.end(); ++iter) {
      ParseAPI::Block *src = (*iter)->src();
      PatchBlock *block = obj()->getBlock(src);
      assert(block);
      call_blocks_.insert(block);
    }
  }
  return call_blocks_;
}

PatchFunction::~PatchFunction() {
}

void PatchFunction::removeBlock(PatchBlock *b) {
   if (all_blocks_.empty() && exit_blocks_.empty() && call_blocks_.empty()) return;

   // Otherwise pull b from all_blocks_, exit_blocks_, and call_blocks_.
   all_blocks_.erase(b);
   exit_blocks_.erase(b);
   call_blocks_.erase(b);

   // pull all of b's points from blockPoints_
   destroyBlockPoints(b);
   cb()->remove_block(this, b);
}

void PatchFunction::addBlock(PatchBlock *b) {
   if (all_blocks_.empty() && exit_blocks_.empty() && call_blocks_.empty()) return;

   all_blocks_.insert(b);

   cb()->add_block(this, b);
}
   
<<<<<<< HEAD
Point *PatchFunction::findPoint(Location loc, Point::Type type, bool create) {
   PointMaker* maker = obj_->addrSpace()->mgr()->pointMaker();
=======
Point *PatchFunction::findPoint(PatchLocation loc, Point::Type type, bool create) {
   PointMakerPtr maker = obj_->addrSpace()->mgr()->pointMaker();
>>>>>>> 0bc9696d
   PatchMgrPtr mgr = obj_->addrSpace()->mgr();

   if (loc.func != this) {
      return NULL;
   }
   Point *ret = NULL;
   if ((type & Point::BlockTypes) || (type & Point::InsnTypes)) {
      if (!loc.block) return NULL;
      std::map<PatchBlock *, BlockPoints>::iterator iter = blockPoints_.find(loc.block);
      if (iter == blockPoints_.end()) {
         if (!create) return NULL;
         BlockPoints bp;
         iter = blockPoints_.insert(blockPoints_.begin(), std::make_pair(loc.block, bp));
      }
      switch (type) {
         case Point::BlockEntry:
            if (!iter->second.entry && create) {
               iter->second.entry = maker->createPoint(loc, type);
            }
            return iter->second.entry;
            break;
         case Point::BlockExit:
            if (!iter->second.exit && create) {
               iter->second.exit = maker->createPoint(loc, type);
            }
            return iter->second.exit;
            break;
         case Point::BlockDuring:
            if (!iter->second.during && create) {
               iter->second.during = maker->createPoint(loc, type);
            }
            return iter->second.during;
            break;
         case Point::PreInsn: {
            if (!loc.addr || !loc.insn) {
               assert(0);
            }
            InsnPoints::iterator iter2 = iter->second.preInsn.find(loc.addr);
            if (iter2 == iter->second.preInsn.end()) {
               if (!create) return NULL;
               ret = maker->createPoint(loc, type);
               iter->second.preInsn[loc.addr] = ret;
               return ret;
            }
            else {
               return iter2->second;
            }
            break;
         }
         case Point::PostInsn: {
            if (!loc.addr || !loc.insn) return NULL;
            InsnPoints::iterator iter2 = iter->second.postInsn.find(loc.addr);
            if (iter2 == iter->second.postInsn.end()) {
               if (!create) return NULL;
               ret = maker->createPoint(loc, type);
               iter->second.postInsn[loc.addr] = ret;
               return ret;
            }
            else return iter2->second;
            break;
         }
         default:
            return NULL;
      }
   }
   else if (type & Point::EdgeTypes) {
      if (!loc.edge) return NULL;
      std::map<PatchEdge *, EdgePoints>::iterator iter = edgePoints_.find(loc.edge);
      if (iter == edgePoints_.end()) {
         if (!create) return NULL;
         EdgePoints ep;
         iter = edgePoints_.insert(edgePoints_.begin(), std::make_pair(loc.edge, ep));
      }
      if (!iter->second.during && create) {
         iter->second.during = maker->createPoint(loc, type);
      }
      return iter->second.during;
   }
   else {
      switch(type) {
         case Point::FuncEntry:
            if (!points_.entry && create) {
               points_.entry = maker->createPoint(loc, type);
            }
            return points_.entry;
         case Point::FuncDuring:
            if (!points_.during && create) {
               points_.during = maker->createPoint(loc, type);
            }
            return points_.during;
         case Point::FuncExit: {
            if (!loc.block) return NULL;
            if (create && !loc.trusted && !verifyExit(loc.block)) return NULL;
            std::map<PatchBlock *, Point *>::iterator iter = points_.exits.find(loc.block);
            if (iter == points_.exits.end()) {
               if (!create) return NULL;
               ret = maker->createPoint(loc, type);
               points_.exits[loc.block] = ret;
               return ret;
            }
            else return iter->second;
         }
         case Point::PreCall: {
            if (!loc.block) return NULL;
            if (create && !loc.trusted && !verifyCall(loc.block)) return NULL;
            std::map<PatchBlock *, Point *>::iterator iter = points_.preCalls.find(loc.block);
            if (iter == points_.preCalls.end()) {
               if (!create) return NULL;
               ret = maker->createPoint(loc, type);
               points_.preCalls[loc.block] = ret;
               return ret;
            }
            else return iter->second;
         }
         case Point::PostCall: {
            if (!loc.block) return NULL;
            if (create && !loc.trusted && !verifyCall(loc.block)) return NULL;
            std::map<PatchBlock *, Point *>::iterator iter = points_.postCalls.find(loc.block);
            if (iter == points_.postCalls.end()) {
               if (!create) return NULL;
               ret = maker->createPoint(loc, type);
               points_.postCalls[loc.block] = ret;
               return ret;
            }
            else return iter->second;
         }
         default:
            return NULL;
      }
   }
   assert(0); return NULL; // unreachable, but keep compiler happy
};

bool PatchFunction::findInsnPoints(Point::Type type,
                                   PatchBlock *block,
                                   InsnPoints::const_iterator &start,
                                   InsnPoints::const_iterator &end) {
   std::map<PatchBlock *, BlockPoints>::iterator iter = blockPoints_.find(block);
   if (iter == blockPoints_.end()) {
      return false;
   }
   if (type == Point::PreInsn) {
      start = iter->second.preInsn.begin();
      end = iter->second.preInsn.end();
      return (start != end);
   }
   else if (type == Point::PostInsn) {
      start = iter->second.postInsn.begin();
      end = iter->second.postInsn.end();
      return (start != end);
   }
   else return false;
}

void PatchFunction::destroyBlockPoints(PatchBlock *block)
{
    map<PatchBlock *, BlockPoints>::iterator bit = blockPoints_.find(block);
    if (bit == blockPoints_.end()) {
        return;
    }

    PatchCallback *cb = obj()->cb();
    if (bit->second.during) {
        bit->first->remove(bit->second.during);
        cb->destroy(bit->second.during);
    }
    if (bit->second.entry) {
        bit->first->remove(bit->second.entry);
        cb->destroy(bit->second.entry);
    }
    if (bit->second.exit) {
        bit->first->remove(bit->second.exit);
        cb->destroy(bit->second.exit);
    }
    if (!bit->second.postInsn.empty()) {
        for (InsnPoints::iterator iit = bit->second.postInsn.begin();
             iit != bit->second.postInsn.end();
             iit++)
        {
            bit->first->remove(iit->second);
            cb->destroy(iit->second);
        }
        bit->second.postInsn.clear();
    }
    if (!bit->second.preInsn.empty()) {
        for (InsnPoints::iterator iit = bit->second.preInsn.begin();
             iit != bit->second.preInsn.end();
             iit++)
        {
            bit->first->remove(iit->second);
            cb->destroy(iit->second);
        }
        bit->second.preInsn.clear();
    }
    blockPoints_.erase(bit);
}

void PatchFunction::destroyPoints() 
{
    PatchCallback *cb = obj()->cb();
    // 1) clear blockPoints_ (remove from block as well)
    // 2) clear edgePoints_ (remove from edge as well)
    // 3) clear points_

    // 1)
    for(map<PatchBlock *, BlockPoints>::iterator bit = blockPoints_.begin(); 
        bit != blockPoints_.end(); bit++) 
    {
        destroyBlockPoints(bit->first);
    }
    blockPoints_.clear();

    // 2)
    for(map<PatchEdge *, EdgePoints>::iterator eit = edgePoints_.begin(); 
        eit != edgePoints_.end(); eit++) 
    {
        if (eit->second.during) {
            eit->first->remove(eit->second.during);
            cb->destroy(eit->second.during);
        }
    }
    edgePoints_.clear();
    
    // 3)
    if (points_.entry) {
       cb->destroy(points_.entry);
       points_.entry = NULL;
    }
    if (points_.during) {
       cb->destroy(points_.during);
       points_.during = NULL;
    }
    if (!points_.exits.empty()) {
        for (map<PatchBlock *, Point *>::iterator pit = points_.exits.begin();
             pit != points_.exits.end();
             pit++)
        {
            cb->destroy(pit->second);
        }
        points_.exits.clear();
    }
    if (!points_.postCalls.empty()) {
        for (map<PatchBlock *, Point *>::iterator pit = points_.postCalls.begin();
             pit != points_.postCalls.end();
             pit++)
        {
            cb->destroy(pit->second);
        }
        points_.postCalls.clear();
    }
    if (!points_.preCalls.empty()) {
        for (map<PatchBlock *, Point *>::iterator pit = points_.preCalls.begin();
             pit != points_.preCalls.end();
             pit++)
        {
            cb->destroy(pit->second);
        }
        points_.preCalls.clear();
    }
}


void PatchFunction::remove(Point *p) {
   assert(p->func() == this);

   switch(p->type()) {
      case Point::PreInsn:
         blockPoints_[p->block()].preInsn.erase(p->addr());
         break;
      case Point::PostInsn:
         blockPoints_[p->block()].postInsn.erase(p->addr());
         break;
      case Point::BlockEntry:
         blockPoints_[p->block()].entry = NULL;
         break;
      case Point::BlockExit:
         blockPoints_[p->block()].exit = NULL;
         break;
      case Point::BlockDuring:
         blockPoints_[p->block()].during = NULL;
         break;
      case Point::FuncEntry:
         points_.entry = NULL;
         break;
      case Point::FuncExit:
         points_.exits.erase(p->block());
         break;
      case Point::FuncDuring:
         points_.during = NULL;
         break;
      case Point::PreCall:
         points_.preCalls.erase(p->block());
         break;
      case Point::PostCall:
         points_.postCalls.erase(p->block());
         break;
      case Point::EdgeDuring: {
         map<PatchEdge *, EdgePoints>::iterator eit = edgePoints_.find(p->edge());
         if (eit != edgePoints_.end()) {
            edgePoints_.erase(p->edge());
         }
         break;
      }
      default:
         assert(0 && "deleting point of unexpected type");
         break;
   }
}

PatchCallback *PatchFunction::cb() const {
   return obj_->cb();
}

// the "first" block should already be in the function
void PatchFunction::splitBlock(PatchBlock *first, PatchBlock *second)
{
   // 1) add second block to the function
   // 2) fix function's call, exit Blocksets to include second block
   // 3) fix function's funcPoints_ map for preCall, postCall, and exit points
   // 4) if the block has no points, we're done
   // 5) fix block's blockPoints_ map for exit, preInsn, and postInsn points

   // 1)
   addBlock(second);

   // 2)
   Blockset::iterator bit = call_blocks_.find(first);
   if (bit != call_blocks_.end()) {
       call_blocks_.erase(*bit);
       call_blocks_.insert(second);
   }

   bit = exit_blocks_.find(first);
   if (bit != exit_blocks_.end()) {
       exit_blocks_.erase(*bit);
       exit_blocks_.insert(second);
   }

   // 3)
   map<PatchBlock*,Point*>::iterator pit = points_.exits.find(first);
   if (pit != points_.exits.end()) {
       pit->second->changeBlock(second);
       points_.exits[second] = pit->second;
       points_.exits.erase(pit);
   }
   pit = points_.preCalls.find(first);
   if (pit != points_.preCalls.end()) {
       pit->second->changeBlock(second);
       points_.preCalls[second] = pit->second;
       points_.preCalls.erase(pit);
   }
   pit = points_.postCalls.find(first);
   if (pit != points_.postCalls.end()) {
       pit->second->changeBlock(second);
       points_.postCalls[second] = pit->second;
       points_.postCalls.erase(pit);
   }

   // 4)
   std::map<PatchBlock *, BlockPoints>::iterator iter = blockPoints_.find(first);
   if (iter == blockPoints_.end()) 
       return;

   // 5)
   BlockPoints &points = iter->second;
   BlockPoints &succ = blockPoints_[second];
   if (points.exit) {      
      succ.exit = points.exit;
      points.exit = NULL;
      succ.exit->changeBlock(second);
   }

   InsnPoints::iterator pre = points.preInsn.lower_bound(second->start());
   for (InsnPoints::iterator tmp = pre; tmp != points.preInsn.end(); ++tmp) {
      tmp->second->changeBlock(second);
      succ.preInsn[tmp->first] = tmp->second;
   }
   points.preInsn.erase(pre, points.preInsn.end());

   InsnPoints::iterator post = points.postInsn.lower_bound(second->start());
   for (InsnPoints::iterator tmp = post; tmp != points.postInsn.end(); ++tmp) {
      tmp->second->changeBlock(second);
      succ.postInsn[tmp->first] = tmp->second;
   }
   points.postInsn.erase(post, points.postInsn.end());

}


bool PatchFunction::consistency() const {
   if (!obj_) {
      cerr << "Error: no object!" << endl;
      CONSIST_FAIL;
   }

   if (!all_blocks_.empty()) {
      if (all_blocks_.size() != func_->blocks().size()) {
         cerr << "Error: size mismatch in all_blocks; PatchAPI " << all_blocks_.size() 
              << " and ParseAPI " << func_->blocks().size() << endl;
         CONSIST_FAIL;
      }
      for (Blockset::const_iterator iter = all_blocks_.begin(); iter != all_blocks_.end(); ++iter) {
         bool found = false;
         for (ParseAPI::Function::blocklist::iterator iter2 = func_->blocks().begin();
              iter2 != func_->blocks().end(); ++iter2) {
            if ((*iter)->block() == *iter2) {
               found = true;
               break;
            }
         }
         if (!found) {
            cerr << "Error: found block not in ParseAPI" << endl;
            CONSIST_FAIL;
         }
      }
   }

   if (!exit_blocks_.empty()) {
      if (exit_blocks_.size() != func_->returnBlocks().size()) CONSIST_FAIL;
      for (Blockset::const_iterator iter = exit_blocks_.begin(); iter != exit_blocks_.end(); ++iter) {
         bool found = false;
         for (ParseAPI::Function::blocklist::iterator iter2 = func_->returnBlocks().begin();
              iter2 != func_->returnBlocks().end(); ++iter2) {
            if ((*iter)->block() == *iter2) {
               found = true;
               break;
            }
         }
         if (!found) {
            cerr << "Error: found exit block not in ParseAPI" << endl;
            CONSIST_FAIL;
         }
      }
   }

   if (!call_blocks_.empty()) {
      // Comparing edges to blocks; may not be safe. 
      set<ParseAPI::Block*> llcbs;
      for (ParseAPI::Function::edgelist::iterator llit = func_->callEdges().begin();
           llit != func_->callEdges().end(); ++llit) 
      {
          llcbs.insert((*llit)->src());
      }
      if (call_blocks_.size() != llcbs.size()) CONSIST_FAIL;
      for (Blockset::const_iterator cit = call_blocks_.begin(); 
           cit != call_blocks_.end(); ++cit) 
      {
          if (llcbs.find((*cit)->block()) == llcbs.end()) {
              CONSIST_FAIL;
          }
      }
      // don't need to check that llcbs are in call_blocks_ since we've 
      // verified the sets are the same size
   }

   if (!points_.consistency(this))  {
      cerr << "Error: failed point consistency" << endl;
      CONSIST_FAIL;
   }

   for (std::map<PatchBlock *, BlockPoints>::const_iterator iter = blockPoints_.begin();
        iter != blockPoints_.end(); ++iter) {
      if (!(iter->second.consistency(iter->first, this))) {
         cerr << "Error: failed block point consistency" << endl;
         CONSIST_FAIL;
      }
      if (all_blocks_.find(iter->first) == all_blocks_.end()) {
         cerr << "Error: points for a block not in the function" << endl;
         CONSIST_FAIL;
      }
   }

   for (std::map<PatchEdge *, EdgePoints>::const_iterator iter = edgePoints_.begin();
        iter != edgePoints_.end(); ++iter) {
      if (!iter->second.consistency(iter->first, this)) 
          CONSIST_FAIL;
   }

   return true;
}


bool FuncPoints::consistency(const PatchFunction *func) const {
   if (entry) {
      if (entry->type() != Point::FuncEntry) {
         cerr << "Error: entry point has wrong type" << endl;
         CONSIST_FAIL;
      }
      if (!entry->consistency()) {
         cerr << "Error: entry point inconsistent" << endl; 
         CONSIST_FAIL;
      }
      if (entry->func() != func) {
         cerr << "Error: entry point has wrong func" << endl;
         CONSIST_FAIL;
      }
   }
   if (during) {
      if (during->type() != Point::FuncDuring) {
         cerr << "Error: during point has wrong type" << endl;
         CONSIST_FAIL;
      }
      if (!during->consistency()) {
         cerr << "Error: during point inconsistent" << endl; 
         CONSIST_FAIL;
      }
      if (during->func() != func) {
         cerr << "Error: during point has wrong func" << endl;
         CONSIST_FAIL;
      }
   }
   for (std::map<PatchBlock *, Point *>::const_iterator iter = exits.begin();
        iter != exits.end(); ++iter) {
      if (iter->second->type() != Point::FuncExit) {
         cerr << "Error: exit point has non-exit type" << endl;
         CONSIST_FAIL;
      }
      if (!iter->second->consistency()) {
         cerr << "Error: exit point inconsistent" << endl;
         CONSIST_FAIL;
      }
      if (iter->second->func() != func) {
         cerr << "Error: exit point has a different func" << endl;
         CONSIST_FAIL;
      }
      if (iter->second->block() != iter->first) {
         cerr << "Error: exit point has incorrect block" << endl;
         CONSIST_FAIL;
      }
      if (!func->verifyExitConst(iter->first)) {
         cerr << "Error: exit point has non-exit block" << endl;
         CONSIST_FAIL;
      }
   }
   for (std::map<PatchBlock *, Point *>::const_iterator iter = preCalls.begin();
        iter != preCalls.end(); ++iter) {
      if (iter->second->type() != Point::PreCall) {
         cerr << "Error: preCall point has wrong type" << endl;
         CONSIST_FAIL;
      }
      if (!iter->second->consistency()) {
         cerr << "Error: preCall point inconsistent" << endl;
         CONSIST_FAIL;
      }
      if (iter->second->func() != func) {
         cerr << "Error: preCall point has wrong function" << endl;
         CONSIST_FAIL;
      }
      if (iter->second->block() != iter->first) {
         cerr << "Error: preCall point has wrong block" << endl;
         CONSIST_FAIL;
      }
      if (!func->verifyCallConst(iter->first)) {
         cerr << "Error: preCall point has non-call block" << endl;
         CONSIST_FAIL;
      }
   }
   for (std::map<PatchBlock *, Point *>::const_iterator iter = postCalls.begin();
        iter != postCalls.end(); ++iter) {
      if (iter->second->type() != Point::PostCall) {
         cerr << "Error: postCall point has wrong type" << endl;
         CONSIST_FAIL;
      }
      if (!iter->second->consistency()) {
         cerr << "Error: postCall point inconsistent" << endl;
         CONSIST_FAIL;
      }
      if (iter->second->func() != func) {
         cerr << "Error: postCall function incorrect" << endl;
         CONSIST_FAIL;
      }
      if (iter->second->block() != iter->first) {
         cerr << "Error: postCall block incorrect" << endl;
         CONSIST_FAIL;
      }
      if (!func->verifyCallConst(iter->first)) {
         cerr << "Error: postCall has non-call block" << endl;
         CONSIST_FAIL;
      }
   }
   return true;
}
<|MERGE_RESOLUTION|>--- conflicted
+++ resolved
@@ -106,13 +106,8 @@
    cb()->add_block(this, b);
 }
    
-<<<<<<< HEAD
-Point *PatchFunction::findPoint(Location loc, Point::Type type, bool create) {
+Point *PatchFunction::findPoint(PatchLocation loc, Point::Type type, bool create) {
    PointMaker* maker = obj_->addrSpace()->mgr()->pointMaker();
-=======
-Point *PatchFunction::findPoint(PatchLocation loc, Point::Type type, bool create) {
-   PointMakerPtr maker = obj_->addrSpace()->mgr()->pointMaker();
->>>>>>> 0bc9696d
    PatchMgrPtr mgr = obj_->addrSpace()->mgr();
 
    if (loc.func != this) {
