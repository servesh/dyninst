--- conflicted
+++ resolved
@@ -67,13 +67,8 @@
 
     // Direct interface; specify a Location and a unique Type, receive a Point.
     PATCHAPI_EXPORT Point *findPoint(Location loc,
-<<<<<<< HEAD
                                      Point::Type type,
                                      bool create = true);
-=======
-                     Point::Type type,
-                     bool create = true);
->>>>>>> 46972b4b
     // And accumulation version
     template <class OutputIterator> 
     bool findPoint(Location loc,
@@ -160,10 +155,6 @@
     PATCHAPI_EXPORT bool consistency() const;
 
   private:
-<<<<<<< HEAD
-    PATCHAPI_EXPORT bool getCandidates(Scope &, Point::Type types, Candidates &ret);
-=======
->>>>>>> 46972b4b
 
     bool findInsnPointsByType(Location *, Point::Type, PointSet&, bool create = true);
     bool findBlockPointsByType(Location *, Point::Type, PointSet&, bool create = true);
