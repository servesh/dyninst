--- conflicted
+++ resolved
@@ -77,9 +77,7 @@
 		../src/mmapalloc.C \
 		../src/procset.C \
 		../src/processplat.C \
-<<<<<<< HEAD
-		../src/resp.C
-=======
+		../src/resp.C \
 		../src/loadLibrary/injector.C \
 		../src/loadLibrary/codegen.C \
 		../src/loadLibrary/codegen-ppc.C \
@@ -87,8 +85,6 @@
 
 
 VPATH += ../src/loadLibrary
->>>>>>> 0fb4f294
-
 
 IFLAGS       += -I../src -I../h
 LDFLAGS += -L../../common/$(PLATFORM)
