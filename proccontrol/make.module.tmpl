# -*- makefile -*-
# Common makefile template for the dyninstAPI library.  This file is not
# intended to be a useful Makefile in isolation; instead, it should be
# included from within an architecture-specific Makefile.
#
# $Id: make.module.tmpl,v 1.1 2008/06/30 19:40:26 legendre Exp $
#

SUITE_NAME	= ProcessControl
RELEASE_MAJOR	= 0
RELEASE_MINOR = 1

CFLAGS		     += $(USEFULWARNINGS) $(DEFINES)
CXXFLAGS	     += $(USEFULWARNINGS) $(DEFINES)

ifdef STATIC_COMPS
STATIC_LIBRARY = true
TARGET = libpcontrol.a
else
TARGET = libpcontrol.so
MYFLAGS += -fPIC
endif

ifdef HAVE_THREAD_DB
ifdef THREAD_DB_INC
MYFLAGS += -DTHREAD_DB_INC=\"$(THREAD_DB_INC)/thread_db.h\"
endif
ifdef THREAD_DB_LIB
MYFLAGS += -DTHREAD_DB_PATH=\"$(THREAD_DB_LIB)\"
endif
ifdef THREAD_DB_STATIC
MYFLAGS += -DTHREAD_DB_STATIC
endif
endif

LDFLAGS += -L../../common/$(PLATFORM)

ifndef USES_NATIVE_CC
LD		= $(GXX)
LDFLAGS		+= -shared
CFLAGS		+= 
CXXFLAGS	+= 
else
ifeq (solaris,$(findstring solaris,$(PLATFORM)))
LDFLAGS		+= -G
endif #sparc
endif #USES_NATIVE
TFLAGS		+=

TO_INC     = ../h
PUBLIC_H   = Decoder.h \
				 Event.h \
				 Generator.h \
				 Handler.h \
				 Mailbox.h \
				 PCErrors.h \
				 Process.h \
				 EventType.h

SRCS	     +=	../src/event.C \
		../src/generator.C \
		../src/handler.C \
      ../src/mailbox.C \
		../src/process.C \
		../src/pcerrors.C \
		../src/procpool.C \
		../src/irpc.C \
		../src/response.C \
		../src/int_thread_db.C \
<<<<<<< HEAD
		../src/memcache.C
=======
		../src/x86_process.C \
		../src/ppc_process.C
>>>>>>> e7210dea

IFLAGS       += -I../src -I../h
LDFLAGS += -L../../common/$(PLATFORM)

# All that, and we finally get a target...
all: $(TARGET) $(EXTRA_LIBS)<|MERGE_RESOLUTION|>--- conflicted
+++ resolved
@@ -67,12 +67,9 @@
 		../src/irpc.C \
 		../src/response.C \
 		../src/int_thread_db.C \
-<<<<<<< HEAD
-		../src/memcache.C
-=======
+		../src/memcache.C \
 		../src/x86_process.C \
 		../src/ppc_process.C
->>>>>>> e7210dea
 
 IFLAGS       += -I../src -I../h
 LDFLAGS += -L../../common/$(PLATFORM)
