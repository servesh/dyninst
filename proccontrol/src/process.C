--- conflicted
+++ resolved
@@ -174,14 +174,6 @@
 
    // Determine the running state of all threads before attaching
    map<Dyninst::LWP, bool> runningStates;
-<<<<<<< HEAD
-   bool have_runningStates;
-   vector<Dyninst::LWP> lwps;
-   have_runningStates = getThreadLWPs(lwps);
-   if (have_runningStates) {
-      for(vector<Dyninst::LWP>::iterator i = lwps.begin(); i != lwps.end(); ++i) 
-         runningStates.insert(make_pair(*i, plat_getOSRunningState(*i)));
-=======
    if( !plat_getOSRunningStates(runningStates) ) {
        ProcPool()->condvar()->broadcast();
        ProcPool()->condvar()->unlock();
@@ -196,7 +188,6 @@
            allStopped = false;
            break;
        }
->>>>>>> e7210dea
    }
 
    pthrd_printf("Attaching to process %d\n", pid);
@@ -224,15 +215,6 @@
    ProcPool()->condvar()->unlock();
 
    // Now that all the threads are created, set their running states
-<<<<<<< HEAD
-   if (have_runningStates) {
-      for(int_threadPool::iterator i = threadPool()->begin(); i != threadPool()->end(); ++i) 
-      {
-         map<Dyninst::LWP, bool>::iterator findIter = runningStates.find((*i)->getLWP());
-         assert(findIter != runningStates.end());
-         (*i)->setRunningWhenAttached(findIter->second);
-      }
-=======
    for(int_threadPool::iterator i = threadPool()->begin();
            i != threadPool()->end(); ++i)
    {
@@ -247,7 +229,6 @@
        }else{
            (*i)->setRunningWhenAttached(findIter->second);
        }
->>>>>>> e7210dea
    }
       
    pthrd_printf("Wait for attach from process %d\n", pid);
@@ -1933,7 +1914,6 @@
       return true;
    }
 
-<<<<<<< HEAD
    if (llproc()->handlerPool()->hasAsyncEvent()) {
       //We have async events in progress.  We'll simply set the internal or user state to 
       //running, then let the event complete, where syncRunState will move the
@@ -1952,9 +1932,6 @@
       return true;
    }
 
-/*
-   if ( llproc()->plat_getThreadControlMode() == int_process::NoLWPControl ) {
-=======
    if (isStoppedOnBP()) {
       /**
        * The thread is stopped on a breakpoint.  Rather than immediately continuing
@@ -1972,18 +1949,6 @@
       return true;
    }
 
-   if ( int_process::getThreadControlMode() == int_process::NoLWPControl ) {
->>>>>>> e7210dea
-      pthrd_printf("%s continuing entire process %d on thread operation on %d\n",
-                   user_cont ? "User" : "Int", llproc()->getPid(), getLWP());
-      if (user_cont) {
-         return llproc()->threadPool()->userCont();
-      }
-      else {
-         return llproc()->threadPool()->intCont();
-      }
-   }
-*/
    if(llproc()->useHybridLWPControl() && user_cont && 
        !llproc()->threadPool()->allStopped() )
    {
@@ -3305,7 +3270,6 @@
    return clearing_breakpoint;
 }
 
-<<<<<<< HEAD
 bool int_thread::haveUserThreadInfo()
 {
    return false;
@@ -3334,7 +3298,7 @@
 bool int_thread::getTLSPtr(Dyninst::Address &)
 {
    return false;
-=======
+}
 
 bool int_thread::isEmulatingSingleStep()
 {
@@ -3391,7 +3355,6 @@
 bool int_thread::handledProcStopperBP() const
 {
    return handled_proc_stopper_bp;
->>>>>>> e7210dea
 }
 
 int_thread *int_threadPool::findThreadByLWP(Dyninst::LWP lwp)
@@ -3860,28 +3823,6 @@
    }
    
    return true;
-}
-
-bool installed_breakpoint::hasCtrlTransfer()
-{
-   std::set<int_breakpoint *>::iterator i;
-   for (i = bps.begin(); i != bps.end(); i++) {
-      int_breakpoint *bp = *i;
-      if (bp->isCtrlTransfer())
-         return true;
-   }
-   return false;
-}
-
-bool installed_breakpoint::hasNonCtrlTransfer()
-{
-   std::set<int_breakpoint *>::iterator i;
-   for (i = bps.begin(); i != bps.end(); i++) {
-      int_breakpoint *bp = *i;
-      if (!bp->isCtrlTransfer())
-         return true;
-   }
-   return false;
 }
 
 Dyninst::Address installed_breakpoint::getAddr() const
@@ -6235,12 +6176,6 @@
    return proc_->useHybridLWPControl(check_mt);
 }
 
-<<<<<<< HEAD
-=======
-bool useHybridLWPControl() {
-    return ( int_process::getThreadControlMode() == int_process::HybridLWPControl );
-}
-
 emulated_singlestep::emulated_singlestep(bool saved_user_single_step_, bool saved_single_step_)
     : saved_user_single_step(saved_user_single_step_),
       saved_single_step(saved_single_step_)
@@ -6309,5 +6244,4 @@
 
 unsigned emulated_singlestep::breakpointCount() const {
     return bps.size();
-}
->>>>>>> e7210dea
+}