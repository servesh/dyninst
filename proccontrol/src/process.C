--- conflicted
+++ resolved
@@ -216,7 +216,7 @@
 
 bool int_process::attach(int_processSet *ps, bool reattach)
 {
-   bool had_error = false;
+   bool had_error = false, should_sync = false;
    set<int_process *> procs;
    vector<Event::ptr> observedEvents;
    set<response::ptr> async_responses;
@@ -247,56 +247,6 @@
          continue;
       }
 
-<<<<<<< HEAD
-   bool allStopped = true;
-   for(map<Dyninst::LWP, bool>::iterator i = runningStates.begin();
-       i != runningStates.end(); ++i)
-   {
-       if( i->second ) {
-           allStopped = false;
-           break;
-       }
-   }
-
-
-   bool should_sync = false;
-   pthrd_printf("Attaching to process %d\n", pid);
-   bool result = plat_attach(allStopped, should_sync);
-   if (!result) {
-      ProcPool()->condvar()->broadcast();
-      ProcPool()->condvar()->unlock();
-      pthrd_printf("Could not attach to debuggee, %d\n", pid);
-      return false;
-   }
-
-   ProcPool()->addProcess(this);
-
-   int_thread *initial_thread;
-   initial_thread = int_thread::createThread(this, NULL_THR_ID, NULL_LWP, true);
-
-   if (should_sync) {
-      ProcPool()->condvar()->broadcast();
-      ProcPool()->condvar()->unlock();
-      while (getState() == neonatal) {
-         pthrd_printf("Handling events after attach to %d\n", getPid());
-         bool result = waitAndHandleEvents(true);
-         if (!result) {
-            pthrd_printf("Error during waitAndHandleEvents during %d attach\n", getPid());
-            return false;
-         }
-      }
-      ProcPool()->condvar()->lock();
-   }
-   else {
-      pthrd_printf("Attach to %d done, moving process to neonatal_intermediate\n", getPid());
-      setState(neonatal_intermediate);
-   }
-
-   pthrd_printf("Attaching to threads for %d\n", getPid());
-   result = attachThreads();
-   if (!result) {
-      pthrd_printf("Failed to attach to threads in %d--will try again\n", pid);
-=======
       //Keep track of the initial running states for each thread.  We'll fill them in latter
       // after we create the int_thread objects.
       bool allStopped = true;
@@ -307,25 +257,62 @@
          runningStates[pair<int_process *, LWP>(proc, j->first)] = j->second;
       }
 
+      bool local_should_sync = false;
       pthrd_printf("Calling plat_attach for process %d\n", proc->getPid());
-      bool result = proc->plat_attach(allStopped);
+      bool result = proc->plat_attach(allStopped, should_sync);
       if (!result) {
          pthrd_printf("Failed to plat_attach to %d\n", proc->getPid());
          procs.erase(i++);
          had_error = true;
          continue;
       }
+      if (local_should_sync)
+         should_sync = true;
       i++;
    }
 
    //Create the int_thread objects via attach_threads
+   for (set<int_process *>::iterator i = procs.begin(); i != procs.end(); i++) {
+      int_process *proc = *i;
+      if (!reattach) {
+         ProcPool()->addProcess(proc);
+         int_thread::createThread(proc, NULL_THR_ID, NULL_LWP, true); //initial thread
+      }
+   }
+
+   if (should_sync) {
+      ProcPool()->condvar()->broadcast();
+      ProcPool()->condvar()->unlock();      
+      for (;;) {
+         bool have_neonatal = false;
+         for (set<int_process *>::iterator i = procs.begin(); i != procs.end(); i++) {
+            int_process *proc = *i;
+            if (proc->getState() == neonatal) {
+               have_neonatal = true;
+               break;
+            }
+         }
+         if (!have_neonatal)
+            break;
+         bool result = waitAndHandleEvents(true);
+         if (!result) {
+            pthrd_printf("Error during waitAndHandleEvents during attach\n");
+            return false;
+         }
+      }
+      ProcPool()->condvar()->lock();
+   }
+   else {
+      pthrd_printf("Attach done, moving processes to neonatal_intermediate\n");
+      for (set<int_process *>::iterator i = procs.begin(); i != procs.end(); i++) {
+         int_process *proc = *i;
+         proc->setState(neonatal_intermediate);
+      }
+   }
+
    for (set<int_process *>::iterator i = procs.begin(); i != procs.end(); ) {
       int_process *proc = *i;
-      if (!reattach) {
-         int_thread::createThread(proc, NULL_THR_ID, NULL_LWP, true); //initial thread
-         ProcPool()->addProcess(proc);
-      }
-      proc->setState(neonatal_intermediate);
+      pthrd_printf("Attaching to threads for %d\n", proc->getPid());
       bool result = proc->attachThreads();
       if (!result) {
          pthrd_printf("Could not attach to threads in %d--will try again\n", proc->pid);
@@ -385,62 +372,11 @@
          proc->threadPool()->initialThread()->getDetachState().restoreStateProc();         
       }
       i++;
->>>>>>> 54275e82
    }
 
    ProcPool()->condvar()->broadcast();
    ProcPool()->condvar()->unlock();
 
-<<<<<<< HEAD
-   // Now that all the threads are created, set their running states
-   for(int_threadPool::iterator i = threadPool()->begin();
-           i != threadPool()->end(); ++i)
-   {
-       map<Dyninst::LWP, bool>::iterator findIter = runningStates.find((*i)->getLWP());
-
-       // There is a race that could be visible here where we are not
-       // guaranteed to determine the running state of all threads in a process
-       // before we attach -- if for some reason we don't know the running
-       // state, assume it was running
-       if( findIter == runningStates.end() ) {
-           (*i)->setRunningWhenAttached(true);
-       }else{
-           (*i)->setRunningWhenAttached(findIter->second);
-       }
-   }
-      
-   pthrd_printf("Thread attach is done for process %d\n", pid);
-   plat_threadAttachDone();
-
-   pthrd_printf("Wait for attach from process %d\n", pid);
-   result = waitfor_startup();
-   if (!result) {
-      pthrd_printf("Error waiting for attach to %d\n", pid);
-      setLastError(err_internal, "Process failed to startup");
-      goto error;
-   }
-
-   result = attachThreads();
-   if (!result) {
-      pthrd_printf("Failed to attach to threads in %d--now an error\n", pid);
-      setLastError(err_internal, "Could not get threads during attach\n");
-      goto error;
-   }
-
-   result = post_attach(false);
-   if (!result) {
-      pthrd_printf("Error on post attach for %d\n", pid);
-      setLastError(err_internal, "Process failed post-startup");
-      goto error;
-   }
-
-   return true;
-
-  error:
-   if (getState() == exited) {
-      setLastError(err_exited, "Process exited unexpectedly during attach\n");
-      return false;
-=======
    //Wait for each process to make it to the 'running' state.
    for (set<int_process *>::iterator i = procs.begin(); i != procs.end(); ) {
       int_process *proc = *i;
@@ -452,7 +388,6 @@
          had_error = true;
       }
       i++;
->>>>>>> 54275e82
    }
 
    //Some OSs need to do their attachThreads here.  Since the operation is supposed to be
@@ -481,50 +416,12 @@
          // state, assume it was running
          thr->setRunningWhenAttached(findIter == runningStates.end() ? true : findIter->second);
       }
+
+      pthrd_printf("Thread attach is done for process %d\n", proc->getPid());
+      proc->plat_threadAttachDone();
       i++;
    }
 
-<<<<<<< HEAD
-   pthrd_printf("Re-attaching to process %d\n", pid);
-   bool should_sync = false;
-   bool result = plat_attach(allStopped, should_sync);
-   if (!result) {
-      ProcPool()->condvar()->broadcast();
-      ProcPool()->condvar()->unlock();
-      pthrd_printf("Could not attach to debuggee, %d\n", pid);
-      return false;
-   }
-
-   // To reuse existing bootstrap code this needs to be set
-   if (should_sync) {
-      pthrd_printf("Handling events after attach to %d\n", getPid());
-      ProcPool()->condvar()->broadcast();
-      ProcPool()->condvar()->unlock();
-      while (getState() == neonatal) {
-         bool result = waitAndHandleEvents(true);
-         if (!result) {
-            pthrd_printf("Error during waitAndHandleEvents during %d attach\n", getPid());
-            return false;
-         }
-      }
-      ProcPool()->condvar()->lock();
-   }
-   else {
-      pthrd_printf("Attach to %d done, moving process to neonatal_intermediate\n", getPid());
-      setState(neonatal_intermediate);
-   }
-
-   result = attachThreads();
-   if (!result) {
-      pthrd_printf("Failed to re-attach to threads in %d\n", pid);
-      setLastError(err_internal, "Could not re-attach to process' threads");
-      goto error;
-   }
-
-   // Now, go back and set non-existing threads to detached to exclude them
-   // from the bootstrap handling, creating thread destruction events for
-   // these non-existing threads
-=======
    pthrd_printf("Triggering post-attach for %d processes\n", (int) procs.size());
    std::set<int_process *> pa_procs = procs;
    while (!pa_procs.empty()) {
@@ -555,7 +452,6 @@
       }
    }
 
->>>>>>> 54275e82
    //
    //Everything below this point is targeted at DOTF reattach--
    //reinstalling BPs and throwing dead thread events.
@@ -731,22 +627,14 @@
 
 async_ret_t int_process::post_attach(bool, std::set<response::ptr> &async_responses)
 {
-<<<<<<< HEAD
    pthrd_printf("Starting post_attach for process %d\n", getPid());
-   return initializeAddressSpace();
-=======
    return initializeAddressSpace(async_responses);
->>>>>>> 54275e82
 }
 
 async_ret_t int_process::post_create(std::set<response::ptr> &async_responses)
 {
-<<<<<<< HEAD
    pthrd_printf("Starting post_create for process %d\n", getPid());
-   return initializeAddressSpace();
-=======
    return initializeAddressSpace(async_responses);
->>>>>>> 54275e82
 }
 
 bool int_process::plat_processGroupContinues()
@@ -972,8 +860,6 @@
 
 bool int_process::plat_waitAndHandleForProc()
 {
-#warning remove this
-  pthrd_printf("In plat_waitAndHandleForProc\n");
   return true;
 }
 
@@ -982,9 +868,6 @@
 {
    assert(in_waitHandleProc == NULL);
    in_waitHandleProc = proc;
-
-#warning remove this
-   pthrd_printf("Top of waitAndHandleForProc\n");
 
    if (!proc->plat_waitAndHandleForProc()) {
      perr_printf("Failed platform specific waitAndHandle for %d\n", proc->getPid());
@@ -1286,6 +1169,7 @@
       }
    }
 
+   result->setProcess(this);
    bool bresult;
    if (!plat_needsAsyncIO()) {
       pthrd_printf("Reading from remote memory %lx to %p, size = %lu on %d/%d\n",
@@ -1325,6 +1209,7 @@
          return false;
       }
    }
+   result->setProcess(this);
 
    bool bresult;
    if (!plat_needsAsyncIO()) {
@@ -2988,8 +2873,10 @@
 bool int_thread::getAllRegisters(allreg_response::ptr response)
 {
    response->setThread(this);
+   response->setProcess(llproc());
 
    pthrd_printf("Reading registers for thread %d\n", getLWP());
+
    regpool_lock.lock();
    if (cached_regpool.full) {
       *response->getRegPool() = cached_regpool;
@@ -3042,6 +2929,7 @@
 {
    assert(getHandlerState().getState() == int_thread::stopped);
    assert(getGeneratorState().getState() == int_thread::stopped);
+   response->setProcess(llproc());
 
    if (!llproc()->plat_needsAsyncIO()) {
       pthrd_printf("Setting registers for thread %d\n", getLWP());
@@ -3082,6 +2970,7 @@
    bool ret_result = false;
    pthrd_printf("Get register value for thread %d, register %s\n", lwp, reg.name().c_str());
    response->setRegThread(reg, this);
+   response->setProcess(llproc());
 
    if (!llproc()->plat_individualRegRead())
    {
@@ -3150,6 +3039,7 @@
 {
    assert(getHandlerState().getState() == int_thread::stopped);
    assert(getGeneratorState().getState() == int_thread::stopped);
+   response->setProcess(llproc());
    bool ret_result = false;
    
    if (!llproc()->plat_individualRegSet())
