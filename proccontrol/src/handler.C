--- conflicted
+++ resolved
@@ -554,12 +554,6 @@
    int_process *proc = ev->getProcess()->llproc();
    int_thread *thread = ev->getThread()->llthrd();
    pthrd_printf("Handling pre-exit for process %d on thread %d\n",
-<<<<<<< HEAD
-                ev->getProcess()->llproc()->getPid(), 
-                ev->getThread()->llthrd()->getLWP());
-   ev->getProcess()->llproc()->setForceGeneratorBlock(false);
-   return true;
-=======
                 proc->getPid(), thread->getLWP());
 
    if (proc->wasForcedTerminated()) {
@@ -575,7 +569,6 @@
    }
 
    return ret_success;
->>>>>>> b3eded76
 }
 
 HandleThreadCreate::HandleThreadCreate() :
