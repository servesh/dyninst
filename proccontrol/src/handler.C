/*
 * Copyright (c) 1996-2011 Barton P. Miller
 * 
 * We provide the Paradyn Parallel Performance Tools (below
 * described as "Paradyn") on an AS IS basis, and do not warrant its
 * validity or performance.  We reserve the right to update, modify,
 * or discontinue this software at any time.  We shall have no
 * obligation to supply such updates or modifications or any other
 * form of support to you.
 * 
 * By your use of Paradyn, you understand and agree that we (or any
 * other person or entity with proprietary rights in Paradyn) are
 * under no obligation to provide either maintenance services,
 * update services, notices of latent defects, or correction of
 * defects for Paradyn.
 * 
 * This library is free software; you can redistribute it and/or
 * modify it under the terms of the GNU Lesser General Public
 * License as published by the Free Software Foundation; either
 * version 2.1 of the License, or (at your option) any later version.
 * 
 * This library is distributed in the hope that it will be useful,
 * but WITHOUT ANY WARRANTY; without even the implied warranty of
 * MERCHANTABILITY or FITNESS FOR A PARTICULAR PURPOSE.  See the GNU
 * Lesser General Public License for more details.
 * 
 * You should have received a copy of the GNU Lesser General Public
 * License along with this library; if not, write to the Free Software
 * Foundation, Inc., 51 Franklin Street, Fifth Floor, Boston, MA 02110-1301 USA
 */
#include "proccontrol/h/Handler.h"
#include "proccontrol/h/PCErrors.h"
#include "proccontrol/h/Process.h"
#include "proccontrol/h/Mailbox.h"

#include "proccontrol/src/int_process.h"
#include "proccontrol/src/int_handler.h"
#include "proccontrol/src/procpool.h"
#include "proccontrol/src/irpc.h"
#include "proccontrol/src/response.h"
#include "proccontrol/src/int_event.h"
#include "dynutil/h/dyn_regs.h"

#include "GeneratorWindows.h"

using namespace Dyninst;

#include <assert.h>

Handler::Handler(std::string name_) :
   name(name_)
{
}

Handler::~Handler()
{
}

int Handler::getPriority() const
{
   return DefaultPriority;
}

Event::ptr Handler::convertEventForCB(Event::ptr /*orig*/)
{
   return Event::ptr();
}

std::string Handler::getName() const
{
   return name;
}

HandlerPool::HandlerPool(int_process *p) :
   proc(p),
   nop_cur_event(false)
{
}

HandlerPool::~HandlerPool()
{
   for (HandlerMap_t::iterator i = handlers.begin(); i != handlers.end(); i++) {
      delete (*i).second;
   }
   //Do not delete actual Handler* objects.
   handlers.clear();
}

static bool print_add_handler = true;
void HandlerPool::addHandlerInt(EventType etype, Handler *handler)
{
   if (print_add_handler)
      pthrd_printf("Handler %s will handle event %s\n", handler->getName().c_str(), 
                   etype.name().c_str());
   assert(etype.time() != EventType::Any);
   HandlerMap_t::iterator i = handlers.find(etype);
   HandlerSet_t *theset = NULL;
   if (i == handlers.end()) {
      theset = new HandlerSet_t();
      handlers[etype] = theset;
   }
   else {
      theset = (*i).second;
   }   
   theset->insert(handler);

   HandleCallbacks *cb = HandleCallbacks::getCB();
   if (cb != handler) {
      cb->alleventtypes.insert(etype);
      if (!(etype.code() >= EventType::InternalEvents && etype.code() < EventType::MaxProcCtrlEvent))
         addHandlerInt(etype, cb);
   }
}

void HandlerPool::addHandler(Handler *handler)
{
   std::vector<EventType> etypes;
   handler->getEventTypesHandled(etypes);

   for (std::vector<EventType>::iterator i = etypes.begin(); i != etypes.end(); i++)
   {
      if ((*i).time() == EventType::Any) {
         addHandlerInt(EventType(EventType::Pre, (*i).code()), handler);
         addHandlerInt(EventType(EventType::Post, (*i).code()), handler);
         addHandlerInt(EventType(EventType::None, (*i).code()), handler);
      }
      else {
         addHandlerInt(*i, handler);
      }
   }
}

struct eh_cmp_func
{
   bool operator()(const pair<Event::ptr, Handler*> &a,
                   const pair<Event::ptr, Handler*> &b)
   {
      //Async events go first
      if (a.first->getEventType().code() != EventType::Async ||
          b.first->getEventType().code() != EventType::Async)
      {
         if (a.first->getEventType().code() == EventType::Async)
            return true;
         if (b.first->getEventType().code() == EventType::Async)
            return false;
      }

      //Others are run via handler priority
      if (a.second->getPriority() != b.second->getPriority())
         return a.second->getPriority() < b.second->getPriority();

      //Hard-coded rule.  UserThreadDestroy always comes before LWPDestroy
      if (a.first->getEventType().code() == EventType::LWPDestroy &&
          b.first->getEventType().code() == EventType::UserThreadDestroy)
         return false;
      if (b.first->getEventType().code() == EventType::LWPDestroy &&
          a.first->getEventType().code() == EventType::UserThreadDestroy)
         return true;
      
      //Subservient events run latter in handler tie
      if (a.first->subservientTo().lock() == b.first)
         return false;
      if (b.first->subservientTo().lock() == a.first)
         return true;

      //Events are equal in order--just choose a consistent ordering at this point
      eventtype_cmp cmp;
      if (cmp(a.first->getEventType(), b.first->getEventType()))
         return true;
      if (cmp(b.first->getEventType(), a.first->getEventType()))
         return false;
      return a.first < b.first;
   }
};

Event::ptr HandlerPool::curEvent()
{
   if (!cur_event && nop_cur_event) {
      //Lazily create a NOP event as the current event.
      EventNop::ptr nop_event = EventNop::ptr(new EventNop());
      nop_event->setProcess(proc->proc());
      nop_event->setThread(proc->threadPool()->initialThread()->thread());
      nop_event->setSyncType(Event::async);
      cur_event = nop_event;
   }

   return cur_event;
}

void HandlerPool::setNopAsCurEvent()
{
   assert(!cur_event);
   nop_cur_event = true;
}

void HandlerPool::clearNopAsCurEvent()
{
   nop_cur_event = false;
   cur_event = Event::ptr();
}

void HandlerPool::addLateEvent(Event::ptr ev)
{
   late_events.insert(ev);
}

bool HandlerPool::hasLateEvents() const
{
   return !late_events.empty();
}

void HandlerPool::collectLateEvents(Event::ptr parent_ev)
{
   for (set<Event::ptr>::iterator i = late_events.begin(); i != late_events.end(); i++) {
      parent_ev->addSubservientEvent(*i);
   }
   late_events.clear();
}

Event::ptr HandlerPool::getRealParent(Event::ptr ev) const
{
   Event::ptr master_ev = ev;
   for (;;) {
      Event::ptr parent = master_ev->subservientTo().lock();
      if (!parent || parent->getEventType().code() == EventType::Async)
         break;
      master_ev = parent;
   }
   return master_ev;
}

void HandlerPool::notifyOfPendingAsyncs(const std::set<response::ptr> &asyncs, Event::ptr ev)
{
   Event::ptr master_ev = getRealParent(ev);
      
   for (set<response::ptr>::const_iterator i = asyncs.begin(); i != asyncs.end(); i++) {
      (*i)->setEvent(master_ev);
   }
}

void HandlerPool::notifyOfPendingAsyncs(response::ptr async, Event::ptr ev)
{
   async->setEvent(getRealParent(ev));
}

bool HandlerPool::isEventAsyncPostponed(Event::ptr ev) const
{
   return (pending_async_events.find(ev) != pending_async_events.end());
}

bool HandlerPool::hasAsyncEvent() const
{
   return !pending_async_events.empty();
}

void HandlerPool::markEventAsyncPending(Event::ptr ev)
{
   set<Event::ptr>::iterator i = pending_async_events.find(ev);
   if (i != pending_async_events.end()) {
      pthrd_printf("Async event %s on %d/%d has already been marked, leaving alone.\n",
                   ev->name().c_str(), ev->getProcess()->llproc()->getPid(), 
                   ev->getThread()->llthrd()->getLWP());
      return;
   }
   bool was_empty = insertAsyncPendingEvent(ev);
   pthrd_printf("Event %s async marked.  pending_async_size = %d, (was_empty = %s)\n", 
                ev->name().c_str(),
                (int) pending_async_events.size(),
                was_empty ? "true" : "false");
   for (set<Event::ptr>::iterator j = pending_async_events.begin(); j != pending_async_events.end(); j++) {
      pthrd_printf("\tEvent %s (%p)\n", (*j)->name().c_str(), (*j).get());
   }

   if (was_empty) {
      markProcAsyncPending(this);
   }
}

void HandlerPool::clearEventAsync(Event::ptr ev)
{
   bool result = removeAsyncPendingEvent(ev);
   if (!result)
      return;
   pthrd_printf("Erasing event %s (%p) from list\n", ev->name().c_str(), ev.get());
   for (set<Event::ptr>::iterator j = pending_async_events.begin(); j != pending_async_events.end(); j++) {
      pthrd_printf("\tEvent %s (%p)\n", (*j)->name().c_str(), (*j).get());
   }

   if (pending_async_events.empty()) {
      clearProcAsyncPending(this);
   }
}

bool HandlerPool::insertAsyncPendingEvent(Event::ptr ev)
{
   bool was_empty = pending_async_events.empty();
   pair<set<Event::ptr>::iterator, bool> ret = pending_async_events.insert(ev);
   if (ret.second) {
      //This is a new async event.
      proc->asyncEventCount().inc();

      /**
       * Desync the async state for the thread.  This keeps the process or thread
       * stopped while we handle the async event.
       **/
      if (ev->getSyncType() == Event::Event::sync_thread) {
         int_thread *thr = ev->getThread()->llthrd();
         pthrd_printf("Desync'ing async thread state of %d/%d\n", proc->getPid(), thr->getLWP());
         thr->getAsyncState().desyncState(int_thread::ditto);
      }
      else {
         pthrd_printf("Desync'ing async process state of %d\n", proc->getPid());
         proc->threadPool()->initialThread()->getAsyncState().desyncStateProc(int_thread::ditto);
      }
   }
   return was_empty;
}

bool HandlerPool::removeAsyncPendingEvent(Event::ptr ev)
{
   set<Event::ptr>::iterator i = pending_async_events.find(ev);
   if (i == pending_async_events.end()) {
      return false;
   }
   pending_async_events.erase(ev);
   proc->asyncEventCount().dec();

   /**
    * Undo the previous desync.  After the last restore operation, then thread/process
    * should be able to run again.
    **/
   if (ev->getSyncType() == Event::Event::sync_thread) {
      int_thread *thr = ev->getThread()->llthrd();
      pthrd_printf("Restoring'ing async thread state of %d/%d\n", proc->getPid(), thr->getLWP());
      thr->getAsyncState().restoreState();
   }
   else {
      pthrd_printf("Restoring'ing async process state of %d\n", proc->getPid());
      proc->threadPool()->initialThread()->getAsyncState().restoreStateProc();
   }

   return true;
}

void HandlerPool::addEventToSet(Event::ptr ev, set<Event::ptr> &ev_set) const
{
   ev_set.insert(ev);
   for (vector<Event::ptr>::iterator i = ev->subservient_events.begin(); 
        i != ev->subservient_events.end(); i++)
   {
      addEventToSet(*i, ev_set);
   }
}


bool HandlerPool::handleEvent(Event::ptr orig_ev)
{
   EventType etype = orig_ev->getEventType();
   Event::ptr cb_replacement_ev = Event::ptr();

   /**
    * An event and its subservient events are a set of events that
    * are processed at the same time.  As an example, on SysV systems
    * a Library event is triggered by a breakpoint.  We want to do both the
    * breakpoint handling and the library handling at the same time,
    * but don't want to seperate the handling of these events.  In this
    * example the Library event is subservient to the Breakpoint event.
    *
    * We'll take the event and all its subservient set and run handlers
    * for all of them.
    **/
   set<Event::ptr> all_events;
   addEventToSet(orig_ev, all_events);

   typedef set<pair<Event::ptr, Handler *>, eh_cmp_func > ev_hndler_set_t;
   ev_hndler_set_t events_and_handlers;
   for (set<Event::ptr>::iterator i = all_events.begin(); i != all_events.end(); i++)
   {
      Event::ptr ev = *i;
      EventType etype = ev->getEventType();
      HandlerMap_t::iterator j = handlers.find(etype);
      if (j == handlers.end()) {
         perr_printf("Event %s has no handlers registered\n", etype.name().c_str());
         continue;
      }
      HandlerSet_t *hset = j->second;
      for (HandlerSet_t::iterator k = hset->begin(); k != hset->end(); k++)
      {
         Handler *hnd = *k;
         bool already_handled = (ev->handled_by.find(hnd) != ev->handled_by.end());
         if (already_handled) {
            pthrd_printf("Have event %s on %s (already handled)\n", 
                         ev->name().c_str(), hnd->getName().c_str());
            continue;
         }
		 pthrd_printf("Event %s added to handle list with handler %s\n",
			 ev->name().c_str(), hnd->getName().c_str());
         events_and_handlers.insert(pair<Event::ptr, Handler*>(ev, hnd));
      }
   }

   /**
    * We should have all events and handlers properly sorted into the
    * events_and_handlers set in the order we want to run them in.
    * Now it's finally time to run the handlers.
    **/
   bool handled_something = false;
   bool had_error = true;

   ev_hndler_set_t::iterator i;

   if (dyninst_debug_proccontrol) {
      for (i = events_and_handlers.begin(); i != events_and_handlers.end(); i++) {
         pthrd_printf("Have event %s on %s\n", i->first->name().c_str(), i->second->getName().c_str());
      }
   }

   for (i = events_and_handlers.begin(); i != events_and_handlers.end(); i++)
   {
      handled_something = true;
      Event::ptr event = i->first;
      Handler *handler = i->second;
      EventType etype = event->getEventType();

      if (handler->getPriority() != Handler::CallbackPriority) {
         //We don't want the callback handler getting async events
         // from user operations in the callback.
         cur_event = getRealParent(event);
      }

      pthrd_printf("Handling event '%s' with handler '%s'\n", etype.name().c_str(),
                   handler->getName().c_str());
      Handler::handler_ret_t result = handler->handleEvent(event);

      cur_event = Event::ptr();
      if (result == Handler::ret_async) {
         pthrd_printf("Handler %s did not complete due to pending asyncs\n",
                      handler->getName().c_str());
         markEventAsyncPending(event);
         return true;
      }
      if (result == Handler::ret_cbdelay) {
         pthrd_printf("Handler %s delaying for user thread\n",
                      handler->getName().c_str());
         mbox()->enqueue_user(orig_ev);
         return true;
      }
      event->handled_by.insert(handler);
      if (result == Handler::ret_error) {
         pthrd_printf("Error handling event %s with %s\n", etype.name().c_str(),
                      handler->getName().c_str());
         had_error = true;
      }
      
      if (hasLateEvents()) {
         /**
          * A handler can choose to add new events to the current set by
          * calling HandlerPool::addLateEvent(...).  We'll check for late
          * events after each handle call, add them as new subservient events,
          * and then recursively call handleEvents.  The recursive call shouldn't
          * re-trigger already-run handlers due to the 'handled_by' mechanism.
          **/
         pthrd_printf("Handler added late events.  Recursively calling handleEvent\n");
         collectLateEvents(event);
         return handleEvent(orig_ev);
      }
   }

   for (set<Event::ptr>::iterator i = all_events.begin(); i != all_events.end(); i++) {
      Event::ptr event = *i;
      clearEventAsync(event); //nop if ev wasn't async
   }

   return !had_error && handled_something;
}

std::set<HandlerPool *> HandlerPool::procsAsyncPending;
Mutex HandlerPool::asyncPendingLock;

void HandlerPool::markProcAsyncPending(HandlerPool *p)
{
   asyncPendingLock.lock();
   assert(procsAsyncPending.find(p) == procsAsyncPending.end());
   procsAsyncPending.insert(p);
   asyncPendingLock.unlock();
}

void HandlerPool::clearProcAsyncPending(HandlerPool *p)
{
   asyncPendingLock.lock();
   std::set<HandlerPool *>::iterator i = procsAsyncPending.find(p);
   assert(i != procsAsyncPending.end());
   procsAsyncPending.erase(i);
   asyncPendingLock.unlock();
}

bool HandlerPool::hasProcAsyncPending()
{
   asyncPendingLock.lock();
   bool result = !procsAsyncPending.empty();
   if (result) {
      pthrd_printf("Pending async proc: %d\n", (*procsAsyncPending.begin())->proc->getPid());
   }
   asyncPendingLock.unlock();
   return result;
}

HandlePreBootstrap::HandlePreBootstrap() :
Handler(std::string("Pre-bootstrap"))
{
}
HandlePreBootstrap::~HandlePreBootstrap()
{
}

void HandlePreBootstrap::getEventTypesHandled(std::vector<EventType> &etypes)
{
	etypes.push_back(EventType(EventType::None, EventType::PreBootstrap));
}

Handler::handler_ret_t HandlePreBootstrap::handleEvent(Event::ptr ev)
{
	int_process* p = ev->getProcess()->llproc();
	//p->setForceGeneratorBlock(true);
	return ret_success;
}


HandleBootstrap::HandleBootstrap() :
   Handler(std::string("Bootstrap"))
{
}

HandleBootstrap::~HandleBootstrap()
{
}

void HandleBootstrap::getEventTypesHandled(std::vector<EventType> &etypes)
{
   etypes.push_back(EventType(EventType::None, EventType::Bootstrap));
}

Handler::handler_ret_t HandleBootstrap::handleEvent(Event::ptr ev)
{
   int_process *proc = ev->getProcess()->llproc();
   int_thread *thrd = ev->getThread()->llthrd();

   assert(proc);
   pthrd_printf("Handling bootstrap for %d\n", proc->getPid());

   if (proc->getState() != int_process::neonatal_intermediate)
      return ret_success;

   thrd->getUserState().setState(int_thread::stopped);
   
   bool all_bootstrapped = true;
   int_threadPool *tp = proc->threadPool();
   for (int_threadPool::iterator i = tp->begin(); i != tp->end(); i++) {
      int_thread *thr = *i;
      if (thr->getHandlerState().getState() == int_thread::neonatal_intermediate) {
         pthrd_printf("Thread %d is not yet bootstrapped\n", thr->getLWP());
         all_bootstrapped = false;
         break;
      }
   }

   if (all_bootstrapped) {
      pthrd_printf("All threads are bootstrapped, marking process bootstrapped\n");
      proc->setState(int_process::running);
   }

   return ret_success;
}

HandleSignal::HandleSignal() :
   Handler(std::string("Signal"))
{
}

HandleSignal::~HandleSignal()
{
}

void HandleSignal::getEventTypesHandled(std::vector<EventType> &etypes)
{
   etypes.push_back(EventType(EventType::None, EventType::Signal));
}

Handler::handler_ret_t HandleSignal::handleEvent(Event::ptr ev)
{
   int_thread *thrd = ev->getThread()->llthrd();
   
   EventSignal *sigev = static_cast<EventSignal *>(ev.get());
   thrd->setContSignal(sigev->getSignal());

   return ret_success;
}

HandlePostExit::HandlePostExit() :
   Handler("Post Exit")
{
}

HandlePostExit::~HandlePostExit()
{
}

void HandlePostExit::getEventTypesHandled(std::vector<EventType> &etypes)
{
   etypes.push_back(EventType(EventType::Post, EventType::Exit));
}

Handler::handler_ret_t HandlePostExit::handleEvent(Event::ptr ev)
{
   int_process *proc = ev->getProcess()->llproc();
   assert(proc);
   if(ev->getThread()) {
	   int_thread *thrd = ev->getThread()->llthrd();
	   assert(thrd);
	   pthrd_printf("Handling post-exit for process %d on thread %d\n",
		   proc->getPid(), thrd->getLWP());
   } else {
	   pthrd_printf("Handling post-exit for process %d, all threads gone\n",
		   proc->getPid());
   }

   EventExit *event = static_cast<EventExit *>(ev.get());
   proc->setExitCode(event->getExitCode());
   
   ProcPool()->condvar()->lock();

   proc->setState(int_process::exited);
   ProcPool()->rmProcess(proc);


   return ret_success;
}

HandlePostExitCleanup::HandlePostExitCleanup() :
   Handler("Post Exit Cleanup")
{
}

HandlePostExitCleanup::~HandlePostExitCleanup()
{
}

void HandlePostExitCleanup::getEventTypesHandled(std::vector<EventType> &etypes)
{
   etypes.push_back(EventType(EventType::Post, EventType::Exit));
   etypes.push_back(EventType(EventType::None, EventType::Crash));
}

Handler::handler_ret_t HandlePostExitCleanup::handleEvent(Event::ptr ev)
{
   int_process *proc = ev->getProcess()->llproc();
   int_thread *thrd = ev->getThread()->llthrd();
   assert(proc);
   assert(thrd);
   pthrd_printf("Handling post-exit/crash cleanup for process %d on thread %d\n",
                proc->getPid(), thrd->getLWP());

   if (int_process::in_waitHandleProc == proc) {
      pthrd_printf("Postponing delete due to being in waitAndHandleForProc\n");
   } else {
      delete proc;
	  // pthrd_printf("Skipping delete because Matt's an idiot\n");
   }
   ProcPool()->condvar()->signal();
   ProcPool()->condvar()->unlock();

   return ret_success;
}

int HandlePostExitCleanup::getPriority() const
{
   return Handler::PostCallbackPriority;
}

HandleCrash::HandleCrash() :
   Handler("Crash")
{
}

HandleCrash::~HandleCrash()
{
}

void HandleCrash::getEventTypesHandled(std::vector<EventType> &etypes)
{
   etypes.push_back(EventType(EventType::None, EventType::Crash));
}

Handler::handler_ret_t HandleCrash::handleEvent(Event::ptr ev)
{
   pthrd_printf("Handling crash for process %d on thread %d\n",
                ev->getProcess()->getPid(), ev->getThread()->getLWP());
//                evproc->getPid(), thrd->getLWP());   
   int_process *proc = ev->getProcess()->llproc();
   int_thread *thrd = ev->getThread()->llthrd();
   assert(proc);
   assert(thrd);
   EventCrash *event = static_cast<EventCrash *>(ev.get());

   if (proc->wasForcedTerminated()) {
      pthrd_printf("Crash was due to process::terminate, not reporting\n");
      event->setSuppressCB(true);
   }
   else {
      proc->setCrashSignal(event->getTermSignal());
   }
   
   ProcPool()->condvar()->lock();

   proc->setState(int_process::exited);
   ProcPool()->rmProcess(proc);

   ProcPool()->condvar()->signal();
   ProcPool()->condvar()->unlock();

   return ret_success;
}

HandleForceTerminate::HandleForceTerminate() :
    Handler("ForceTerminate")
{
}

HandleForceTerminate::~HandleForceTerminate()
{
}

void HandleForceTerminate::getEventTypesHandled(std::vector<EventType> &etypes)
{
    etypes.push_back(EventType(EventType::Post, EventType::ForceTerminate));
}

Handler::handler_ret_t HandleForceTerminate::handleEvent(Event::ptr ev) {
   int_process *proc = ev->getProcess()->llproc();
   Thread::const_ptr t = ev->getThread();
   int_thread* thrd = NULL;
   if(t) {
	   int_thread *thrd = t->llthrd();
   }
   assert(proc);
   // assert(thrd);
   pthrd_printf("Handling force terminate for process %d on thread %d\n",
	   proc->getPid(), thrd ? thrd->getLWP() : (Dyninst::LWP)(-1));

   ProcPool()->condvar()->lock();

   proc->setState(int_process::exited);
   ProcPool()->rmProcess(proc);

   ProcPool()->condvar()->signal();
   ProcPool()->condvar()->unlock();

   proc->getStartupTeardownProcs().dec();

   if (int_process::in_waitHandleProc == proc) {
      pthrd_printf("Postponing delete due to being in waitAndHandleForProc\n");
   } else {
      delete proc;
   }

   return ret_success;
}

HandlePreExit::HandlePreExit() :
   Handler("Pre Exit")
{
}

HandlePreExit::~HandlePreExit()
{
}

void HandlePreExit::getEventTypesHandled(std::vector<EventType> &etypes)
{
   etypes.push_back(EventType(EventType::Pre, EventType::Exit));
}

Handler::handler_ret_t HandlePreExit::handleEvent(Event::ptr ev)
{
   int_process *proc = ev->getProcess()->llproc();
   int_thread *thread = ev->getThread()->llthrd();
   pthrd_printf("Handling pre-exit for process %d on thread %d\n",
                proc->getPid(), thread->getLWP());

   thread->setExiting(true);
   if (proc->wasForcedTerminated()) {
      //Linux sometimes throws an extraneous exit after
      // calling ptrace(PTRACE_KILL, ...).  It's not a real exit
      pthrd_printf("Proc pre-exit was due to process::terminate, not reporting\n");
      ev->setSuppressCB(true);
      if (ev->getSyncType() == Event::sync_thread)
         thread->getExitingState().setState(int_thread::running);
      else
         thread->getExitingState().setStateProc(int_thread::running);
      
   }

   return ret_success;
}

HandleThreadCreate::HandleThreadCreate() :
   Handler("Thread Create")
{
}

HandleThreadCreate::~HandleThreadCreate()
{
}

void HandleThreadCreate::getEventTypesHandled(std::vector<EventType> &etypes)
{
   etypes.push_back(EventType(EventType::None, EventType::ThreadCreate));
   etypes.push_back(EventType(EventType::None, EventType::UserThreadCreate));
   etypes.push_back(EventType(EventType::None, EventType::LWPCreate));
}

Handler::handler_ret_t HandleThreadCreate::handleEvent(Event::ptr ev)
{
   int_process *proc = ev->getProcess()->llproc();
<<<<<<< HEAD
   Thread::const_ptr hl_thrd = ev->getThread();
   int_thread* thrd = NULL;
   if(hl_thrd) thrd = hl_thrd->llthrd();
   EventNewThread *threadev = static_cast<EventNewThread *>(ev.get());
=======
   int_thread *thrd = ev->getThread() ? ev->getThread()->llthrd() : NULL;
   EventNewThread::ptr threadev = ev->getEventNewThread();
>>>>>>> e15976ab

   pthrd_printf("Handle thread create for %d/%d with new thread %d\n",
	   proc->getPid(), thrd ? thrd->getLWP() : (Dyninst::LWP)(-1), threadev->getLWP());

   if ((ev->getEventType().code() == EventType::UserThreadCreate))  {
      //If we support both user and LWP thread creation, and we're doing a user
      // creation, then the Thread object may already exist.  Do nothing.
      int_thread *thr = proc->threadPool()->findThreadByLWP(threadev->getLWP());
      if (thr) {
         pthrd_printf("Thread object already exists, ThreadCreate handler doing nothing\n");
         return ret_success;
      }
   }
   ProcPool()->condvar()->lock();
#if defined (os_windows)   
   int_thread *newthr = int_thread::createThread(proc, threadev->getLWP(), threadev->getLWP(), false);
   // On Windows, pending stops need to be inherited.
   if(thrd)
   {
	   newthr->setPendingStop(thrd->hasPendingStop());
	   newthr->setPendingUserStop(thrd->hasPendingUserStop());
   }
   else
   {
	   newthr->setPendingStop(false);
	   newthr->setPendingUserStop(false);
   }
#else
   int_thread *newthr = int_thread::createThread(proc, NULL_THR_ID, threadev->getLWP(), false);
<<<<<<< HEAD
#endif
   newthr->setGeneratorState(int_thread::stopped);
   newthr->setHandlerState(int_thread::stopped);

   if(    proc->hasQueuedProcStoppers() 
       || ev->getEventType().code() == EventType::UserThreadCreate ) 
   {
       // The following ordering of problems causes problems: 
       // Breakpoint LWPCreate Stop
       //
       // Breakpoints require a whole process stop. However, an LWPCreate (this
       // event) is interleaved between the Breakpoint and any stops required
       // to handle the Breakpoint. Thus, the new thread isn't put into a
       // stopped state because the parent thread isn't in a stopped state when
       // this event is processed. 
       //
       // Make the necessary changes due to the postponed Breakpoint event
       newthr->desyncInternalState();
       newthr->setInternalState(int_thread::stopped);
   }else{
       //New threads start stopped, but inherit the user state of the creating
       // thread (which should be 'running').
	   if(thrd) {
	       newthr->setInternalState(thrd->getUserState());
	   } else {
		   newthr->setInternalState(int_thread::running);
	   }
   }
   if(thrd) {
	   newthr->setUserState(thrd->getUserState());
   } else {
	   newthr->setInternalState(int_thread::neonatal_intermediate);
   }
   ev->setThread(newthr->thread());
=======
   newthr->getGeneratorState().setState(int_thread::stopped);
   newthr->getHandlerState().setState(int_thread::stopped);

   if (!thrd) {
      //This happens on BG/P with user thread events.
      pthrd_printf("Setting new event to have occured on new thread\n");
      ev->setThread(newthr->thread());
      thrd = newthr;
   }

   int_thread *inherit_from = (thrd == newthr) ? proc->threadPool()->initialThread() : thrd;
   newthr->getUserState().setState(inherit_from->getUserState().getState());
>>>>>>> e15976ab
   
   pthrd_printf("Initializing new thread states to match rest of process\n");
   map<int, int> &states = proc->getProcDesyncdStates();
   for (map<int, int>::iterator i = states.begin(); i != states.end(); i++) {
      if (!i->second)
         continue;
      int_thread::StateTracker &statet = thrd->getStateByID(i->first);
      int_thread::State ns = proc->threadPool()->initialThread()->getStateByID(i->first).getState();
      
      for (int j = 0; j < i->second; j++) {
         statet.desyncState(ns);
      }
   }

   ProcPool()->condvar()->signal();
   ProcPool()->condvar()->unlock();

   return ret_success;
}

HandleThreadDestroy::HandleThreadDestroy() :
   Handler("Thread Destroy")
{
}

HandleThreadDestroy::~HandleThreadDestroy()
{
}

void HandleThreadDestroy::getEventTypesHandled(std::vector<EventType> &etypes)
{
   etypes.push_back(EventType(EventType::Any, EventType::UserThreadDestroy));
   etypes.push_back(EventType(EventType::Any, EventType::LWPDestroy));
}

int HandleThreadDestroy::getPriority() const
{
   return Handler::PostPlatformPriority + 2; //After thread_db destroy handler
}

Handler::handler_ret_t HandleThreadDestroy::handleEvent(Event::ptr ev)
{
   int_thread *thrd = ev->getThread()->llthrd();
   int_process *proc = ev->getProcess()->llproc();
<<<<<<< HEAD

	if (!thrd->isUser()) {
		ev->setSuppressCB(true);
	}

   if (ev->getEventType().time() == EventType::Pre) {
      pthrd_printf("Handling pre-thread destroy for %d\n", thrd->getLWP());
      return ret_success;
   }

   if (ev->getEventType().code() == EventType::UserThreadDestroy &&
       proc->plat_supportLWPEvents()) 
   {
      //This is a user thread delete, but we still have an upcoming LWP 
      // delete.  Don't actually do anything yet.
      pthrd_printf("Handling user thread... postponing clean of %d/%d until LWP delete\n", 
                   proc->getPid(), thrd->getLWP());
      return ret_success;
   }
=======
>>>>>>> e15976ab

   pthrd_printf("Handling post-thread destroy for %d/%d\n", proc->getPid(), thrd->getLWP());

   if (proc->wasForcedTerminated()) {
      //Linux sometimes throws an extraneous thread terminate after
      // calling ptrace(PTRACE_KILL, ...).  It's not a real thread terminate.
      pthrd_printf("Thread terminate was due to process::terminate, not reporting\n");
      ev->setSuppressCB(true);
   }

   return ret_success;
}

HandleThreadCleanup::HandleThreadCleanup() :
   Handler("Thread Cleanup")
{
}

HandleThreadCleanup::~HandleThreadCleanup()
{
}

void HandleThreadCleanup::getEventTypesHandled(vector<EventType> &etypes)
{
   etypes.push_back(EventType(EventType::Any, EventType::UserThreadDestroy));
   etypes.push_back(EventType(EventType::Any, EventType::LWPDestroy));
}

int HandleThreadCleanup::getPriority() const
{
   return Handler::PostCallbackPriority + 1;
}


Handler::handler_ret_t HandleThreadCleanup::handleEvent(Event::ptr ev)
{
   /**
    * This is a seperate handler so that the cleanup happens after any
    * user callback.
    **/
   int_process *proc = ev->getProcess()->llproc();
   if ((ev->getEventType().code() == EventType::UserThreadDestroy) &&
       (proc->plat_supportLWPPreDestroy() || proc->plat_supportLWPPostDestroy()))
   {
      //Have a user thread destroy, but platform supports LWP destroys.  Will clean with a latter event.
      pthrd_printf("Nothing to do in HandleThreadCleanup\n");
      return ret_success;
   }
   if ((ev->getEventType().code() == EventType::LWPDestroy && ev->getEventType().time() == EventType::Pre) &&
       proc->plat_supportLWPPostDestroy())
   {
      //Have a pre-lwp destroy, but platform supports post-lwp destroy.  Will clean with a latter event.
      pthrd_printf("Nothing to do in HandleThreadCleanup\n");
      return ret_success;
   }
   bool should_delete = true;
   if ((ev->getEventType().code() == EventType::UserThreadDestroy && 
        !proc->plat_supportLWPPreDestroy() && !proc->plat_supportLWPPostDestroy()))
   {
      //Have a user thread destroy, and platform doesn't support LWP destroys.  Will partially clean,
      // but leave thread object thread throws any events before it deletes.
      should_delete = false;
   }


   int_thread *thrd = ev->getThread()->llthrd();
   pthrd_printf("Cleaning thread %d/%d from HandleThreadCleanup handler.\n", 
                proc->getPid(), thrd->getLWP());
   int_thread::cleanFromHandler(thrd, should_delete);
   return ret_success;
}

HandleThreadStop::HandleThreadStop() :
   Handler(std::string("Thread Stop"))
{
}

HandleThreadStop::~HandleThreadStop()
{
}

void HandleThreadStop::getEventTypesHandled(std::vector<EventType> &etypes)
{
   etypes.push_back(EventType(EventType::None, EventType::Stop));
}

Handler::handler_ret_t HandleThreadStop::handleEvent(Event::ptr ev)
{
<<<<<<< HEAD
	ProcPool()->condvar()->lock();
	int_thread *thrd = ev->getThread()->llthrd();
   int_process *proc = ev->getProcess()->llproc();
   pthrd_printf("Handling thread stop for %d/%d\n", proc->getPid(), thrd->getLWP());
   if(ev->getSyncType() == Event::sync_process)
   {
	   pthrd_printf("Process synchronous stop for %d, checking all threads\n", proc->getPid());
	   for(int_threadPool::iterator t = proc->threadPool()->begin();
		   t != proc->threadPool()->end();
		   ++t)
	   {
		   if((*t)->hasPendingStop()) {
			   (*t)->setPendingStop(false);
			   (*t)->setInternalState(int_thread::stopped);
			   pthrd_printf("Stopped %d/%d internal\n", proc->getPid(), (*t)->getLWP());
		   }
		   if((*t)->hasPendingUserStop()) {
			   (*t)->setPendingUserStop(false);
			   (*t)->setUserState(int_thread::stopped);
			   pthrd_printf("Stopped %d/%d user\n", proc->getPid(), (*t)->getLWP());
		   }

	   }
   }
   else
   {

	   assert(thrd->hasPendingStop());
	   thrd->setPendingStop(false);

	   thrd->setInternalState(int_thread::stopped);
	   if (thrd->hasPendingUserStop()) {
		  thrd->setUserState(int_thread::stopped);
		  thrd->setPendingUserStop(false);
	   }
   }
   	ProcPool()->condvar()->signal();
	ProcPool()->condvar()->unlock();

=======
   int_process *proc = ev->getProcess()->llproc();

   if (ev->getSyncType() == Event::sync_process) {
      pthrd_printf("Handling process stop for %d\n", proc->getPid());
      bool found_pending_stop = false;
      for (int_threadPool::iterator i = proc->threadPool()->begin(); i != proc->threadPool()->end(); i++) {
         int_thread *thrd = *i;
         pthrd_printf("Handling process stop for %d/%d\n", proc->getPid(), thrd->getLWP());
         if (thrd->hasPendingStop()) {
            found_pending_stop = true;
            thrd->setPendingStop(false);
         }
      }
      assert(found_pending_stop);
   }
   else {
      int_thread *thrd = ev->getThread()->llthrd();
      pthrd_printf("Handling thread stop for %d/%d\n", proc->getPid(), thrd->getLWP());
      assert(thrd->hasPendingStop());
      thrd->setPendingStop(false);
   }
>>>>>>> e15976ab
   return ret_success;
}

WinHandleThreadStop::WinHandleThreadStop() :
   Handler(std::string("Windows Specific Thread Stop"))
{
}

WinHandleThreadStop::~WinHandleThreadStop()
{
}

void WinHandleThreadStop::getEventTypesHandled(std::vector<EventType> &etypes)
{
   etypes.push_back(EventType(EventType::None, EventType::Stop));
}

Handler::handler_ret_t WinHandleThreadStop::handleEvent(Event::ptr ev)
{
	ProcPool()->condvar()->lock();
   int_thread *thrd = ev->getThread()->llthrd();
   int_process *proc = ev->getProcess()->llproc();
   pthrd_printf("Handling windows-specific thread stop for %d/%d\n", proc->getPid(), thrd->getLWP());

   bool ok = thrd->plat_suspend();
   	ProcPool()->condvar()->signal();
	ProcPool()->condvar()->unlock();
   if(!ok) return ret_error;
   return ret_success;
}


HandlePostFork::HandlePostFork() :
   Handler("Post Fork")
{
}

HandlePostFork::~HandlePostFork()
{
}

void HandlePostFork::getEventTypesHandled(std::vector<EventType> &etypes)
{
   etypes.push_back(EventType(EventType::Post, EventType::Fork));
}

Handler::handler_ret_t HandlePostFork::handleEvent(Event::ptr ev)
{
   EventFork *efork = static_cast<EventFork *>(ev.get());
   Dyninst::PID child_pid = efork->getPID();
   int_process *parent_proc = ev->getProcess()->llproc();
   pthrd_printf("Handling fork for parent %d to child %d\n",
                parent_proc->getPid(), child_pid);

   int_process *child_proc = ProcPool()->findProcByPid(child_pid);
   if( child_proc == NULL ) {
       child_proc = int_process::createProcess(child_pid, parent_proc);
   }

   assert(child_proc);
   return child_proc->forked() ? ret_success : ret_error;
}

HandlePostForkCont::HandlePostForkCont() :
   Handler("Post Fork Continue")
{
}

HandlePostForkCont::~HandlePostForkCont()
{
}

void HandlePostForkCont::getEventTypesHandled(std::vector<EventType> &etypes)
{
   etypes.push_back(EventType(EventType::Post, EventType::Fork));
}

Handler::handler_ret_t HandlePostForkCont::handleEvent(Event::ptr ev)
{
   EventFork *efork = static_cast<EventFork *>(ev.get());
   Dyninst::PID child_pid = efork->getPID();
   int_process *child_proc = ProcPool()->findProcByPid(child_pid);
   pthrd_printf("Handling post-fork continue for child %d\n", child_pid);
   assert(child_proc);

   //We need syncRunState to run for the new process to continue it.
   // do so by throwing a NOP event on the new process.
   child_proc->throwNopEvent();
   return ret_success;
}

int HandlePostForkCont::getPriority() const {
   return PostCallbackPriority;
}

HandlePostExec::HandlePostExec() :
   Handler("Post Exec")
{
}

HandlePostExec::~HandlePostExec()
{
}

void HandlePostExec::getEventTypesHandled(std::vector<EventType> &etypes)
{
   etypes.push_back(EventType(EventType::Post, EventType::Exec));
}

Handler::handler_ret_t HandlePostExec::handleEvent(Event::ptr ev)
{
   EventExec *eexec = static_cast<EventExec *>(ev.get());
   int_process *proc = ev->getProcess()->llproc();
   pthrd_printf("Handling exec for process %d\n",
                proc->getPid());

   bool result = proc->execed();
   if (!result) 
      return ret_error;
   
   eexec->setExecPath(proc->getExecutable());
   eexec->setThread(proc->threadPool()->initialThread()->thread());
   return ret_success;
}

HandleSingleStep::HandleSingleStep() :
   Handler("Single Step")
{
}

HandleSingleStep::~HandleSingleStep()
{
}

void HandleSingleStep::getEventTypesHandled(vector<EventType> &etypes)
{
   etypes.push_back(EventType(EventType::None, EventType::SingleStep));
}

Handler::handler_ret_t HandleSingleStep::handleEvent(Event::ptr ev)
{
   pthrd_printf("Handling event single step on %d/%d\n", 
                ev->getProcess()->llproc()->getPid(), 
                ev->getThread()->llthrd()->getLWP());
   return ret_success;
}

/**
 * This handler is triggered when a breakpoint is first hit (e.g., on
 * the SIGTRAP signal.  It's main purpose is to prepare the thread state
 * before the user callback
 **/
HandleBreakpoint::HandleBreakpoint() :
   Handler("Breakpoint")
{
}

HandleBreakpoint::~HandleBreakpoint()
{
}

void HandleBreakpoint::getEventTypesHandled(vector<EventType> &etypes)
{
   etypes.push_back(EventType(EventType::None, EventType::Breakpoint));
}

Handler::handler_ret_t HandleBreakpoint::handleEvent(Event::ptr ev)
{
   int_process *proc = ev->getProcess()->llproc();
   int_thread *thrd = ev->getThread()->llthrd();

   EventBreakpoint *ebp = static_cast<EventBreakpoint *>(ev.get());
<<<<<<< HEAD
   pthrd_printf("Handling breakpoint at %p\n", ebp->getAddress());
   std::vector<Breakpoint::ptr> hl_bps;
=======
   int_eventBreakpoint *int_ebp = ebp->getInternal();
   installed_breakpoint *breakpoint = int_ebp->lookupInstalledBreakpoint();

   if (!breakpoint) {
      //Likely someone cleaned the breakpoint.
      pthrd_printf("No breakpoint installed at location of BP hit.\n");
      return ret_success;
   }

   /**
    * Move the PC if it's a control transfer breakpoint, or if the
    * current architecture advances the PC forward upon breakpoint
    * hit (x86 or x86_64).
    **/
   bool changePC = false;
   Address changePCTo = 0x0;
   int_breakpoint *transferbp = breakpoint->getCtrlTransferBP(thrd);
   if (transferbp) {
      changePC = true;
      changePCTo = transferbp->toAddr();
      pthrd_printf("Breakpoint has control transfer.  Moving PC to %lx\n", changePCTo);
   }
   else if (proc->plat_breakpointAdvancesPC()) {
      changePC = true;
      changePCTo = breakpoint->getAddr();
      pthrd_printf("Breakpoint shifted PC.  Moving PC to %lx\n", changePCTo);
   }

   if (changePC && !int_ebp->pc_regset) {
      int_ebp->pc_regset = result_response::createResultResponse();
      MachRegister pcreg = MachRegister::getPC(proc->getTargetArch());
      thrd->setRegister(pcreg, changePCTo, int_ebp->pc_regset);
   }
   if (int_ebp->pc_regset && int_ebp->pc_regset->hasError()) {
      pthrd_printf("Error setting pc register on breakpoint\n");
      setLastError(err_internal, "Could not set pc register upon breakpoint\n");
      return ret_error;
   }
   if (int_ebp->pc_regset && !int_ebp->pc_regset->isReady()) {
      //We're probably on Bluegene and waiting for async to finish.
      proc->handlerPool()->notifyOfPendingAsyncs(int_ebp->pc_regset, ev);
      pthrd_printf("Returning async from BP handler while setting PC\n");
      return ret_async;
   }

   /**
    * Check if any of the breakpoints should trigger a callback
    **/
   vector<Breakpoint::ptr> hl_bps;
>>>>>>> e15976ab
   ebp->getBreakpoints(hl_bps);
   int_ebp->cb_bps.clear();
   for (vector<Breakpoint::ptr>::iterator i = hl_bps.begin(); i != hl_bps.end(); i++) {
      int_breakpoint *bp = (*i)->llbp();
      if (bp->isOneTimeBreakpoint() && bp->isOneTimeBreakpointHit())
         continue;
      if (bp->isThreadSpecific() && !bp->isThreadSpecificTo(ev->getThread()))
         continue;
      int_ebp->cb_bps.insert(*i);
   }
   pthrd_printf("In breakpoint handler, %ld breakpoints for user callback\n",
                (long int) int_ebp->cb_bps.size());
   if (int_ebp->cb_bps.empty())
      ebp->setSuppressCB(true);

   /**
    * Handle onetime breakpoints.  These are essentially auto-deleted
    * the first time they're hit.  onetime breakpoints that are thread
    * specific are only auto-deleted if they are hit by their thread.
    **/
   for (installed_breakpoint::iterator i = breakpoint->begin(); i != breakpoint->end(); i++) {
      int_breakpoint *bp = *i;
      if (!bp->isOneTimeBreakpoint())
         continue;
      if (bp->isThreadSpecific() && !bp->isThreadSpecificTo(ev->getThread()))
         continue;
      if (bp->isOneTimeBreakpointHit()) {
         pthrd_printf("One time breakpoint was hit twice, should have CB dropped.\n");
         continue;
      }
      pthrd_printf("Marking oneTimeBreakpoint as hit\n");
      bp->markOneTimeHit();
   }

   /**
    * Breakpoints show up as permanent stops to the user.  If they do a 
    * default cb_ret_t, then the process remains stopped.
    **/
   if (!int_ebp->cb_bps.empty())
   {
      pthrd_printf("BP handler is setting user state to reflect breakpoint\n");
      switch (ebp->getSyncType()) {
         case Event::sync_process: {
            int_threadPool *pool = proc->threadPool();
            for (int_threadPool::iterator i = pool->begin(); i != pool->end(); i++)
               (*i)->getUserState().setState(int_thread::stopped);
            break;
         }
         case Event::sync_thread: 
            thrd->getUserState().setState(int_thread::stopped);
            break;
         case Event::async:
            assert(0); //Async BPs don't make sense to me
            break;
         case Event::unset:
            assert(0);
            break;
      }
   }

   /**
    * Mark the thread as being stopped on this breakpoint.  Control transfer
    * bps don't leave their thread stopped at the BP, so don't do them.
    **/
   if (!transferbp) {
      thrd->markStoppedOnBP(breakpoint);
   }

   return ret_success;
}

HandleBreakpointContinue::HandleBreakpointContinue() :
   Handler("BreakpointContinue")
{
}

HandleBreakpointContinue::~HandleBreakpointContinue()
{
}

void HandleBreakpointContinue::getEventTypesHandled(vector<EventType> &etypes)
{
   etypes.push_back(EventType(EventType::None, EventType::Breakpoint));
}

int HandleBreakpointContinue::getPriority() const
{
   return PostCallbackPriority;
}

Handler::handler_ret_t HandleBreakpointContinue::handleEvent(Event::ptr ev)
{
   /**
    * This is in a seperate handler from Breakpoint to make it run after
    * any subservient events associated with Breakpoint.  Library or SysV
    * events want to operate on a stopped process, so we've postponed this
    * continue until after those events are done.
    **/
   EventBreakpoint *ebp = static_cast<EventBreakpoint *>(ev.get());
   int_eventBreakpoint *int_bp = ebp->getInternal();
   
   if (int_bp->stopped_proc) {
      ebp->getThread()->llthrd()->getInternalState().restoreStateProc();
   }
   return Handler::ret_success;
}

HandleBreakpointClear::HandleBreakpointClear() :
   Handler("BreakpointClear")
{
}

HandleBreakpointClear::~HandleBreakpointClear()
{
}

void HandleBreakpointClear::getEventTypesHandled(vector<EventType> &etypes)
{
   etypes.push_back(EventType(EventType::None, EventType::BreakpointClear));
}

/**
 * The handler triggers when a thread stopped on a breakpoint is continued.
 **/
Handler::handler_ret_t HandleBreakpointClear::handleEvent(Event::ptr ev)
{
   int_process *proc = ev->getProcess()->llproc();
   int_thread *thrd = ev->getThread()->llthrd();

   EventBreakpointClear *evbpc = static_cast<EventBreakpointClear *>(ev.get());
   int_eventBreakpointClear *int_bpc = evbpc->getInternal();
   installed_breakpoint *ibp = thrd->isStoppedOnBP();

   if (!ibp || !ibp->isInstalled()) {
      pthrd_printf("HandleBreakpointClear on thread without breakpoint.  BP must have been deleted\n");
      thrd->getBreakpointState().restoreStateProc();
      thrd->markStoppedOnBP(NULL);
      return Handler::ret_success;
   }
   assert(proc->threadPool()->allStopped(int_thread::BreakpointStateID) ||
          proc->threadPool()->allStopped(int_thread::AsyncStateID));

   /**
    * Suspend breakpoint
    **/
   if (!int_bpc->memwrite_bp_suspend) {
      pthrd_printf("Removing breakpoint from memory under HandleBreakpointClear\n");
      int_bpc->memwrite_bp_suspend = result_response::createResultResponse();
      bool result = ibp->suspend(proc, int_bpc->memwrite_bp_suspend);
      if (!result) {
         pthrd_printf("Error suspending breakpoint in HandleBreakpointClear\n");
         return Handler::ret_error;
      }
   }

   /**
    * Handle cases where breakpoint suspends are async and not completed.
    **/
   if (int_bpc->memwrite_bp_suspend->isPosted() && !int_bpc->memwrite_bp_suspend->isReady()) {
      pthrd_printf("Breakpoint clear is pending in HandleBreakpointClear.  Returning async\n");
      proc->handlerPool()->notifyOfPendingAsyncs(int_bpc->memwrite_bp_suspend, ev);
      return Handler::ret_async;
   }

   /**
    * Check if any of the int_breakpoints are going to be restored
    **/
   bool restore_bp = false;
   for (installed_breakpoint::iterator i = ibp->begin(); i != ibp->end(); i++) {
      if ((*i)->isOneTimeBreakpoint() && (*i)->isOneTimeBreakpointHit()) {
         continue;
      }
      restore_bp = true;
      break;
   }

   thrd->markStoppedOnBP(NULL);
   if (restore_bp) {
      pthrd_printf("HandleBreakpointClear restoring BP.  Single stepping the process.\n");
      thrd->markClearingBreakpoint(ibp);
      thrd->setSingleStepMode(true);

      //Threads without breakpoint restores get set to stopped.  Threads resuming breakpoints
      // are set-to/left-at running.
      for (int_threadPool::iterator i = proc->threadPool()->begin(); i != proc->threadPool()->end(); i++) {
         int_thread::StateTracker &st = (*i)->getBreakpointResumeState();
         if (st.getState() == int_thread::running || *i == thrd)
            st.desyncState(int_thread::running); //This thread is resuming, desync
         else
            st.desyncState(int_thread::stopped); //Mark this as stopped as we restore the BP
      }
   }
   else {
      pthrd_printf("HandleBreakpointClear will not restore BP.  Restoring process state.\n");
   }
   thrd->getBreakpointState().restoreStateProc();

   return Handler::ret_success;
}


HandleBreakpointRestore::HandleBreakpointRestore() :
   Handler("Breakpoint Restore")
{
}

HandleBreakpointRestore::~HandleBreakpointRestore()
{
}

void HandleBreakpointRestore::getEventTypesHandled(vector<EventType> &etypes)
{
   etypes.push_back(EventType(EventType::None, EventType::BreakpointRestore));
}

Handler::handler_ret_t HandleBreakpointRestore::handleEvent(Event::ptr ev)
{
   int_process *proc = ev->getProcess()->llproc();
   int_thread *thrd = ev->getThread()->llthrd();
   EventBreakpointRestore *bpc = static_cast<EventBreakpointRestore *>(ev.get());
   int_eventBreakpointRestore *int_bpc = bpc->getInternal();
   installed_breakpoint *bp = int_bpc->bp;
   bool result;   
   
   if (!int_bpc->set_states) {
      pthrd_printf("Restoring breakpoint at %lx for %d/%d\n", bp->getAddr(), proc->getPid(), thrd->getLWP());
      thrd->markClearingBreakpoint(NULL);
      thrd->setSingleStepMode(false);
      thrd->getBreakpointResumeState().setState(int_thread::stopped);
      int_bpc->set_states = true;
   }
   
   //Time to restore this bp (maybe, the BP will actually resume when it's last thread is done restoring)
   pthrd_printf("Restoring breakpoint to process\n");
   if (!int_bpc->memwrite_bp_resume) {
      int_bpc->memwrite_bp_resume = result_response::createResultResponse();
      result = bp->resume(proc, int_bpc->memwrite_bp_resume);
      if (!result) {
         pthrd_printf("Error resuming breakpoint in handler\n");
         return ret_error;
      }
   }
   assert(int_bpc->memwrite_bp_resume);
   if (int_bpc->memwrite_bp_resume->isPosted() && !int_bpc->memwrite_bp_resume->isReady()) {
      pthrd_printf("Postponing breakpoint clear while waiting for memwrite\n");
      proc->handlerPool()->notifyOfPendingAsyncs(int_bpc->memwrite_bp_resume, ev);
      return ret_async;
   }
   if (int_bpc->memwrite_bp_resume->hasError()) {
      pthrd_printf("Error resuming breakpoint\n");
      return ret_error;
   }

   pthrd_printf("Restoring thread state after breakpoint restore\n");
   thrd->getBreakpointResumeState().restoreStateProc();

   return ret_success;
}

HandleEmulatedSingleStep::HandleEmulatedSingleStep() :
   Handler("Emulated Single Step")
{
}

HandleEmulatedSingleStep::~HandleEmulatedSingleStep()
{
}


void HandleEmulatedSingleStep::getEventTypesHandled(vector<EventType> &etypes)
{
   etypes.push_back(EventType(EventType::None, EventType::Breakpoint));
}

Handler::handler_ret_t HandleEmulatedSingleStep::handleEvent(Event::ptr ev)
{
   int_process *proc = ev->getProcess()->llproc();
   int_thread *thrd = ev->getThread()->llthrd();

   emulated_singlestep *em_singlestep = thrd->getEmulatedSingleStep();
   if (!em_singlestep)
      return ret_success;
   
   EventBreakpoint::ptr ev_bp = ev->getEventBreakpoint();
   Address addr = ev_bp->getInternal()->addr;
   assert(ev_bp);
   if (!em_singlestep->containsBreakpoint(addr))
      return ret_success;

   pthrd_printf("Breakpoint %lx corresponds to emulated single step.  Clearing BPs\n", addr);
   async_ret_t aresult = em_singlestep->clear();
   if (aresult == aret_async) {
      proc->handlerPool()->notifyOfPendingAsyncs(em_singlestep->clear_resps, ev);
      return ret_async;
   }

   EventSingleStep::ptr ev_ss = EventSingleStep::ptr(new EventSingleStep());
   ev_ss->setProcess(proc->proc());
   ev_ss->setThread(thrd->thread());
   ev_ss->setSyncType(ev->getSyncType());
   proc->handlerPool()->addLateEvent(ev_ss);

   em_singlestep->restoreSSMode();
   thrd->rmEmulatedSingleStep(em_singlestep);
   
   return ret_success;
}

int HandleEmulatedSingleStep::getPriority() const
{
   return PostPlatformPriority;
}

HandleLibrary::HandleLibrary() :
   Handler("Library Handler")
{
}

HandleLibrary::~HandleLibrary()
{
}

Handler::handler_ret_t HandleLibrary::handleEvent(Event::ptr ev)
{
   pthrd_printf("Handling library load/unload\n");
   EventLibrary *lev = static_cast<EventLibrary *>(ev.get());
   if(!lev->libsAdded().empty())
   {
	   MTLock lock_this_block;
	   // this happens on Windows, where we already did the decode when we got the event
	   for(std::set<Library::ptr>::const_iterator lib = lev->libsAdded().begin();
		   lib != lev->libsAdded().end();
		   ++lib)
	   {
		   ev->getProcess()->llproc()->memory()->libs.insert((*lib)->debug());
	   }
   }
   if(!lev->libsRemoved().empty())
   {
	   MTLock lock_this_block;
	   for(std::set<Library::ptr>::const_iterator lib = lev->libsRemoved().begin();
		   lib != lev->libsRemoved().end();
		   ++lib)
	   {
		   ev->getProcess()->llproc()->memory()->libs.erase((*lib)->debug());
	   }
   }
   if(!lev->libsAdded().empty() || !lev->libsRemoved().empty())
	   return ret_success;

   int_process *proc = ev->getProcess()->llproc();
   set<int_library *> ll_added, ll_rmd;
   set<response::ptr> async_responses;
   bool async_pending = false;
   bool result = proc->refresh_libraries(ll_added, ll_rmd, async_pending, async_responses);
   if (!result && async_pending) {
      proc->handlerPool()->notifyOfPendingAsyncs(async_responses, ev);
      return ret_async;
   }
   if (!result) {
      pthrd_printf("Failed to refresh library list\n");
      return ret_error;
   }
   if (ll_added.empty() && ll_rmd.empty()) {
      pthrd_printf("Could not find actual changes in lib state\n");
      return ret_success;
   }

   set<Library::ptr> added, rmd;
   for (set<int_library*>::iterator i = ll_added.begin(); i != ll_added.end(); i++) {
      added.insert((*i)->getUpPtr());
   }
   for (set<int_library*>::iterator i = ll_rmd.begin(); i != ll_rmd.end(); i++) {
      rmd.insert((*i)->getUpPtr());
   }
   for (set<int_library*>::iterator i = ll_rmd.begin(); i != ll_rmd.end(); i++) {
      (*i)->markAsCleanable();
   }
   lev->setLibs(added, rmd);
   return ret_success;
}

void HandleLibrary::getEventTypesHandled(std::vector<EventType> &etypes)
{
   etypes.push_back(EventType(EventType::None, EventType::Library));
}

HandleDetach::HandleDetach() :
   Handler("Detach")
{
}

HandleDetach::~HandleDetach()
{
}
   
Handler::handler_ret_t HandleDetach::handleEvent(Event::ptr ev)
{
   int_process *proc = ev->getProcess()->llproc();
   EventDetach::ptr detach_ev = ev->getEventDetach();
   int_eventDetach *int_detach_ev = detach_ev->getInternal();
   bool temporary = int_detach_ev->temporary_detach;
   bool &removed_bps = int_detach_ev->removed_bps;
   result_response::ptr &detach_response = int_detach_ev->detach_response;
   std::set<response::ptr> &async_responses = int_detach_ev->async_responses;
   mem_state::ptr mem = proc->memory();
   bool err = true;

   if (!removed_bps) 
   {
      if (!temporary) {
         while (!mem->breakpoints.empty())
         {
            std::map<Dyninst::Address, installed_breakpoint *>::iterator i = mem->breakpoints.begin();
            result_response::ptr resp = result_response::createResultResponse();
            bool result = i->second->uninstall(proc, resp);
            if (!result) {
               perr_printf("Error removing breakpoint at %lx\n", i->first);
               setLastError(err_internal, "Error removing breakpoint before detach\n");
               goto done;
            }
            async_responses.insert(resp);
         }
      }
      else {
         for(std::map<Dyninst::Address, installed_breakpoint *>::iterator i = mem->breakpoints.begin();
             i != mem->breakpoints.end(); ++i)
         {
            result_response::ptr resp = result_response::createResultResponse();
            bool result = i->second->suspend(proc, resp);
            if(!result) {
               perr_printf("Error suspending breakpoint at %lx\n", i->first);
               setLastError(err_internal, "Error suspending breakpoint before detach\n");
               goto done;
            }
            async_responses.insert(resp);
         }
      }
      removed_bps = true;
   }

   for (set<response::ptr>::iterator i = async_responses.begin(); i != async_responses.end(); i++) {
      if ((*i)->hasError()) {
         perr_printf("Failed to remove breakpoints\n");
         setLastError(err_internal, "Error removing breakpoint before detach\n");
         goto done;
      }
      if (!(*i)->isReady()) {
         pthrd_printf("Suspending detach due to async in breakpoint removal.\n");
         proc->handlerPool()->notifyOfPendingAsyncs(async_responses, ev);
         return ret_async;
      }
   }

   if (!detach_response) {
      pthrd_printf("Detach handler is triggering platform detach\n");
      detach_response = result_response::createResultResponse();
      bool result = proc->plat_detach(detach_response);
      if (!result) {
         pthrd_printf("Error performing platform detach on %d\n", proc->getPid());
         goto done;
      }
   }
   if (detach_response->isPosted() && !detach_response->isReady()) {
      pthrd_printf("Suspending detach operation while waiting for detach response\n");
      proc->handlerPool()->notifyOfPendingAsyncs(detach_response, ev);
      return ret_async;
   }

   if (temporary) {
      proc->setState(int_process::detached);
      proc->threadPool()->initialThread()->getDetachState().setStateProc(int_thread::detached);
   }
   else {
      ProcPool()->condvar()->lock();

      proc->setState(int_process::exited);
      ProcPool()->rmProcess(proc);

      ProcPool()->condvar()->signal();
      ProcPool()->condvar()->unlock();
   }

   err = false;
  done:
   int_detach_ev->done = true;
   proc->getStartupTeardownProcs().dec();
   return err ? ret_error : ret_success;
}
 
void HandleDetach::getEventTypesHandled(std::vector<EventType> &etypes)
{
   etypes.push_back(EventType(EventType::None, EventType::Detach));
}

HandleAsync::HandleAsync() :
   Handler("Async")
{
}

HandleAsync::~HandleAsync()
{
}
   
Handler::handler_ret_t HandleAsync::handleEvent(Event::ptr ev)
{
   EventAsync::ptr eAsync = ev->getEventAsync();
   response::ptr resp = eAsync->getInternal()->getResponse();
   pthrd_printf("Handling Async event for %s on %d/%d\n", resp->name().c_str(),
                eAsync->getProcess()->llproc()->getPid(),
                eAsync->getThread()->llthrd()->getLWP());

   assert(eAsync->getProcess()->llproc()->plat_needsAsyncIO());
   resp->markReady();
   resp->setEvent(Event::ptr());
   return ret_success;
}

void HandleAsync::getEventTypesHandled(std::vector<EventType> &etypes)
{
   etypes.push_back(EventType(EventType::None, EventType::Async));
}

HandleNop::HandleNop() :
   Handler("Nop Handler")
{
}

HandleNop::~HandleNop()
{
}

Handler::handler_ret_t HandleNop::handleEvent(Event::ptr)
{
   //Trivial handler, by definition
   return ret_success;
}

void HandleNop::getEventTypesHandled(std::vector<EventType> &etypes)
{
   etypes.push_back(EventType(EventType::None, EventType::Nop));
}

HandleCallbacks::HandleCallbacks() : 
   Handler("Callback")
{
}

HandleCallbacks::~HandleCallbacks()
{
}

HandleCallbacks *HandleCallbacks::getCB()
{
   static HandleCallbacks *cb = NULL;
   if (!cb) {
      cb = new HandleCallbacks();
      assert(cb);
      HandlerPool *hp = createDefaultHandlerPool(NULL);
      delete hp;
   }
   return cb;
}

int HandleCallbacks::getPriority() const
{
   return CallbackPriority;
}

void HandleCallbacks::getEventTypesHandled(std::vector<EventType> & /*etypes*/)
{
   //Callbacks are special cased, they respond to all event types.
}

bool HandleCallbacks::hasCBs(Event::const_ptr ev)
{
   return cbfuncs.find(ev->getEventType()) != cbfuncs.end();
}

bool HandleCallbacks::hasCBs(EventType et)
{
   return cbfuncs.find(et) != cbfuncs.end();
}

bool HandleCallbacks::requiresCB(Event::const_ptr ev)
{
   return hasCBs(ev) && !ev->suppressCB();
}

Handler::handler_ret_t HandleCallbacks::handleEvent(Event::ptr ev)
{
   int_thread *thr = ev->getThread()->llthrd();
   int_process *proc = ev->getProcess()->llproc();
   
   if (ev->noted_event) {
      //Reset the event status here if the callback already had a delivery attempt
      notify()->clearEvent();
      if (thr)
         thr->getCallbackState().restoreStateProc();
      else
         proc->threadPool()->initialThread()->getCallbackState().restoreStateProc();
      ev->noted_event = false;
   }

   EventType evtype = ev->getEventType();
   std::map<EventType, std::set<Process::cb_func_t>, eventtype_cmp>::iterator i = cbfuncs.find(evtype);
   if (i == cbfuncs.end()) {
      pthrd_printf("No callback registered for event type '%s'\n", ev->name().c_str());
      return ret_success;
   }

   if (proc &&
       (proc->getState() == int_process::neonatal ||
        proc->getState() == int_process::neonatal_intermediate))
   {
      pthrd_printf("No callback for neonatal process %d\n", proc->getPid());
      return ret_success;
   }
   const std::set<Process::cb_func_t> &cbs = i->second;

   if (ev->suppressCB()) {
      pthrd_printf("Suppressing callbacks for event %s\n", ev->name().c_str());
      return ret_success;
   }

   if (proc->isRunningSilent()) {
      pthrd_printf("Suppressing callback for event %s due to process being in silent mode\n",
                   ev->name().c_str());
      return ret_success;
   }
   
   return deliverCallback(ev, cbs);
}

static const char *action_str(Process::cb_action_t action)
{
   switch (action) {
      case Process::cbThreadContinue:
         return "cbThreadContinue";
      case Process::cbThreadStop:
         return "cbThreadStop";
      case Process::cbProcContinue:
         return "cbProcContinue";
      case Process::cbProcStop:
         return "cbProcStop";
      case Process::cbDefault:
         return "cbDefault";
      default:
         return "cbInvalid";
   }
   return NULL;
}

bool HandleCallbacks::handleCBReturn(Process::const_ptr proc, Thread::const_ptr thrd, 
                                     Process::cb_action_t ret)
{
   if (!thrd) {
      thrd = proc->llproc()->threadPool()->initialThread()->thread();
   }
   switch (ret) {
      case Process::cbThreadContinue:
		  if (!thrd->llthrd()->isUser()) break;
		  if (thrd == Thread::const_ptr()) {
            perr_printf("User returned invalid action %s for event\n", 
                        action_str(ret));
            return false;
         }
         pthrd_printf("Callbacks returned thread continue\n");
         thrd->llthrd()->getUserState().setState(int_thread::running);
         break;
      case Process::cbThreadStop:
		  if (!thrd->llthrd()->isUser()) break;
         if (thrd == Thread::const_ptr()) {
            perr_printf("User returned invalid action %s for event\n", 
                        action_str(ret));
            return false;
         }
         pthrd_printf("Callbacks returned thread stop\n");
         thrd->llthrd()->getUserState().setState(int_thread::stopped);
         break;
      case Process::cbProcContinue: {
         if (proc == Process::const_ptr()) {
            perr_printf("User returned invalid action %s for event\n", 
                        action_str(ret));
            return false;
         }
         pthrd_printf("Callbacks returned process continue\n");
         thrd->llthrd()->getUserState().setStateProc(int_thread::running);
         break;
      }
      case Process::cbProcStop: {
         if (proc == Process::const_ptr()) {
            perr_printf("User returned invalid action %s for event\n", 
                        action_str(ret));
            return false;
         }
         pthrd_printf("Callbacks returned process stop\n");
         thrd->llthrd()->getUserState().setStateProc(int_thread::stopped);
         break;
      }
      case Process::cbDefault:
         pthrd_printf("Callbacks returned default\n");
         break;
   }
   return true;
}

Handler::handler_ret_t HandleCallbacks::deliverCallback(Event::ptr ev, const set<Process::cb_func_t> &cbset)
{
   //We want the thread to remain in its appropriate state while the CB is in flight.
   int_thread *thr = ev->getThread()->llthrd();
   int_process *proc = ev->getProcess()->llproc();
   assert(proc);

   pthrd_printf("Changing callback state of %d before CB\n", proc->getPid());
   int_thread::StateTracker &cb_state = thr ? thr->getCallbackState() : proc->threadPool()->initialThread()->getCallbackState();
   cb_state.desyncStateProc(int_thread::ditto);

   if (isHandlerThread() && mt()->getThreadMode() != Process::CallbackThreading) {
      //We're not going to allow a handler thread to deliver a callback in this mode
      // trigger the notify, then return a request to delay from the delivery of this
      // callback to the user thread.
      ev->noted_event = true;
      notify()->noteEvent();
      return ret_cbdelay;
   }

   // Make sure the user can operate on the process in the callback
   // But if this is a PostCrash or PostExit, the underlying process and
   // threads are already gone and thus no operations on them really make sense
<<<<<<< HEAD
   int_thread::State savedUserState;
   if( !ev->getProcess()->isTerminated() && ev->getThread() && ev->getThread()->llthrd() != NULL ) {
       savedUserState = ev->getThread()->llthrd()->getUserState();
       ev->getThread()->llthrd()->setUserState(int_thread::stopped);
=======
   if (!ev->getProcess()->isTerminated()) {
      ev->getProcess()->llproc()->threadPool()->saveUserState(ev);
>>>>>>> e15976ab
   }

   //The following code loops over each callback registered for this event type
   // and triggers the callback for the user.  Return results are aggregated.
   unsigned k = 0;
   pthrd_printf("Triggering callback for event '%s'\n", ev->name().c_str());
   Process::cb_action_t parent_result = Process::cbDefault;
   Process::cb_action_t child_result = Process::cbDefault;
   std::set<Process::cb_func_t>::const_iterator j;
   for (j = cbset.begin(); j != cbset.end(); j++, k++) {
      pthrd_printf("Triggering callback #%u for event '%s'\n", k, ev->name().c_str());
      int_process::setInCB(true);
      Process::cb_ret_t ret = (*j)(ev);
      int_process::setInCB(false);

      if (ret.parent != Process::cbDefault)
         parent_result = ret.parent;
      if (ret.child != Process::cbDefault)
         child_result = ret.child;

      pthrd_printf("Callback #%u return %s/%s\n", k, action_str(ret.parent),
                   action_str(ret.child));
   }

   // Don't allow the user to change the state of forced terminated processes 
   if( ev->getProcess()->llproc() && ev->getProcess()->llproc()->wasForcedTerminated() ) {
       parent_result = Process::cbDefault;
       child_result = Process::cbDefault;
   }

   // Now that the callback is over, return the state to what it was before the
   // callback so the return value from the callback can be used to update the state
<<<<<<< HEAD
   if( !ev->getProcess()->isTerminated() && ev->getThread() && ev->getThread()->llthrd() != NULL ) {
      ev->getThread()->llthrd()->setUserState(savedUserState);

      //Given the callback return result, change the user state to the appropriate
      // setting.
      pthrd_printf("Handling return value for main process\n");
      handleCBReturn(ev->getProcess(), ev->getThread(), parent_result);
=======
   if (!ev->getProcess()->isTerminated()) {
      ev->getProcess()->llproc()->threadPool()->restoreUserState();
      
      if (ev->getThread()->llthrd() != NULL) {
         //Given the callback return result, change the user state to the appropriate
         // setting.
         pthrd_printf("Handling return value for main process\n");
         handleCBReturn(ev->getProcess(), ev->getThread(), parent_result);
      }
>>>>>>> e15976ab
   }

   pthrd_printf("Handling return value for child process/thread\n");
   Process::const_ptr child_proc = Process::const_ptr();
   Thread::const_ptr child_thread = Thread::const_ptr();
   bool event_has_child = false;
   switch (ev->getEventType().code()) {
      case EventType::Fork:
         event_has_child = true;
         child_proc = static_cast<EventFork *>(ev.get())->getChildProcess();
         break;
      case EventType::ThreadCreate:
      case EventType::UserThreadCreate:
      case EventType::LWPCreate:
         event_has_child = true;
         child_thread = static_cast<EventNewThread *>(ev.get())->getNewThread();
         break;
   }
   if (event_has_child)
      handleCBReturn(child_proc, child_thread, child_result);

   pthrd_printf("Restoring callback state of %d/%d after CB\n", ev->getProcess()->getPid(), 
                ev->getThread()->getLWP());
   cb_state.restoreStateProc();

   return ret_success;
}

void HandleCallbacks::getRealEvents(EventType ev, std::vector<EventType> &out_evs)
{
   switch (ev.code()) {
      case EventType::Terminate:
         out_evs.push_back(EventType(ev.time(), EventType::Exit));
         out_evs.push_back(EventType(ev.time(), EventType::Crash));
         out_evs.push_back(EventType(ev.time(), EventType::ForceTerminate));
         break;
      case EventType::ThreadCreate:
         out_evs.push_back(EventType(ev.time(), EventType::UserThreadCreate));
         out_evs.push_back(EventType(ev.time(), EventType::LWPCreate));
         break;
      case EventType::ThreadDestroy:
         out_evs.push_back(EventType(ev.time(), EventType::UserThreadDestroy));
         out_evs.push_back(EventType(ev.time(), EventType::LWPDestroy));
         break;
      default:
         out_evs.push_back(ev);
   }
}

bool HandleCallbacks::registerCallback_int(EventType ev, Process::cb_func_t func)
{
   pthrd_printf("Registering event %s with callback function %p\n", ev.name().c_str(), func);
<<<<<<< HEAD
   std::set<EventType, Dyninst::ProcControlAPI::eventtype_cmp>::iterator i = alleventtypes.find(ev);
=======
   std::set<EventType, eventtype_cmp>::iterator i = alleventtypes.find(ev);
>>>>>>> e15976ab
   if (i == alleventtypes.end()) {
      pthrd_printf("Event %s does not have any handler\n", ev.name().c_str());
      return false;
   }
   cbfuncs[ev].insert(func);
   return true;
}

bool HandleCallbacks::registerCallback(EventType oev, Process::cb_func_t func)
{
   bool registered_cb = false;
   std::vector<EventType> real_evs;
   getRealEvents(oev, real_evs);
   
   for (std::vector<EventType>::iterator i = real_evs.begin(); i != real_evs.end(); i++)
   {
      EventType ev = *i;
      switch (ev.time()) {
         case EventType::Pre:
         case EventType::Post:
         case EventType::None: {
            bool result = registerCallback_int(ev, func);
            if (result)
               registered_cb = true;
            break;
         }
         case EventType::Any: {
            bool result1 = registerCallback_int(EventType(EventType::Pre, ev.code()), func);
            bool result2 = registerCallback_int(EventType(EventType::Post, ev.code()), func);
            bool result3 = registerCallback_int(EventType(EventType::None, ev.code()), func);
            if (result1 || result2 || result3)
               registered_cb = true;
            break;
         }
      }
   }
   if (!registered_cb) {
      pthrd_printf("Did not register any callbacks for %s\n", oev.name().c_str());
      setLastError(err_noevents, "EventType does not exist");
      return false;
   }
   return true;
}

bool HandleCallbacks::removeCallback_int(EventType et, Process::cb_func_t func)
{
   cbfuncs_t::iterator i = cbfuncs.find(et);
   if (i == cbfuncs.end()) {
      return false;
   }
   set<Process::cb_func_t> &func_set = i->second;
   set<Process::cb_func_t>::iterator j = func_set.find(func);
   if (j == func_set.end()) {
      return false;
   }
   func_set.erase(j);
   return true;
}

bool HandleCallbacks::removeCallback(EventType oet, Process::cb_func_t func)
{
   bool removed_cb = false;
   std::vector<EventType> real_ets;
   getRealEvents(oet, real_ets);
   
   for (std::vector<EventType>::iterator i = real_ets.begin(); i != real_ets.end(); i++)
   {
      EventType et = *i;

      switch (et.time()) {
         case EventType::Pre:
         case EventType::Post:
         case EventType::None: {
            bool result = removeCallback_int(et, func);
            if (result)
               removed_cb = true;
         }
         case EventType::Any: {
            bool result1 = removeCallback_int(EventType(EventType::Pre, et.code()), func);
            bool result2 = removeCallback_int(EventType(EventType::Post,et.code()), func);
            bool result3 = removeCallback_int(EventType(EventType::None,et.code()), func);
            if (result1 || result2 || result3)
               removed_cb = true;
         }
      }
   }

   if (!removed_cb) {
      perr_printf("Attempted to remove non-existant callback %s\n", 
                  oet.name().c_str());
      setLastError(err_badparam, "Callback does not exist");
      return false;
   }
   return true;
}

bool HandleCallbacks::removeCallback_int(EventType et)
{
   cbfuncs_t::iterator i = cbfuncs.find(et);
   if (i == cbfuncs.end()) {
      return false;
   }
   cbfuncs.erase(i);
   return true;
}

bool HandleCallbacks::removeCallback(EventType et)
{
   bool result = false;
   switch (et.time()) {
      case EventType::Pre:
      case EventType::Post:
      case EventType::None: {
         result = removeCallback_int(et);
      }
      case EventType::Any: {
         bool result1 = removeCallback_int(EventType(EventType::Pre, et.code()));
         bool result2 = removeCallback_int(EventType(EventType::Post,et.code()));
         bool result3 = removeCallback_int(EventType(EventType::None,et.code()));
         result = (result1 || result2 || result3);
      }
   }
   if (!result) {
      perr_printf("Attempted to remove non-existant callback %s\n", 
                  et.name().c_str());
      setLastError(err_badparam, "Callback does not exist");
      return false;
   }
   return true;
}

bool HandleCallbacks::removeCallback(Process::cb_func_t func)
{
   bool rmd_something = false;
   for (cbfuncs_t::iterator i = cbfuncs.begin(); i != cbfuncs.end(); i++)
   {
      EventType et = i->first;
      bool result = removeCallback_int(et, func);
      if (result) 
         rmd_something = true;
   }
   if (!rmd_something) {
      perr_printf("Attempted to remove non-existant callback %p\n", func);
      setLastError(err_badparam, "Callback does not exist");
      return false;
   }
   return true;
}

HandlerPool *createDefaultHandlerPool(int_process *p)
{
   static bool initialized = false;
   static HandleBootstrap *hbootstrap = NULL;
   static HandleSignal *hsignal = NULL;
   static HandlePostExit *hpostexit = NULL;
   static HandlePreExit *hpreexit = NULL;
   static HandlePostExitCleanup *hpostexitcleanup = NULL;
   static HandleThreadCreate *hthreadcreate = NULL;
   static HandleThreadDestroy *hthreaddestroy = NULL;
   static HandleThreadCleanup *hthreadcleanup = NULL;
   static HandleThreadStop *hthreadstop = NULL;
   static HandleSingleStep *hsinglestep = NULL;
   static HandleCrash *hcrash = NULL;
   static HandleBreakpoint *hbpoint = NULL;
   static HandleBreakpointContinue *hbpcontinue = NULL;
   static HandleBreakpointClear *hbpclear = NULL;
   static HandleBreakpointRestore *hbprestore = NULL;
   static HandleLibrary *hlibrary = NULL;
   static HandlePostFork *hpostfork = NULL;
   static HandlePostForkCont *hpostforkcont = NULL;
   static HandlePostExec *hpostexec = NULL;
   static HandleAsync *hasync = NULL;
   static HandleForceTerminate *hforceterm = NULL;
   static HandleNop *hnop = NULL;
   static HandleDetach *hdetach = NULL;
   static HandleEmulatedSingleStep *hemulatedsinglestep = NULL;
   static iRPCHandler *hrpc = NULL;
<<<<<<< HEAD
   static HandlePreBootstrap* hprebootstrap = NULL;
=======
   static iRPCLaunchHandler *hrpclaunch = NULL;
>>>>>>> e15976ab
   if (!initialized) {
      hbootstrap = new HandleBootstrap();
      hsignal = new HandleSignal();
      hpostexit = new HandlePostExit();
      hpostexitcleanup = new HandlePostExitCleanup();
      hpreexit = new HandlePreExit();
      hthreadcreate = new HandleThreadCreate();
      hthreaddestroy = new HandleThreadDestroy();
      hthreadcleanup = new HandleThreadCleanup();
      hthreadstop = new HandleThreadStop();
      hsinglestep = new HandleSingleStep();
      hcrash = new HandleCrash();
      hbpoint = new HandleBreakpoint();
      hbpcontinue = new HandleBreakpointContinue();
      hbpclear = new HandleBreakpointClear();
      hbprestore = new HandleBreakpointRestore();
      hrpc = new iRPCHandler();
      hrpclaunch = new iRPCLaunchHandler();
      hlibrary = new HandleLibrary();
      hpostfork = new HandlePostFork();
      hpostforkcont = new HandlePostForkCont();
      hpostexec = new HandlePostExec();
      hasync = new HandleAsync();
      hforceterm = new HandleForceTerminate();
<<<<<<< HEAD
      hprepsinglestep = new HandlePrepSingleStep();
	  hprebootstrap = new HandlePreBootstrap();
=======
      hnop = new HandleNop();
      hdetach = new HandleDetach();
      hemulatedsinglestep = new HandleEmulatedSingleStep();
>>>>>>> e15976ab
      initialized = true;
   }
   HandlerPool *hpool = new HandlerPool(p);
   hpool->addHandler(hbootstrap);
   hpool->addHandler(hsignal);
   hpool->addHandler(hpostexit);
   hpool->addHandler(hpostexitcleanup);
   hpool->addHandler(hpreexit);
   hpool->addHandler(hthreadcreate);
   hpool->addHandler(hthreaddestroy);
   hpool->addHandler(hthreadcleanup);
   hpool->addHandler(hthreadstop);
   hpool->addHandler(hsinglestep);
   hpool->addHandler(hcrash);
   hpool->addHandler(hbpoint);
   hpool->addHandler(hbpcontinue);
   hpool->addHandler(hbpclear);
   hpool->addHandler(hbprestore);
   hpool->addHandler(hrpc);
   hpool->addHandler(hlibrary);
   hpool->addHandler(hpostfork);
   hpool->addHandler(hpostforkcont);
   hpool->addHandler(hpostexec);
   hpool->addHandler(hrpclaunch);
   hpool->addHandler(hasync);
   hpool->addHandler(hforceterm);
<<<<<<< HEAD
   hpool->addHandler(hprepsinglestep);
   hpool->addHandler(hprebootstrap);
=======
   hpool->addHandler(hnop);
   hpool->addHandler(hdetach);
   hpool->addHandler(hemulatedsinglestep);
>>>>>>> e15976ab
   plat_createDefaultHandlerPool(hpool);

   print_add_handler = false;
   return hpool;
}<|MERGE_RESOLUTION|>--- conflicted
+++ resolved
@@ -303,7 +303,7 @@
        * Desync the async state for the thread.  This keeps the process or thread
        * stopped while we handle the async event.
        **/
-      if (ev->getSyncType() == Event::Event::sync_thread) {
+      if (ev->getSyncType() == Event::sync_thread) {
          int_thread *thr = ev->getThread()->llthrd();
          pthrd_printf("Desync'ing async thread state of %d/%d\n", proc->getPid(), thr->getLWP());
          thr->getAsyncState().desyncState(int_thread::ditto);
@@ -329,7 +329,7 @@
     * Undo the previous desync.  After the last restore operation, then thread/process
     * should be able to run again.
     **/
-   if (ev->getSyncType() == Event::Event::sync_thread) {
+   if (ev->getSyncType() == Event::sync_thread) {
       int_thread *thr = ev->getThread()->llthrd();
       pthrd_printf("Restoring'ing async thread state of %d/%d\n", proc->getPid(), thr->getLWP());
       thr->getAsyncState().restoreState();
@@ -822,15 +822,10 @@
 Handler::handler_ret_t HandleThreadCreate::handleEvent(Event::ptr ev)
 {
    int_process *proc = ev->getProcess()->llproc();
-<<<<<<< HEAD
    Thread::const_ptr hl_thrd = ev->getThread();
    int_thread* thrd = NULL;
    if(hl_thrd) thrd = hl_thrd->llthrd();
    EventNewThread *threadev = static_cast<EventNewThread *>(ev.get());
-=======
-   int_thread *thrd = ev->getThread() ? ev->getThread()->llthrd() : NULL;
-   EventNewThread::ptr threadev = ev->getEventNewThread();
->>>>>>> e15976ab
 
    pthrd_printf("Handle thread create for %d/%d with new thread %d\n",
 	   proc->getPid(), thrd ? thrd->getLWP() : (Dyninst::LWP)(-1), threadev->getLWP());
@@ -845,57 +840,8 @@
       }
    }
    ProcPool()->condvar()->lock();
-#if defined (os_windows)   
-   int_thread *newthr = int_thread::createThread(proc, threadev->getLWP(), threadev->getLWP(), false);
-   // On Windows, pending stops need to be inherited.
-   if(thrd)
-   {
-	   newthr->setPendingStop(thrd->hasPendingStop());
-	   newthr->setPendingUserStop(thrd->hasPendingUserStop());
-   }
-   else
-   {
-	   newthr->setPendingStop(false);
-	   newthr->setPendingUserStop(false);
-   }
-#else
    int_thread *newthr = int_thread::createThread(proc, NULL_THR_ID, threadev->getLWP(), false);
-<<<<<<< HEAD
-#endif
-   newthr->setGeneratorState(int_thread::stopped);
-   newthr->setHandlerState(int_thread::stopped);
-
-   if(    proc->hasQueuedProcStoppers() 
-       || ev->getEventType().code() == EventType::UserThreadCreate ) 
-   {
-       // The following ordering of problems causes problems: 
-       // Breakpoint LWPCreate Stop
-       //
-       // Breakpoints require a whole process stop. However, an LWPCreate (this
-       // event) is interleaved between the Breakpoint and any stops required
-       // to handle the Breakpoint. Thus, the new thread isn't put into a
-       // stopped state because the parent thread isn't in a stopped state when
-       // this event is processed. 
-       //
-       // Make the necessary changes due to the postponed Breakpoint event
-       newthr->desyncInternalState();
-       newthr->setInternalState(int_thread::stopped);
-   }else{
-       //New threads start stopped, but inherit the user state of the creating
-       // thread (which should be 'running').
-	   if(thrd) {
-	       newthr->setInternalState(thrd->getUserState());
-	   } else {
-		   newthr->setInternalState(int_thread::running);
-	   }
-   }
-   if(thrd) {
-	   newthr->setUserState(thrd->getUserState());
-   } else {
-	   newthr->setInternalState(int_thread::neonatal_intermediate);
-   }
-   ev->setThread(newthr->thread());
-=======
+
    newthr->getGeneratorState().setState(int_thread::stopped);
    newthr->getHandlerState().setState(int_thread::stopped);
 
@@ -908,7 +854,6 @@
 
    int_thread *inherit_from = (thrd == newthr) ? proc->threadPool()->initialThread() : thrd;
    newthr->getUserState().setState(inherit_from->getUserState().getState());
->>>>>>> e15976ab
    
    pthrd_printf("Initializing new thread states to match rest of process\n");
    map<int, int> &states = proc->getProcDesyncdStates();
@@ -953,19 +898,18 @@
 {
    int_thread *thrd = ev->getThread()->llthrd();
    int_process *proc = ev->getProcess()->llproc();
-<<<<<<< HEAD
 
 	if (!thrd->isUser()) {
 		ev->setSuppressCB(true);
 	}
 
-   if (ev->getEventType().time() == EventType::Pre) {
+   if (ev->getEventType().time() == EventType::Pre && proc->plat_supportLWPPostDestroy()) {
       pthrd_printf("Handling pre-thread destroy for %d\n", thrd->getLWP());
       return ret_success;
    }
 
    if (ev->getEventType().code() == EventType::UserThreadDestroy &&
-       proc->plat_supportLWPEvents()) 
+       proc->plat_supportLWPPostDestroy() || proc->plat_supportLWPPreDestroy()) 
    {
       //This is a user thread delete, but we still have an upcoming LWP 
       // delete.  Don't actually do anything yet.
@@ -973,8 +917,6 @@
                    proc->getPid(), thrd->getLWP());
       return ret_success;
    }
-=======
->>>>>>> e15976ab
 
    pthrd_printf("Handling post-thread destroy for %d/%d\n", proc->getPid(), thrd->getLWP());
 
@@ -1063,47 +1005,6 @@
 
 Handler::handler_ret_t HandleThreadStop::handleEvent(Event::ptr ev)
 {
-<<<<<<< HEAD
-	ProcPool()->condvar()->lock();
-	int_thread *thrd = ev->getThread()->llthrd();
-   int_process *proc = ev->getProcess()->llproc();
-   pthrd_printf("Handling thread stop for %d/%d\n", proc->getPid(), thrd->getLWP());
-   if(ev->getSyncType() == Event::sync_process)
-   {
-	   pthrd_printf("Process synchronous stop for %d, checking all threads\n", proc->getPid());
-	   for(int_threadPool::iterator t = proc->threadPool()->begin();
-		   t != proc->threadPool()->end();
-		   ++t)
-	   {
-		   if((*t)->hasPendingStop()) {
-			   (*t)->setPendingStop(false);
-			   (*t)->setInternalState(int_thread::stopped);
-			   pthrd_printf("Stopped %d/%d internal\n", proc->getPid(), (*t)->getLWP());
-		   }
-		   if((*t)->hasPendingUserStop()) {
-			   (*t)->setPendingUserStop(false);
-			   (*t)->setUserState(int_thread::stopped);
-			   pthrd_printf("Stopped %d/%d user\n", proc->getPid(), (*t)->getLWP());
-		   }
-
-	   }
-   }
-   else
-   {
-
-	   assert(thrd->hasPendingStop());
-	   thrd->setPendingStop(false);
-
-	   thrd->setInternalState(int_thread::stopped);
-	   if (thrd->hasPendingUserStop()) {
-		  thrd->setUserState(int_thread::stopped);
-		  thrd->setPendingUserStop(false);
-	   }
-   }
-   	ProcPool()->condvar()->signal();
-	ProcPool()->condvar()->unlock();
-
-=======
    int_process *proc = ev->getProcess()->llproc();
 
    if (ev->getSyncType() == Event::sync_process) {
@@ -1125,35 +1026,6 @@
       assert(thrd->hasPendingStop());
       thrd->setPendingStop(false);
    }
->>>>>>> e15976ab
-   return ret_success;
-}
-
-WinHandleThreadStop::WinHandleThreadStop() :
-   Handler(std::string("Windows Specific Thread Stop"))
-{
-}
-
-WinHandleThreadStop::~WinHandleThreadStop()
-{
-}
-
-void WinHandleThreadStop::getEventTypesHandled(std::vector<EventType> &etypes)
-{
-   etypes.push_back(EventType(EventType::None, EventType::Stop));
-}
-
-Handler::handler_ret_t WinHandleThreadStop::handleEvent(Event::ptr ev)
-{
-	ProcPool()->condvar()->lock();
-   int_thread *thrd = ev->getThread()->llthrd();
-   int_process *proc = ev->getProcess()->llproc();
-   pthrd_printf("Handling windows-specific thread stop for %d/%d\n", proc->getPid(), thrd->getLWP());
-
-   bool ok = thrd->plat_suspend();
-   	ProcPool()->condvar()->signal();
-	ProcPool()->condvar()->unlock();
-   if(!ok) return ret_error;
    return ret_success;
 }
 
@@ -1298,10 +1170,7 @@
    int_thread *thrd = ev->getThread()->llthrd();
 
    EventBreakpoint *ebp = static_cast<EventBreakpoint *>(ev.get());
-<<<<<<< HEAD
    pthrd_printf("Handling breakpoint at %p\n", ebp->getAddress());
-   std::vector<Breakpoint::ptr> hl_bps;
-=======
    int_eventBreakpoint *int_ebp = ebp->getInternal();
    installed_breakpoint *breakpoint = int_ebp->lookupInstalledBreakpoint();
 
@@ -1351,7 +1220,6 @@
     * Check if any of the breakpoints should trigger a callback
     **/
    vector<Breakpoint::ptr> hl_bps;
->>>>>>> e15976ab
    ebp->getBreakpoints(hl_bps);
    int_ebp->cb_bps.clear();
    for (vector<Breakpoint::ptr>::iterator i = hl_bps.begin(); i != hl_bps.end(); i++) {
@@ -2082,15 +1950,8 @@
    // Make sure the user can operate on the process in the callback
    // But if this is a PostCrash or PostExit, the underlying process and
    // threads are already gone and thus no operations on them really make sense
-<<<<<<< HEAD
-   int_thread::State savedUserState;
-   if( !ev->getProcess()->isTerminated() && ev->getThread() && ev->getThread()->llthrd() != NULL ) {
-       savedUserState = ev->getThread()->llthrd()->getUserState();
-       ev->getThread()->llthrd()->setUserState(int_thread::stopped);
-=======
    if (!ev->getProcess()->isTerminated()) {
       ev->getProcess()->llproc()->threadPool()->saveUserState(ev);
->>>>>>> e15976ab
    }
 
    //The following code loops over each callback registered for this event type
@@ -2123,15 +1984,6 @@
 
    // Now that the callback is over, return the state to what it was before the
    // callback so the return value from the callback can be used to update the state
-<<<<<<< HEAD
-   if( !ev->getProcess()->isTerminated() && ev->getThread() && ev->getThread()->llthrd() != NULL ) {
-      ev->getThread()->llthrd()->setUserState(savedUserState);
-
-      //Given the callback return result, change the user state to the appropriate
-      // setting.
-      pthrd_printf("Handling return value for main process\n");
-      handleCBReturn(ev->getProcess(), ev->getThread(), parent_result);
-=======
    if (!ev->getProcess()->isTerminated()) {
       ev->getProcess()->llproc()->threadPool()->restoreUserState();
       
@@ -2141,7 +1993,6 @@
          pthrd_printf("Handling return value for main process\n");
          handleCBReturn(ev->getProcess(), ev->getThread(), parent_result);
       }
->>>>>>> e15976ab
    }
 
    pthrd_printf("Handling return value for child process/thread\n");
@@ -2194,11 +2045,7 @@
 bool HandleCallbacks::registerCallback_int(EventType ev, Process::cb_func_t func)
 {
    pthrd_printf("Registering event %s with callback function %p\n", ev.name().c_str(), func);
-<<<<<<< HEAD
    std::set<EventType, Dyninst::ProcControlAPI::eventtype_cmp>::iterator i = alleventtypes.find(ev);
-=======
-   std::set<EventType, eventtype_cmp>::iterator i = alleventtypes.find(ev);
->>>>>>> e15976ab
    if (i == alleventtypes.end()) {
       pthrd_printf("Event %s does not have any handler\n", ev.name().c_str());
       return false;
@@ -2376,11 +2223,8 @@
    static HandleDetach *hdetach = NULL;
    static HandleEmulatedSingleStep *hemulatedsinglestep = NULL;
    static iRPCHandler *hrpc = NULL;
-<<<<<<< HEAD
    static HandlePreBootstrap* hprebootstrap = NULL;
-=======
    static iRPCLaunchHandler *hrpclaunch = NULL;
->>>>>>> e15976ab
    if (!initialized) {
       hbootstrap = new HandleBootstrap();
       hsignal = new HandleSignal();
@@ -2405,14 +2249,10 @@
       hpostexec = new HandlePostExec();
       hasync = new HandleAsync();
       hforceterm = new HandleForceTerminate();
-<<<<<<< HEAD
-      hprepsinglestep = new HandlePrepSingleStep();
 	  hprebootstrap = new HandlePreBootstrap();
-=======
       hnop = new HandleNop();
       hdetach = new HandleDetach();
       hemulatedsinglestep = new HandleEmulatedSingleStep();
->>>>>>> e15976ab
       initialized = true;
    }
    HandlerPool *hpool = new HandlerPool(p);
@@ -2439,14 +2279,10 @@
    hpool->addHandler(hrpclaunch);
    hpool->addHandler(hasync);
    hpool->addHandler(hforceterm);
-<<<<<<< HEAD
-   hpool->addHandler(hprepsinglestep);
    hpool->addHandler(hprebootstrap);
-=======
    hpool->addHandler(hnop);
    hpool->addHandler(hdetach);
    hpool->addHandler(hemulatedsinglestep);
->>>>>>> e15976ab
    plat_createDefaultHandlerPool(hpool);
 
    print_add_handler = false;
