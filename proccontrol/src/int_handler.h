--- conflicted
+++ resolved
@@ -79,11 +79,7 @@
    HandlerMap_t handlers;
    void addHandlerInt(EventType etype, Handler *handler);
    void clearEventAsync(Event::ptr ev);
-<<<<<<< HEAD
-   void addEventToSet(Event::ptr ev, set<Event::ptr> &ev_set) const;
-=======
    void addEventToSet(Event::ptr ev, std::set<Event::ptr> &ev_set) const;
->>>>>>> 5144adab
    void collectLateEvents(Event::ptr parent_ev);
    bool hasLateEvents() const;
 
@@ -131,11 +127,7 @@
   HandleCrash();
   virtual ~HandleCrash();
 
-<<<<<<< HEAD
-  virtual void getEventTypesHandled(vector<EventType> &etypes);
-=======
-  virtual void getEventTypesHandled(std::vector<EventType> &etypes);
->>>>>>> 5144adab
+  virtual void getEventTypesHandled(std::vector<EventType> &etypes);
   virtual handler_ret_t handleEvent(Event::ptr ev);  
 };
 
@@ -145,11 +137,7 @@
   HandleForceTerminate();
   virtual ~HandleForceTerminate();
 
-<<<<<<< HEAD
-  virtual void getEventTypesHandled(vector<EventType> &etypes);
-=======
-  virtual void getEventTypesHandled(std::vector<EventType> &etypes);
->>>>>>> 5144adab
+  virtual void getEventTypesHandled(std::vector<EventType> &etypes);
   virtual handler_ret_t handleEvent(Event::ptr ev);  
 };
 
@@ -179,11 +167,7 @@
    HandlePostExitCleanup();
    virtual ~HandlePostExitCleanup();
 
-<<<<<<< HEAD
-   virtual void getEventTypesHandled(vector<EventType> &etypes);
-=======
-   virtual void getEventTypesHandled(std::vector<EventType> &etypes);
->>>>>>> 5144adab
+   virtual void getEventTypesHandled(std::vector<EventType> &etypes);
    virtual handler_ret_t handleEvent(Event::ptr ev);
    virtual int getPriority() const;
 };
@@ -214,11 +198,7 @@
    HandleThreadDestroy();
    virtual ~HandleThreadDestroy();
       
-<<<<<<< HEAD
-   virtual void getEventTypesHandled(vector<EventType> &etypes);
-=======
-   virtual void getEventTypesHandled(std::vector<EventType> &etypes);
->>>>>>> 5144adab
+   virtual void getEventTypesHandled(std::vector<EventType> &etypes);
    virtual handler_ret_t handleEvent(Event::ptr ev);
    virtual int getPriority() const;
 };
@@ -229,11 +209,7 @@
    HandleThreadCleanup();
    virtual ~HandleThreadCleanup();
 
-<<<<<<< HEAD
-   virtual void getEventTypesHandled(vector<EventType> &etypes);
-=======
-   virtual void getEventTypesHandled(std::vector<EventType> &etypes);
->>>>>>> 5144adab
+   virtual void getEventTypesHandled(std::vector<EventType> &etypes);
    virtual handler_ret_t handleEvent(Event::ptr ev);
    virtual int getPriority() const;
 };
@@ -264,11 +240,7 @@
    HandlePostForkCont();
    virtual ~HandlePostForkCont();
 
-<<<<<<< HEAD
-  virtual void getEventTypesHandled(vector<EventType> &etypes);
-=======
-  virtual void getEventTypesHandled(std::vector<EventType> &etypes);
->>>>>>> 5144adab
+  virtual void getEventTypesHandled(std::vector<EventType> &etypes);
   virtual handler_ret_t handleEvent(Event::ptr ev);
   virtual int getPriority() const;
 };
@@ -309,11 +281,7 @@
    HandleBreakpointContinue();
    virtual ~HandleBreakpointContinue();
    
-<<<<<<< HEAD
-   virtual void getEventTypesHandled(vector<EventType> &etypes);
-=======
-   virtual void getEventTypesHandled(std::vector<EventType> &etypes);
->>>>>>> 5144adab
+   virtual void getEventTypesHandled(std::vector<EventType> &etypes);
    virtual handler_ret_t handleEvent(Event::ptr ev);
    virtual int getPriority() const;
 };
@@ -344,11 +312,7 @@
    HandleEmulatedSingleStep();
    ~HandleEmulatedSingleStep();
 
-<<<<<<< HEAD
-   virtual void getEventTypesHandled(vector<EventType> &etypes);
-=======
-   virtual void getEventTypesHandled(std::vector<EventType> &etypes);
->>>>>>> 5144adab
+   virtual void getEventTypesHandled(std::vector<EventType> &etypes);
    virtual handler_ret_t handleEvent(Event::ptr ev);
    virtual int getPriority() const;
 };
@@ -421,11 +385,7 @@
   bool removeCallback(EventType et);
   bool removeCallback(Process::cb_func_t func);
 
-<<<<<<< HEAD
-  Handler::handler_ret_t deliverCallback(Event::ptr ev, const set<Process::cb_func_t> &cbset);
-=======
   Handler::handler_ret_t deliverCallback(Event::ptr ev, const std::set<Process::cb_func_t> &cbset);
->>>>>>> 5144adab
   
   bool requiresCB(Event::const_ptr ev);
 
