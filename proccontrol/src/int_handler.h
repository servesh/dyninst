--- conflicted
+++ resolved
@@ -277,7 +277,6 @@
    virtual void getEventTypesHandled(std::vector<EventType> &etypes);
 };
 
-<<<<<<< HEAD
 class HandleNop : public Handler
 {
   public:
@@ -286,16 +285,16 @@
    
    virtual handler_ret_t handleEvent(Event::ptr ev);
    virtual void getEventTypesHandled(std::vector<EventType> &etypes);
-=======
+};
+
 class HandlePrepSingleStep : public Handler
 {
-    public:
-        HandlePrepSingleStep();
-        ~HandlePrepSingleStep();
-
-        virtual handler_ret_t handleEvent(Event::ptr ev);
-        virtual void getEventTypesHandled(std::vector<EventType> &etypes);
->>>>>>> e7210dea
+  public:
+   HandlePrepSingleStep();
+   ~HandlePrepSingleStep();
+
+   virtual handler_ret_t handleEvent(Event::ptr ev);
+   virtual void getEventTypesHandled(std::vector<EventType> &etypes);
 };
 
 class HandleCallbacks : public Handler
