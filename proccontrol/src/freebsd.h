--- conflicted
+++ resolved
@@ -83,11 +83,7 @@
     Dyninst::Address adjustTrapAddr(Dyninst::Address address, Dyninst::Architecture arch);
 };
 
-<<<<<<< HEAD
-class freebsd_process : public thread_db_process, public sysv_process, public unix_process, public x86_process
-=======
 class freebsd_process : public sysv_process, public unix_process, public x86_process, public thread_db_process
->>>>>>> e7210dea
 {
 public:
     freebsd_process(Dyninst::PID p, std::string e, std::vector<std::string> a, 
