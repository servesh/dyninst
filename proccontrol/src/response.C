/*
 * Copyright (c) 1996-2011 Barton P. Miller
 * 
 * We provide the Paradyn Parallel Performance Tools (below
 * described as "Paradyn") on an AS IS basis, and do not warrant its
 * validity or performance.  We reserve the right to update, modify,
 * or discontinue this software at any time.  We shall have no
 * obligation to supply such updates or modifications or any other
 * form of support to you.
 * 
 * By your use of Paradyn, you understand and agree that we (or any
 * other person or entity with proprietary rights in Paradyn) are
 * under no obligation to provide either maintenance services,
 * update services, notices of latent defects, or correction of
 * defects for Paradyn.
 * 
 * This library is free software; you can redistribute it and/or
 * modify it under the terms of the GNU Lesser General Public
 * License as published by the Free Software Foundation; either
 * version 2.1 of the License, or (at your option) any later version.
 * 
 * This library is distributed in the hope that it will be useful,
 * but WITHOUT ANY WARRANTY; without even the implied warranty of
 * MERCHANTABILITY or FITNESS FOR A PARTICULAR PURPOSE.  See the GNU
 * Lesser General Public License for more details.
 * 
 * You should have received a copy of the GNU Lesser General Public
 * License along with this library; if not, write to the Free Software
 * Foundation, Inc., 51 Franklin Street, Fifth Floor, Boston, MA 02110-1301 USA
 */

#include "proccontrol/h/Event.h"

#include "proccontrol/src/response.h"
#include "proccontrol/src/int_process.h"
#include "proccontrol/src/int_handler.h"
#include "proccontrol/src/procpool.h"

#include <cstring>

using namespace Dyninst;
using namespace ProcControlAPI;
using namespace std;

unsigned int response::next_id = 1;

static Mutex id_lock;

response::response() :
   event(Event::ptr()),
   state(unset),
   checked_ready(false),
   isSyncHandled(false),
   error(false),
   errorcode(0),
<<<<<<< HEAD
=======
   proc(NULL),
>>>>>>> 5144adab
   decoder_event(NULL),
   multi_resp_size(0),
   multi_resp_recvd(0)
{
<<<<<<< HEAD
   id_lock.lock();
   id = next_id++;
   id_lock.unlock();
=======
  id_lock.lock();
  id = next_id++;
  id_lock.unlock();
>>>>>>> 5144adab
}

response::~response()
{
   assert(error || state != ready || checked_ready);
}

bool response::isReady() const
{
   checked_ready = true;
   return (state == ready);
}

Event::ptr response::getEvent() const
{
   return event;
}

bool response::hasError() const
{
   return error;
}

int response::errorCode() const
{
   assert(error);
   return errorcode;
}

bool response::isPosted() const 
{
   return state != unset;
}

void response::markReady()
{
   if (multi_resp_size && multi_resp_size < multi_resp_recvd)
      return;

   assert(state != ready);
   state = ready;
}

void response::markPosted()
{
   assert(state == unset);
   state = posted;
}

void response::markError(int code)
{
   assert(!error);
   error = true;
   errorcode = code;
}

void response::setEvent(Event::ptr ev)
{
   assert(!event || !ev || event == ev);
   event = ev;
}

void response::markSyncHandled()
{
   isSyncHandled = true;
}

unsigned int response::getID() const 
{
   return id;
}

string response::name() const
{
   switch (resp_type) {
      case rt_result:
         return "Result Response";
      case rt_reg:
         return "Reg Response";
      case rt_allreg:
         return "AllReg Response";
      case rt_mem:
         return "Mem Response";
      case rt_set:
         return "Set Response";
   }
   assert(0);
   return "";
}

unsigned int response::markAsMultiResponse(int num_resps)
{
   assert(num_resps);
   assert(state == unset);
   id_lock.lock();
   id = next_id;
   next_id += num_resps;
   id_lock.unlock();

   multi_resp_size = num_resps;

   return id;
}

bool response::isMultiResponse()
{
   return multi_resp_size != 0;
}

unsigned int response::multiResponseSize()
{
   return multi_resp_size;
}

bool response::isMultiResponseComplete()
{
   return (multi_resp_size == multi_resp_recvd);
}

void response::setDecoderEvent(ArchEvent *ae)
{
   decoder_event = ae;
}

ArchEvent *response::getDecoderEvent()
{
   return decoder_event;
}

<<<<<<< HEAD
=======
int_process *response::getProcess() const
{
  return proc;
}

void response::setProcess(int_process *p)
{
  proc = p;
}
>>>>>>> 5144adab

result_response::ptr response::getResultResponse()
{
   return resp_type == rt_result ? 
      dyn_static_pointer_cast<result_response>(shared_from_this()) :
      result_response::ptr();
}

mem_response::ptr response::getMemResponse()
{
   return resp_type == rt_mem ? 
      dyn_static_pointer_cast<mem_response>(shared_from_this()) :
      mem_response::ptr();
}

reg_response::ptr response::getRegResponse()
{
   return resp_type == rt_reg ? 
      dyn_static_pointer_cast<reg_response>(shared_from_this()) :
      reg_response::ptr();
}

allreg_response::ptr response::getAllRegResponse()
{
   return resp_type == rt_allreg ? 
      dyn_static_pointer_cast<allreg_response>(shared_from_this()) :
      allreg_response::ptr();
}

response::ptr responses_pending::rmResponse(unsigned int id)
{
   //cvar lock should already be held.
   std::map<unsigned int, response::ptr>::iterator i = pending.find(id);
   if (i == pending.end()) {
<<<<<<< HEAD
      //I've seen this happen on BlueGene, it sometimes throws duplicate ACKs
=======
      //I've seen this happen on BlueGene/P, it sometimes throws duplicate ACKs
>>>>>>> 5144adab
      pthrd_printf("Unknown response.  Recieved duplicate ACK message on BlueGene?\n");
      return response::ptr();
   }
   response::ptr result = (*i).second;

   pending.erase(i);

   return result;
}
 
bool responses_pending::waitFor(response::ptr resp)
{
   cvar.lock();

   if (resp->isReady()) {
      cvar.unlock();
      pthrd_printf("Waiting for async event %d, complete\n", resp->getID());
      return true;
   }

   unsigned int iter = 0;
   map<unsigned int, response::ptr>::iterator i = pending.find(resp->getID());
   assert(i != pending.end());

   while (!resp->isReady()) {
      pthrd_printf("Waiting for async event %d, iter = %d\n", resp->getID(), iter);
      cvar.wait();
      iter++;
   }
   cvar.unlock();

   pthrd_printf("Waiting for async event %d, complete\n", resp->getID());

   return true;
}

bool responses_pending::hasAsyncPending(bool ev_only)
{
   bool ret = false;
   cvar.lock();
   if (!ev_only) {
      ret = !pending.empty();
   }
   else {
      map<unsigned, response::ptr>::const_iterator i;
      for (i = pending.begin(); i != pending.end(); i++) {
         if (i->second->getEvent()) {
            ret = true;
            break;
         }
      }
   }
   cvar.unlock();
   return ret;
}

response::ptr responses_pending::getResponse(unsigned int id)
{
   cvar.lock();
   map<unsigned int, response::ptr>::iterator i = pending.find(id);
   cvar.unlock();
   assert(i != pending.end());
   return (*i).second;
}

void responses_pending::lock()
{
   cvar.lock();
}

void responses_pending::unlock()
{
   cvar.unlock();
}

void responses_pending::signal()
{
   cvar.broadcast();
}

CondVar &responses_pending::condvar()
{
   return cvar;
}

void responses_pending::addResponse(response::ptr r, int_process *proc)
{
   pthrd_printf("Adding response %d of type %s to list of pending responses\n", r->getID(), r->name().c_str());
   Event::ptr ev = proc->handlerPool()->curEvent();
   if (r->isSyncHandled)
      ev = Event::ptr();

   r->setProcess(proc);

   r->setEvent(ev);
   r->markPosted();

   if (!r->isMultiResponse()) {
      pending[r->getID()] = r;
   }
   else {
      unsigned int id = r->getID();
      unsigned int end = r->getID() + r->multiResponseSize();
      for (unsigned int i = id; i < end; i++) {
         pending[i] = r;
      }
   }
}

void responses_pending::noteResponse()
{
   if (isGeneratorThread()) {
      //Signaling the ProcPool is meant to wake the generator.  We
      // obviously don't need to signal ourselves.  In fact,
      // the generator may already be holding the procpool lock, 
      // so we don't want to retake it.
      return;
   }
   ProcPool()->condvar()->lock();
   ProcPool()->condvar()->signal();
   ProcPool()->condvar()->unlock();
}

responses_pending &getResponses()
{
   static responses_pending rp;
   return rp;
}

result_response::ptr result_response::createResultResponse()
{
   return result_response::ptr(new result_response());
}

result_response::result_response() :
   b(false)
{
   resp_type = rt_result;
}

result_response::~result_response()
{
}

void result_response::setResponse(bool b_)
{
   postResponse(b_);
   markReady();
}

void result_response::postResponse(bool b_)
{
   if (!isMultiResponse()) {
      b = b_;
      return;
   }

   multi_resp_recvd++;
   if (multi_resp_recvd == 1) {
      b = b_;
      return;
   }
   // The 'b = b & b_' logic is so that a multi-response result will 
   // be true iff all RESULT_ACKs returned success
   b = b & b_;
}

bool result_response::getResult() const
{
   return b;
}

reg_response::ptr reg_response::createRegResponse()
{
   return reg_response::ptr(new reg_response());
}


reg_response::reg_response() :
   val(0),
   thr(NULL)
{
   resp_type = rt_reg;
}

reg_response::~reg_response()
{
}

void reg_response::setRegThread(Dyninst::MachRegister r, int_thread *t)
{
   reg = r;
   thr = t;
}

void reg_response::setResponse(Dyninst::MachRegisterVal v)
{
   postResponse(v);
   markReady();
}

void reg_response::postResponse(Dyninst::MachRegisterVal v)
{
   assert(reg && thr);
   thr->updateRegCache(reg, v);
   val = v;
}

Dyninst::MachRegisterVal reg_response::getResult() const { 
   return val;
}

allreg_response::ptr allreg_response::createAllRegResponse()
{
   return allreg_response::ptr(new allreg_response());
}

allreg_response::ptr allreg_response::createAllRegResponse(int_registerPool *regpool)
{
   allreg_response::ptr r = allreg_response::ptr(new allreg_response());
   r->regpool = regpool;
   return r;
}

allreg_response::allreg_response() :
   regpool(NULL),
   thr(NULL)
{
   resp_type = rt_allreg;
}

allreg_response::~allreg_response()
{
}

void allreg_response::setThread(int_thread *t)
{
   thr = t;
}

void allreg_response::setRegPool(int_registerPool *p)
{
   regpool = p;
}

void allreg_response::setResponse()
{
   postResponse();
   markReady();
}

void allreg_response::postResponse()
{
   assert(thr);
   if (isMultiResponse()) {
      multi_resp_recvd++;
   }
   if (isMultiResponseComplete()) {
      thr->updateRegCache(*regpool);
   }
}

int_registerPool *allreg_response::getRegPool() const
{
   return regpool;
}

mem_response::ptr mem_response::createMemResponse()
{
   return mem_response::ptr(new mem_response());
}

mem_response::ptr mem_response::createMemResponse(char *targ, unsigned targ_size)
{
   return mem_response::ptr(new mem_response(targ, targ_size));
}

mem_response::mem_response() :
   buffer(NULL),
   size(0),
   buffer_set(false),
   last_base(0)
{
   resp_type = rt_mem;
}

mem_response::mem_response(char *targ, unsigned targ_size) :
   buffer(targ),
   size(targ_size),
   buffer_set(true),
   last_base(0)
{
   resp_type = rt_mem;
}

mem_response::~mem_response()
{
}

void mem_response::setBuffer(char *targ, unsigned targ_size)
{
   assert(!buffer_set);
   buffer = targ;
   size = targ_size;
   buffer_set = true;
}

void mem_response::setResponse(char *src, unsigned src_size)
{
   postResponse(src, src_size);
   markReady();
}

void mem_response::setResponse()
{
   postResponse();
   markReady();
}

void mem_response::postResponse(char *src, unsigned src_size, Address src_addr)
{
   assert(buffer_set);

   if (!isMultiResponse()) {
      assert(src_size >= size);
      memcpy(buffer, src, size);
      return;
   }

   multi_resp_recvd++;
   unsigned long offset = src_addr - last_base;
   memcpy(buffer + offset, src, src_size);
}

void mem_response::setLastBase(Address a) 
{
   last_base = a;
<<<<<<< HEAD
=======
}

Address mem_response::lastBase()
{
   return last_base;
>>>>>>> 5144adab
}

void mem_response::postResponse()
{
}

char *mem_response::getBuffer() const
{
   return buffer;
}

unsigned mem_response::getSize() const
{
   return size;
}
 
unsigned int ResponseSet::next_id = 1;
Mutex ResponseSet::id_lock;
std::map<unsigned int, ResponseSet *> ResponseSet::all_respsets;

ResponseSet::ResponseSet()
{
  id_lock.lock();
  myid = next_id++;
  if (!myid)
    myid = next_id++;
  all_respsets.insert(make_pair(myid, this));
  id_lock.unlock();
}

void ResponseSet::addID(unsigned id, unsigned index)
{
  ids.insert(make_pair(index, id));
}

unsigned ResponseSet::getIDByIndex(unsigned int index, bool &found) const
{
  map<unsigned, unsigned>::const_iterator i = ids.find(index);
  if (i == ids.end()) {
    found = false;
    return 0;
  }
  found = true;
  return i->second;
}
unsigned int ResponseSet::getID() const {
  return myid;
}

ResponseSet *ResponseSet::getResponseSetByID(unsigned int id) {
  map<unsigned int, ResponseSet *>::iterator i;
  ResponseSet *respset = NULL;
  id_lock.lock();
  i = all_respsets.find(id);
  if (i != all_respsets.end()) {
    respset = i->second;
    all_respsets.erase(i);
  }
  id_lock.unlock();
  return respset;
}
<|MERGE_RESOLUTION|>--- conflicted
+++ resolved
@@ -53,23 +53,14 @@
    isSyncHandled(false),
    error(false),
    errorcode(0),
-<<<<<<< HEAD
-=======
    proc(NULL),
->>>>>>> 5144adab
    decoder_event(NULL),
    multi_resp_size(0),
    multi_resp_recvd(0)
 {
-<<<<<<< HEAD
-   id_lock.lock();
-   id = next_id++;
-   id_lock.unlock();
-=======
   id_lock.lock();
   id = next_id++;
   id_lock.unlock();
->>>>>>> 5144adab
 }
 
 response::~response()
@@ -199,8 +190,6 @@
    return decoder_event;
 }
 
-<<<<<<< HEAD
-=======
 int_process *response::getProcess() const
 {
   return proc;
@@ -210,7 +199,6 @@
 {
   proc = p;
 }
->>>>>>> 5144adab
 
 result_response::ptr response::getResultResponse()
 {
@@ -245,11 +233,7 @@
    //cvar lock should already be held.
    std::map<unsigned int, response::ptr>::iterator i = pending.find(id);
    if (i == pending.end()) {
-<<<<<<< HEAD
-      //I've seen this happen on BlueGene, it sometimes throws duplicate ACKs
-=======
       //I've seen this happen on BlueGene/P, it sometimes throws duplicate ACKs
->>>>>>> 5144adab
       pthrd_printf("Unknown response.  Recieved duplicate ACK message on BlueGene?\n");
       return response::ptr();
    }
@@ -587,14 +571,11 @@
 void mem_response::setLastBase(Address a) 
 {
    last_base = a;
-<<<<<<< HEAD
-=======
 }
 
 Address mem_response::lastBase()
 {
    return last_base;
->>>>>>> 5144adab
 }
 
 void mem_response::postResponse()
