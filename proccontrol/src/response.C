--- conflicted
+++ resolved
@@ -262,13 +262,6 @@
 {
    bool ret = false;
    cvar.lock();
-<<<<<<< HEAD
-   map<unsigned, response::ptr>::const_iterator i;
-   for (i = pending.begin(); i != pending.end(); ++i) {
-      if (i->second->getEvent()) {
-         ret = true;
-         break;
-=======
    if (!ev_only) {
       ret = !pending.empty();
    }
@@ -279,7 +272,6 @@
             ret = true;
             break;
          }
->>>>>>> e15976ab
       }
    }
    cvar.unlock();
