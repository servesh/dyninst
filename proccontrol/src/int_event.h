--- conflicted
+++ resolved
@@ -28,13 +28,8 @@
  * Foundation, Inc., 51 Franklin Street, Fifth Floor, Boston, MA 02110-1301 USA
  */
 
-<<<<<<< HEAD
 #if !defined(INT_EVENT_H_)
 #define INT_EVENT_H_
-=======
-#if !defined(__INT__EVENT__H__)
-#define __INT__EVENT__H__
->>>>>>> 4f41c4b8
 
 #include "response.h"
 #include <set>
@@ -196,8 +191,5 @@
 
 }
 }
-<<<<<<< HEAD
-=======
 
->>>>>>> 4f41c4b8
 #endif