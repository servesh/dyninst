/*
 * Copyright (c) 1996-2011 Barton P. Miller
 * 
 * We provide the Paradyn Parallel Performance Tools (below
 * described as "Paradyn") on an AS IS basis, and do not warrant its
 * validity or performance.  We reserve the right to update, modify,
 * or discontinue this software at any time.  We shall have no
 * obligation to supply such updates or modifications or any other
 * form of support to you.
 * 
 * By your use of Paradyn, you understand and agree that we (or any
 * other person or entity with proprietary rights in Paradyn) are
 * under no obligation to provide either maintenance services,
 * update services, notices of latent defects, or correction of
 * defects for Paradyn.
 * 
 * This library is free software; you can redistribute it and/or
 * modify it under the terms of the GNU Lesser General Public
 * License as published by the Free Software Foundation; either
 * version 2.1 of the License, or (at your option) any later version.
 * 
 * This library is distributed in the hope that it will be useful,
 * but WITHOUT ANY WARRANTY; without even the implied warranty of
 * MERCHANTABILITY or FITNESS FOR A PARTICULAR PURPOSE.  See the GNU
 * Lesser General Public License for more details.
 * 
 * You should have received a copy of the GNU Lesser General Public
 * License along with this library; if not, write to the Free Software
 * Foundation, Inc., 51 Franklin Street, Fifth Floor, Boston, MA 02110-1301 USA
 */

#include "response.h"
#include <set>

namespace Dyninst {
namespace ProcControlAPI {

class int_eventBreakpoint
{
  public:
   int_eventBreakpoint(Address a, installed_breakpoint *i, int_thread *thr);
   ~int_eventBreakpoint();

   installed_breakpoint *ibp;
   Dyninst::Address addr;
   result_response::ptr pc_regset;
   int_thread *thrd;

   std::set<Breakpoint::ptr> cb_bps;
};

class int_eventBreakpointClear
{
  public:
   int_eventBreakpointClear();
   ~int_eventBreakpointClear();

<<<<<<< HEAD
   result_response::ptr memwrite_bp_resume;
   bool cleared_singlestep;
};
=======
   std::set<result_response::ptr> memwrite_bp_suspend;
   bool started_bp_suspends;
   bool cached_bp_sets;
   bool set_singlestep;
>>>>>>> e7210dea

   std::set<Thread::ptr> clearing_threads;

   void getBPTypes(std::set<pair<installed_breakpoint *, int_thread *> > &bps_to_clear,
                   std::set<pair<installed_breakpoint *, int_thread *> > &bps_to_restore);
   std::set<pair<installed_breakpoint *, int_thread *> > bps_to_clear_cached;
   std::set<pair<installed_breakpoint *, int_thread *> > bps_to_restore_cached;
};
 
class int_eventBreakpointRestore
{
  public:
   int_eventBreakpointRestore(installed_breakpoint *breakpoint_);
   ~int_eventBreakpointRestore();

   result_response::ptr memwrite_bp_resume;
   result_response::ptr memwrite_bp_remove;
   installed_breakpoint *bp;
};

class int_eventRPC {
  public:
   int_eventRPC();
   ~int_eventRPC();
   reg_response::ptr alloc_regresult;
   result_response::ptr memrestore_response;
   result_response::ptr regrestore_response;

   void getPendingAsyncs(std::set<response::ptr> &pending);
};

class int_eventAsync {
  private:
   response::ptr resp;
  public:
   int_eventAsync(response::ptr r);
   ~int_eventAsync();

   response::ptr getResponse() const;
};

class int_eventNewUserThread {
  public:
   int_eventNewUserThread();
   ~int_eventNewUserThread();

   int_thread *thr;
   Dyninst::LWP lwp;
   void *raw_data;
   bool needs_update;
};

}
}<|MERGE_RESOLUTION|>--- conflicted
+++ resolved
@@ -55,16 +55,10 @@
    int_eventBreakpointClear();
    ~int_eventBreakpointClear();
 
-<<<<<<< HEAD
-   result_response::ptr memwrite_bp_resume;
-   bool cleared_singlestep;
-};
-=======
    std::set<result_response::ptr> memwrite_bp_suspend;
    bool started_bp_suspends;
    bool cached_bp_sets;
    bool set_singlestep;
->>>>>>> e7210dea
 
    std::set<Thread::ptr> clearing_threads;
 
