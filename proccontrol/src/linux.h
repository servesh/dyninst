/*
 * Copyright (c) 1996-2011 Barton P. Miller
 * 
 * We provide the Paradyn Parallel Performance Tools (below
 * described as "Paradyn") on an AS IS basis, and do not warrant its
 * validity or performance.  We reserve the right to update, modify,
 * or discontinue this software at any time.  We shall have no
 * obligation to supply such updates or modifications or any other
 * form of support to you.
 * 
 * By your use of Paradyn, you understand and agree that we (or any
 * other person or entity with proprietary rights in Paradyn) are
 * under no obligation to provide either maintenance services,
 * update services, notices of latent defects, or correction of
 * defects for Paradyn.
 * 
 * This library is free software; you can redistribute it and/or
 * modify it under the terms of the GNU Lesser General Public
 * License as published by the Free Software Foundation; either
 * version 2.1 of the License, or (at your option) any later version.
 * 
 * This library is distributed in the hope that it will be useful,
 * but WITHOUT ANY WARRANTY; without even the implied warranty of
 * MERCHANTABILITY or FITNESS FOR A PARTICULAR PURPOSE.  See the GNU
 * Lesser General Public License for more details.
 * 
 * You should have received a copy of the GNU Lesser General Public
 * License along with this library; if not, write to the Free Software
 * Foundation, Inc., 51 Franklin Street, Fifth Floor, Boston, MA 02110-1301 USA
 */
#if !defined(LINUX_H_)
#define LINUX_H_

//#define debug_async_simulate

#include "proccontrol/h/Generator.h"
#include "proccontrol/h/Event.h"
#include "proccontrol/h/Decoder.h"
#include "proccontrol/h/Handler.h"
#include "proccontrol/src/int_process.h"
#include "proccontrol/src/sysv.h"
#include "proccontrol/src/unix.h"
<<<<<<< HEAD
=======
#include "proccontrol/src/x86_process.h"
#include "proccontrol/src/ppc_process.h"
>>>>>>> e7210dea
#include "proccontrol/src/int_thread_db.h"
#include "proccontrol/src/x86_process.h"
#include "proccontrol/src/ppc_process.h"
#include "common/h/dthread.h"
#include <sys/types.h>
#include <sys/ptrace.h>
#include <linux/ptrace.h>

using namespace Dyninst;
using namespace ProcControlAPI;

typedef enum __ptrace_request pt_req;

class GeneratorLinux : public GeneratorMT
{
 public:
   GeneratorLinux();
   virtual ~GeneratorLinux();

   virtual bool initialize();
   virtual bool canFastHandle();
   virtual ArchEvent *getEvent(bool block);
};

class ArchEventLinux : public ArchEvent
{
   static std::vector<ArchEventLinux *> pending_events;
public:
   int status;
   pid_t pid;
   bool interrupted;
   int error;
   pid_t child_pid;
   int event_ext;
   bool findPairedEvent(ArchEventLinux* &parent, ArchEventLinux* &child);
   void postponePairedEvent();

   ArchEventLinux(bool inter_);
   ArchEventLinux(pid_t p, int s);
   ArchEventLinux(int e);

   virtual ~ArchEventLinux();
};

class DecoderLinux : public Decoder
{
 public:
   DecoderLinux();
   virtual ~DecoderLinux();
   virtual unsigned getPriority() const;
   virtual bool decode(ArchEvent *ae, std::vector<Event::ptr> &events);
   Dyninst::Address adjustTrapAddr(Dyninst::Address address, Dyninst::Architecture arch);
};

class linux_process : public sysv_process, public unix_process, public thread_db_process
{
 public:
   linux_process(Dyninst::PID p, std::string e, std::vector<std::string> a, 
           std::vector<std::string> envp, std::map<int,int> f);
   linux_process(Dyninst::PID pid_, int_process *p);
   virtual ~linux_process();

   virtual bool plat_create();
   virtual bool plat_create_int();
   virtual bool plat_attach(bool allStopped);
   virtual bool plat_attachWillTriggerStop();
   virtual bool plat_forked();
   virtual bool plat_execed();
   virtual bool plat_detach(bool &needs_sync);
   virtual bool plat_terminate(bool &needs_sync);
<<<<<<< HEAD
   virtual bool plat_getOSRunningState(Dyninst::LWP lwp) const;
=======
   virtual bool preTerminate();

>>>>>>> e7210dea

   //The following async functions are only used if a linux debugging mode,
   // 'debug_async_simulate' is enabled, which tries to get Linux to simulate having
   // async events for testing purposes.
   virtual bool plat_needsAsyncIO() const;
   virtual bool plat_readMemAsync(int_thread *thr, Dyninst::Address addr, 
                                  mem_response::ptr result);
   virtual bool plat_writeMemAsync(int_thread *thr, const void *local, Dyninst::Address addr,
                                   size_t size, result_response::ptr result);

   virtual bool plat_readMem(int_thread *thr, void *local, 
                             Dyninst::Address remote, size_t size);
   virtual bool plat_writeMem(int_thread *thr, const void *local, 
                              Dyninst::Address remote, size_t size);
   virtual SymbolReaderFactory *plat_defaultSymReader();
   virtual bool needIndividualThreadAttach();
   virtual bool getThreadLWPs(std::vector<Dyninst::LWP> &lwps);
   virtual bool plat_individualRegAccess();
   virtual bool plat_contProcess() { return true; }
   virtual Dyninst::Address plat_mallocExecMemory(Dyninst::Address min, unsigned size);
<<<<<<< HEAD
   virtual int_process::ThreadControlMode plat_getThreadControlMode() const;
   virtual bool plat_convertToBreakpointAddress(psaddr_t &);
   virtual bool plat_supportLWPEvents();
=======
   virtual bool plat_supportLWPEvents() const;
   virtual bool plat_getOSRunningStates(std::map<Dyninst::LWP, bool> &runningStates);
   virtual bool plat_convertToBreakpointAddress(psaddr_t &);
>>>>>>> e7210dea
  protected:
   int computeAddrWidth(Dyninst::Architecture me);
};

class linux_x86_process : public linux_process, public x86_process
{
  public:
   linux_x86_process(Dyninst::PID p, std::string e, std::vector<std::string> a, 
           std::vector<std::string> envp, std::map<int,int> f);
   linux_x86_process(Dyninst::PID pid_, int_process *p);
   virtual ~linux_x86_process();

   virtual Dyninst::Architecture getTargetArch();
};

class linux_ppc_process : public linux_process, public ppc_process
{
  public:
   linux_ppc_process(Dyninst::PID p, std::string e, std::vector<std::string> a, 
           std::vector<std::string> envp, std::map<int,int> f);
   linux_ppc_process(Dyninst::PID pid_, int_process *p);
   virtual ~linux_ppc_process();

   virtual Dyninst::Architecture getTargetArch();
};

class linux_thread : public thread_db_thread
{
 public:
   linux_thread(int_process *p, Dyninst::THR_ID t, Dyninst::LWP l);

   linux_thread();
   virtual ~linux_thread();

   virtual bool plat_cont();
   virtual bool plat_stop();
   virtual bool plat_getAllRegisters(int_registerPool &reg);
   virtual bool plat_getRegister(Dyninst::MachRegister reg, Dyninst::MachRegisterVal &val);
   virtual bool plat_setAllRegisters(int_registerPool &reg);
   virtual bool plat_setRegister(Dyninst::MachRegister reg, Dyninst::MachRegisterVal val);
   virtual bool attach();

   virtual bool plat_getAllRegistersAsync(allreg_response::ptr result);
   virtual bool plat_getRegisterAsync(Dyninst::MachRegister reg, 
                                      reg_response::ptr result);
   virtual bool plat_setAllRegistersAsync(int_registerPool &pool,
                                          result_response::ptr result);
   virtual bool plat_setRegisterAsync(Dyninst::MachRegister reg, 
                                      Dyninst::MachRegisterVal val,
                                      result_response::ptr result);
   virtual bool thrdb_getThreadArea(int val, Dyninst::Address &addr);
   virtual bool plat_convertToSystemRegs(const int_registerPool &pool, unsigned char *regs);
   virtual bool plat_needsEmulatedSingleStep(vector<Dyninst::Address> &result);
   virtual bool plat_needsPCSaveBeforeSingleStep();

   // Needed by HybridLWPControl, unused on Linux
   virtual bool plat_resume() { return true; }
   virtual bool plat_suspend() { return true; }

   void setOptions();
   bool unsetOptions();
   bool getSegmentBase(Dyninst::MachRegister reg, Dyninst::MachRegisterVal &val);
   
   static void fake_async_main(void *);
};

class LinuxPtrace
{
private:
   typedef enum {
      unknown,
      create_req,
      ptrace_req,
      ptrace_bulkread,
      ptrace_bulkwrite
   } req_t;

   req_t ptrace_request;
   pt_req request;
   pid_t pid;
   void *addr;
   void *data;
   linux_process *proc;
   Dyninst::Address remote_addr;
   unsigned size;
   long ret;
   bool bret;
   int err;

   DThread thrd;
   CondVar init;
   CondVar cond;
   CondVar ret_lock;
   Mutex request_lock;

   void start_request();
   void waitfor_ret();
   void end_request();
   static LinuxPtrace *linuxptrace;
public:
   static LinuxPtrace *getPtracer();
   LinuxPtrace();
   ~LinuxPtrace();
   void start();
   void main();
   long ptrace_int(pt_req request_, pid_t pid_, void *addr_, void *data_);
   bool ptrace_read(Dyninst::Address inTrace, unsigned size_, void *inSelf, int pid_);
   bool ptrace_write(Dyninst::Address inTrace, unsigned size_, const void *inSelf, int pid_);

   bool plat_create(linux_process *p);
};

long do_ptrace(pt_req request_, pid_t pid_, void *addr_, void *data_);

class LinuxHandleNewThr : public Handler
{
 public:
   LinuxHandleNewThr();
   virtual ~LinuxHandleNewThr();
   virtual handler_ret_t handleEvent(Event::ptr ev);
   virtual int getPriority() const;
   void getEventTypesHandled(std::vector<EventType> &etypes);
};

class LinuxHandleLWPDestroy : public Handler
{
 public:
     LinuxHandleLWPDestroy();
     virtual ~LinuxHandleLWPDestroy();
     virtual handler_ret_t handleEvent(Event::ptr ev);
     virtual int getPriority() const;
     void getEventTypesHandled(std::vector<EventType> &etypes);
};

#endif<|MERGE_RESOLUTION|>--- conflicted
+++ resolved
@@ -40,14 +40,9 @@
 #include "proccontrol/src/int_process.h"
 #include "proccontrol/src/sysv.h"
 #include "proccontrol/src/unix.h"
-<<<<<<< HEAD
-=======
 #include "proccontrol/src/x86_process.h"
 #include "proccontrol/src/ppc_process.h"
->>>>>>> e7210dea
 #include "proccontrol/src/int_thread_db.h"
-#include "proccontrol/src/x86_process.h"
-#include "proccontrol/src/ppc_process.h"
 #include "common/h/dthread.h"
 #include <sys/types.h>
 #include <sys/ptrace.h>
@@ -115,12 +110,7 @@
    virtual bool plat_execed();
    virtual bool plat_detach(bool &needs_sync);
    virtual bool plat_terminate(bool &needs_sync);
-<<<<<<< HEAD
-   virtual bool plat_getOSRunningState(Dyninst::LWP lwp) const;
-=======
    virtual bool preTerminate();
-
->>>>>>> e7210dea
 
    //The following async functions are only used if a linux debugging mode,
    // 'debug_async_simulate' is enabled, which tries to get Linux to simulate having
@@ -141,15 +131,10 @@
    virtual bool plat_individualRegAccess();
    virtual bool plat_contProcess() { return true; }
    virtual Dyninst::Address plat_mallocExecMemory(Dyninst::Address min, unsigned size);
-<<<<<<< HEAD
-   virtual int_process::ThreadControlMode plat_getThreadControlMode() const;
    virtual bool plat_convertToBreakpointAddress(psaddr_t &);
+   virtual bool plat_getOSRunningStates(std::map<Dyninst::LWP, bool> &runningStates);
    virtual bool plat_supportLWPEvents();
-=======
-   virtual bool plat_supportLWPEvents() const;
-   virtual bool plat_getOSRunningStates(std::map<Dyninst::LWP, bool> &runningStates);
-   virtual bool plat_convertToBreakpointAddress(psaddr_t &);
->>>>>>> e7210dea
+   virtual ThreadControlMode plat_getThreadControlMode() const;
   protected:
    int computeAddrWidth(Dyninst::Architecture me);
 };
