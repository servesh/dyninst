/*
 * Copyright (c) 1996-2011 Barton P. Miller
 * 
 * We provide the Paradyn Parallel Performance Tools (below
 * described as "Paradyn") on an AS IS basis, and do not warrant its
 * validity or performance.  We reserve the right to update, modify,
 * or discontinue this software at any time.  We shall have no
 * obligation to supply such updates or modifications or any other
 * form of support to you.
 * 
 * By your use of Paradyn, you understand and agree that we (or any
 * other person or entity with proprietary rights in Paradyn) are
 * under no obligation to provide either maintenance services,
 * update services, notices of latent defects, or correction of
 * defects for Paradyn.
 * 
 * This library is free software; you can redistribute it and/or
 * modify it under the terms of the GNU Lesser General Public
 * License as published by the Free Software Foundation; either
 * version 2.1 of the License, or (at your option) any later version.
 * 
 * This library is distributed in the hope that it will be useful,
 * but WITHOUT ANY WARRANTY; without even the implied warranty of
 * MERCHANTABILITY or FITNESS FOR A PARTICULAR PURPOSE.  See the GNU
 * Lesser General Public License for more details.
 * 
 * You should have received a copy of the GNU Lesser General Public
 * License along with this library; if not, write to the Free Software
 * Foundation, Inc., 51 Franklin Street, Fifth Floor, Boston, MA 02110-1301 USA
 */

#include "dynutil/h/dyn_regs.h"
#include "dynutil/h/dyntypes.h"
#include "proccontrol/h/PCErrors.h"
#include "proccontrol/h/Generator.h"
#include "proccontrol/h/Event.h"
#include "proccontrol/h/Handler.h"
#include "proccontrol/h/Mailbox.h"
#include "proccontrol/src/procpool.h"
#include "proccontrol/src/irpc.h"
#include "proccontrol/src/snippets.h"
#include "proccontrol/src/freebsd.h"
#include "proccontrol/src/int_handler.h"
#include "proccontrol/src/int_event.h"
#include "common/h/freebsdKludges.h"
#include "common/h/SymLite-elf.h"

// System includes
#include <sys/syscall.h>
#include <sys/types.h>
#include <sys/wait.h>
#include <sys/time.h>
#include <sys/resource.h>
#include <signal.h>
#include <sys/ptrace.h>
#include <machine/reg.h>
#include <sched.h>
#include <sys/event.h>

#if defined(arch_x86) || defined(arch_x86_64)
#include <machine/psl.h>
#endif

#include <cassert>
#include <cerrno>

#include <map>
using std::make_pair;

using namespace Dyninst;
using namespace ProcControlAPI;

/*
 * FreeBSD Bug Descriptions
 *
 * --- bug_freebsd_missing_sigstop ---
 *
 * This bug is documented in FreeBSD problem report kern/142757 -- if we yield
 * to the scheduler, we may avoid the race condition described in this bug
 * report.
 *
 * The basic idea of the workaround it is to yield to other processes (and the
 * debuggee) to avoid the race condition described in the bug report. A call
 * to sched_yield attempts to do this.
 * 
 * Specifically, the race condition results from the following sequence of
 * events, where P = parent process, C = child process:
 * 
 * P-SIGSTOP C-STOP P-WAITPID P-CONT P-SIGSTOP C-RUN
 * 
 * Because the child doesn't run before the parent sends the second stop
 * signal, the child doesn't receive the second SIGSTOP.
 * 
 * A workaround for this problem would guarantee that the C-RUN event always
 * occurs before the second P-SIGSTOP.
 *
 * --- bug_freebsd_mt_suspend ---
 *
 * Here is the scenario:
 *
 * 1) The user requests an attach to a multithreaded process
 * 2) ProcControl issues the attach and waits for the stop
 * 3) On receiving the stop, ProcControl suspends each thread
 *    in the process.
 * 4) User continues a single thread but other threads which
 *    should remain stopped continue to run
 *
 * The workaround for this bug is to issue SIGSTOPs to all the
 * threads (except the thread that received the SIGSTOP from the
 * initial attach). Once the stops are handled, the suspend
 * state will be honored when continuing a whole process; that is,
 * when all threads are suspended, a continue of one thread will
 * not continue another thread.
 *
 * See the Stop, Bootstrap event handlers and the post_attach
 * function for more detailed comments.
 *
 * --- bug_freebsd_change_pc ---
 *
 * Here is the scenario:
 *
 * 1) A signal is received on a thread in a multithreaded process
 *    Let T = a thread that did not receive the signal and is blocked
 *    in the kernel.
 *
 * 2) This signal generates a ProcControl event
 * 3) In the handler/callback for this event, the PC of T is changed.
 * 4) When T is continued, it remains blocked in the kernel and does
 *    not run at the new PC.
 *
 * This bug manifests itself in the iRPC tests in the testsuite. The
 * debuggee's threads are blocked in the kernel on a mutex and the iRPC
 * tests change the PCs of these threads to run the RPCs. Specifically,
 * this bug is encountered when RPCs are posted from callbacks because
 * the thread hasn't been stopped directly by a signal rather by another
 * thread in the process receiving a signal.
 *
 * The workaround is to send a signal to a thread after it's PC has been
 * changed in a callback or due to prepping an RPC. The handler for this
 * thread only unsets a flag in the thread. This required a special event,
 * ChangePCStop, which is only defined on platforms this bug affects.
 *  
 * See the ChangePCHandler as well for more info.
 *
 * --- bug_freebsd_lost_signal ---
 *
 * This bug is documented in FreeBSD problem report kern/150138 -- it also
 * includes a patch that fixes the problem.
 *
 * Here is the scenario:
 *
 * 1) A signal (such as a SIGTRAP) is delivered to a specific thread, which
 * stops the whole process.
 *
 * 2) The user (or handler) thread wishes to make a specific thread stop. Not
 * knowing that the process has already been stopped, a SIGSTOP is sent to the
 * thread. The user (or handler) thread then waits for the stop event.
 *
 * 3) The generator observes the SIGTRAP event (via waitpid) and generates the
 * event for it.  
 *
 * 4) The user (or handler) thread handle the SIGTRAP event but continues to
 * wait on the pending stop.
 *
 * At this point, the user (or handler) thread could wait indefinitely for the
 * pending stop, if the debuggee is blocked in the kernel. The problem is that
 * when the process is continued after the SIGSTOP is sent to the stopped 
 * process, the thread blocked in the kernel does not wakeup to handle the
 * new signal that was delivered to it while it was stopped.
 *
 * Unfortunately, I was not able to come up with a solid workaround for this bug
 * because there wasn't a race-free way to determine if the process was stopped
 * before sending it a signal (i.e., after checking whether the process was stopped,
 * the OS could deschedule the ProcControl process and the debuggee could hit a
 * breakpoint or finish an iRPC, resulting in ProcControl's model of the debuggee
 * being inconsistent).
 *
 * --- bug_freebsd_attach_stop ---
 *
 * When attaching to a stopped process on FreeBSD, the stopped process is resumed on
 * attach. This isn't the expected behavior. The best we can do is send a signal to
 * the debuggee after attach to allow us to regain control of the debuggee.
 */

static GeneratorFreeBSD *gen = NULL;

Generator *Generator::getDefaultGenerator() {
    if( NULL == gen ) {
        gen = new GeneratorFreeBSD();
        assert(gen);
        gen->launch();
    }
    return static_cast<Generator *>(gen);
}

GeneratorFreeBSD::GeneratorFreeBSD() :
    GeneratorMT(std::string("FreeBSD Generator"))
{
    decoders.insert(new DecoderFreeBSD());
}

GeneratorFreeBSD::~GeneratorFreeBSD()
{
}

bool GeneratorFreeBSD::initialize() {
    return true;
}

bool GeneratorFreeBSD::canFastHandle() {
    return false;
}

ArchEvent *GeneratorFreeBSD::getEvent(bool block) {
    int status, options;

    // Block (or not block) in waitpid to receive a OS event
    options = block ? 0 : WNOHANG;
    pthrd_printf("%s in waitpid\n", block ? "blocking" : "polling");
    int pid = waitpid(-1, &status, options);
    lwpid_t lwp = NULL_LWP;

    ArchEventFreeBSD *newevent = NULL;
    if (pid == -1) {
        int errsv = errno;
        if (errsv == EINTR) {
            pthrd_printf("waitpid interrupted\n");
            newevent = new ArchEventFreeBSD(true);
            return newevent;
        }
        perr_printf("Error. waitpid recieved error %s\n", strerror(errsv));
        newevent = new ArchEventFreeBSD(errsv);
        return newevent;
    }

    // On FreeBSD, we need to get information about the thread that caused the
    // stop via ptrace -- try for all cases; the ptrace call will fail for some
    struct ptrace_lwpinfo lwpInfo;
    if( 0 == ptrace(PT_LWPINFO, pid, (caddr_t)&lwpInfo, sizeof(struct ptrace_lwpinfo)) ) {
        lwp = lwpInfo.pl_lwpid;
    }else{
        int errsv = errno;
        pthrd_printf("Failed to retrieve lwp for pid %d: %s\n", pid, strerror(errsv));

        // It's an error for a stopped process
        if( WIFSTOPPED(status) ) {
            newevent = new ArchEventFreeBSD(errsv);
            return newevent;
        }
    }

    if (dyninst_debug_proccontrol)
    {
        pthrd_printf("Waitpid return status %x for pid %d/%d:\n", status, pid, lwp);
        if (WIFEXITED(status))
            pthrd_printf("Exited with %d\n", WEXITSTATUS(status));
        else if (WIFSIGNALED(status))
            pthrd_printf("Exited with signal %d\n", WTERMSIG(status));
        else if (WIFSTOPPED(status))
            pthrd_printf("Stopped with signal %d\n", WSTOPSIG(status));
#if defined(WIFCONTINUED)
        else if (WIFCONTINUED(status))
            perr_printf("Continued with signal SIGCONT (Unexpected)\n");
#endif
        else
            pthrd_printf("Unable to interpret waitpid return.\n");
    }

    newevent = new ArchEventFreeBSD(pid, lwp, status);
    return newevent;
}

ArchEventFreeBSD::ArchEventFreeBSD(bool inter_) :
    status(0),
    pid(NULL_PID),
    lwp(NULL_LWP),
    interrupted(inter_),
    error(0)
{
}

ArchEventFreeBSD::ArchEventFreeBSD(pid_t p, lwpid_t l, int s) :
    status(s),
    pid(p),
    lwp(l),
    interrupted(false),
    error(0)
{
}

ArchEventFreeBSD::ArchEventFreeBSD(int e) :
    status(0),
    pid(NULL_PID),
    lwp(NULL_LWP),
    interrupted(false),
    error(e)
{
}
      
ArchEventFreeBSD::~ArchEventFreeBSD()
{
}

DecoderFreeBSD::DecoderFreeBSD()
{
}

DecoderFreeBSD::~DecoderFreeBSD()
{
}

unsigned DecoderFreeBSD::getPriority() const
{
    return Decoder::default_priority;
}

Dyninst::Address DecoderFreeBSD::adjustTrapAddr(Dyninst::Address addr, Dyninst::Architecture arch)
{
    if( arch == Dyninst::Arch_x86 || arch == Dyninst::Arch_x86_64 ) {
        return addr - 1;
    }

    return addr;
}

static
const int PC_BUG_SIGNAL = SIGUSR1;

bool DecoderFreeBSD::decode(ArchEvent *ae, std::vector<Event::ptr> &events) {
    ArchEventFreeBSD *archevent = static_cast<ArchEventFreeBSD *>(ae);

    int_process *proc = NULL;
    int_thread *thread = NULL;
    freebsd_process *lproc = NULL;
    freebsd_thread *lthread = NULL;

    proc = ProcPool()->findProcByPid(archevent->pid);

    /* ignore any events we get for processes we don't know anything about.
     * This occurs for a double exit event as described below near
     * WIFEXITED
     */
    if( !proc ) {
        pthrd_printf("Ignoring ArchEvent for unknown process with PID %d\n",
                archevent->pid);
        return true;
    }

    lproc = dynamic_cast<freebsd_process *>(proc);

    thread = ProcPool()->findThread(archevent->lwp);

    // If the ArchEvent did not set the LWP, assign the event to the initial thread
    if( !thread ) {
        thread = proc->threadPool()->initialThread();
    }
    lthread = static_cast<freebsd_thread *>(thread);

    Event::ptr event;

    pthrd_printf("Decoding event for %d/%d\n", proc ? proc->getPid() : -1,
            thread ? thread->getLWP() : -1);

    const int status = archevent->status;
    bool result = false;
    bool multipleEvents = false;
    if( WIFSTOPPED(status) ) {
        const int stopsig = WSTOPSIG(status);

        lthread->setSignalStopped(true);
        for(int_threadPool::iterator i = proc->threadPool()->begin();
            i != proc->threadPool()->end(); ++i)
        {
            if( (*i) != lthread ) {
                static_cast<freebsd_thread *>(*i)->setSignalStopped(false);
            }
        }

        pthrd_printf("Decoded to signal %s\n", strsignal(stopsig));
        switch( stopsig ) {
            case SIGUSR2:
            case SIGSTOP: {
                if( lthread->hasPendingStop() || lthread->hasBootstrapStop() ) {
                    pthrd_printf("Received pending stop on %d/%d\n",
                                 lthread->llproc()->getPid(), lthread->getLWP());
                    event = Event::ptr(new EventStop());
                    break;
                }

                if( lproc->isForking() ) {
                    event = Event::ptr(new EventFork(EventType::Post, proc->getPid()));

                    // Need to maintain consistent behavior across platforms
                    freebsd_process *parent = lproc->getParent();
                    assert(parent);
                    event->setProcess(parent->proc());
                    event->setThread(parent->threadPool()->initialThread()->thread());
                    break;
                }
    
                // Relying on fall through for bootstrap and other SIGSTOPs
            }
            case SIGTRAP: {
                if( proc->getState() == int_process::neonatal_intermediate) {
                    pthrd_printf("Decoded event to bootstrap on %d/%d\n",
                            proc->getPid(), thread->getLWP());
                    event = Event::ptr(new EventBootstrap());
                    break;
                }

                Dyninst::MachRegisterVal addr;
                reg_response::ptr regvalue = reg_response::createRegResponse();
                result = thread->getRegister(MachRegister::getPC(proc->getTargetArch()), regvalue);
                bool is_ready = regvalue->isReady();
                if (!result || regvalue->hasError()) {
                    perr_printf("Failed to read PC address upon SIGTRAP\n");
                    return false;
                }
                assert(is_ready);
                addr = regvalue->getResult();
                regvalue = reg_response::ptr();

                Dyninst::Address adjusted_addr = adjustTrapAddr(addr, proc->getTargetArch());

                // Check if it is a RPC
                if (rpcMgr()->isRPCTrap(thread, adjusted_addr)) {
                   pthrd_printf("Decoded event to rpc completion on %d/%d at %lx\n",
                                proc->getPid(), thread->getLWP(), adjusted_addr);
                   event = Event::ptr(new EventRPC(thread->runningRPC()->getWrapperForDecode()));
                   break;
                }

                // Check if it is a breakpoint
                installed_breakpoint *ibp = proc->getBreakpoint(adjusted_addr);
                if( ibp && ibp != thread->isClearingBreakpoint() ) {
                    pthrd_printf("Decoded breakpoint on %d/%d at %lx\n", proc->getPid(),
                            thread->getLWP(), adjusted_addr);
                    int_eventBreakpoint *new_int_bp = new int_eventBreakpoint(adjusted_addr, ibp, thread);
                    EventBreakpoint::ptr event_bp = EventBreakpoint::ptr(new EventBreakpoint(new_int_bp));
                    event = event_bp;
                    event->setThread(thread->thread());

                    if( adjusted_addr == lproc->getLibBreakpointAddr() ) {
                        pthrd_printf("Breakpoint is library load/unload\n");
                        EventLibrary::ptr lib_event = EventLibrary::ptr(new EventLibrary());
                        lib_event->setThread(thread->thread());
                        lib_event->setProcess(proc->proc());
                        lib_event->setSyncType(Event::sync_process);
                        event->addSubservientEvent(lib_event);
                        break;
                    }

                    if (lproc->decodeTdbBreakpoint(event_bp)) {
                        pthrd_printf("Breakpoint was thread event\n");
                        break;
                    }
                    break;
                }

                if( thread->singleStep() ) {
                    ibp = thread->isClearingBreakpoint();
                    if( ibp ) {
                        pthrd_printf("Decoded event to breakpoint cleanup\n");
                        event = EventBreakpointRestore::ptr(new EventBreakpointRestore(new int_eventBreakpointRestore(ibp)));
                        if (thread->singleStepUserMode()) {
                           Event::ptr subservient_ss = EventSingleStep::ptr(new EventSingleStep());
                           subservient_ss->setProcess(proc->proc());
                           subservient_ss->setThread(thread->thread());
                           subservient_ss->setSyncType(Event::sync_process);
                           event->addSubservientEvent(subservient_ss);
                        }
                    }else{
                        pthrd_printf("Decoded event to single step on %d/%d\n",
                                proc->getPid(), thread->getLWP());
                        event = Event::ptr(new EventSingleStep());
                    }
                    break;
                }else{
                    // Check the kqueue for events. If an exec occurred, a
                    // kevent should have been generated.
                    
                    int eventQueue;
                    if( -1 == (eventQueue = lproc->getEventQueue()) ) {
                        return false;
                    }

                    struct kevent queueEvent;
                    struct timespec nullSpec;
                    memset(&nullSpec, 0, sizeof(struct timespec));
                    int numEvents;
                    if( -1 == (numEvents = kevent(eventQueue, NULL, 0, &queueEvent, 1, &nullSpec)) ) {
                        perr_printf("low level failure: kevent: %s\n",
                                strerror(errno));
                        return false;
                    }

                    if( numEvents > 1 ) {
                        perr_printf("low level failure: kevent returned more than 1 event\n");
                        return false;
                    }

                    if( numEvents == 1 && queueEvent.fflags & NOTE_EXEC ) {
                        pthrd_printf("Decoded event to exec on %d/%d\n",
                                proc->getPid(), thread->getLWP());
                        event = Event::ptr(new EventExec(EventType::Post));
                        event->setSyncType(Event::sync_process);
                        break;
                    }
                }
                /* Relying on fallthrough to handle any other signals */
                pthrd_printf("No special events found for this signal\n");
            }
            default:
                pthrd_printf("Decoded event to signal %d on %d/%d\n",
                        stopsig, proc->getPid(), thread->getLWP());

                // If we are re-attaching to a process that we created that has been receiving signals,
                // we can get one of these signals before the bootstrap stop -- ignore this event for
                // now
                if( lproc->getState() == int_process::neonatal_intermediate ) {
                    pthrd_printf("Received signal %d before attach stop\n", stopsig);
                    if( !lproc->threadPool()->initialThread()->plat_cont()) {
                        perr_printf("Failed to continue process to flush out attach stop\n");
                    }
                    return true;
                }

                if( lthread->hasPCBugCondition() && stopsig == PC_BUG_SIGNAL ) {
                    pthrd_printf("Decoded event to change PC stop\n");
                    event = Event::ptr(new EventChangePCStop());
                    break;
                }
#if 0
                //Debugging code
                if (stopsig == SIGSEGV) {
                   Dyninst::MachRegisterVal addr;
                   result = thread->getRegister(MachRegister::getPC(proc->getTargetArch()), addr);
                   if (!result) {
                      fprintf(stderr, "Failed to read PC address upon crash\n");
                   }
                   fprintf(stderr, "Got crash at %lx\n", addr);

                   unsigned char bytes[10];
                   proc->readMem((void *)bytes, addr, 10);

                   for(int i = 0; i < 10; i++) {
                       fprintf(stderr, "%#hx ", bytes[i]);
                   }
                   fprintf(stderr, "\n");

                   ptrace(PT_CONTINUE, proc->getPid(), (caddr_t)1, SIGABRT);
                   assert(!"Received SIGSEGV");
                }
#endif
                event = Event::ptr(new EventSignal(stopsig));
                break;
        }
    }
    else if (WIFEXITED(status) || WIFSIGNALED(status)) {
        if( WIFEXITED(status) ) {
            int exitcode = WEXITSTATUS(status);
            /*
             * On FreeBSD, an exit of a traced process is reported to both its original
             * parent and the tracing process. When the traced process is created by a
             * ProcControlAPI process, ProcControlAPI will receive two copies of the exit
             * event. The second event should be ignored.
             */
            if( int_thread::exited == thread->getGeneratorState().getState() ) {
                pthrd_printf("Decoded duplicate exit event of process %d/%d with code %d\n",
                        proc->getPid(), thread->getLWP(), exitcode);
                return true;
            }

            pthrd_printf("Decoded event to exit of process %d/%d with code %d\n",
                    proc->getPid(), thread->getLWP(), exitcode);
            event = Event::ptr(new EventExit(EventType::Post, exitcode));
        }else{
            int termsig = WTERMSIG(status);
            if( int_thread::exited == thread->getGeneratorState().getState() ) {
                pthrd_printf("Decoded duplicate terminate event of process %d/%d with signal %d\n",
                        proc->getPid(), thread->getLWP(), termsig);
                return true;
            }

            if( proc->wasForcedTerminated() ) {
                pthrd_printf("Decoded event to force terminate of %d/%d\n",
                        proc->getPid(), thread->getLWP());
                event = Event::ptr(new EventForceTerminate(termsig));
            }else{
                pthrd_printf("Decoded event to crash of %d/%d with signal %d\n",
                        proc->getPid(), thread->getLWP(), termsig);
                event = Event::ptr(new EventCrash(termsig));
            }
        }
        event->setSyncType(Event::sync_process);

        int_threadPool::iterator i = proc->threadPool()->begin();
        for(; i != proc->threadPool()->end(); ++i) {
           (*i)->getGeneratorState().setState(int_thread::exited);
        }
    }

    if( !multipleEvents ) {
        assert(event);
        assert(proc->proc());
        assert(thread->thread());

        // All signals stop a process in FreeBSD
        if( event && event->getSyncType() == Event::unset)
            event->setSyncType(Event::sync_process);

        if( event->getThread() == Thread::ptr() ) {
            event->setThread(thread->thread());
        }

        if( event->getProcess() == Process::ptr() ) {
            event->setProcess(proc->proc());
        }
        events.push_back(event);
    }

    delete archevent;

    return true;
}

static 
bool tkill(pid_t pid, long lwp, int sig) {
    static bool has_tkill = true;
    int result = 0;

    pthrd_printf("Sending %d to %d/%ld\n", sig, pid, lwp);

    if( has_tkill ) {
        result = syscall(SYS_thr_kill2, pid, lwp, sig);
        if( 0 != result && ENOSYS == errno ) {
            pthrd_printf("Using kill instead of tkill on this system\n");
            has_tkill = false;
        }
    }

    if( !has_tkill ) {
        result = kill(pid, sig);
    }

    return (result == 0);
}

int_process *int_process::createProcess(Dyninst::PID pid_, std::string exec) {
    std::vector<std::string> args;
    std::map<int, int> f;
    std::vector<std::string> envp;
    freebsd_process *newproc = new freebsd_process(pid_, exec, args, envp, f);
    assert(newproc);

    return static_cast<int_process *>(newproc);
}

int_process *int_process::createProcess(std::string exec,
        std::vector<std::string> args, std::vector<std::string> envp,
        std::map<int, int> f) 
{
    freebsd_process *newproc = new freebsd_process(0, exec, args, envp, f);
    assert(newproc);
    return static_cast<int_process *>(newproc);
}

int_process *int_process::createProcess(Dyninst::PID pid_, int_process *parent) {
    freebsd_process *newproc = new freebsd_process(pid_, parent);
    assert(newproc);
    return static_cast<int_process *>(newproc);
}

int_thread *int_thread::createThreadPlat(int_process *proc, Dyninst::THR_ID thr_id,
        Dyninst::LWP lwp_id, bool initial_thrd)
{
    if( initial_thrd ) {
        lwp_id = sysctl_getInitialLWP(proc->getPid());
        if( lwp_id == -1 ) {
            perr_printf("Failed to determine initial LWP for PID %d\n",
                    proc->getPid());
            assert(!"Failed to determine initial LWP");
        }
    }
    freebsd_thread *lthrd = new freebsd_thread(proc, thr_id, lwp_id);
    assert(lthrd);
    return static_cast<int_thread *>(lthrd);
}

HandlerPool *plat_createDefaultHandlerPool(HandlerPool *hpool) {
    static bool initialized = false;
    static FreeBSDPollLWPDeathHandler *lpolldeath = NULL;
    static FreeBSDPreForkHandler *luserfork = NULL;

#if defined(bug_freebsd_mt_suspend)
    static FreeBSDPreStopHandler *lprestop = NULL;
    static FreeBSDBootstrapHandler *lboot = NULL;
#endif

#if defined(bug_freebsd_change_pc)
    static FreeBSDChangePCHandler *lpc = NULL;
#endif

    if( !initialized ) {
        lpolldeath = new FreeBSDPollLWPDeathHandler();
        luserfork = new FreeBSDPreForkHandler();

#if defined(bug_freebsd_mt_suspend)
        lprestop = new FreeBSDPreStopHandler();
        lboot = new FreeBSDBootstrapHandler();
#endif

#if defined(bug_freebsd_change_pc)
        lpc = new FreeBSDChangePCHandler();
#endif

        initialized = true;
    }
    hpool->addHandler(lpolldeath);
    hpool->addHandler(luserfork);

#if defined(bug_freebsd_mt_suspend)
    hpool->addHandler(lprestop);
    hpool->addHandler(lboot);
#endif

#if defined(bug_freebsd_change_pc)
    hpool->addHandler(lpc);
#endif

    thread_db_process::addThreadDBHandlers(hpool);
    sysv_process::addSysVHandlers(hpool);
    return hpool;
}

bool ProcessPool::LWPIDsAreUnique() {
    return true;
}

freebsd_process::freebsd_process(Dyninst::PID p, std::string e, std::vector<std::string> a, std::vector<std::string> envp, 
        std::map<int, int> f) :
  int_process(p, e, a, envp, f),
  sysv_process(p, e, a, envp, f),
  unix_process(p, e, a, envp, f),
  x86_process(p, e, a, envp, f),
  thread_db_process(p, e, a, envp, f),
  mmap_alloc_process(p, e, a, envp, f),
  hybrid_lwp_control_process(p, e, a, envp, f),
  forking(false),
  debugger_stopped(false),
  parent(NULL)
{
}

freebsd_process::freebsd_process(Dyninst::PID pid_, int_process *p) :
  int_process(pid_, p),
  sysv_process(pid_, p),
  unix_process(pid_, p),
  x86_process(pid_, p),
  thread_db_process(pid_, p),
  mmap_alloc_process(pid_, p),
  hybrid_lwp_control_process(pid_, p),
  forking(false),
  debugger_stopped(false),
  parent(dynamic_cast<freebsd_process *>(p))
{
}

freebsd_process::~freebsd_process() 
{
    int eventQueue = getEventQueue();
    if( -1 != eventQueue ) {
        // Remove the event for this process
        struct kevent event;
        EV_SET(&event, pid, EVFILT_PROC, EV_DELETE,
                NOTE_EXEC, 0, NULL);

        if( -1 == kevent(eventQueue, &event, 1, NULL, 0, NULL) ) {
            perr_printf("Failed to remove kevent for process %d\n", pid);
        }else{
            pthrd_printf("Successfully removed kevent for process %d\n", pid);
        }
    }
    freeThreadDBAgent();
}

int freebsd_process::getEventQueue() {
    static volatile int eventQueue = -1;
    static Mutex event_queue_init_lock;

    if( -1 == eventQueue ) {
        event_queue_init_lock.lock();
        if( -1 == eventQueue ) {
            if( -1 == (eventQueue = kqueue()) ) {
                perr_printf("low level failure: kqueue: %s\n",
                        strerror(errno));
            }else{
                pthrd_printf("created kqueue = %d\n", eventQueue);
            }
        }
        event_queue_init_lock.unlock();
    }

    return eventQueue;
}

bool freebsd_process::initKQueueEvents() {
    int eventQueue = getEventQueue();
    if( -1 == eventQueue ) return false;

    struct kevent event;
    EV_SET(&event, pid, EVFILT_PROC, EV_ADD,
            NOTE_EXEC, 0, NULL);

    if( -1 == kevent(eventQueue, &event, 1, NULL, 0, NULL) ) {
        perr_printf("low level failure: kevent: %s\n",
                strerror(errno));
        return false;
    }
    pthrd_printf("Enabled kqueue events for process %d\n",
            pid);

    return true;
}

async_ret_t freebsd_process::post_create(std::set<response::ptr> &async_responses)
{
   if (thread_db_process::post_create() != aret_success) 
      return aret_error;
   if (!initKQueueEvents()) 
      return aret_error;
   return aret_success;
}

bool freebsd_process::post_forked() {
    if( !unix_process::post_forked() ) return false;

    return initKQueueEvents();
}

bool freebsd_process::plat_create() {
    pid = fork();
    if( -1 == pid ) {
        int errnum = errno;
        pthrd_printf("Could not fork new process for %s: %s\n",
                executable.c_str(), strerror(errnum));
        setLastError(err_internal, "Unable to fork new process");
        return false;
    }

    if( !pid ) {
        // Child
        if( 0 != ptrace(PT_TRACE_ME, 0, 0, 0) ) {
            perr_printf("Faild to execute a PT_TRACE_ME.\n");
            setLastError(err_internal, "Unable to debug trace new process");
            exit(-1);
        }

        plat_execv();

        exit(-1);
    }

    return true;
}

bool freebsd_process::plat_getOSRunningStates(map<Dyninst::LWP, bool> &runningStates) {
    if( !sysctl_getRunningStates(pid, runningStates) ) {
        pthrd_printf("Unable to retrieve process information via sysctl for pid %d\n",
                pid);
        setLastError(err_noproc, "Unable to retrieve process information via sysctl\n");
        return false;
    }
    return true;
}

OSType freebsd_process::getOS() const
{
   return Dyninst::FreeBSD;
}

<<<<<<< HEAD
bool freebsd_process::plat_attach(bool allStopped) {
=======
bool freebsd_process::plat_attach(bool allStopped, bool &) {
>>>>>>> 5144adab
    pthrd_printf("Attaching to pid %d\n", pid);
    if( 0 != ptrace(PT_ATTACH, pid, (caddr_t)1, 0) ) {
        int errnum = errno;
        pthrd_printf("Unable to attach to process %d: %s\n", pid, strerror(errnum));
        if( EPERM == errnum ) {
            setLastError(err_prem, "Do not have correct permissions to attach to pid");
        }else if( ESRCH == errnum ) {
            setLastError(err_noproc, "The specified process was not found");
        }else {
            setLastError(err_internal, "Unable to attach to the specified process");
        }
        return false;
    }

#if defined(bug_freebsd_attach_stop)
    if(allStopped) {
        if( !tkill(pid, threadPool()->initialThread()->getLWP(), SIGUSR2) ) {
            perr_printf("Failed to send signal to process %d after attach\n",
                    pid);
            return false;
        }
    }
#endif

    return true;
}

bool freebsd_process::plat_forked() {
    return true;
}

bool freebsd_process::forked() {
    setForking(false);

    ProcPool()->condvar()->lock();

    if( !attachThreads() ) {
        pthrd_printf("Failed to attach to threads in %d\n", pid);
        setLastError(err_internal, "Could not attach to process' threads");
        return false;
    }

    ProcPool()->condvar()->broadcast();
    ProcPool()->condvar()->unlock();

    if( !post_forked() ) {
        pthrd_printf("Post-fork failed on %d\n", pid);
        setLastError(err_internal, "Error handling forked process");
        return false;
    }

    return true;
}

bool freebsd_process::plat_execed() { 
    bool result = sysv_process::plat_execed();
    if( !result ) return false;

    char *pathname = sysctl_getExecPathname(getPid());
    if( NULL == pathname ) {
        perr_printf("Failed to retrieve executable pathname");
        setLastError(err_internal, "Failed to retrieve executable pathname");
        return false;
    }

    executable = pathname;
    free(pathname);
    return true;
}

bool freebsd_process::plat_detach(result_response::ptr) {
    pthrd_printf("PT_DETACH on %d\n", getPid());
    if( 0 != ptrace(PT_DETACH, getPid(), (caddr_t)1, 0) ) {
        perr_printf("Failed to PT_DETACH on %d\n", getPid());
        setLastError(err_internal, "PT_DETACH operation failed\n");
    }
    return true;
}

bool freebsd_process::plat_terminate(bool &needs_sync) {
    pthrd_printf("Terminating process %d\n", getPid());
    if (threadPool()->allHandlerStopped()) {
       if( 0 != ptrace(PT_KILL, getPid(), (caddr_t)1, 0) ) {
          perr_printf("Failed to PT_KILL process %d\n", getPid());
          setLastError(err_internal, "PT_KILL operation failed\n");
          return false;
       }
    }else{
        if( kill(getPid(), SIGKILL) ) {
            perr_printf("Failed to send SIGKILL to process %d: %s\n", getPid(),
                    strerror(errno));
            setLastError(err_internal, "Failed to send SIGKILL");
            return false;
        }
    }
    needs_sync = true;

    return true;
}

bool freebsd_process::plat_readMem(int_thread *thr, void *local, 
                                   Dyninst::Address remote, size_t size) 
{
    return PtraceBulkRead(remote, size, local, thr->llproc()->getPid());
}

bool freebsd_process::plat_writeMem(int_thread *thr, const void *local, 
                                    Dyninst::Address remote, size_t size) 
{
    return PtraceBulkWrite(remote, size, local, thr->llproc()->getPid());
}

bool freebsd_process::needIndividualThreadAttach() {
    return true;
}

bool freebsd_process::getThreadLWPs(std::vector<Dyninst::LWP> &lwps) {
    return sysctl_findProcLWPs(getPid(), lwps);
}

Dyninst::Architecture freebsd_process::getTargetArch() {
    if( Dyninst::Arch_none != arch ) {
        return arch;
    }
    int addr_width = sysctl_computeAddrWidth(getPid());

#if defined(arch_x86) || defined(arch_x86_64)
    assert(addr_width == 4 || addr_width == 8);
    arch = (addr_width == 4) ? Dyninst::Arch_x86 : Dyninst::Arch_x86_64;
#elif defined(arch_power)
    assert(addr_width == 4 || addr_width == 8);
    arch = (addr_width == 4) ? Dyninst::Arch_ppc32 : Dyninst::Arch_ppc64;
#else
    assert(!"Unknown architecture");
#endif
    return arch;
}

freebsd_thread::freebsd_thread(int_process *p, Dyninst::THR_ID t, Dyninst::LWP l)
    : thread_db_thread(p, t, l), bootstrapStop(false), pcBugCondition(false),
      pendingPCBugSignal(false), signalStopped(false), is_pt_setstep(false)
{
}

freebsd_thread::~freebsd_thread() 
{
}

void freebsd_thread::setBootstrapStop(bool b) {
    bootstrapStop = b;
}

bool freebsd_thread::hasBootstrapStop() const {
    return bootstrapStop;
}

void freebsd_thread::setPCBugCondition(bool b) {
    pcBugCondition = b;
}

bool freebsd_thread::hasPCBugCondition() const {
    return pcBugCondition;
}

void freebsd_thread::setSignalStopped(bool b) {
    signalStopped = b;
}

bool freebsd_thread::isSignalStopped() const {
    return signalStopped;
}

void freebsd_thread::setPendingPCBugSignal(bool b) {
    pendingPCBugSignal = b;
}

bool freebsd_thread::hasPendingPCBugSignal() const {
    return pendingPCBugSignal;
}

bool freebsd_process::plat_getLWPInfo(lwpid_t lwp, void *lwpInfo) {
    pthrd_printf("Calling PT_LWPINFO on %d\n", lwp);
    if( 0 != ptrace(PT_LWPINFO, lwp, (caddr_t)lwpInfo, sizeof(struct ptrace_lwpinfo)) ) {
        perr_printf("Failed to get thread info for lwp %d: %s\n",
                lwp, strerror(errno));
        setLastError(err_internal, "Failed to get thread info");
        return false;
    }

    return true;
}

const char *freebsd_process::getThreadLibName(const char *symName) {
    // This hack is needed because the FreeBSD implementation doesn't
    // set the object name when looking for a symbol -- instead of
    // searching every library for the symbol, make some educated 
    // guesses
    //
    // It also assumes that the first symbols thread_db will lookup
    // are either _libthr_debug or _libkse_debug
    
    if( !strcmp(symName, "_libkse_debug") ) {
        libThreadName = "libkse.so";
    }else if( !strcmp(symName, "_libthr_debug") || 
            libThreadName.empty() ) 
    {
        libThreadName = "libthr.so";
    }

    return libThreadName.c_str();
}

bool freebsd_process::isSupportedThreadLib(string libName) {
    if( libName.find("libthr") != string::npos ) {
        return true;
    }else if( libName.find("libkse") != string::npos ) {
        return true;
    }

    return false;
}

bool freebsd_process::isForking() const {
    return forking;
}

void freebsd_process::setForking(bool b) {
    forking = b;
}

freebsd_process *freebsd_process::getParent() {
    return parent;
}

bool freebsd_process::plat_suspendThread(int_thread *thr)
{
   return static_cast<freebsd_thread *>(thr)->plat_suspend();
}

bool freebsd_process::plat_resumeThread(int_thread *thr)
{
   return static_cast<freebsd_thread *>(thr)->plat_resume();
}

<<<<<<< HEAD

=======
bool freebsd_process::plat_debuggerSuspended()
{
   return debugger_stopped;
}

void freebsd_process::noteNewDequeuedEvent(Event::ptr ev)
{
   if (ev->getSyncType() == Event::sync_process) {
      debugger_stopped = true;
   }
}
>>>>>>> 5144adab

FreeBSDPollLWPDeathHandler::FreeBSDPollLWPDeathHandler() 
    : Handler("FreeBSD Poll LWP Death")
{}

FreeBSDPollLWPDeathHandler::~FreeBSDPollLWPDeathHandler()
{}

Handler::handler_ret_t FreeBSDPollLWPDeathHandler::handleEvent(Event::ptr ev) {
    freebsd_process *lproc = dynamic_cast<freebsd_process *>(ev->getProcess()->llproc());

    int_threadPool *tp = lproc->threadPool();
    int_threadPool::iterator i;

    vector<Dyninst::LWP> lwps;
    vector<Dyninst::LWP>::iterator j;
    bool have_lwps = false;

    std::set<int_thread *> to_clean;

    for (i = tp->begin(); i != tp->end(); i++) {
       int_thread *thr = *i;
       if (thr->getUserState().getState() != int_thread::exited) {
          continue;
       }
       if (!have_lwps) {
          lproc->getThreadLWPs(lwps);
          have_lwps = true;
       }

       pthrd_printf("%d/%d is marked dead.  Checking if really dead.\n", lproc->getPid(), thr->getLWP());
       bool found_match = false;
       for (j = lwps.begin(); j != lwps.end(); j++) {
          if (*j == thr->getLWP()) {
             found_match = true;
             break;
          }
       }
       if (found_match) {
          pthrd_printf("%d/%d is actually still alive, leaving\n", lproc->getPid(), thr->getLWP());
          continue;
       }
       pthrd_printf("%d/%d is finally dead.  Reaping.\n", lproc->getPid(), thr->getLWP());
       to_clean.insert(thr);
    }

    for (set<int_thread *>::iterator k = to_clean.begin(); k != to_clean.end(); k++) {
       int_thread::cleanFromHandler(*k, true);
    }

    return Handler::ret_success;
}

int FreeBSDPollLWPDeathHandler::getPriority() const {
    return PrePlatformPriority;
}

void FreeBSDPollLWPDeathHandler::getEventTypesHandled(std::vector<EventType> &etypes) {
    etypes.push_back(EventType(EventType::None, EventType::Stop));
    etypes.push_back(EventType(EventType::None, EventType::RPC));
    etypes.push_back(EventType(EventType::None, EventType::Breakpoint));
    etypes.push_back(EventType(EventType::None, EventType::SingleStep));
    etypes.push_back(EventType(EventType::None, EventType::Signal));
}

#if defined(bug_freebsd_mt_suspend)
FreeBSDPreStopHandler::FreeBSDPreStopHandler() 
    : Handler("FreeBSD Post Stop Handler")
{
}

FreeBSDPreStopHandler::~FreeBSDPreStopHandler()
{
}

Handler::handler_ret_t FreeBSDPreStopHandler::handleEvent(Event::ptr ev) {
    int_process *lproc = ev->getProcess()->llproc();

    freebsd_thread *lthread = static_cast<freebsd_thread *>(ev->getThread()->llthrd());
    
    if( lthread->hasBootstrapStop() ) {
        pthrd_printf("Handling bootstrap stop on %d/%d\n",
                lproc->getPid(), lthread->getLWP());
        lthread->setBootstrapStop(false);
        // Since the default thread stop handler is being wrapped, set this flag
        // here so the default handler doesn't have problems
        lthread->setPendingStop(true);
        lthread->getStartupState().setState(int_thread::stopped);
    }

    return Handler::ret_success;
}

int FreeBSDPreStopHandler::getPriority() const {
    return PrePlatformPriority+1;
}

void FreeBSDPreStopHandler::getEventTypesHandled(std::vector<EventType> &etypes) {
    etypes.push_back(EventType(EventType::None, EventType::Stop));
}

FreeBSDBootstrapHandler::FreeBSDBootstrapHandler() 
    : Handler("FreeBSD Bootstrap Handler")
{}

FreeBSDBootstrapHandler::~FreeBSDBootstrapHandler()
{}

Handler::handler_ret_t FreeBSDBootstrapHandler::handleEvent(Event::ptr ev) {
    int_process *lproc = ev->getProcess()->llproc();
    int_thread *lthread = ev->getThread()->llthrd();

    if( lproc->threadPool()->size() <= 1 ) return Handler::ret_success;

    // Issue SIGSTOPs to all threads except the one that received
    // the initial attach. This acts like a barrier and gets around
    // the mt suspend bug.
    for(int_threadPool::iterator i = lproc->threadPool()->begin(); 
        i != lproc->threadPool()->end(); ++i)
    {
        freebsd_thread *bsdThread = static_cast<freebsd_thread *>(*i);

        if (bsdThread->getLWP() == lthread->getLWP())
           continue;
        if (bsdThread->getDetachState().getState() == int_thread::detached)
           continue;
        pthrd_printf("Issuing bootstrap stop for %d/%d\n",
                     lproc->getPid(), bsdThread->getLWP());
        bsdThread->setBootstrapStop(true);
        
        if( !bsdThread->plat_stop() ) {
           return Handler::ret_error;
        }
    }

    return Handler::ret_success;
}

int FreeBSDBootstrapHandler::getPriority() const {
    return PrePlatformPriority;
}

void FreeBSDBootstrapHandler::getEventTypesHandled(std::vector<EventType> &etypes) {
    etypes.push_back(EventType(EventType::None, EventType::Bootstrap));
}
#endif

FreeBSDPreForkHandler::FreeBSDPreForkHandler() 
    : Handler("FreeBSD Pre-Fork Handler")
{}

FreeBSDPreForkHandler::~FreeBSDPreForkHandler()
{}

Handler::handler_ret_t FreeBSDPreForkHandler::handleEvent(Event::ptr ev) {
    EventFork::ptr evFork = ev->getEventFork();
    int_process *parent = evFork->getProcess()->llproc();

    // Need to create and partially bootstrap the new process
    // -- the rest of the bootstrap needs to occur after the attach
    int_process *child_proc = int_process::createProcess(evFork->getPID(), parent);
    assert(child_proc);

    ProcPool()->condvar()->lock();

    int_thread *initial_thread;
    initial_thread = int_thread::createThread(child_proc, NULL_THR_ID, NULL_LWP, true);

    ProcPool()->addProcess(child_proc);

    ProcPool()->condvar()->broadcast();
    ProcPool()->condvar()->unlock();

    // Need to attach to the newly created process
    map<Dyninst::LWP, bool> runningStates;
    if( !child_proc->plat_getOSRunningStates(runningStates) ) {
        perr_printf("Failed to determine running state of child process %d\n",
                evFork->getPID());
        return Handler::ret_error;
    }

    bool allStopped = true;
    for(map<Dyninst::LWP, bool>::iterator i = runningStates.begin();
            i != runningStates.end(); ++i)
    {
        if( i->second ) {
            allStopped = false;
            break;
        }
    }

    freebsd_process *child_fproc = dynamic_cast<freebsd_process *>(child_proc);
    child_fproc->setForking(true);
    if( !child_fproc->plat_attach(allStopped) ) {
        perr_printf("Failed to attach to child process %d\n", evFork->getPID());
        return Handler::ret_error;
    }

    return Handler::ret_success;
}

int FreeBSDPreForkHandler::getPriority() const {
    return DefaultPriority;
}

void FreeBSDPreForkHandler::getEventTypesHandled(std::vector<EventType> &etypes) {
    etypes.push_back(EventType(EventType::Pre, EventType::Fork));
}

/*
 * In the bootstrap handler, SIGSTOPs where issued to all threads. This function
 * flushes out all those pending "bootstrap stops". Due to some weirdness with
 * signals, the SIGSTOP signal needs to be resent after the process has been continued.
 * I haven't been able to figure out why this needs to happen, but it solves the 
 * problem at hand.
 */
bool freebsd_process::post_attach(bool wasDetached) {
    bool result;
    if( !thread_db_process::post_attach(wasDetached) ) return false;

    if( !initKQueueEvents() ) return false;

#if defined(bug_freebsd_mt_suspend)
    if( threadPool()->size() <= 1 ) return true;

    threadPool()->initialThread()->getStartupState().desyncStateProc(int_thread::stopped);
    
    for (int_threadPool::iterator i = threadPool()->begin(); i != threadPool()->end(); ++i) {
        freebsd_thread *thrd = static_cast<freebsd_thread *>(*i);
        if (!thrd->hasBootstrapStop())
           continue;
        if (thrd->getDetachState().getState() == int_thread::detached)
           continue;

        pthrd_printf("attach workaround: continuing %d/%d\n", getPid(), thrd->getLWP());
        thrd->getStartupState().setState(int_thread::running);
        
#if defined(bug_freebsd_lost_signal)
        throwNopEvent();
        result = waitAndHandleEvents(true);
        if (!result) { 
           pthrd_printf("attach workaround: error handling events.\n");
           return false;
        }

        pthrd_printf("attach workaround: sending stop to %d/%d\n",
                     getPid(), thrd->getLWP());
        thrd->getStartupState().setState(int_thread::stopped);
#endif
        
        throwNopEvent();
        pthrd_printf("attach workaround: handling stop of %d/%d\n",
                     getPid(), thrd->getLWP());
        while (thrd->hasBootstrapStop()) {
           result = waitAndHandleEvents(true);
           if (!result) {
              pthrd_printf("Error in waitAndHandleEvents for attach workaround\n");
              return false;
           }
        }
    }
    threadPool()->initialThread()->getStartupState().restoreStateProc();
#endif

    return true;
}

#if defined(bug_freebsd_change_pc)
FreeBSDChangePCHandler::FreeBSDChangePCHandler() 
    : Handler("FreeBSD Change PC Handler")
{}

FreeBSDChangePCHandler::~FreeBSDChangePCHandler()
{}


Handler::handler_ret_t FreeBSDChangePCHandler::handleEvent(Event::ptr ev) {
    freebsd_thread *lthread = static_cast<freebsd_thread *>(ev->getThread()->llthrd());

    pthrd_printf("Unsetting change PC bug condition for %d/%d\n",
            ev->getProcess()->getPid(), lthread->getLWP());
    lthread->setPCBugCondition(false);
    lthread->setPendingPCBugSignal(false);

    return Handler::ret_success;
}

int FreeBSDChangePCHandler::getPriority() const {
    return PostPlatformPriority;
}

void FreeBSDChangePCHandler::getEventTypesHandled(std::vector<EventType> &etypes) {
    etypes.push_back(EventType(EventType::None, EventType::ChangePCStop));
}
#endif

bool freebsd_thread::plat_stop() {
    Dyninst::PID pid = llproc()->getPid();

    if( !tkill(pid, lwp, SIGUSR2) ) {
        int errnum = errno;
        if( ESRCH == errnum ) {
            pthrd_printf("tkill failed for %d/%d, thread/process doesn't exist\n", lwp, pid);
            setLastError(err_noproc, "Thread no longer exists");
            return false;
        }
        pthrd_printf("tkill failed on %d/%d: %s\n", lwp, pid, strerror(errnum));
        setLastError(err_internal, "Could not send signal to process");
        return false;
    }

    return true;
}

bool freebsd_thread::plat_resume() {
    if( !llproc()->threadPool()->hadMultipleThreads() ) return true;

    pthrd_printf("Calling PT_RESUME on %d\n", lwp);
    if( 0 != ptrace(PT_RESUME, lwp, (caddr_t)1, 0) ) {
       perr_printf("Failed to resume lwp %d: %s\n",
                   lwp, strerror(errno));
       setLastError(err_internal, "Failed to resume lwp");
       return false;
    }

    return true;
}

bool freebsd_thread::plat_suspend() {
    if( !llproc()->threadPool()->hadMultipleThreads() ) return true;

    pthrd_printf("Calling PT_SUSPEND on %d\n", lwp);
    if( 0 != ptrace(PT_SUSPEND, lwp, (caddr_t)1, 0) ) {
       perr_printf("Failed to suspend lwp %d: %s\n",
                   lwp, strerror(errno));
       setLastError(err_internal, "Failed to suspend lwp");
       return false;
    }

    return true;
}

bool freebsd_thread::plat_cont() 
{
   freebsd_process *proc = dynamic_cast<freebsd_process *>(llproc());
<<<<<<< HEAD
=======
   proc->debugger_stopped = false;
>>>>>>> 5144adab
   int_threadPool *tp = llproc()->threadPool();
   int_threadPool::iterator i;
   
   freebsd_thread *cont_thread = this;
   freebsd_thread *pcBugThrd = NULL;
   for (i = tp->begin(); i != tp->end(); i++) {
      freebsd_thread *thr = static_cast<freebsd_thread *>(*i);
      if (thr->isSignalStopped()) {
         cont_thread = thr;
      }
      if (!thr->plat_setStep()) {
         return false;
      }
   }


#if defined(bug_freebsd_change_pc)
   for (i = tp->begin(); i != tp->end(); i++) {
      freebsd_thread *thrd = static_cast<freebsd_thread *>(*i);
      if (thrd->hasPCBugCondition() && !thrd->isSuspended()) {
         // Only wait for one PC bug signal at a time
         if (!thrd->hasPendingPCBugSignal()) {
            pcBugThrd = thrd;
         } 
         else {
            pthrd_printf("Waiting for PC bug signal for thread %d/%d\n",
                         proc->getPid(), thrd->getLWP());
            pcBugThrd = NULL;
            break;
         }
      }
   }
   
   if (pcBugThrd) {
      pthrd_printf("Attempting to handle change PC bug condition for %d/%d\n",
                   proc->getPid(), pcBugThrd->getLWP());
      pcBugThrd->setPendingPCBugSignal(true);
      if (!tkill(proc->getPid(), pcBugThrd->getLWP(), PC_BUG_SIGNAL)) {
         perr_printf("Failed to handle change PC bug condition\n");
         setLastError(err_internal, "sending signal failed");
         return false;
      }
   }
#endif

    /* Single-stepping is enabled/disabled using PT_SETSTEP
     * and PT_CLEARSTEP instead of continuing the process
     * with PT_STEP. See plat_setStep.
     */
    pthrd_printf("Calling PT_CONTINUE on %d/%d with signal %d\n", 
                 proc->getPid(), getLWP(), cont_thread->continueSig_);
    int result = ptrace(PT_CONTINUE, proc->getPid(), (caddr_t)1, cont_thread->continueSig_);
    //int result = ptrace(PT_CONTINUE, getLWP(), (caddr_t)1, cont_thread->continueSig_);
    if (result) {
        perr_printf("low-level continue failed: %s\n", strerror(errno));
        setLastError(err_internal, "Low-level continue failed");
        return false;
    }
    cont_thread->continueSig_ = 0;

#if defined(bug_freebsd_missing_sigstop)
    // XXX this workaround doesn't always work
    sched_yield();
#endif

    return true;
}

bool freebsd_thread::attach() {
    return true;
}

bool freebsd_thread::plat_setStep() {
    int result = 0;
    if (singleStep()) {
        pthrd_printf("Calling PT_SETSTEP on %d/%d\n", 
                llproc()->getPid(), lwp);
        result = ptrace(PT_SETSTEP, lwp, (caddr_t)1, 0);
        is_pt_setstep = true;
    } 
    if (!singleStep() && is_pt_setstep) {
        pthrd_printf("Calling PT_CLEARSTEP on %d/%d\n", 
                llproc()->getPid(), lwp);
        result = ptrace(PT_CLEARSTEP, lwp, (caddr_t)1, 0);
        is_pt_setstep = false;
    }

    if (0 != result) {
        perr_printf("low-level single step change failed: %s\n", strerror(errno));
        setLastError(err_internal, "Low-level single step change failed");
        return false;
    }

    return true;
}

static dynreg_to_user_t dynreg_to_user;
static void init_dynreg_to_user() {
    static volatile bool initialized = false;
    static Mutex init_lock;
    if( initialized ) return;

    init_lock.lock();
    if( initialized ) {
        init_lock.unlock();
        return;
    }

#if defined(arch_x86_64)
    dynreg_to_user[x86_64::r15] =   make_pair(offsetof(reg, r_r15), 8);
    dynreg_to_user[x86_64::r14] =   make_pair(offsetof(reg, r_r14), 8);
    dynreg_to_user[x86_64::r13] =   make_pair(offsetof(reg, r_r13), 8);
    dynreg_to_user[x86_64::r12] =   make_pair(offsetof(reg, r_r12), 8);
    dynreg_to_user[x86_64::r11] =   make_pair(offsetof(reg, r_r11), 8);
    dynreg_to_user[x86_64::r10] =   make_pair(offsetof(reg, r_r10), 8);
    dynreg_to_user[x86_64::r9] =    make_pair(offsetof(reg, r_r9), 8);
    dynreg_to_user[x86_64::r8] =    make_pair(offsetof(reg, r_r8), 8);
    dynreg_to_user[x86_64::rdi] =   make_pair(offsetof(reg, r_rdi), 8);
    dynreg_to_user[x86_64::rsi] =   make_pair(offsetof(reg, r_rsi), 8);
    dynreg_to_user[x86_64::rbp] =   make_pair(offsetof(reg, r_rbp), 8);
    dynreg_to_user[x86_64::rbx] =   make_pair(offsetof(reg, r_rbx), 8);
    dynreg_to_user[x86_64::rdx] =   make_pair(offsetof(reg, r_rdx), 8);
    dynreg_to_user[x86_64::rcx] =   make_pair(offsetof(reg, r_rcx), 8);
    dynreg_to_user[x86_64::rax] =   make_pair(offsetof(reg, r_rax), 8);
    dynreg_to_user[x86_64::rip] =   make_pair(offsetof(reg, r_rip), 8);
    dynreg_to_user[x86_64::rsp] =   make_pair(offsetof(reg, r_rsp), 8);
    dynreg_to_user[x86_64::flags] = make_pair(offsetof(reg, r_rflags), 8);
    dynreg_to_user[x86_64::cs] =    make_pair(offsetof(reg, r_cs), 8);
    dynreg_to_user[x86_64::ss] =    make_pair(offsetof(reg, r_ss), 8);

    // x86 registers -- it appears that not all the segment registers are available
    dynreg_to_user[x86::edi] = make_pair(offsetof(reg, r_rdi), 4);
    dynreg_to_user[x86::esi] = make_pair(offsetof(reg, r_rsi), 4);
    dynreg_to_user[x86::ebp] = make_pair(offsetof(reg, r_rbp), 4);
    dynreg_to_user[x86::ebx] = make_pair(offsetof(reg, r_rbx), 4);
    dynreg_to_user[x86::edx] = make_pair(offsetof(reg, r_rdx), 4);
    dynreg_to_user[x86::ecx] = make_pair(offsetof(reg, r_rcx), 4);
    dynreg_to_user[x86::eax] = make_pair(offsetof(reg, r_rax), 4);
    dynreg_to_user[x86::eip] = make_pair(offsetof(reg, r_rip), 4);
    dynreg_to_user[x86::flags] = make_pair(offsetof(reg, r_rflags), 4);
    dynreg_to_user[x86::esp] = make_pair(offsetof(reg, r_rsp), 4);
    dynreg_to_user[x86::ss] = make_pair(offsetof(reg, r_ss), 4);
    dynreg_to_user[x86::cs] = make_pair(offsetof(reg, r_cs), 4);
    
#elif defined(arch_x86)
    dynreg_to_user[x86::fs] = make_pair(offsetof(reg, r_fs), 4);
    dynreg_to_user[x86::es] = make_pair(offsetof(reg, r_es), 4);
    dynreg_to_user[x86::ds] = make_pair(offsetof(reg, r_ds), 4);
    dynreg_to_user[x86::edi] = make_pair(offsetof(reg, r_edi), 4);
    dynreg_to_user[x86::esi] = make_pair(offsetof(reg, r_esi), 4);
    dynreg_to_user[x86::ebp] = make_pair(offsetof(reg, r_ebp), 4);
    dynreg_to_user[x86::ebx] = make_pair(offsetof(reg, r_ebx), 4);
    dynreg_to_user[x86::edx] = make_pair(offsetof(reg, r_edx), 4);
    dynreg_to_user[x86::ecx] = make_pair(offsetof(reg, r_ecx), 4);
    dynreg_to_user[x86::eax] = make_pair(offsetof(reg, r_eax), 4);
    dynreg_to_user[x86::eip] = make_pair(offsetof(reg, r_eip), 4);
    dynreg_to_user[x86::cs] = make_pair(offsetof(reg, r_cs), 4);
    dynreg_to_user[x86::flags] = make_pair(offsetof(reg, r_eflags), 4);
    dynreg_to_user[x86::esp] = make_pair(offsetof(reg, r_esp), 4);
    dynreg_to_user[x86::ss] = make_pair(offsetof(reg, r_ss), 4);
    dynreg_to_user[x86::gs] = make_pair(offsetof(reg, r_gs), 4);
#else
    // TODO implement this for other architectures
    assert(!"Register conversion is not implemented for this architecture");
#endif

    initialized = true;

    init_lock.unlock();
}

#if 0
// Debugging
static void dumpRegisters(struct reg *regs) {
#if defined(arch_x86)
    fprintf(stderr, "r_fs = 0x%x\n", regs->r_fs);
    fprintf(stderr, "r_es = 0x%x\n", regs->r_es);
    fprintf(stderr, "r_ds = 0x%x\n", regs->r_ds);
    fprintf(stderr, "r_edi = 0x%x\n", regs->r_edi);
    fprintf(stderr, "r_esi = 0x%x\n", regs->r_esi);
    fprintf(stderr, "r_ebp = 0x%x\n", regs->r_ebp);
    fprintf(stderr, "r_ebx = 0x%x\n", regs->r_ebx);
    fprintf(stderr, "r_ecx = 0x%x\n", regs->r_ecx);
    fprintf(stderr, "r_eax = 0x%x\n", regs->r_eax);
    fprintf(stderr, "r_eip = 0x%x\n", regs->r_eip);
    fprintf(stderr, "r_cs = 0x%x\n", regs->r_cs);
    fprintf(stderr, "r_eflags = 0x%x\n", regs->r_eflags);
    fprintf(stderr, "r_esp = 0x%x\n", regs->r_esp);
    fprintf(stderr, "r_ss = 0x%x\n", regs->r_ss);
    fprintf(stderr, "r_gs = 0x%x\n", regs->r_gs);
#endif
}
#endif

bool freebsd_process::plat_individualRegAccess() 
{
    return false;
}

SymbolReaderFactory *freebsd_process::plat_defaultSymReader()
{
  static SymbolReaderFactory *symreader_factory = NULL;
  if (symreader_factory)
    return symreader_factory;

  symreader_factory = (SymbolReaderFactory *) new SymElfFactory();
  return symreader_factory;
}

bool freebsd_process::plat_threadOpsNeedProcStop()
{
   return true;
}

bool freebsd_thread::plat_getAllRegisters(int_registerPool &regpool) {
    struct reg registers;
    unsigned char *regPtr = (unsigned char *)&registers;

    if( 0 != ptrace(PT_GETREGS, lwp, (caddr_t)regPtr, 0) ) {
        perr_printf("Error reading registers from %d/%d: %s\n", 
                llproc()->getPid(), lwp, strerror(errno));
        setLastError(err_internal, "Could not read registers from thread");
        return false;
    }

    init_dynreg_to_user();

    Dyninst::Architecture curplat = llproc()->getTargetArch();
    regpool.regs.clear();

    dynreg_to_user_t::iterator i;
    for(i = dynreg_to_user.begin(); i != dynreg_to_user.end(); ++i ) {
        const MachRegister reg = i->first;
        if (reg.getArchitecture() != curplat ) continue;

        MachRegisterVal val = 0;
        const unsigned int offset = i->second.first;
        const unsigned int size = i->second.second;

        if( size == sizeof(uint32_t) ) {
            val = *((uint32_t *)(&regPtr[offset]));
        }else if( size == sizeof(uint64_t) ) {
            val = *((uint64_t *)(&regPtr[offset]));
        }else{
            assert(!"Unknown address width");
        }
        pthrd_printf("Register %s has value 0x%lx, offset 0x%x\n", reg.name().c_str(), (unsigned long)val, offset);
        regpool.regs[reg] = val;
    }

    return true;
}

#if defined(arch_x86)
static bool validateRegisters(struct reg *regs, Dyninst::LWP lwp) {
    struct reg old_regs;
    if( 0 != ptrace(PT_GETREGS, lwp, (caddr_t)&old_regs, 0) ) {
        perr_printf("Error reading registers from %d\n", lwp);
        return false;
    }

    // Sometimes the resume flag is set in the saved version of the
    // registers and not set in the current set of registers -- 
    // the OS doesn't allow us to change this flag, change it to the
    // current value
    if( (old_regs.r_eflags & PSL_RF) != (regs->r_eflags & PSL_RF) ) {
        if( old_regs.r_eflags & PSL_RF ) regs->r_eflags |= PSL_RF;
        else regs->r_eflags &= ~PSL_RF;
    }
    
    return true;
}
#else
static bool validateRegisters(struct reg *, Dyninst::LWP) {
    return false;
}
#endif

bool freebsd_thread::plat_setAllRegisters(int_registerPool &regpool) {
    init_dynreg_to_user();

    // Populate a struct reg using the registerPool
    struct reg registers;
    unsigned char *regPtr = (unsigned char *)&registers;

    dynreg_to_user_t::iterator i;
    unsigned num_found = 0;
    Dyninst::Architecture curplat = llproc()->getTargetArch();

    for (i = dynreg_to_user.begin(); i != dynreg_to_user.end(); ++i) {
        const MachRegister reg = i->first;
        MachRegisterVal val;

        if (reg.getArchitecture() != curplat) continue;

        const unsigned int offset = i->second.first;
        const unsigned int size = i->second.second;

        assert(offset+size <= sizeof(struct reg));

        int_registerPool::reg_map_t::iterator j = regpool.regs.find(reg);

        // A register was not set in the registerPool, error report after loop
        if( j == regpool.regs.end() ) break;

        num_found++;
        val = j->second;

        if (size == sizeof(uint32_t)) {
            *((uint32_t *)&regPtr[offset]) = (uint32_t) val;
        } else if (size == sizeof(uint64_t)) {
            *((uint64_t *)&regPtr[offset]) = (uint64_t) val;
        } else {
            assert(!"Unknown address width");
        }

        pthrd_printf("Register %s gets value 0x%lx, offset 0x%x\n", reg.name().c_str(), (unsigned long)val, offset);
    }

    if (num_found != regpool.regs.size()) {
        setLastError(err_badparam, "Invalid register set passed to setAllRegisters");
        perr_printf("Couldn't find all registers in the register set %u/%u\n", num_found,
                    (unsigned int) regpool.regs.size());
        return false;
    }

    if( 0 != ptrace(PT_SETREGS, lwp, (caddr_t)&registers, 0) ) {
        bool success = false;
        if( EINVAL == errno ) {
            // This usually means that the flag register would change some system status bits
            pthrd_printf("Attempting to handle EINVAL caused by PT_SETREGS for %d/%d\n", 
                    llproc()->getPid(), lwp);

            if( validateRegisters(&registers, lwp) ) {
                if( !ptrace(PT_SETREGS, lwp, (caddr_t)&registers, 0) ) {
                    pthrd_printf("Successfully handled EINVAL caused by PT_SETREGS\n");
                    success = true;
                }else{
                    perr_printf("Failed to handle EINVAL caused by PT_SETREGS\n");
                }
            }
        }

        if( !success ) {
            perr_printf("Error setting registers for LWP %d: %s\n", lwp, strerror(errno));
            setLastError(err_internal, "Could not set registers in thread");
            return false;
        }
    }

#if defined(bug_freebsd_change_pc)
    if( !isSignalStopped() ) {
        pthrd_printf("Setting change PC bug condition for %d/%d\n",
                llproc()->getPid(), lwp);
        setPCBugCondition(true);
    }
#endif

    pthrd_printf("Successfully set the values of all registers for LWP %d\n", lwp);

    return true;
}

bool freebsd_thread::plat_getRegister(Dyninst::MachRegister, Dyninst::MachRegisterVal &) {
    assert(!"This platform does not have individual register access");
    return false;
}

bool freebsd_thread::plat_setRegister(Dyninst::MachRegister, Dyninst::MachRegisterVal) {
    assert(!"This platform does not have individual register access");
    return false;
}

// iRPC snippets

<|MERGE_RESOLUTION|>--- conflicted
+++ resolved
@@ -879,11 +879,7 @@
    return Dyninst::FreeBSD;
 }
 
-<<<<<<< HEAD
-bool freebsd_process::plat_attach(bool allStopped) {
-=======
 bool freebsd_process::plat_attach(bool allStopped, bool &) {
->>>>>>> 5144adab
     pthrd_printf("Attaching to pid %d\n", pid);
     if( 0 != ptrace(PT_ATTACH, pid, (caddr_t)1, 0) ) {
         int errnum = errno;
@@ -1128,21 +1124,7 @@
    return static_cast<freebsd_thread *>(thr)->plat_resume();
 }
 
-<<<<<<< HEAD
-
-=======
-bool freebsd_process::plat_debuggerSuspended()
-{
-   return debugger_stopped;
-}
-
-void freebsd_process::noteNewDequeuedEvent(Event::ptr ev)
-{
-   if (ev->getSyncType() == Event::sync_process) {
-      debugger_stopped = true;
-   }
-}
->>>>>>> 5144adab
+
 
 FreeBSDPollLWPDeathHandler::FreeBSDPollLWPDeathHandler() 
     : Handler("FreeBSD Poll LWP Death")
@@ -1488,10 +1470,6 @@
 bool freebsd_thread::plat_cont() 
 {
    freebsd_process *proc = dynamic_cast<freebsd_process *>(llproc());
-<<<<<<< HEAD
-=======
-   proc->debugger_stopped = false;
->>>>>>> 5144adab
    int_threadPool *tp = llproc()->threadPool();
    int_threadPool::iterator i;
    
