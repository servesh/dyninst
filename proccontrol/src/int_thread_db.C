--- conflicted
+++ resolved
@@ -460,7 +460,6 @@
       case TD_CREATE:
       {
          pthrd_printf("Decoded to user thread create of %d/%d\n", getPid(), lwp);
-<<<<<<< HEAD
 #if defined(os_freebsd)
          td_err_e errVal;
          if( TD_OK != (errVal = p_td_thr_dbsuspend((const td_thrhandle_t *)eventMsg->th_p)) ) {
@@ -469,8 +468,6 @@
             return Event::ptr();
          }
 #endif
-=======
->>>>>>> e7210dea
          EventNewUserThread::ptr new_ev = EventNewUserThread::ptr(new EventNewUserThread());
          int_eventNewUserThread *iev = new_ev->getInternalEvent();
          
@@ -621,11 +618,7 @@
    return aret_success;
 }
 
-<<<<<<< HEAD
 async_ret_t thread_db_process::initThreadWithHandle(td_thrhandle_t *thr, td_thrinfo_t *info)
-=======
-thread_db_thread *thread_db_process::initThreadWithHandle(td_thrhandle_t *thr, td_thrinfo_t *info)
->>>>>>> e7210dea
 {
    td_thrinfo_t tinfo;
    if (!info) {
@@ -646,11 +639,7 @@
    if (!tdb_thread) { 
       perr_printf("Error.  Thread_db reports thread %d/%d, but couldn't find existing LWP\n",
                   getPid(), lwp);
-<<<<<<< HEAD
       return aret_error;
-=======
-      return NULL;
->>>>>>> e7210dea
    }
    pthrd_printf("thread_db handling thread create for %d/%d\n", getPid(), lwp);
    tdb_thread->threadHandle = thr;
@@ -673,7 +662,6 @@
       return aret_async;
    }
 
-<<<<<<< HEAD
    tdb_thread->thread_initialized = true;
    return aret_success;
 }
@@ -687,14 +675,6 @@
 #endif
 
    return initThreadWithHandle(thr, NULL);
-=======
-   return tdb_thread;
-}
-
-
-bool thread_db_process::handleThreadAttach(td_thrhandle_t *thr) {
-    return ( (initThreadWithHandle(thr, NULL) == NULL) ? false : true );
->>>>>>> e7210dea
 }
 
 async_ret_t thread_db_process::initThreadDB() {
@@ -750,42 +730,10 @@
                         tdErr2Str(errVal), errVal);
             thread_db_proc_initialized = true;
             setLastError(err_internal, "Failed to create libthread_db agent");
-<<<<<<< HEAD
             return aret_error;
       }
       createdThreadAgent = true;
    }
-=======
-            return false;
-    }
-
-    set<td_thrhandle_t *> all_handles;
-    for (int_threadPool::iterator i = threadPool()->begin(); i != threadPool()->end(); i++) {
-       thread_db_thread *tdb_thread = static_cast<thread_db_thread *>(*i);
-       tdb_thread->threadHandle = new td_thrhandle_t;
-
-       errVal = td_ta_map_lwp2thr(getThreadDBAgent(), tdb_thread->getLWP(), tdb_thread->threadHandle);
-       if (errVal != TD_OK) {
-          perr_printf("Failed to map LWP %d to thread_db thread: %s(%d)\n",
-                      tdb_thread->getLWP(), tdErr2Str(errVal), errVal);
-          setLastError(err_internal, "Failed to get thread_db thread handle");
-          delete tdb_thread->threadHandle;
-          tdb_thread->threadHandle = NULL;
-          continue;
-       }
-       tdb_thread->threadHandle_alloced = true;
-
-       all_handles.insert(tdb_thread->threadHandle);
-    }
-
-    for (set<td_thrhandle_t *>::iterator i = all_handles.begin(); i != all_handles.end(); i++)
-    {
-       bool result = handleThreadAttach(*i);
-       if (!result) {
-          perr_printf("Error handling thread_db attach\n");
-       }
-    }
->>>>>>> e7210dea
 
    bool hasAsync = false;
    set<td_thrhandle_t *> all_handles;
@@ -860,7 +808,6 @@
    }
 
     // Determine the addresses for all events
-<<<<<<< HEAD
    td_event_e allEvents[] = { TD_CATCHSIG, TD_CONCURRENCY, TD_CREATE,
                               TD_DEATH, TD_IDLE, TD_LOCK_TRY, TD_PREEMPT, TD_PRI_INHERIT,
                               TD_READY, TD_REAP, TD_SLEEP, TD_SWITCHFROM, TD_SWITCHTO,
@@ -898,6 +845,7 @@
       }
       
       int_breakpoint *newEventBrkpt = new int_breakpoint(Breakpoint::ptr());
+      newEventBrkpt->setProcessStopper(true);
       if( !addBreakpoint((Dyninst::Address)notifyResult.u.bptaddr,
                          newEventBrkpt))
       {
@@ -917,63 +865,6 @@
    
    thread_db_proc_initialized = true;
    return aret_success;
-=======
-    td_event_e allEvents[] = { TD_CATCHSIG, TD_CONCURRENCY, TD_CREATE,
-        TD_DEATH, TD_IDLE, TD_LOCK_TRY, TD_PREEMPT, TD_PRI_INHERIT,
-        TD_READY, TD_REAP, TD_SLEEP, TD_SWITCHFROM, TD_SWITCHTO,
-        TD_TIMEOUT };
-
-    for(unsigned i = 0; i < (sizeof(allEvents)/sizeof(td_event_e)); ++i) {
-        td_notify_t notifyResult;
-        errVal = td_ta_event_addr(threadAgent, allEvents[i], &notifyResult);
-
-        // This indicates that the event isn't supported
-        if( TD_OK != errVal ) continue;
-
-        assert( notifyResult.type == NOTIFY_BPT && "Untested notify type" );
-
-        EventType newEvent;
-        switch(allEvents[i]) {
-            case TD_CREATE:
-                newEvent = EventType(EventType::Post, EventType::ThreadCreate);
-                pthrd_printf("Installing breakpoint for thread creation events\n");
-                break;
-            case TD_DEATH:
-                newEvent = EventType(EventType::Post, EventType::ThreadDestroy);
-                pthrd_printf("Installing breakpoint for thread destroy events\n");
-                break;
-            default:
-                pthrd_printf("Unimplemented libthread_db event encountered. Skipping for now.\n");
-                continue;
-        }
-
-        if( !plat_convertToBreakpointAddress(notifyResult.u.bptaddr) ) {
-            perr_printf("Failed to determine breakpoint address\n");
-            setLastError(err_internal, "Failed to install new thread_db event breakpoint");
-            return false;
-        }
-
-        int_breakpoint *newEventBrkpt = new int_breakpoint(Breakpoint::ptr());
-        newEventBrkpt->setProcessStopper(true);
-        if( !addBreakpoint((Dyninst::Address)notifyResult.u.bptaddr,
-                    newEventBrkpt))
-        {
-            perr_printf("Failed to install new event breakpoint\n");
-            setLastError(err_internal, "Failed to install new thread_db event breakpoint");
-            delete newEventBrkpt;
-
-            return false;
-        }
-
-        pair<map<Dyninst::Address, pair<int_breakpoint *, EventType> >::iterator, bool> insertIter;
-        insertIter = addr2Event.insert(make_pair((Dyninst::Address)notifyResult.u.bptaddr,
-                    make_pair(newEventBrkpt, newEvent)));
-
-        assert( insertIter.second && "event breakpoint address not unique" );
-    }
-
-    return true;
->>>>>>> e7210dea
 }
 
 bool thread_db_process::plat_convertToBreakpointAddress(psaddr_t &) {
@@ -1058,17 +949,10 @@
       lib_ev->addSubservientEvent(ev);
    }
 
-<<<<<<< HEAD
    return aret_success;
 }
 
 async_ret_t thread_db_process::decodeTdbBreakpoint(EventBreakpoint::ptr bp)
-=======
-   return true;
-}
-
-bool thread_db_process::decodeTdbBreakpoint(EventBreakpoint::ptr bp)
->>>>>>> e7210dea
 { 
     // Decoding thread_db events needs to be a two-step process:
     // 1) Create events depending on the breakpoint address
@@ -1082,21 +966,13 @@
     //    point all threads are stopped and it is safe to make changes to
     //    memory because the parent event is a breakpoint and requires
     //    that all threads are stopped
-<<<<<<< HEAD
-=======
-
->>>>>>> e7210dea
     Dyninst::Address addr = bp->getAddress();
     
     // Determine what type of event occurs at the specified address
     map<Dyninst::Address, pair<int_breakpoint *, EventType> >::iterator addrIter;
     addrIter = addr2Event.find(addr);
-<<<<<<< HEAD
     if (addrIter == addr2Event.end()) 
        return aret_error;
-=======
-    if( addrIter == addr2Event.end() ) return false;
->>>>>>> e7210dea
 
     vector<Event::ptr> threadEvents;
     trigger_thread = bp->getThread()->llthrd();
@@ -1120,7 +996,6 @@
 
     EventType::Code ecode = addrIter->second.second.code();
     pthrd_printf("Address 0x%lx corresponds to a thread %s event.\n",
-<<<<<<< HEAD
                  addr, ecode == EventType::ThreadCreate ? "create" : "destroy");
     switch(ecode) {
        case EventType::ThreadCreate:
@@ -1132,30 +1007,12 @@
        default:
           pthrd_printf("Unimplemented libthread_db event encountered. Skipping for now.\n");
           break;
-=======
-                  addr, ecode == EventType::ThreadCreate ? "create" : "destroy");
-
-    switch(ecode) {
-        case EventType::ThreadCreate:
-            threadEvents.push_back(EventNewUserThread::ptr(new EventNewUserThread()));
-            break;
-        case EventType::ThreadDestroy:
-            threadEvents.push_back(EventUserThreadDestroy::ptr(new EventUserThreadDestroy(EventType::Pre)));
-            break;
-        default:
-            pthrd_printf("Unimplemented libthread_db event encountered. Skipping for now.\n");
-            break;
->>>>>>> e7210dea
     }
     trigger_thread = NULL;
 
     if (threadEvents.empty()) {
        pthrd_printf("Failed to decode any thread events due to the breakpoint\n");
-<<<<<<< HEAD
        return aret_error;
-=======
-       return false;
->>>>>>> e7210dea
     }
 
     for (vector<Event::ptr>::iterator i = threadEvents.begin(); i != threadEvents.end(); i++) {
@@ -1290,7 +1147,6 @@
 }
 
 void thread_db_process::addThreadDBHandlers(HandlerPool *hpool) {
-<<<<<<< HEAD
    static bool initialized = false;
    static ThreadDBLibHandler *libHandler = NULL;
    static ThreadDBCreateHandler *createHandler = NULL;
@@ -1307,24 +1163,6 @@
    hpool->addHandler(createHandler);
    hpool->addHandler(destroyHandler);
    hpool->addHandler(preCreateHandler);
-=======
-    static bool initialized = false;
-    static ThreadDBLibHandler *libHandler = NULL;
-    static ThreadDBCreateHandler *createHandler = NULL;
-    static ThreadDBDestroyHandler *destroyHandler = NULL;
-    static ThreadDBPreCreateHandler *preCreateHandler = NULL;
-    if( !initialized ) {
-        libHandler = new ThreadDBLibHandler();
-        createHandler = new ThreadDBCreateHandler();
-        destroyHandler = new ThreadDBDestroyHandler();
-        preCreateHandler = new ThreadDBPreCreateHandler();
-        initialized = true;
-    }
-    hpool->addHandler(libHandler);
-    hpool->addHandler(createHandler);
-    hpool->addHandler(destroyHandler);
-    hpool->addHandler(preCreateHandler);
->>>>>>> e7210dea
 }
 
 bool thread_db_process::plat_getLWPInfo(lwpid_t, void *) 
@@ -1432,42 +1270,21 @@
 }
 
 Handler::handler_ret_t ThreadDBCreateHandler::handleEvent(Event::ptr ev) {
-<<<<<<< HEAD
    if (!thread_db_process::loadedThreadDBLibrary()) {
       pthrd_printf("Failed to load thread_db.  Not running handlers");
       return Handler::ret_success;
    }
-=======
-    EventNewUserThread::ptr threadEv = ev->getEventNewUserThread();
-    thread_db_process *tdb_proc = dynamic_cast<thread_db_process *>(threadEv->getProcess()->llproc());
-    thread_db_thread *tdb_thread = static_cast<thread_db_thread *>(threadEv->getNewThread()->llthrd());
-
-    pthrd_printf("ThreadDBCreateHandler::handleEvent for %d/%d\n", tdb_proc->getPid(), tdb_thread->getLWP());
-    if (threadEv->getInternalEvent()->needs_update) {
+
+   EventNewUserThread::ptr threadEv = ev->getEventNewUserThread();
+   thread_db_process *tdb_proc = dynamic_cast<thread_db_process *>(threadEv->getProcess()->llproc());
+   thread_db_thread *tdb_thread = static_cast<thread_db_thread *>(threadEv->getNewThread()->llthrd());
+
+   pthrd_printf("ThreadDBCreateHandler::handleEvent for %d/%d\n", tdb_proc->getPid(), tdb_thread->getLWP());
+   if (threadEv->getInternalEvent()->needs_update) {
        pthrd_printf("Updating user thread data for %d/%d in thread_db create handler\n",
                     tdb_proc->getPid(), tdb_thread->getLWP());
-       new_thread_data_t *thrdata = (new_thread_data_t *) threadEv->getInternalEvent()->raw_data;
-       assert(tdb_proc);
-       pthrd_printf("thread_db user create handler for %d/%d\n", tdb_proc->getPid(), threadEv->getLWP());
-       
-       thread_db_thread *newTdbThread = tdb_proc->initThreadWithHandle(thrdata->thr_handle, &thrdata->thr_info);
-       if( newTdbThread == NULL ) return Handler::ret_error;
-
-       if( thrdata->threadHandle_alloced ) newTdbThread->threadHandle_alloced = true;
-    }
-
-    return Handler::ret_success;
->>>>>>> e7210dea
-
-   EventNewUserThread::ptr threadEv = ev->getEventNewUserThread();
-   if (threadEv->getInternalEvent()->needs_update) {
-      pthrd_printf("Updating user thread data for %d/%d in thread_db create handler\n",
-                   threadEv->getProcess()->llproc()->getPid(),
-                   threadEv->getNewThread()->llthrd()->getLWP());
-      thread_db_process *tdb_proc = dynamic_cast<thread_db_process *>(ev->getProcess()->llproc());
       assert(tdb_proc);
       new_thread_data_t *thrdata = (new_thread_data_t *) threadEv->getInternalEvent()->raw_data;
-      pthrd_printf("thread_db user create handler for %d/%d\n", tdb_proc->getPid(), threadEv->getLWP());
       
       async_ret_t result = tdb_proc->initThreadWithHandle(thrdata->thr_handle, &thrdata->thr_info);
       if (result == aret_error) {
@@ -1478,6 +1295,7 @@
          pthrd_printf("ThreadDBCreateHandler returning async\n");
          return Handler::ret_async;
       }
+      if( thrdata->threadHandle_alloced ) tdb_thread->threadHandle_alloced = true;
    }
    
    return Handler::ret_success;
@@ -1503,17 +1321,13 @@
 Handler::handler_ret_t ThreadDBPreCreateHandler::handleEvent(Event::ptr ev) {
     EventNewUserThread::ptr newEv = ev->getEventNewUserThread();
     int_eventNewUserThread *intEv = newEv->getInternalEvent();
-<<<<<<< HEAD
     bool async = false;
-=======
->>>>>>> e7210dea
 
     // If this event was triggered by an info. update, we don't need to get retrieve any info
     if( intEv->lwp == NULL_LWP ) {
         // Need to retrieve information about new thread
         thread_db_process *proc = dynamic_cast<thread_db_process *>(ev->getProcess()->llproc());
         thread_db_thread *thrd = static_cast<thread_db_thread *>(ev->getThread()->llthrd());
-<<<<<<< HEAD
         Event::ptr tdbEv = proc->getEventForThread(thrd, EventType::UserThreadCreate, async);
         if (async) {
            set<response::ptr> resps;
@@ -1521,9 +1335,6 @@
            proc->handlerPool()->notifyOfPendingAsyncs(resps, ev);
            return Handler::ret_async;
         }
-=======
-        Event::ptr tdbEv = proc->getEventForThread(thrd, EventType::UserThreadCreate);
->>>>>>> e7210dea
 
         if( tdbEv == Event::ptr() || tdbEv->getEventType().code() != EventType::UserThreadCreate ) {
             perr_printf("Failed to retrieve create event for thread %d/%d\n",
@@ -1564,13 +1375,13 @@
 }
 
 Handler::handler_ret_t ThreadDBDestroyHandler::handleEvent(Event::ptr ev) {
-<<<<<<< HEAD
    if (!thread_db_process::loadedThreadDBLibrary()) {
       pthrd_printf("Failed to load thread_db.  Not running handlers");
       return Handler::ret_success;
    }
    thread_db_process *proc = dynamic_cast<thread_db_process *>(ev->getProcess()->llproc());
    thread_db_thread *thrd = static_cast<thread_db_thread *>(ev->getThread()->llthrd());
+   pthrd_printf("Running ThreadDBDestroyHandler on %d/%d\n", proc->getPid(), thrd->getLWP());
 
    bool async = false;
    if( ev->getEventType().time() == EventType::Pre) {
@@ -1594,37 +1405,13 @@
    } 
    else if( ev->getEventType().time() == EventType::Post) 
    {
-      // TODO this needs to be reworked -- it isn't quite right
       // Need to make sure that the thread actually finishes and is cleaned up
       // by the OS
-      thrd->plat_resume();
-   }
-=======
-    thread_db_process *proc = dynamic_cast<thread_db_process *>(ev->getProcess()->llproc());
-    thread_db_thread *thrd = static_cast<thread_db_thread *>(ev->getThread()->llthrd());
-    pthrd_printf("Running ThreadDBDestroyHandler on %d/%d\n", proc->getPid(), thrd->getLWP());
-    if( ev->getEventType().time() == EventType::Pre) {
-        if( !thrd->isExitingInGenerator() && thrd->getGeneratorState() != int_thread::exited ) {
-            // Just need to clear events, no extra information is needed
-            Event::ptr tdbEv = proc->getEventForThread(thrd, EventType::UserThreadDestroy);
-            if( tdbEv == Event::ptr() || tdbEv->getEventType().code() != EventType::UserThreadDestroy) {
-                perr_printf("Failed to retrieve destroy event for thread %d/%d\n",
-                        ev->getProcess()->getPid(), thrd->getLWP());
-                return Handler::ret_error;
-            }
-        }
-
-        pthrd_printf("Marking LWP %d destroyed\n", thrd->getLWP());
-        thrd->markDestroyed();
-    }else if( ev->getEventType().time() == EventType::Post) {
-        // Need to make sure that the thread actually finishes and is cleaned up
-        // by the OS
-        if( !thrd->plat_resume() ) {
-            perr_printf("Failed to resume LWP %d\n", thrd->getLWP());
-            return Handler::ret_error;
-        }
-    }
->>>>>>> e7210dea
+      if( !thrd->plat_resume() ) {
+         perr_printf("Failed to resume LWP %d\n", thrd->getLWP());
+         return Handler::ret_error;
+      }
+   }
 
    return Handler::ret_success;
 }
@@ -1677,19 +1464,12 @@
     return true;
 }
 
-<<<<<<< HEAD
 Event::ptr thread_db_process::getEventForThread(thread_db_thread *thrd, EventType::Code code, bool &async) {
    if( !thrd->initThreadHandle() ) return Event::ptr();
   
    // These specific calls into thread_db can modify the memory of the process
    // and can introduce some race conditions if the platform allows memory reads
    // while some threads are running
-   if (! threadPool()->allStopped() ) {
-      for (;;) {
-         fprintf(stderr, "Found assert\n");
-         sleep(1);
-      }
-   }
    assert( threadPool()->allStopped() );
   
    // We need to save thread_db generated events because we need to use the
@@ -1749,76 +1529,13 @@
    savedEvents.erase(toErase);
  
    return retEv;
-=======
-Event::ptr thread_db_process::getEventForThread(thread_db_thread *thrd, EventType::Code code) {
-    if( !thrd->initThreadHandle() ) return Event::ptr();
-
-    // These specific calls into thread_db can modify the memory of the process
-    // and can introduce some race conditions if the platform allows memory reads
-    // while some threads are running
-    assert( threadPool()->allStopped() );
-
-    // We need to save thread_db generated events because we need to use the
-    // process-level event retrieval call to get thread creation events (at
-    // least on some platforms). If we retrieve events we don't care about
-    // at this particular time, save for some other thread
-
-    td_event_msg_t evMsg;
-    td_err_e msgErr = TD_OK;
-    while(msgErr == TD_OK) {
-        msgErr = td_ta_event_getmsg(threadAgent, &evMsg);
-        if( msgErr == TD_OK ) {
-            Event::ptr newEvent = decodeThreadEvent(&evMsg);
-            if( newEvent ) {
-                savedEvents.push_back(newEvent);
-            }
-        }
-    }
-
-    if( msgErr != TD_NOMSG ) {
-        perr_printf("Failed to retrieve thread event: %s(%d)\n",
-                tdErr2Str(msgErr), msgErr);
-        return Event::ptr();
-    }
-
-    // Search the saved events 
-    Event::ptr retEv;
-    deque<Event::ptr>::iterator toErase;
-    for(deque<Event::ptr>::iterator i = savedEvents.begin(); i != savedEvents.end(); ++i) {
-        if( (*i)->getEventType().code() == code ) {
-            if( code == EventType::UserThreadCreate ) {
-                // Thread creation events cannot be tied to a parent thread. If multiple
-                // thread creation events are pending, just choose the first one.
-                retEv = *i;
-                toErase = i;
-                break;
-            }else if( code == EventType::UserThreadDestroy ) {
-                if( (*i)->getThread()->llthrd() == thrd ) {
-                    retEv = *i;
-                    toErase = i;
-                }
-            }else{
-                assert(!"Unknown thread event requested");
-            }
-        }
-    }
-
-    savedEvents.erase(toErase);
-
-    return retEv;
->>>>>>> e7210dea
 }
 
 async_ret_t thread_db_thread::setEventReporting(bool on) {
     if( !initThreadHandle() ) return aret_error;
 
-<<<<<<< HEAD
     pthrd_printf("Enabled thread_db events for LWP %d\n", lwp);
     td_err_e errVal = thread_db_process::p_td_thr_event_enable(threadHandle, (on ? 1 : 0 ));
-=======
-    pthrd_printf("Enabling thread_db events for LWP %d\n", lwp);
-    td_err_e errVal = td_thr_event_enable(threadHandle, (on ? 1 : 0 ));
->>>>>>> e7210dea
     if( TD_OK != errVal ) {
        if (llproc()->getMemCache()->hasPendingAsync()) {
           pthrd_printf("td_thr_event_enable returned async in setEventReporting\n");
@@ -1872,39 +1589,6 @@
    return true;
 }
 
-<<<<<<< HEAD
-bool thread_db_thread::plat_resume() {
-    if( !initThreadHandle() ) return false;
-
-    td_err_e errVal = thread_db_process::p_td_thr_dbresume(threadHandle);
-
-    if( TD_OK != errVal ) {
-        perr_printf("Failed to resume %d/%d: %s(%d)\n",
-                llproc()->getPid(), lwp, tdErr2Str(errVal), errVal);
-        setLastError(err_internal, "Failed to resume LWP");
-        return false;
-    }
-
-    return true;
-}
-
-bool thread_db_thread::plat_suspend() {
-    if( !initThreadHandle() ) return false;
-
-    td_err_e errVal = thread_db_process::p_td_thr_dbsuspend(threadHandle);
-
-    if( TD_OK != errVal ) {
-        perr_printf("Failed to suspend %d/%d: %s(%d)\n",
-                llproc()->getPid(), lwp, tdErr2Str(errVal), errVal);
-        setLastError(err_internal, "Failed to suspend LWP");
-        return false;
-    }
-
-    return true;
-}
-
-=======
->>>>>>> e7210dea
 void thread_db_thread::markDestroyed() {
     destroyed = true;
 }
