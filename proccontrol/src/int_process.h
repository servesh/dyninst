/*
 * Copyright (c) 1996-2011 Barton P. Miller
 * 
 * We provide the Paradyn Parallel Performance Tools (below
 * described as "Paradyn") on an AS IS basis, and do not warrant its
 * validity or performance.  We reserve the right to update, modify,
 * or discontinue this software at any time.  We shall have no
 * obligation to supply such updates or modifications or any other
 * form of support to you.
 * 
 * By your use of Paradyn, you understand and agree that we (or any
 * other person or entity with proprietary rights in Paradyn) are
 * under no obligation to provide either maintenance services,
 * update services, notices of latent defects, or correction of
 * defects for Paradyn.
 * 
 * This library is free software; you can redistribute it and/or
 * modify it under the terms of the GNU Lesser General Public
 * License as published by the Free Software Foundation; either
 * version 2.1 of the License, or (at your option) any later version.
 * 
 * This library is distributed in the hope that it will be useful,
 * but WITHOUT ANY WARRANTY; without even the implied warranty of
 * MERCHANTABILITY or FITNESS FOR A PARTICULAR PURPOSE.  See the GNU
 * Lesser General Public License for more details.
 * 
 * You should have received a copy of the GNU Lesser General Public
 * License along with this library; if not, write to the Free Software
 * Foundation, Inc., 51 Franklin Street, Fifth Floor, Boston, MA 02110-1301 USA
 */

#if !defined(INT_PROCESS_H_)
#define INT_PROCESS_H_

#include "proccontrol/h/Process.h"
#include "proccontrol/h/PCErrors.h"
#include "proccontrol/h/Event.h"

#include "proccontrol/src/response.h"
#include "proccontrol/src/memcache.h"

#include "dynutil/h/dyn_regs.h"
#include "dynutil/h/SymReader.h"
#include "common/h/dthread.h"

#include <vector>
#include <map>
#include <list>
#include <set>
#include <utility>
#include <queue>
#include <stack>

namespace Dyninst {
namespace ProcControlAPI {
class ProcessSet;
}
}

using namespace Dyninst;
using namespace ProcControlAPI;

class int_thread;
class int_threadPool;
class handlerpool;
class int_iRPC;

typedef std::multimap<Dyninst::Address, Dyninst::ProcControlAPI::Process::ptr> int_addressSet;
typedef std::set<Dyninst::ProcControlAPI::Process::ptr> int_processSet;

typedef dyn_shared_ptr<int_iRPC> int_iRPC_ptr;
typedef std::map<Dyninst::MachRegister, std::pair<unsigned int, unsigned int> > dynreg_to_user_t;

typedef std::list<int_iRPC_ptr> rpc_list_t;

class installed_breakpoint;
class int_library;
class int_process;
class emulated_singlestep;

struct bp_install_state {
   Dyninst::Address addr;
   int_breakpoint *bp;
   installed_breakpoint *ibp;
   bool do_install;
   mem_response::ptr mem_resp;
   result_response::ptr res_resp;
};

class mem_state
{
  public:
   typedef mem_state* ptr;
   mem_state(int_process *proc);
   mem_state(mem_state &m, int_process *proc);
   ~mem_state();

   void addProc(int_process *p);
   void rmProc(int_process *p, bool &should_clean);

   std::set<int_process *> procs;
   std::set<int_library *> libs;
   std::map<Dyninst::Address, installed_breakpoint *> breakpoints;
   std::map<Dyninst::Address, unsigned long> inf_malloced_memory;
};

class Counter {
  public:
   static const int NumCounterTypes = 11;
   enum CounterType {
      HandlerRunningThreads = 0,
      GeneratorRunningThreads = 1,
      SyncRPCs = 2,
      SyncRPCRunningThreads = 3,
      PendingStops = 4,
      ClearingBPs = 5,
      ProcStopRPCs = 6,
      AsyncEvents = 7,
      ForceGeneratorBlock = 8,
      GeneratorNonExitedThreads = 9,
      StartupTeardownProcesses = 10
   };

   Counter(CounterType ct_);
   ~Counter();

   void inc();
   void dec();

   bool local() const;
   int localCount() const;
   static bool global(CounterType ct);
   static int globalCount(CounterType ct);
<<<<<<< HEAD
   static int processCount(CounterType ct, int_process* p);
=======
>>>>>>> 5144adab

  private:
   int local_count;
   CounterType ct;

   void adjust(int val);

   static Mutex locks[NumCounterTypes];
   static int global_counts[NumCounterTypes];
};

class ProcStopEventManager {
  private:
   int_process *proc;
   std::set<Event::ptr> held_pstop_events;
  public:
   ProcStopEventManager(int_process *p);
   ~ProcStopEventManager();

   bool prepEvent(Event::ptr ev);
   void checkEvents();

   bool processStoppedTo(int state_id);
   bool threadStoppedTo(int_thread *thr, int state_id);
};

class int_process
{
   friend class Dyninst::ProcControlAPI::Process;
   friend class Dyninst::ProcControlAPI::ProcessSet;
 protected:
   int_process(Dyninst::PID p, std::string e, std::vector<std::string> a, 
           std::vector<std::string> envp, std::map<int,int> f);
   int_process(Dyninst::PID pid_, int_process *p);
 public:
   static int_process *createProcess(Dyninst::PID p, std::string e);
   static int_process *createProcess(std::string e, std::vector<std::string> a, 
           std::vector<std::string> envp, std::map<int,int> f);
   static int_process *createProcess(Dyninst::PID pid_, int_process *p);
   virtual ~int_process();
 protected:
   static bool create(int_processSet *ps);
   virtual bool plat_create() = 0;
   virtual async_ret_t post_create(std::set<response::ptr> &async_responses);

   static bool attach(int_processSet *ps, bool reattach);
   static bool reattach(int_processSet *pset);
   virtual bool plat_attach(bool allStopped, bool &should_sync) = 0;

   bool attachThreads();
   virtual async_ret_t post_attach(bool wasDetached, std::set<response::ptr> &aresps);
   async_ret_t initializeAddressSpace(std::set<response::ptr> &async_responses);

   virtual bool plat_syncRunState() = 0;
   bool syncRunState();

   bool initializeAddressSpace();

   virtual bool plat_syncRunState() = 0;
   bool syncRunState();

  public:

   typedef enum {
      ct_fork,
      ct_launch,
      ct_attach
   } creationMode_t;
   creationMode_t getCreationMode() const;

   void setContSignal(int sig);
   int getContSignal() const;
   virtual bool forked();

   virtual OSType getOS() const = 0;
  protected:
   virtual bool plat_forked() = 0;
   virtual bool post_forked();

  public:
   bool execed();
   virtual bool plat_detach(result_response::ptr resp) = 0;
  protected:
   virtual bool plat_execed();
   virtual bool plat_terminate(bool &needs_sync) = 0;

   virtual bool needIndividualThreadAttach() = 0;
   virtual bool getThreadLWPs(std::vector<Dyninst::LWP> &lwps);

   virtual void plat_threadAttachDone();
   bool waitfor_startup();

   void setPid(Dyninst::PID pid);
   int_thread *findStoppedThread();

  public:
   virtual bool plat_processGroupContinues();

   typedef enum {
      neonatal = 0,
      neonatal_intermediate,
      detached,
      running,
      exited,
      errorstate
   } State;
   State getState() const;
   void setState(State s);

   Dyninst::PID getPid() const;
   int_threadPool *threadPool() const;

   Process::ptr proc() const;
   mem_state::ptr memory() const;

<<<<<<< HEAD
   //Detach is static because proc could be cleaned 
   static bool detach(int_process *proc, bool temporary);
=======
   err_t getLastError();
   const char *getLastErrorMsg();
   void clearLastError();
   void setLastError(err_t err, const char *err_str);

   void throwDetachEvent(bool temporary);
>>>>>>> 5144adab

   virtual bool preTerminate();
   bool terminate(bool &needs_sync);
   void updateSyncState(Event::ptr ev, bool gen);
   virtual Dyninst::Architecture getTargetArch() = 0;
   virtual unsigned getTargetPageSize() = 0;
   virtual unsigned plat_getRecommendedReadSize();
   virtual Dyninst::Address mallocExecMemory(unsigned size);
   virtual Dyninst::Address plat_mallocExecMemory(Dyninst::Address min, unsigned size) = 0;
   virtual void freeExecMemory(Dyninst::Address addr);

   static bool waitAndHandleEvents(bool block);
   static bool waitAndHandleForProc(bool block, int_process *proc, bool &proc_exited);
   static bool waitForAsyncEvent(response::ptr resp);
   static bool waitForAsyncEvent(std::set<response::ptr> resp);

<<<<<<< HEAD
=======
   virtual bool plat_waitAndHandleForProc();

>>>>>>> 5144adab
   Counter &asyncEventCount();
   Counter &getForceGeneratorBlockCount();
   Counter &getStartupTeardownProcs();

   static const char *stateName(State s);

   void initializeProcess(Process::ptr p);

   virtual void instantiateRPCThread() {};

   void setExitCode(int c);
   void setCrashSignal(int s);
   bool getExitCode(int &c);
   bool getCrashSignal(int &s);
   bool wasForcedTerminated() const;

   virtual bool plat_individualRegAccess() = 0;
<<<<<<< HEAD
=======
   virtual bool plat_individualRegRead();
   virtual bool plat_individualRegSet();
>>>>>>> 5144adab

   int getAddressWidth();
   HandlerPool *handlerPool() const;

   bool addBreakpoint(Dyninst::Address addr, int_breakpoint *bp);
   bool addBreakpoint_phase1(bp_install_state *is);
   bool addBreakpoint_phase2(bp_install_state *is);
   bool addBreakpoint_phase3(bp_install_state *is);

   bool rmBreakpoint(Dyninst::Address addr, int_breakpoint *bp, result_response::ptr async_resp);
   installed_breakpoint *getBreakpoint(Dyninst::Address addr);

   virtual unsigned plat_breakpointSize() = 0;
<<<<<<< HEAD
   virtual void plat_breakpointBytes(unsigned char *buffer) = 0;
=======
   virtual void plat_breakpointBytes(char *buffer) = 0;
>>>>>>> 5144adab
   virtual bool plat_breakpointAdvancesPC() const = 0;

   virtual bool plat_createDeallocationSnippet(Dyninst::Address addr, unsigned long size, void* &buffer, 
                                               unsigned long &buffer_size, unsigned long &start_offset) = 0;
   virtual bool plat_createAllocationSnippet(Dyninst::Address addr, bool use_addr, unsigned long size, 
                                             void* &buffer, unsigned long &buffer_size, 
                                             unsigned long &start_offset) = 0;
   virtual bool plat_collectAllocationResult(int_thread *thr, reg_response::ptr resp) = 0;
   virtual bool plat_threadOpsNeedProcStop();
   virtual SymbolReaderFactory *plat_defaultSymReader();
<<<<<<< HEAD
   // Windows lets us do this directly, so we'll just override these entirely on that platform.
   virtual Dyninst::Address infMalloc(unsigned long size, bool use_addr = false, Dyninst::Address addr = 0x0);
   virtual bool infFree(Dyninst::Address addr);
=======
   static bool infMalloc(unsigned long size, int_addressSet *aset, bool use_addr);
   static bool infFree(int_addressSet *aset);
>>>>>>> 5144adab

   bool readMem(Dyninst::Address remote, mem_response::ptr result, int_thread *thr = NULL);
   bool writeMem(const void *local, Dyninst::Address remote, size_t size, result_response::ptr result, int_thread *thr = NULL);

   virtual bool plat_readMem(int_thread *thr, void *local, 
                             Dyninst::Address remote, size_t size) = 0;
   virtual bool plat_writeMem(int_thread *thr, const void *local, 
                              Dyninst::Address remote, size_t size) = 0;

   //For a platform, if plat_needsAsyncIO returns true then the async
   // set of functions need to be implemented.  Currently plat_needsAsyncIO
   // only returns true for bluegene family.  By default these are otherwise
   // unimplemented.
   virtual bool plat_needsAsyncIO() const;
   virtual bool plat_readMemAsync(int_thread *thr, Dyninst::Address addr, 
                                  mem_response::ptr result);
   virtual bool plat_writeMemAsync(int_thread *thr, const void *local, Dyninst::Address addr,
                                   size_t size, result_response::ptr result);
   memCache *getMemCache();

   virtual bool plat_getOSRunningStates(std::map<Dyninst::LWP, bool> &runningStates) = 0;
<<<<<<< HEAD
	// Windows-only technically
   virtual void* plat_getDummyThreadHandle() const { return NULL; }
=======
>>>>>>> 5144adab
   
   virtual void noteNewDequeuedEvent(Event::ptr ev);

   static bool isInCB();
   static void setInCB(bool b);

   void throwNopEvent();
   void throwRPCPostEvent();

   virtual bool plat_supportFork();
   virtual bool plat_supportExec();
   virtual bool plat_supportDOTF();

   virtual bool plat_supportThreadEvents();
   virtual bool plat_supportLWPCreate();
   virtual bool plat_supportLWPPreDestroy();
   virtual bool plat_supportLWPPostDestroy();

<<<<<<< HEAD
=======
   virtual bool plat_preHandleEvent();
   virtual bool plat_postHandleEvent();
   virtual bool plat_preAsyncWait();

>>>>>>> 5144adab
   virtual bool plat_needsPCSaveBeforeSingleStep();
   virtual async_ret_t plat_needsEmulatedSingleStep(int_thread *thr, std::vector<Dyninst::Address> &result);
   virtual void plat_getEmulatedSingleStepAsyncs(int_thread *thr, std::set<response::ptr> resps);

   int_library *getLibraryByName(std::string s) const;
   size_t numLibs() const;
   virtual bool refresh_libraries(std::set<int_library *> &added_libs,
                                  std::set<int_library *> &rmd_libs,
                                  bool &waiting_for_async,
                                  std::set<response::ptr> &async_responses) = 0;

<<<<<<< HEAD
   virtual bool initLibraryMechanism() = 0;
   virtual bool plat_isStaticBinary() = 0;
   virtual int_library *plat_getExecutable() = 0;

   virtual bool plat_supportDirectAllocation() const { return false; }
   bool forceGeneratorBlock() const;
=======
   virtual bool plat_isStaticBinary() = 0;
   virtual int_library *plat_getExecutable() = 0;

>>>>>>> 5144adab
   void setForceGeneratorBlock(bool b);

   std::string getExecutable() const;
   static bool isInCallback();

   static int_process *in_waitHandleProc;
<<<<<<< HEAD
   // TODO: clean up w/enum
   bool wasCreatedViaAttach() const { return createdViaAttach; }
   void wasCreatedViaAttach(bool val) { createdViaAttach = val; }

   // Platform-specific; is this address in what we consider a system lib.
   virtual bool addrInSystemLib(Address addr) { return false; }
=======
>>>>>>> 5144adab

   ProcStopEventManager &getProcStopManager();

   std::map<int, int> &getProcDesyncdStates();

   bool isRunningSilent(); //No callbacks
   void setRunningSilent(bool b);
   
 protected:
   State state;
   Dyninst::PID pid;
   creationMode_t creation_mode;
   std::string executable;
   std::vector<std::string> argv;
   std::vector<std::string> env;
   std::map<int,int> fds;
   Dyninst::Architecture arch;
   int_threadPool *threadpool;
   Process::ptr up_proc;
   HandlerPool *handlerpool;
   LibraryPool libpool;
   bool hasCrashSignal;
   int crashSignal;
   bool hasExitCode;
   bool forcedTermination;
   bool silent_mode;
   int exitCode;
   static bool in_callback;
   mem_state::ptr mem;
   std::map<Dyninst::Address, unsigned> exec_mem_cache;
   int continueSig;
<<<<<<< HEAD
   bool createdViaAttach;
=======
>>>>>>> 5144adab
   memCache mem_cache;
   Counter async_event_count;
   Counter force_generator_block_count;
   Counter startupteardown_procs;
   ProcStopEventManager proc_stop_manager;
   std::map<int, int> proc_desyncd_states;
<<<<<<< HEAD
};

class indep_lwp_control_process : virtual public int_process
{
  protected:
   virtual bool plat_syncRunState();
  public:
   indep_lwp_control_process(Dyninst::PID p, std::string e, std::vector<std::string> a, 
                             std::vector<std::string> envp, std::map<int,int> f);
   indep_lwp_control_process(Dyninst::PID pid_, int_process *p);
   virtual ~indep_lwp_control_process();
};

class unified_lwp_control_process : virtual public int_process
{
  protected:
   virtual bool plat_syncRunState();
  public:
   unified_lwp_control_process(Dyninst::PID p, std::string e, std::vector<std::string> a, 
                               std::vector<std::string> envp, std::map<int,int> f);
   unified_lwp_control_process(Dyninst::PID pid_, int_process *p);
   virtual ~unified_lwp_control_process();

   virtual bool plat_processGroupContinues();
};

=======
   void *user_data;
   err_t last_error;
   const char *last_error_string;
};

struct ProcToIntProc {
   int_process *operator()(const Process::ptr &p) const { return p->llproc(); }
};

class indep_lwp_control_process : virtual public int_process
{
  protected:
   virtual bool plat_syncRunState();
  public:
   indep_lwp_control_process(Dyninst::PID p, std::string e, std::vector<std::string> a, 
                             std::vector<std::string> envp, std::map<int,int> f);
   indep_lwp_control_process(Dyninst::PID pid_, int_process *p);
   virtual ~indep_lwp_control_process();
};

class unified_lwp_control_process : virtual public int_process
{
  protected:
   virtual bool plat_syncRunState();
  public:
   unified_lwp_control_process(Dyninst::PID p, std::string e, std::vector<std::string> a, 
                               std::vector<std::string> envp, std::map<int,int> f);
   unified_lwp_control_process(Dyninst::PID pid_, int_process *p);
   virtual ~unified_lwp_control_process();

   virtual bool plat_processGroupContinues();
};

>>>>>>> 5144adab
class hybrid_lwp_control_process : virtual public int_process
{
  protected:
   virtual bool plat_syncRunState();
   virtual bool plat_suspendThread(int_thread *thr) = 0;
   virtual bool plat_resumeThread(int_thread *thr) = 0;
<<<<<<< HEAD
   bool debugger_stopped;
=======
   virtual bool plat_debuggerSuspended() = 0;
>>>>>>> 5144adab
  public:
   hybrid_lwp_control_process(Dyninst::PID p, std::string e, std::vector<std::string> a, 
                              std::vector<std::string> envp, std::map<int,int> f);
   hybrid_lwp_control_process(Dyninst::PID pid_, int_process *p);
   virtual ~hybrid_lwp_control_process();

   virtual bool suspendThread(int_thread *thr);
   virtual bool resumeThread(int_thread *thr);

<<<<<<< HEAD
   virtual void noteNewDequeuedEvent(Event::ptr ev);
   virtual bool plat_debuggerSuspended();

=======
>>>>>>> 5144adab
   virtual bool plat_processGroupContinues();
};

class int_registerPool
{
 public:
   int_registerPool();
   int_registerPool(const int_registerPool &c);
   ~int_registerPool();

   typedef std::map<Dyninst::MachRegister, Dyninst::MachRegisterVal> reg_map_t;
   reg_map_t regs;
   bool full;
   int_thread *thread;

   typedef reg_map_t::iterator iterator;
   typedef reg_map_t::const_iterator const_iterator;
};

class thread_exitstate
{
  public:
   Dyninst::LWP lwp;
   Dyninst::THR_ID thr_id;
   Process::ptr proc_ptr;
   void *user_data;
};

class proc_exitstate
{
  public:
   Dyninst::PID pid;
   bool exited;
   bool crashed;
   int crash_signal;
   int exit_code;
   err_t last_error;
   const char *last_error_msg;
   void *user_data;

   void setLastError(err_t e_, const char *m) { last_error = e_; last_error_msg = m; }
};

/**
 * ON THREADING STATES:
 *
 * Each thread has four different states, which mostly monitor running/stopped
 * status :
 *   GeneratorState - Thread state as seen by the generator object
 *   HandlerState - Thread state as seen by the handler object
 *   InternalState - Target thread state desired by int_* layer
 *   UserState - Target Thread state as desired by the user
 *
 * The GeneratorState and HandlerState represent an event as it moves through the 
 * system.  For example, an event that stops the thread may first appear
 * in the Generator object, and move the GeneratorState to 'stopped'.  It is then
 * seen by the handler, which moves the HandlerState to 'stopped'.  If the thread is 
 * then continued, the HandlerState and GeneratorStates will go back to 'running'.
 * These are primarily seperated to prevent race conditions with the handler and
 * generators modifying the same variable, since they run in seperate threads.
 * 
 * The InternalState and UserState are used to make policy decisions about whether
 * a thread should be running or stopped.  For example, after handling an event
 * we may check the UserState to see if the user wants us to run/stop a thread.
 * The InternalState usually matches the UserState, but may override it for 
 * stop/run decisions in a few scenarios.  For example, if the user posts a iRPC
 * to a running process (UserState = running) we may have to temporarily stop the
 * process to install the iRPC.  We don't want to change the UserState, since the user
 * still wants the process running, so we set the InternalState to stopped while we
 * set up the iRPC, and then return it to the UserState value when the iRPC is ready.
 *
 * There are a couple of important assertions about the relationship between these thread
 * states :
 *  (GeneratorState == running) implies (HandlerState == running)
 *  (HandlerState == running)  implies (InternalState == running)
 *  (InternalState == stopped)  implies (HandlerState == stopped)
 *  (HandlerState == stopped)  implies (GeneratorState == stopped)
 **/
class int_thread
{
   friend class Dyninst::ProcControlAPI::Thread;
   friend class int_threadPool;
   friend class ProcStopEventManager;
 protected:
   int_thread(int_process *p, Dyninst::THR_ID t, Dyninst::LWP l);
   static int_thread *createThreadPlat(int_process *proc, 
                                       Dyninst::THR_ID thr_id, 
                                       Dyninst::LWP lwp_id,
                                       bool initial_thrd);

public:
   static int_thread *createThread(int_process *proc, 
                                   Dyninst::THR_ID thr_id, 
                                   Dyninst::LWP lwp_id,
   								   bool initial_thrd);
   static int_thread *createRPCThread(int_process *p);
   Process::ptr proc() const;
   int_process *llproc() const;

   Dyninst::LWP getLWP() const;
   void changeLWP(Dyninst::LWP new_lwp);

#define RUNNING_STATE(S) (S == int_thread::running || S == int_thread::neonatal_intermediate)
   typedef enum {
      none=0,
      neonatal=1,
      neonatal_intermediate=2,
      running=3,
      stopped=4,
      dontcare=5,
      ditto=6,
      exited=7,
      detached=8,
      errorstate=9
   } State;
   //The order of these is very important.  Lower numbered
   // states take precedence over higher numbered states.
   static const int NumStateIDs = 15;
   static const int NumTargetStateIDs = (NumStateIDs-2); //Handler and Generator states aren't target states

   static const int AsyncStateID            = 0;
   static const int CallbackStateID         = 1;
   static const int PendingStopStateID      = 2;
   static const int IRPCStateID             = 3;
   static const int IRPCSetupStateID        = 4;
   static const int IRPCWaitStateID         = 5;
   static const int BreakpointStateID       = 6;
   static const int InternalStateID         = 7;
   static const int BreakpointResumeStateID = 8;
   static const int ExitingStateID          = 9;
   static const int StartupStateID          = 10;
   static const int DetachStateID           = 11;
   static const int UserStateID             = 12;
   static const int HandlerStateID          = 13;
   static const int GeneratorStateID        = 14;
   static std::string stateIDToName(int id);

   class StateTracker {
     protected:
      State state;
      int id;
      int sync_level;
      int_thread *up_thr;
     public:
      StateTracker(int_thread *t, int id, int_thread::State initial);

      void desyncState(State ns = int_thread::none);
      void desyncStateProc(State ns = int_thread::none);

      bool setState(State ns = int_thread::none);
      bool setStateProc(State ns = int_thread::none);

      void restoreState();
      void restoreStateProc();
      State getState() const;

      std::string getName() const;
      int getID() const;
   };

   //State management, see above comment on states
   StateTracker &getExitingState();
   StateTracker &getStartupState();
   StateTracker &getBreakpointState();
   StateTracker &getBreakpointResumeState();
   StateTracker &getCallbackState();
   StateTracker &getIRPCState();
   StateTracker &getIRPCSetupState();
   StateTracker &getIRPCWaitState();
   StateTracker &getAsyncState();
   StateTracker &getInternalState();
   StateTracker &getDetachState();
   StateTracker &getUserState();
   StateTracker &getHandlerState();
   StateTracker &getGeneratorState();
   StateTracker &getPendingStopState();

   StateTracker &getStateByID(int id);
   StateTracker &getActiveState();
   static char stateLetter(State s);

   Counter &handlerRunningThreadsCount();
   Counter &generatorRunningThreadsCount();
   Counter &syncRPCCount();
   Counter &runningSyncRPCThreadCount();
   Counter &pendingStopsCount();
   Counter &clearingBPCount();
   Counter &procStopRPCCount();
   Counter &getGeneratorNonExitedThreadCount();
      
   //Process control
   bool intStop();
   bool intCont();
   async_ret_t handleSingleStepContinue();
<<<<<<< HEAD

   void terminate();
=======
>>>>>>> 5144adab

   void setContSignal(int sig);
   int getContSignal();

   virtual bool plat_cont() = 0;
   virtual bool plat_stop() = 0;
   void setPendingStop(bool b);
   bool hasPendingStop() const;

   bool wasRunningWhenAttached() const;
   void setRunningWhenAttached(bool b);
   bool isStopped(int state_id);
<<<<<<< HEAD

   // Is this thread's lifetime only an IRPC and it gets
   // discarded afterwards?
   virtual bool isRPCEphemeral() const { return false; }
=======
>>>>>>> 5144adab

   //Single-step
   bool singleStepMode() const;
   void setSingleStepMode(bool s);
   bool singleStepUserMode() const;
   void setSingleStepUserMode(bool s);
   bool singleStep() const;
   void markClearingBreakpoint(installed_breakpoint *bp);
   installed_breakpoint *isClearingBreakpoint();
   void markStoppedOnBP(installed_breakpoint *bp);
   installed_breakpoint *isStoppedOnBP();

   // Emulating single steps with breakpoints
   void addEmulatedSingleStep(emulated_singlestep *es);
   void rmEmulatedSingleStep(emulated_singlestep *es);
   emulated_singlestep *getEmulatedSingleStep();

   //RPC Management
   void addPostedRPC(int_iRPC_ptr rpc_);
   rpc_list_t *getPostedRPCs();
   bool hasPostedRPCs();
   void setRunningRPC(int_iRPC_ptr rpc_);
   void clearRunningRPC();
   int_iRPC_ptr runningRPC() const;
   bool saveRegsForRPC(allreg_response::ptr response);
   bool restoreRegsForRPC(bool clear, result_response::ptr response);
   bool hasSavedRPCRegs();
   void incSyncRPCCount();
   void decSyncRPCCount();
   bool hasSyncRPC();
   int_iRPC_ptr nextPostedIRPC() const;
<<<<<<< HEAD
   int_iRPC_ptr hasRunningProcStopperRPC() const;
   virtual bool needsSyscallTrapForRPC() {
		return false;
   }
=======

>>>>>>> 5144adab

   //Register Management
   bool getAllRegisters(allreg_response::ptr result);
   bool getRegister(Dyninst::MachRegister reg, reg_response::ptr result);
   bool setAllRegisters(int_registerPool &pool, result_response::ptr result);
   bool setRegister(Dyninst::MachRegister reg, Dyninst::MachRegisterVal val, result_response::ptr result);

   virtual bool plat_getAllRegisters(int_registerPool &pool) = 0;
   virtual bool plat_getRegister(Dyninst::MachRegister reg, 
                                 Dyninst::MachRegisterVal &val) = 0;
   virtual bool plat_setAllRegisters(int_registerPool &pool) = 0;
   virtual bool plat_setRegister(Dyninst::MachRegister reg, 
                                 Dyninst::MachRegisterVal val) = 0;

   virtual bool plat_getAllRegistersAsync(allreg_response::ptr result);
   virtual bool plat_getRegisterAsync(Dyninst::MachRegister reg, 
                                      reg_response::ptr result);
   virtual bool plat_setAllRegistersAsync(int_registerPool &pool,
                                          result_response::ptr result);
   virtual bool plat_setRegisterAsync(Dyninst::MachRegister reg, 
                                      Dyninst::MachRegisterVal val,
                                      result_response::ptr result);
   virtual void plat_terminate();

   void updateRegCache(int_registerPool &pool);
   void updateRegCache(Dyninst::MachRegister reg, Dyninst::MachRegisterVal val);
   void clearRegCache();

   // The exiting property is separate from the main state because an
   // exiting thread can either be running or stopped (depending on the
   // desires of the user).
   bool isExiting() const;
   void setExiting(bool b);
   bool isExitingInGenerator() const;
   void setExitingInGenerator(bool b);

   static void cleanFromHandler(int_thread *thr, bool should_delete);

   //Misc
   virtual bool attach() = 0;
   Thread::ptr thread();

   typedef void(*continue_cb_t)(int_thread *thrd);
   static void addContinueCB(continue_cb_t cb);
   void triggerContinueCBs();

   void throwEventsBeforeContinue();

   //User level thread info
   void setTID(Dyninst::THR_ID tid_);
   virtual bool haveUserThreadInfo();
   virtual bool getTID(Dyninst::THR_ID &tid);
   virtual bool getStartFuncAddress(Dyninst::Address &addr);
   virtual bool getStackBase(Dyninst::Address &addr);
   virtual bool getStackSize(unsigned long &size);
   virtual bool getTLSPtr(Dyninst::Address &addr);
      
   // Windows-only; default implementation is "yes, we're a user thread"
   virtual bool isUser() const { return true; }

   virtual ~int_thread();
   static const char *stateStr(int_thread::State s);

   State getTargetState() const;
   void setTargetState(State s);

   void setSuspended(bool b);
   bool isSuspended() const;
<<<<<<< HEAD
=======

   void setLastError(err_t ec, const char *es);
>>>>>>> 5144adab
 protected:
   Dyninst::THR_ID tid;
   Dyninst::LWP lwp;
   int_process *proc_;
   Thread::ptr up_thread;
   int continueSig_;

   Counter handler_running_thrd_count;
   Counter generator_running_thrd_count;
   Counter sync_rpc_count;
   Counter sync_rpc_running_thr_count;
   Counter pending_stop;
   Counter clearing_bp_count;
   Counter proc_stop_rpc_count;
   Counter generator_nonexited_thrd_count;

   StateTracker exiting_state;
   StateTracker startup_state;
   StateTracker pending_stop_state;
   StateTracker callback_state;
   StateTracker breakpoint_state;
   StateTracker breakpoint_resume_state;
   StateTracker irpc_setup_state;
   StateTracker irpc_wait_state;
   StateTracker irpc_state;
   StateTracker async_state;
   StateTracker internal_state;
   StateTracker detach_state;
   StateTracker user_state;
   StateTracker handler_state;
   StateTracker generator_state;
   StateTracker *all_states[NumStateIDs];

   State target_state;
   State saved_user_state;

   int_registerPool cached_regpool;
   Mutex regpool_lock;
   int_iRPC_ptr running_rpc;
   int_iRPC_ptr writing_rpc;
   rpc_list_t posted_rpcs;
   int_registerPool rpc_regs;

   bool user_single_step;
   bool single_step;
   bool handler_exiting_state;
   bool generator_exiting_state;
   bool running_when_attached;
   bool suspended;

   Address stopped_on_breakpoint_addr;

   installed_breakpoint *clearing_breakpoint;
   emulated_singlestep *em_singlestep;
<<<<<<< HEAD
=======
   void *user_data;
>>>>>>> 5144adab

   static std::set<continue_cb_t> continue_cbs;
};

class int_threadPool {
   friend class Dyninst::ProcControlAPI::ThreadPool;
   friend class Dyninst::ProcControlAPI::ThreadPool::iterator;
   friend class int_thread;
 private:
   std::vector<int_thread *> threads;
   std::vector<Thread::ptr> hl_threads;
   std::map<Dyninst::LWP, int_thread *> thrds_by_lwp;

   mutable int_thread *initial_thread; // may be updated by side effect on Windows
   int_process *proc_;
   ThreadPool *up_pool;
   bool had_multiple_threads;
 public:
   int_threadPool(int_process *p);
   ~int_threadPool();

   void setInitialThread(int_thread *thrd);
   void addThread(int_thread *thrd);
   void rmThread(int_thread *thrd);
<<<<<<< HEAD
   void noteUpdatedLWP(int_thread *thrd);
=======
>>>>>>> 5144adab
   void clear();
   bool hadMultipleThreads() const;

   typedef std::vector<int_thread *>::iterator iterator;
   iterator begin() { return threads.begin(); }
   iterator end() { return threads.end(); }
   bool empty() { return threads.empty(); }

   unsigned size() const;

   int_process *proc() const;
   ThreadPool *pool() const;

   int_thread *findThreadByLWP(Dyninst::LWP lwp);
   int_thread *initialThread() const;
   bool allHandlerStopped();
   bool allStopped(int state_id);
   
   void saveUserState(Event::ptr ev);
   void restoreUserState();
};

class int_library
{
   friend class Dyninst::ProcControlAPI::LibraryPool;
   friend class Dyninst::ProcControlAPI::LibraryPool::iterator;
   friend class Dyninst::ProcControlAPI::LibraryPool::const_iterator;
  private:
   std::string name;
   Dyninst::Address load_address;
   Dyninst::Address data_load_address;
   Dyninst::Address dynamic_address;
   bool has_data_load;
   bool marked;
   void *user_data;
   Library::ptr up_lib;
  public:
   int_library(std::string n, 
               Dyninst::Address load_addr,
               Dyninst::Address dynamic_load_addr, 
               Dyninst::Address data_load_addr = 0, 
               bool has_data_load_addr = false);
   int_library(int_library *l);
   ~int_library();
   std::string getName();
   Dyninst::Address getAddr();
   Dyninst::Address getDataAddr();
   Dyninst::Address getDynamicAddr();
   bool hasDataAddr();
   
   void setMark(bool b);
   bool isMarked() const;
   
   void setUserData(void *d);
   void *getUserData();

   Library::ptr getUpPtr() const;
   void markAsCleanable();
};

class int_breakpoint
{
   friend class installed_breakpoint;
 private:
   Breakpoint::weak_ptr up_bp;
   Dyninst::Address to;
   bool isCtrlTransfer_;
   void *data;

   bool onetime_bp;
   bool onetime_bp_hit;
   bool procstopper;
   std::set<Thread::const_ptr> thread_specific;
 public:
   int_breakpoint(Breakpoint::ptr up);
   int_breakpoint(Dyninst::Address to, Breakpoint::ptr up);
   ~int_breakpoint();

   bool isCtrlTransfer() const;
   Dyninst::Address toAddr() const;
   Dyninst::Address getAddress(int_process *p) const;
   void *getData() const;
   void setData(void *v);
   
   void setOneTimeBreakpoint(bool b);
   void markOneTimeHit();
   bool isOneTimeBreakpoint() const;
   bool isOneTimeBreakpointHit() const;

   void setThreadSpecific(Thread::const_ptr p);
   bool isThreadSpecific() const;
   bool isThreadSpecificTo(Thread::const_ptr p) const;

   void setProcessStopper(bool b);
   bool isProcessStopper() const;
   
   Breakpoint::weak_ptr upBreakpoint() const;
};

//At least as large as any arch's trap instruction
#define BP_BUFFER_SIZE 8
//Long breakpoints can be used to artifically increase the size of the BP write,
// which fools the BG breakpoint interception code that looks for 4 byte writes.
#define BP_LONG_SIZE 4
class installed_breakpoint
{
   friend class Dyninst::ProcControlAPI::EventBreakpoint;
 private:
   mem_state::ptr memory;
   std::set<int_breakpoint *> bps;
   std::set<Breakpoint::ptr> hl_bps;

   char buffer[BP_BUFFER_SIZE];
   int buffer_size;
   bool prepped;
   bool installed;
   bool long_breakpoint;
   int suspend_count;
   Dyninst::Address addr;

   result_response::ptr write_response;
   mem_response::ptr read_response;

   bool writeBreakpoint(int_process *proc, result_response::ptr write_response);
   bool saveBreakpointData(int_process *proc, mem_response::ptr read_response);
   bool restoreBreakpointData(int_process *proc, result_response::ptr res_resp);

 public:
   installed_breakpoint(mem_state::ptr memory_, Dyninst::Address addr_);
   installed_breakpoint(mem_state::ptr memory_, const installed_breakpoint *ip);
   ~installed_breakpoint();

   //Use these three functions to add a breakpoint
   bool prepBreakpoint(int_process *proc, mem_response::ptr mem_resp);
   bool insertBreakpoint(int_process *proc, result_response::ptr res_resp);
   bool addBreakpoint(int_breakpoint *bp);
   bool containsIntBreakpoint(int_breakpoint *bp);
   int_breakpoint *getCtrlTransferBP(int_thread *thread);
   
   bool rmBreakpoint(int_process *proc, int_breakpoint *bp, bool &empty, result_response::ptr async_resp);
   bool uninstall(int_process *proc, result_response::ptr async_resp);
   bool suspend(int_process *proc, result_response::ptr result_resp);
   bool resume(int_process *proc, result_response::ptr async_resp);

   bool isInstalled() const;
   Dyninst::Address getAddr() const;

   typedef std::set<int_breakpoint *>::iterator iterator;
   iterator begin();
   iterator end();

   unsigned getNumIntBreakpoints() const;
};

class emulated_singlestep {
   // Breakpoints that are added and removed in a group to emulate
   // a single step with breakpoints
  private:
   bool saved_user_single_step;
   bool saved_single_step;
   int_breakpoint *bp;
   int_thread *thr;
   std::set<Address> addrs;

  public:
   emulated_singlestep(int_thread *thr);
   ~emulated_singlestep();
   
   bool containsBreakpoint(Address addr) const;
   async_ret_t add(Address addr);
   async_ret_t clear();
   void restoreSSMode();

   std::set<response::ptr> clear_resps;
<<<<<<< HEAD
=======
};

struct clearError {
   void operator()(Process::ptr p) {
      p->clearLastError();
   }

   template <class T>
   void operator()(const pair<T, Process::const_ptr> &v) {
      v.second->clearLastError();
   }
   template <class T>
   void operator()(const pair<Process::const_ptr, T> &v) {
      v.first->clearLastError();
   }
   template <class T>
   void operator()(const pair<T, Process::ptr> &v) {
      v.second->clearLastError();
   }
   template <class T>
   void operator()(const pair<Process::ptr, T> &v) {
      v.first->clearLastError();
   }
};

struct setError {
private:
   err_t err;
   const char *err_str;
public:
   setError(err_t e, const char *s) { err = e; err_str = s; }
   void operator()(Process::ptr p) {
      p->setLastError(err, err_str);
   }
   void operator()(const std::pair<Address, Process::ptr> &v) {
      v.second->setLastError(err, err_str);
   }
>>>>>>> 5144adab
};

class int_notify {
#if defined(os_windows)
	class windows_details
	{
		HANDLE evt;
	public:
		windows_details() : evt(INVALID_HANDLE_VALUE)
		{
		}
		typedef HANDLE wait_object_t;
		void noteEvent()
		{
			::SetEvent(evt);
		}
		void clearEvent()
		{
			::ResetEvent(evt);
		}

		bool createInternals()
		{
			evt = ::CreateEvent(NULL, TRUE, FALSE, NULL);
			return evt  != INVALID_HANDLE_VALUE;
		}
		bool internalsValid()
		{
			return evt != INVALID_HANDLE_VALUE;
		}
		wait_object_t getWaitObject()
		{
			return evt;
		}
	};
	typedef windows_details details_t;
#else
	class unix_details
	{
		friend class int_notify;
		int pipe_in;
		int pipe_out;
		int pipe_count;
		void writeToPipe();
		void readFromPipe();
	public:
		unix_details();
		typedef int wait_object_t;
		void noteEvent();
		void clearEvent();
		bool createInternals();
		bool internalsValid();
		wait_object_t getWaitObject();
	};
	typedef unix_details details_t;
#endif

	typedef details_t::wait_object_t wait_object_t;
   friend int_notify *notify();
   friend EventNotify *Dyninst::ProcControlAPI::evNotify();
 private:
   static int_notify *the_notify;
   EventNotify *up_notify;
   std::set<EventNotify::notify_cb_t> cbs;
   int events_noted;
   details_t my_internals;
 public:
   int_notify();
   void noteEvent();
   void clearEvent();
   
   void registerCB(EventNotify::notify_cb_t cb);
   void removeCB(EventNotify::notify_cb_t cb);
   bool hasEvents();
   details_t::wait_object_t getWaitable();
};
int_notify *notify();

extern void setGeneratorThread(long t);
void setHandlerThread(long t);
bool isGeneratorThread();
bool isHandlerThread();
bool isUserThread();
HandlerPool *createDefaultHandlerPool(int_process *p);
HandlerPool *plat_createDefaultHandlerPool(HandlerPool *hpool);

class MTManager {
  friend MTManager *mt();
  friend class MTLock;
private:
  static MTManager *mt_;
  DThread evhandler_thread;
  CondVar pending_event_lock;
  Mutex work_lock;
  bool have_queued_events;
  bool is_running;
  bool should_exit;
  Process::thread_mode_t threadMode;
  
  void evhandler_main();
#if defined(os_windows)
  static unsigned long WINAPI evhandler_main_wrapper(void *);
#else
  static void evhandler_main_wrapper(void *);
#endif
  void eventqueue_cb();
  
public:
  static const Process::thread_mode_t default_thread_mode = Process::HandlerThreading;
  MTManager();
  ~MTManager();
  
  void run();
  void stop();

  void startWork();
  void endWork();
  
  bool handlerThreading();
  Process::thread_mode_t getThreadMode();
  bool setThreadMode(Process::thread_mode_t tm, bool init = false);

  static void eventqueue_cb_wrapper();
}; 

inline MTManager *mt() { 
   return MTManager::mt_; 
}

class MTLock
{
 private:
   bool should_unlock;
 public:
   typedef enum {allow_init} initialize;
   typedef enum {allow_generator} generator;
   typedef enum {nocb, deliver_callbacks} callbacks;
   MTLock(initialize, callbacks c = nocb)
   {
      should_unlock = true;
      if (!MTManager::mt_) {
         MTManager::mt_ = new MTManager();
         if ((MTManager::default_thread_mode == Process::HandlerThreading) ||
             (MTManager::default_thread_mode == Process::CallbackThreading)) {
            mt()->startWork();
         }
         mt()->setThreadMode(MTManager::default_thread_mode, true);
      }
      else if (mt()->handlerThreading()) {
         mt()->startWork();
         if ((c == deliver_callbacks) && 
             (MTManager::default_thread_mode == Process::HandlerThreading) && 
             notify()->hasEvents()) 
         {
            pthrd_printf("MTLock triggered event handling\n");
            int_process::waitAndHandleEvents(false);
            pthrd_printf("MTLock triggered event handling finished\n");
         }
      }
   }

   MTLock(generator)
   {
      if (isGeneratorThread()) {
         should_unlock = false;
         return;
      }
      should_unlock = true;
      if (mt()->handlerThreading()) {
         mt()->startWork();
      }
   }

   MTLock(callbacks) 
   {
      assert(!isGeneratorThread());
      should_unlock = true;
      if (mt()->handlerThreading()) {
         mt()->startWork();
         if (notify()->hasEvents() && 
             (MTManager::default_thread_mode == Process::HandlerThreading) )
         {
            pthrd_printf("MTLock triggered event handling\n");
            int_process::waitAndHandleEvents(false);
            pthrd_printf("MTLock triggered event handling finished\n");
         }
      }
   }

   MTLock()
   {
      assert(!isGeneratorThread());
      should_unlock = true;
      if (mt()->handlerThreading())
         mt()->startWork();
   }

   ~MTLock() {
      if (should_unlock && mt()->handlerThreading())
         mt()->endWork();
   }
};

// A class to stop the various threads that have been started when
// the library is deinitialized
class int_cleanup {
    public:
        ~int_cleanup();
};

#endif<|MERGE_RESOLUTION|>--- conflicted
+++ resolved
@@ -131,10 +131,7 @@
    int localCount() const;
    static bool global(CounterType ct);
    static int globalCount(CounterType ct);
-<<<<<<< HEAD
    static int processCount(CounterType ct, int_process* p);
-=======
->>>>>>> 5144adab
 
   private:
    int local_count;
@@ -191,11 +188,6 @@
    virtual bool plat_syncRunState() = 0;
    bool syncRunState();
 
-   bool initializeAddressSpace();
-
-   virtual bool plat_syncRunState() = 0;
-   bool syncRunState();
-
   public:
 
    typedef enum {
@@ -250,17 +242,12 @@
    Process::ptr proc() const;
    mem_state::ptr memory() const;
 
-<<<<<<< HEAD
-   //Detach is static because proc could be cleaned 
-   static bool detach(int_process *proc, bool temporary);
-=======
    err_t getLastError();
    const char *getLastErrorMsg();
    void clearLastError();
    void setLastError(err_t err, const char *err_str);
 
    void throwDetachEvent(bool temporary);
->>>>>>> 5144adab
 
    virtual bool preTerminate();
    bool terminate(bool &needs_sync);
@@ -277,11 +264,8 @@
    static bool waitForAsyncEvent(response::ptr resp);
    static bool waitForAsyncEvent(std::set<response::ptr> resp);
 
-<<<<<<< HEAD
-=======
    virtual bool plat_waitAndHandleForProc();
 
->>>>>>> 5144adab
    Counter &asyncEventCount();
    Counter &getForceGeneratorBlockCount();
    Counter &getStartupTeardownProcs();
@@ -299,11 +283,8 @@
    bool wasForcedTerminated() const;
 
    virtual bool plat_individualRegAccess() = 0;
-<<<<<<< HEAD
-=======
    virtual bool plat_individualRegRead();
    virtual bool plat_individualRegSet();
->>>>>>> 5144adab
 
    int getAddressWidth();
    HandlerPool *handlerPool() const;
@@ -317,11 +298,7 @@
    installed_breakpoint *getBreakpoint(Dyninst::Address addr);
 
    virtual unsigned plat_breakpointSize() = 0;
-<<<<<<< HEAD
    virtual void plat_breakpointBytes(unsigned char *buffer) = 0;
-=======
-   virtual void plat_breakpointBytes(char *buffer) = 0;
->>>>>>> 5144adab
    virtual bool plat_breakpointAdvancesPC() const = 0;
 
    virtual bool plat_createDeallocationSnippet(Dyninst::Address addr, unsigned long size, void* &buffer, 
@@ -332,14 +309,12 @@
    virtual bool plat_collectAllocationResult(int_thread *thr, reg_response::ptr resp) = 0;
    virtual bool plat_threadOpsNeedProcStop();
    virtual SymbolReaderFactory *plat_defaultSymReader();
-<<<<<<< HEAD
-   // Windows lets us do this directly, so we'll just override these entirely on that platform.
-   virtual Dyninst::Address infMalloc(unsigned long size, bool use_addr = false, Dyninst::Address addr = 0x0);
-   virtual bool infFree(Dyninst::Address addr);
-=======
+
+   virtual Dyninst::Address direct_infMalloc(unsigned long size, bool use_addr = false, Dyninst::Address addr = 0x0);
+   virtual bool direct_infFree(Dyninst::Address addr);
+
    static bool infMalloc(unsigned long size, int_addressSet *aset, bool use_addr);
    static bool infFree(int_addressSet *aset);
->>>>>>> 5144adab
 
    bool readMem(Dyninst::Address remote, mem_response::ptr result, int_thread *thr = NULL);
    bool writeMem(const void *local, Dyninst::Address remote, size_t size, result_response::ptr result, int_thread *thr = NULL);
@@ -361,11 +336,8 @@
    memCache *getMemCache();
 
    virtual bool plat_getOSRunningStates(std::map<Dyninst::LWP, bool> &runningStates) = 0;
-<<<<<<< HEAD
 	// Windows-only technically
    virtual void* plat_getDummyThreadHandle() const { return NULL; }
-=======
->>>>>>> 5144adab
    
    virtual void noteNewDequeuedEvent(Event::ptr ev);
 
@@ -384,13 +356,10 @@
    virtual bool plat_supportLWPPreDestroy();
    virtual bool plat_supportLWPPostDestroy();
 
-<<<<<<< HEAD
-=======
    virtual bool plat_preHandleEvent();
    virtual bool plat_postHandleEvent();
    virtual bool plat_preAsyncWait();
 
->>>>>>> 5144adab
    virtual bool plat_needsPCSaveBeforeSingleStep();
    virtual async_ret_t plat_needsEmulatedSingleStep(int_thread *thr, std::vector<Dyninst::Address> &result);
    virtual void plat_getEmulatedSingleStepAsyncs(int_thread *thr, std::set<response::ptr> resps);
@@ -402,33 +371,23 @@
                                   bool &waiting_for_async,
                                   std::set<response::ptr> &async_responses) = 0;
 
-<<<<<<< HEAD
-   virtual bool initLibraryMechanism() = 0;
    virtual bool plat_isStaticBinary() = 0;
    virtual int_library *plat_getExecutable() = 0;
 
    virtual bool plat_supportDirectAllocation() const { return false; }
    bool forceGeneratorBlock() const;
-=======
-   virtual bool plat_isStaticBinary() = 0;
-   virtual int_library *plat_getExecutable() = 0;
-
->>>>>>> 5144adab
    void setForceGeneratorBlock(bool b);
 
    std::string getExecutable() const;
    static bool isInCallback();
 
    static int_process *in_waitHandleProc;
-<<<<<<< HEAD
    // TODO: clean up w/enum
    bool wasCreatedViaAttach() const { return createdViaAttach; }
    void wasCreatedViaAttach(bool val) { createdViaAttach = val; }
 
    // Platform-specific; is this address in what we consider a system lib.
-   virtual bool addrInSystemLib(Address addr) { return false; }
-=======
->>>>>>> 5144adab
+   virtual bool addrInSystemLib(Address /*addr*/) { return false; }
 
    ProcStopEventManager &getProcStopManager();
 
@@ -460,17 +419,20 @@
    mem_state::ptr mem;
    std::map<Dyninst::Address, unsigned> exec_mem_cache;
    int continueSig;
-<<<<<<< HEAD
    bool createdViaAttach;
-=======
->>>>>>> 5144adab
    memCache mem_cache;
    Counter async_event_count;
    Counter force_generator_block_count;
    Counter startupteardown_procs;
    ProcStopEventManager proc_stop_manager;
    std::map<int, int> proc_desyncd_states;
-<<<<<<< HEAD
+   void *user_data;
+   err_t last_error;
+   const char *last_error_string;
+};
+
+struct ProcToIntProc {
+   int_process *operator()(const Process::ptr &p) const { return p->llproc(); }
 };
 
 class indep_lwp_control_process : virtual public int_process
@@ -497,52 +459,13 @@
    virtual bool plat_processGroupContinues();
 };
 
-=======
-   void *user_data;
-   err_t last_error;
-   const char *last_error_string;
-};
-
-struct ProcToIntProc {
-   int_process *operator()(const Process::ptr &p) const { return p->llproc(); }
-};
-
-class indep_lwp_control_process : virtual public int_process
-{
-  protected:
-   virtual bool plat_syncRunState();
-  public:
-   indep_lwp_control_process(Dyninst::PID p, std::string e, std::vector<std::string> a, 
-                             std::vector<std::string> envp, std::map<int,int> f);
-   indep_lwp_control_process(Dyninst::PID pid_, int_process *p);
-   virtual ~indep_lwp_control_process();
-};
-
-class unified_lwp_control_process : virtual public int_process
-{
-  protected:
-   virtual bool plat_syncRunState();
-  public:
-   unified_lwp_control_process(Dyninst::PID p, std::string e, std::vector<std::string> a, 
-                               std::vector<std::string> envp, std::map<int,int> f);
-   unified_lwp_control_process(Dyninst::PID pid_, int_process *p);
-   virtual ~unified_lwp_control_process();
-
-   virtual bool plat_processGroupContinues();
-};
-
->>>>>>> 5144adab
 class hybrid_lwp_control_process : virtual public int_process
 {
   protected:
    virtual bool plat_syncRunState();
    virtual bool plat_suspendThread(int_thread *thr) = 0;
    virtual bool plat_resumeThread(int_thread *thr) = 0;
-<<<<<<< HEAD
    bool debugger_stopped;
-=======
-   virtual bool plat_debuggerSuspended() = 0;
->>>>>>> 5144adab
   public:
    hybrid_lwp_control_process(Dyninst::PID p, std::string e, std::vector<std::string> a, 
                               std::vector<std::string> envp, std::map<int,int> f);
@@ -552,12 +475,9 @@
    virtual bool suspendThread(int_thread *thr);
    virtual bool resumeThread(int_thread *thr);
 
-<<<<<<< HEAD
    virtual void noteNewDequeuedEvent(Event::ptr ev);
    virtual bool plat_debuggerSuspended();
 
-=======
->>>>>>> 5144adab
    virtual bool plat_processGroupContinues();
 };
 
@@ -752,11 +672,8 @@
    bool intStop();
    bool intCont();
    async_ret_t handleSingleStepContinue();
-<<<<<<< HEAD
 
    void terminate();
-=======
->>>>>>> 5144adab
 
    void setContSignal(int sig);
    int getContSignal();
@@ -769,13 +686,10 @@
    bool wasRunningWhenAttached() const;
    void setRunningWhenAttached(bool b);
    bool isStopped(int state_id);
-<<<<<<< HEAD
 
    // Is this thread's lifetime only an IRPC and it gets
    // discarded afterwards?
    virtual bool isRPCEphemeral() const { return false; }
-=======
->>>>>>> 5144adab
 
    //Single-step
    bool singleStepMode() const;
@@ -807,14 +721,10 @@
    void decSyncRPCCount();
    bool hasSyncRPC();
    int_iRPC_ptr nextPostedIRPC() const;
-<<<<<<< HEAD
    int_iRPC_ptr hasRunningProcStopperRPC() const;
    virtual bool needsSyscallTrapForRPC() {
 		return false;
    }
-=======
-
->>>>>>> 5144adab
 
    //Register Management
    bool getAllRegisters(allreg_response::ptr result);
@@ -883,11 +793,8 @@
 
    void setSuspended(bool b);
    bool isSuspended() const;
-<<<<<<< HEAD
-=======
 
    void setLastError(err_t ec, const char *es);
->>>>>>> 5144adab
  protected:
    Dyninst::THR_ID tid;
    Dyninst::LWP lwp;
@@ -942,10 +849,7 @@
 
    installed_breakpoint *clearing_breakpoint;
    emulated_singlestep *em_singlestep;
-<<<<<<< HEAD
-=======
    void *user_data;
->>>>>>> 5144adab
 
    static std::set<continue_cb_t> continue_cbs;
 };
@@ -970,10 +874,7 @@
    void setInitialThread(int_thread *thrd);
    void addThread(int_thread *thrd);
    void rmThread(int_thread *thrd);
-<<<<<<< HEAD
    void noteUpdatedLWP(int_thread *thrd);
-=======
->>>>>>> 5144adab
    void clear();
    bool hadMultipleThreads() const;
 
@@ -1148,8 +1049,6 @@
    void restoreSSMode();
 
    std::set<response::ptr> clear_resps;
-<<<<<<< HEAD
-=======
 };
 
 struct clearError {
@@ -1187,7 +1086,6 @@
    void operator()(const std::pair<Address, Process::ptr> &v) {
       v.second->setLastError(err, err_str);
    }
->>>>>>> 5144adab
 };
 
 class int_notify {
@@ -1230,7 +1128,6 @@
 		friend class int_notify;
 		int pipe_in;
 		int pipe_out;
-		int pipe_count;
 		void writeToPipe();
 		void readFromPipe();
 	public:
