--- conflicted
+++ resolved
@@ -1111,12 +1111,8 @@
    bool suspended;
 
     bool user_syscall;
-<<<<<<< HEAD
-=======
     bool next_syscall_is_exit;
     
->>>>>>> 35ff5f5f
-
    Address stopped_on_breakpoint_addr;
    Address postponed_stopped_on_breakpoint_addr;
 
