/*
 * Copyright (c) 1996-2009 Barton P. Miller
 * 
 * We provide the Paradyn Parallel Performance Tools (below
 * described as "Paradyn") on an AS IS basis, and do not warrant its
 * validity or performance.  We reserve the right to update, modify,
 * or discontinue this software at any time.  We shall have no
 * obligation to supply such updates or modifications or any other
 * form of support to you.
 * 
 * By your use of Paradyn, you understand and agree that we (or any
 * other person or entity with proprietary rights in Paradyn) are
 * under no obligation to provide either maintenance services,
 * update services, notices of latent defects, or correction of
 * defects for Paradyn.
 * 
 * This library is free software; you can redistribute it and/or
 * modify it under the terms of the GNU Lesser General Public
 * License as published by the Free Software Foundation; either
 * version 2.1 of the License, or (at your option) any later version.
 * 
 * This library is distributed in the hope that it will be useful,
 * but WITHOUT ANY WARRANTY; without even the implied warranty of
 * MERCHANTABILITY or FITNESS FOR A PARTICULAR PURPOSE.  See the GNU
 * Lesser General Public License for more details.
 * 
 * You should have received a copy of the GNU Lesser General Public
 * License along with this library; if not, write to the Free Software
 * Foundation, Inc., 51 Franklin Street, Fifth Floor, Boston, MA 02110-1301 USA
 */

#if !defined(INT_PROCESS_H_)
#define INT_PROCESS_H_

#include "proccontrol/h/Process.h"
#include "proccontrol/h/PCErrors.h"
#include "proccontrol/h/Event.h"

#include "proccontrol/src/response.h"

#include "dynutil/h/dyn_regs.h"
#include "dynutil/h/SymReader.h"
#include "common/h/dthread.h"

#include <vector>
#include <map>
#include <list>
#include <set>
#include <utility>
#include <queue>
#include <stack>

using namespace Dyninst;
using namespace ProcControlAPI;

class int_thread;
class int_threadPool;
class handlerpool;
class int_iRPC;

typedef dyn_detail::boost::shared_ptr<int_iRPC> int_iRPC_ptr;
typedef std::map<Dyninst::MachRegister, std::pair<unsigned int, unsigned int> > dynreg_to_user_t;

typedef std::list<int_iRPC_ptr> rpc_list_t;

class installed_breakpoint;
class int_library;
class int_process;

class mem_state
{
  public:
   typedef mem_state* ptr;
   mem_state(int_process *proc);
   mem_state(mem_state &m, int_process *proc);
   ~mem_state();

   void addProc(int_process *p);
   void rmProc(int_process *p, bool &should_clean);

   std::set<int_process *> procs;
   std::set<int_library *> libs;
   std::map<Dyninst::Address, installed_breakpoint *> breakpoints;
   std::map<Dyninst::Address, unsigned long> inf_malloced_memory;
};

class int_process
{
   friend class Dyninst::ProcControlAPI::Process;
 protected:
   int_process(Dyninst::PID p, std::string e, std::vector<std::string> a, 
           std::vector<std::string> envp, std::map<int,int> f);
   int_process(Dyninst::PID pid_, int_process *p);
 public:
   static int_process *createProcess(Dyninst::PID p, std::string e);
   static int_process *createProcess(std::string e, std::vector<std::string> a, 
           std::vector<std::string> envp, std::map<int,int> f);
   static int_process *createProcess(Dyninst::PID pid_, int_process *p);
   virtual ~int_process();
 protected:
   bool create();
   virtual bool plat_create() = 0;
   virtual bool post_create();

   bool attach();
   virtual bool plat_attach() = 0;
   bool attachThreads();
   virtual bool post_attach();

  public:
   void setContSignal(int sig);
   int getContSignal() const;
   bool continueProcess();
   virtual bool plat_contProcess() = 0;

   bool forked();
  protected:
   virtual bool plat_forked() = 0;
   virtual bool post_forked();

  public:
   bool execed();
  protected:
   virtual bool plat_execed() = 0;
   virtual bool plat_detach() = 0;
   virtual bool plat_terminate(bool &needs_sync) = 0;

   virtual bool needIndividualThreadAttach() = 0;
   virtual bool getThreadLWPs(std::vector<Dyninst::LWP> &lwps);

   static bool multi_attach(std::vector<int_process *> &pids);
   bool waitfor_startup();

   void setPid(Dyninst::PID pid);
   int_thread *findStoppedThread();

  public:
   typedef enum {
      neonatal = 0,
      neonatal_intermediate,
      running,
      exited,
      errorstate
   } State;
   State getState() const;
   void setState(State s);

   Dyninst::PID getPid() const;
   int_threadPool *threadPool() const;

   Process::ptr proc() const;
   mem_state::ptr memory() const;

   bool detach(bool &should_clean);
   bool terminate(bool &needs_sync);
   void updateSyncState(Event::ptr ev, bool gen);
   virtual Dyninst::Architecture getTargetArch() = 0;
   virtual unsigned getTargetPageSize() = 0;
   virtual Dyninst::Address mallocExecMemory(unsigned size);
   virtual Dyninst::Address plat_mallocExecMemory(Dyninst::Address min, unsigned size) = 0;
   virtual void freeExecMemory(Dyninst::Address addr);

   static bool waitAndHandleEvents(bool block);
   static bool waitAndHandleForProc(bool block, int_process *proc, bool &proc_exited);
   static bool waitForAsyncEvent(response::ptr resp);
   static bool waitForAsyncEvent(std::set<response::ptr> resp);

   static const char *stateName(State s);
   void initializeProcess(Process::ptr p);

   void setExitCode(int c);
   void setCrashSignal(int s);
   bool getExitCode(int &c);
   bool getCrashSignal(int &s);
   bool wasForcedTerminated() const;

   virtual bool plat_individualRegAccess() = 0;

   void addProcStopper(Event::ptr ev);
   Event::ptr getProcStopper();
   void removeProcStopper();
   bool hasQueuedProcStoppers() const;

   int getAddressWidth();
   HandlerPool *handlerPool() const;

   bool addBreakpoint(Dyninst::Address addr, int_breakpoint *bp);
   bool rmBreakpoint(Dyninst::Address addr, int_breakpoint *bp, result_response::ptr async_resp);
   installed_breakpoint *getBreakpoint(Dyninst::Address addr);

   virtual unsigned plat_breakpointSize() = 0;
   virtual void plat_breakpointBytes(char *buffer) = 0;

   virtual bool plat_createDeallocationSnippet(Dyninst::Address addr, unsigned long size, void* &buffer, 
                                               unsigned long &buffer_size, unsigned long &start_offset) = 0;
   virtual bool plat_createAllocationSnippet(Dyninst::Address addr, bool use_addr, unsigned long size, 
                                             void* &buffer, unsigned long &buffer_size, 
                                             unsigned long &start_offset) = 0;
   virtual bool plat_collectAllocationResult(int_thread *thr, reg_response::ptr resp) = 0;

   virtual SymbolReaderFactory *plat_defaultSymReader();
   Dyninst::Address infMalloc(unsigned long size, bool use_addr = false, Dyninst::Address addr = 0x0);
   bool infFree(Dyninst::Address addr);

<<<<<<< HEAD
   bool readMem(Dyninst::Address remote, mem_response::ptr result);
   bool writeMem(const void *local, Dyninst::Address remote, size_t size, result_response::ptr result);
=======
   bool readMem(Dyninst::Address remote, mem_response::ptr result, int_thread *thr = NULL);
   bool writeMem(void *local, Dyninst::Address remote, size_t size, result_response::ptr result, int_thread *thr = NULL);
>>>>>>> e8af87cf

   virtual bool plat_readMem(int_thread *thr, void *local, 
                             Dyninst::Address remote, size_t size) = 0;
   virtual bool plat_writeMem(int_thread *thr, const void *local, 
                              Dyninst::Address remote, size_t size) = 0;

   //For a platform, if plat_needsAsyncIO returns true then the async
   // set of functions need to be implemented.  Currently needsAsyncIO_plat 
   // only returns true for bluegene family.  By default these are otherwise
   // unimplemented.
   virtual bool plat_needsAsyncIO() const;
   virtual bool plat_readMemAsync(int_thread *thr, Dyninst::Address addr, 
                                  mem_response::ptr result);
   virtual bool plat_writeMemAsync(int_thread *thr, const void *local, Dyninst::Address addr,
                                   size_t size, result_response::ptr result);
   
   typedef enum {
       NoLWPControl = 0,
       HybridLWPControl, // see below for a description of these modes
       IndependentLWPControl
   } ThreadControlMode;
   static ThreadControlMode getThreadControlMode();
   static bool isInCB();
   static void setInCB(bool b);

   int_library *getLibraryByName(std::string s) const;
   size_t numLibs() const;
   virtual bool refresh_libraries(std::set<int_library *> &added_libs,
                                  std::set<int_library *> &rmd_libs,
                                  std::set<response::ptr> &async_responses) = 0;

   virtual int_library *getExecutableLib() = 0;
   virtual bool initLibraryMechanism() = 0;
   virtual bool plat_isStaticBinary() = 0;

   virtual bool plat_supportLWPEvents() const;
   bool forceGeneratorBlock() const;
   void setForceGeneratorBlock(bool b);

   void setAllowInternalRPCEvents(int_thread *thr);
   EventRPCInternal::ptr getInternalRPCEvent();
   
   std::string getExecutable() const;
   static bool isInCallback();

   static int_process *in_waitHandleProc;
 protected:
   State state;
   Dyninst::PID pid;
   std::string executable;
   std::vector<std::string> argv;
   std::vector<std::string> env;
   std::map<int,int> fds;
   Dyninst::Architecture arch;
   int_threadPool *threadpool;
   Process::ptr up_proc;
   HandlerPool *handlerpool;
   LibraryPool libpool;
   bool hasCrashSignal;
   int crashSignal;
   bool hasExitCode;
   bool forceGenerator;
   std::stack<int_thread *> allowInternalRPCEvents;
   bool forcedTermination;
   int exitCode;
   static bool in_callback;
   mem_state::ptr mem;
   std::map<Dyninst::Address, unsigned> exec_mem_cache;
   std::queue<Event::ptr> proc_stoppers;
   int continueSig;
};

/*
 * Thread Control Modes (as defined above)
 *
 * Currently, there are 3 thread control modes: NoLWPControl, HybridLWPControl,
 * and IndependentLWPControl.
 *
 * NoLWPControl is currently unused. This mode implies that no operations can
 * be performed on just a LWP.
 *
 * HybridLWPControl is currently the mode on FreeBSD. This mode implies that
 * operations can be performed on LWPs, but the whole process needs to be
 * stopped before these operations can be performed. Additionally, it implies
 * that threads cannot be continued and stopped; they must be resumed and
 * suspended, and followed by a whole process continue. This means that the
 * plat_suspend, plat_resume, and plat_contProcess functions will be used to
 * implement thread stops and continues.
 *
 * IndependentLWPControl is currently the mode on Linux. This mode implies that
 * operations can be performed on LWPs independent of each other's state.
 */

// For improved readability
bool useHybridLWPControl(int_threadPool *tp);
bool useHybridLWPControl(int_thread *thrd);
bool useHybridLWPControl(int_process *p);
bool useHybridLWPControl();

class int_registerPool
{
 public:
   int_registerPool();
   int_registerPool(const int_registerPool &c);
   ~int_registerPool();
   
   typedef std::map<Dyninst::MachRegister, Dyninst::MachRegisterVal> reg_map_t;
   reg_map_t regs;
   bool full;
   int_thread *thread;

   typedef reg_map_t::iterator iterator;
   typedef reg_map_t::const_iterator const_iterator;
};

class thread_exitstate
{
  public:
   Dyninst::LWP lwp;
   Dyninst::THR_ID thr_id;
   Process::ptr proc_ptr;
};

class proc_exitstate
{
  public:
   Dyninst::PID pid;
   bool exited;
   bool crashed;
   int crash_signal;
   int exit_code;
};

/**
 * ON THREADING STATES:
 *
 * Each thread has four different states, which mostly monitor running/stopped
 * status :
 *   GeneratorState - Thread state as seen by the generator object
 *   HandlerState - Thread state as seen by the handler object
 *   InternalState - Target thread state desired by int_* layer
 *   UserState - Target Thread state as desired by the user
 *
 * The GeneratorState and HandlerState represent an event as it moves through the 
 * system.  For example, an event that stops the thread may first appear
 * in the Generator object, and move the GeneratorState to 'stopped'.  It is then
 * seen by the handler, which moves the HandlerState to 'stopped'.  If the thread is 
 * then continued, the HandlerState and GeneratorStates will go back to 'running'.
 * These are primarily seperated to prevent race conditions with the handler and
 * generators modifying the same variable, since they run in seperate threads.
 * 
 * The InternalState and UserState are used to make policy decisions about whether
 * a thread should be running or stopped.  For example, after handling an event
 * we may check the UserState to see if the user wants us to run/stop a thread.
 * The InternalState usually matches the UserState, but may override it for 
 * stop/run decisions in a few scenarios.  For example, if the user posts a iRPC
 * to a running process (UserState = running) we may have to temporarily stop the
 * process to install the iRPC.  We don't want to change the UserState, since the user
 * still wants the process running, so we set the InternalState to stopped while we
 * set up the iRPC, and then return it to the UserState value when the iRPC is ready.
 *
 * There are a couple of important assertions about the relationship between these thread
 * states :
 *  (GeneratorState == running) implies (HandlerState == running)
 *  (HandlerState == running)  implies (InternalState == running)
 *  (InternalState == stopped)  implies (HandlerState == stopped)
 *  (HandlerState == stopped)  implies (GeneratorState == stopped)
 **/
class int_thread
{
   friend class int_threadPool;
 protected:
   int_thread(int_process *p, Dyninst::THR_ID t, Dyninst::LWP l);
   static int_thread *createThreadPlat(int_process *proc, 
                                       Dyninst::THR_ID thr_id, 
                                       Dyninst::LWP lwp_id,
                                       bool initial_thrd);
 public:
   static int_thread *createThread(int_process *proc, 
                                   Dyninst::THR_ID thr_id, 
                                   Dyninst::LWP lwp_id,
                                   bool initial_thrd);
   Process::ptr proc() const;
   int_process *llproc() const;

   Dyninst::LWP getLWP() const;

   typedef enum {
      neonatal,
      neonatal_intermediate,
      running,
      stopped,
      exited,
      errorstate
   } State;

   //State management, see above comment on states
   State getHandlerState() const;
   State getUserState() const;
   State getGeneratorState() const;
   State getInternalState() const;
   bool setHandlerState(State s);
   bool setUserState(State s);
   bool setGeneratorState(State s);
   bool setInternalState(State s);
   void restoreInternalState(bool sync = true);
   void desyncInternalState();

   //Process control
   bool userCont();
   bool userStop();
   bool intStop(bool sync = true);
   bool intCont();

   void setContSignal(int sig);
   int getContSignal();
   bool contWithSignal(int sigOverride = -1);
   virtual bool plat_cont() = 0;
   virtual bool plat_stop() = 0;
   void setPendingUserStop(bool b);
   bool hasPendingUserStop() const;
   void setPendingStop(bool b);
   bool hasPendingStop() const;
   void setResumed(bool b);
   bool isResumed() const;

   // Needed for HybridLWPControl thread control mode
   // These can be no-ops for other modes
   virtual bool plat_suspend() = 0;
   virtual bool plat_resume() = 0;

   //Single-step
   bool singleStepMode() const;
   void setSingleStepMode(bool s);
   bool singleStepUserMode() const;
   void setSingleStepUserMode(bool s);
   bool singleStep() const;   
   void markClearingBreakpoint(installed_breakpoint *bp);
   installed_breakpoint *isClearingBreakpoint();

   //RPC Management
   void addPostedRPC(int_iRPC_ptr rpc_);
   rpc_list_t *getPostedRPCs();
   bool hasPostedRPCs();
   void setRunningRPC(int_iRPC_ptr rpc_);
   void clearRunningRPC();
   int_iRPC_ptr runningRPC() const;
   int_iRPC_ptr writingRPC() const;
   void setWritingRPC(int_iRPC_ptr rpc);
   bool saveRegsForRPC(allreg_response::ptr response);
   bool restoreRegsForRPC(bool clear, result_response::ptr response);
   bool hasSavedRPCRegs();
   bool runningInternalRPC() const;
   void incSyncRPCCount();
   void decSyncRPCCount();
   bool hasSyncRPC();
   int_iRPC_ptr nextPostedIRPC() const;
   int_iRPC_ptr hasRunningProcStopperRPC() const;

   typedef enum {
      hnp_post_async,
      hnp_post_sync
   } hnp_sync_t;
   typedef enum {
      hnp_allow_stop,
      hnp_no_stop
   } hnp_stop_t;

   bool handleNextPostedIRPC(hnp_stop_t allow_stop, bool is_sync);

   //Register Management
   bool getAllRegisters(allreg_response::ptr result);
   bool getRegister(Dyninst::MachRegister reg, reg_response::ptr result);
   bool setAllRegisters(int_registerPool &pool, result_response::ptr result);
   bool setRegister(Dyninst::MachRegister reg, Dyninst::MachRegisterVal val, result_response::ptr result);

   virtual bool plat_getAllRegisters(int_registerPool &pool) = 0;
   virtual bool plat_getRegister(Dyninst::MachRegister reg, 
                                 Dyninst::MachRegisterVal &val) = 0;
   virtual bool plat_setAllRegisters(int_registerPool &pool) = 0;
   virtual bool plat_setRegister(Dyninst::MachRegister reg, 
                                 Dyninst::MachRegisterVal val) = 0;

   virtual bool plat_getAllRegistersAsync(allreg_response::ptr result);
   virtual bool plat_getRegisterAsync(Dyninst::MachRegister reg, 
                                      reg_response::ptr result);
   virtual bool plat_setAllRegistersAsync(int_registerPool &pool,
                                          result_response::ptr result);
   virtual bool plat_setRegisterAsync(Dyninst::MachRegister reg, 
                                      Dyninst::MachRegisterVal val,
                                      result_response::ptr result);

   void updateRegCache(int_registerPool &pool);
   void updateRegCache(Dyninst::MachRegister reg, Dyninst::MachRegisterVal val);

   bool hasPostponedContinue() const;
   void setPostponedContinue(bool b);

   // The exiting property is separate from the main state because an
   // exiting thread can either be running or stopped (depending on the
   // desires of the user).
   bool isExiting() const;
   void setExiting(bool b);
   bool isExitingInGenerator() const;
   void setExitingInGenerator(bool b);

   //Misc
   virtual bool attach() = 0;
   Thread::ptr thread();

   //User level thread info
   void setTID(Dyninst::THR_ID tid_);
   virtual bool haveUserThreadInfo() = 0;
   virtual bool getTID(Dyninst::THR_ID &tid) = 0;
   virtual bool getStartFuncAddress(Dyninst::Address &addr) = 0;
   virtual bool getStackBase(Dyninst::Address &addr) = 0;
   virtual bool getStackSize(unsigned long &size) = 0;
   virtual bool getTLSPtr(Dyninst::Address &addr) = 0;
      
   virtual ~int_thread();
   static const char *stateStr(int_thread::State s);
 protected:
   Dyninst::THR_ID tid;
   Dyninst::LWP lwp;
   int_process *proc_;
   Thread::ptr up_thread;
   int continueSig_;
   State handler_state;
   State user_state;
   State generator_state;
   State internal_state;

   int_registerPool cached_regpool;
   Mutex regpool_lock;
   int_iRPC_ptr running_rpc;
   int_iRPC_ptr writing_rpc;
   rpc_list_t posted_rpcs;
   int_registerPool rpc_regs;
   unsigned sync_rpc_count;
   bool pending_user_stop;
   bool pending_stop;
   bool resumed;
   int num_locked_stops;
   bool user_single_step;
   bool single_step;
   bool postponed_continue;
   bool handler_exiting_state;
   bool generator_exiting_state;
   installed_breakpoint *clearing_breakpoint;


   bool setAnyState(int_thread::State *from, int_thread::State to);

   //Stop/Continue
   typedef enum {
      sc_error,
      sc_success,
      sc_success_pending,
      sc_skip
   } stopcont_ret_t;
   bool stop(bool user_stop, bool sync);
   bool cont(bool user_cont);
   stopcont_ret_t stop(bool user_stop);
   stopcont_ret_t cont(bool user_cont, bool has_proc_lock);
};

class int_threadPool {
   friend class Dyninst::ProcControlAPI::ThreadPool;
   friend class Dyninst::ProcControlAPI::ThreadPool::iterator;
 private:
   std::vector<int_thread *> threads;
   std::vector<Thread::ptr> hl_threads;
   std::map<Dyninst::LWP, int_thread *> thrds_by_lwp;

   int_thread *initial_thread;
   int_process *proc_;
   ThreadPool *up_pool;
 public:
   int_threadPool(int_process *p);
   ~int_threadPool();

   void setInitialThread(int_thread *thrd);
   void addThread(int_thread *thrd);
   void rmThread(int_thread *thrd);
   void restoreInternalState(bool sync);
   void desyncInternalState();
   void clear();

   typedef std::vector<int_thread *>::iterator iterator;
   iterator begin() { return threads.begin(); }
   iterator end() { return threads.end(); }

   unsigned size() const;

   int_process *proc() const;
   ThreadPool *pool() const;

   int_thread *findThreadByLWP(Dyninst::LWP lwp);
   int_thread *initialThread() const;
   bool allStopped();
   
   bool userCont();
   bool userStop();
   bool intStop(bool sync = true);
   bool intCont();
 private:
   bool cont(bool user_cont);
   bool stop(bool user_stop, bool sync);
};

class int_library
{
   friend class Dyninst::ProcControlAPI::LibraryPool;
   friend class Dyninst::ProcControlAPI::LibraryPool::iterator;
   friend class Dyninst::ProcControlAPI::LibraryPool::const_iterator;
  private:
   std::string name;
   Dyninst::Address load_address;
   Dyninst::Address data_load_address;
   Dyninst::Address dynamic_address;
   bool has_data_load;
   bool marked;
   void *user_data;
   Library::ptr up_lib;
  public:
   int_library(std::string n, 
               Dyninst::Address load_addr,
               Dyninst::Address dynamic_load_addr, 
               Dyninst::Address data_load_addr = 0, 
               bool has_data_load_addr = false);
   int_library(int_library *l);
   ~int_library();
   std::string getName();
   Dyninst::Address getAddr();
   Dyninst::Address getDataAddr();
   Dyninst::Address getDynamicAddr();
   bool hasDataAddr();
   
   void setMark(bool b);
   bool isMarked() const;
   
   void setUserData(void *d);
   void *getUserData();

   Library::ptr getUpPtr() const;
};

class int_breakpoint
{
   friend class installed_breakpoint;
 private:
   Breakpoint::weak_ptr up_bp;
   Dyninst::Address to;
   bool isCtrlTransfer_;
   void *data;
 public:
   int_breakpoint(Breakpoint::ptr up);
   int_breakpoint(Dyninst::Address to, Breakpoint::ptr up);
   ~int_breakpoint();

   bool isCtrlTransfer() const;
   Dyninst::Address toAddr() const;
   Dyninst::Address getAddress(int_process *p) const;
   void *getData() const;
   void setData(void *v);
   Breakpoint::weak_ptr upBreakpoint() const;
};

//At least as large as any arch's trap instruction
#define BP_BUFFER_SIZE 4
class installed_breakpoint
{
   friend class Dyninst::ProcControlAPI::EventBreakpoint;
 private:
   mem_state::ptr memory;
   std::set<int_breakpoint *> bps;
   std::set<Breakpoint::ptr> hl_bps;

   char buffer[BP_BUFFER_SIZE];
   int buffer_size;
   bool prepped;
   bool installed;
   int suspend_count;
   Dyninst::Address addr;

   result_response::ptr write_response;
   mem_response::ptr read_response;

   bool writeBreakpoint(int_process *proc, result_response::ptr write_response);
   bool saveBreakpointData(int_process *proc, mem_response::ptr read_response);
   bool restoreBreakpointData(int_process *proc, result_response::ptr res_resp);


 public:
   installed_breakpoint(mem_state::ptr memory_, Dyninst::Address addr_);
   installed_breakpoint(mem_state::ptr memory_, const installed_breakpoint *ip);
   ~installed_breakpoint();

   //Use these three functions to add a breakpoint
   bool prepBreakpoint(int_process *proc, mem_response::ptr mem_resp);
   bool insertBreakpoint(int_process *proc, result_response::ptr res_resp);
   bool addBreakpoint(int_breakpoint *bp);

   bool rmBreakpoint(int_process *proc, int_breakpoint *bp, bool &empty, result_response::ptr async_resp);
   bool uninstall(int_process *proc, result_response::ptr async_resp);
   bool suspend(int_process *proc, result_response::ptr result_resp);
   bool resume(int_process *proc, result_response::ptr async_resp);

   bool isInstalled() const;
   Dyninst::Address getAddr() const;
};

class int_notify {
   friend int_notify *notify();
   friend EventNotify *Dyninst::ProcControlAPI::evNotify();
 private:
   static int_notify *the_notify;
   EventNotify *up_notify;
   std::set<EventNotify::notify_cb_t> cbs;
   int pipe_in;
   int pipe_out;
   int pipe_count;
   int events_noted;
   void writeToPipe();
   void readFromPipe();
   bool createPipe();
 public:
   int_notify();
   
   void noteEvent();
   void clearEvent();
   void registerCB(EventNotify::notify_cb_t cb);
   void removeCB(EventNotify::notify_cb_t cb);
   bool hasEvents();
   int getPipeIn();
};
int_notify *notify();

extern void setGeneratorThread(long t);
void setHandlerThread(long t);
bool isGeneratorThread();
bool isHandlerThread();
HandlerPool *createDefaultHandlerPool(int_process *p);
HandlerPool *plat_createDefaultHandlerPool(HandlerPool *hpool);

class MTManager {
  friend MTManager *mt();
  friend class MTLock;
private:
  static MTManager *mt_;
  DThread evhandler_thread;
  CondVar pending_event_lock;
  Mutex work_lock;
  bool have_queued_events;
  bool is_running;
  bool should_exit;
  Process::thread_mode_t threadMode;
  
  void evhandler_main();
  static void evhandler_main_wrapper(void *);
  void eventqueue_cb();
  
public:
  static const Process::thread_mode_t default_thread_mode = Process::HandlerThreading;
  MTManager();
  ~MTManager();
  
  void run();
  void stop();

  void startWork();
  void endWork();
  
  bool handlerThreading();
  Process::thread_mode_t getThreadMode();
  bool setThreadMode(Process::thread_mode_t tm, bool init = false);

  static void eventqueue_cb_wrapper();
}; 

inline MTManager *mt() { 
   return MTManager::mt_; 
};

class MTLock
{
 private:
   bool should_unlock;
 public:
   typedef enum {allow_init} initialize;
   typedef enum {allow_generator} generator;
   typedef enum {nocb, deliver_callbacks} callbacks;
   MTLock(initialize, callbacks c = nocb)
   {
      should_unlock = true;
      if (!MTManager::mt_) {
         MTManager::mt_ = new MTManager();
         if (MTManager::default_thread_mode == Process::HandlerThreading ||
             MTManager::default_thread_mode == Process::CallbackThreading) {
            mt()->startWork();
         }
         mt()->setThreadMode(MTManager::default_thread_mode, true);
      }
      else if (mt()->handlerThreading()) {
         mt()->startWork();
         if (c == deliver_callbacks && 
             MTManager::default_thread_mode == Process::HandlerThreading && 
             notify()->hasEvents()) 
         {
            pthrd_printf("MTLock triggered event handling\n");
            int_process::waitAndHandleEvents(false);
            pthrd_printf("MTLock triggered event handling finished\n");
         }
      }
   }

   MTLock(generator)
   {
      if (isGeneratorThread()) {
         should_unlock = false;
         return;
      }
      should_unlock = true;
      if (mt()->handlerThreading()) {
         mt()->startWork();
      }
   }

   MTLock(callbacks) 
   {
      assert(!isGeneratorThread());
      should_unlock = true;
      if (mt()->handlerThreading()) {
         mt()->startWork();
         if (notify()->hasEvents() && 
             MTManager::default_thread_mode == Process::HandlerThreading) 
         {
            pthrd_printf("MTLock triggered event handling\n");
            int_process::waitAndHandleEvents(false);
            pthrd_printf("MTLock triggered event handling finished\n");
         }
      }
   }

   MTLock()
   {
      assert(!isGeneratorThread());
      should_unlock = true;
      if (mt()->handlerThreading())
         mt()->startWork();
   }

   ~MTLock() {
      if (should_unlock && mt()->handlerThreading())
         mt()->endWork();
   }
};

// A class to stop the various threads that have been started when
// the library is deinitialized
class int_cleanup {
    public:
        ~int_cleanup();
};

#endif<|MERGE_RESOLUTION|>--- conflicted
+++ resolved
@@ -202,13 +202,8 @@
    Dyninst::Address infMalloc(unsigned long size, bool use_addr = false, Dyninst::Address addr = 0x0);
    bool infFree(Dyninst::Address addr);
 
-<<<<<<< HEAD
-   bool readMem(Dyninst::Address remote, mem_response::ptr result);
-   bool writeMem(const void *local, Dyninst::Address remote, size_t size, result_response::ptr result);
-=======
    bool readMem(Dyninst::Address remote, mem_response::ptr result, int_thread *thr = NULL);
-   bool writeMem(void *local, Dyninst::Address remote, size_t size, result_response::ptr result, int_thread *thr = NULL);
->>>>>>> e8af87cf
+   bool writeMem(const void *local, Dyninst::Address remote, size_t size, result_response::ptr result, int_thread *thr = NULL);
 
    virtual bool plat_readMem(int_thread *thr, void *local, 
                              Dyninst::Address remote, size_t size) = 0;
