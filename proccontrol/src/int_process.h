--- conflicted
+++ resolved
@@ -495,20 +495,17 @@
    //Misc
    virtual bool attach() = 0;
    Thread::ptr thread();
-<<<<<<< HEAD
    bool useHybridLWPControl(bool check_mt = true) const;
-=======
 
    //User level thread info
    void setTID(Dyninst::THR_ID tid_);
-   virtual bool haveUserThreadInfo() = 0;
-   virtual bool getTID(Dyninst::THR_ID &tid) = 0;
-   virtual bool getStartFuncAddress(Dyninst::Address &addr) = 0;
-   virtual bool getStackBase(Dyninst::Address &addr) = 0;
-   virtual bool getStackSize(unsigned long &size) = 0;
-   virtual bool getTLSPtr(Dyninst::Address &addr) = 0;
+   virtual bool haveUserThreadInfo();
+   virtual bool getTID(Dyninst::THR_ID &tid);
+   virtual bool getStartFuncAddress(Dyninst::Address &addr);
+   virtual bool getStackBase(Dyninst::Address &addr);
+   virtual bool getStackSize(unsigned long &size);
+   virtual bool getTLSPtr(Dyninst::Address &addr);
       
->>>>>>> e8af87cf
    virtual ~int_thread();
    static const char *stateStr(int_thread::State s);
  protected:
