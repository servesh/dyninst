/*
 * See the dyninst/COPYRIGHT file for copyright information.
 * 
 * We provide the Paradyn Tools (below described as "Paradyn")
 * on an AS IS basis, and do not warrant its validity or performance.
 * We reserve the right to update, modify, or discontinue this
 * software at any time.  We shall have no obligation to supply such
 * updates or modifications or any other form of support to you.
 * 
 * By your use of Paradyn, you understand and agree that we (or any
 * other person or entity with proprietary rights in Paradyn) are
 * under no obligation to provide either maintenance services,
 * update services, notices of latent defects, or correction of
 * defects for Paradyn.
 * 
 * This library is free software; you can redistribute it and/or
 * modify it under the terms of the GNU Lesser General Public
 * License as published by the Free Software Foundation; either
 * version 2.1 of the License, or (at your option) any later version.
 * 
 * This library is distributed in the hope that it will be useful,
 * but WITHOUT ANY WARRANTY; without even the implied warranty of
 * MERCHANTABILITY or FITNESS FOR A PARTICULAR PURPOSE.  See the GNU
 * Lesser General Public License for more details.
 * 
 * You should have received a copy of the GNU Lesser General Public
 * License along with this library; if not, write to the Free Software
 * Foundation, Inc., 51 Franklin Street, Fifth Floor, Boston, MA 02110-1301 USA
 */

#if !defined(INT_PROCESS_H_)
#define INT_PROCESS_H_

#include "proccontrol/h/PCProcess.h"
#include "proccontrol/h/PCErrors.h"
#include "proccontrol/h/Event.h"
#include "proccontrol/h/PlatFeatures.h"

#include "proccontrol/src/response.h"
#include "proccontrol/src/memcache.h"

#include "dynutil/h/dyn_regs.h"
#include "dynutil/h/SymReader.h"
#include "common/h/dthread.h"

#include <vector>
#include <map>
#include <list>
#include <set>
#include <utility>
#include <queue>
#include <stack>

namespace Dyninst {
namespace ProcControlAPI {
class ProcessSet;
class CallStackCallback;
}
}

using namespace Dyninst;
using namespace ProcControlAPI;

class int_thread;
class int_threadPool;
class handlerpool;
class int_iRPC;

typedef std::multimap<Dyninst::Address, Dyninst::ProcControlAPI::Process::ptr> int_addressSet;
typedef std::set<Dyninst::ProcControlAPI::Process::ptr> int_processSet;
typedef std::set<Dyninst::ProcControlAPI::Thread::ptr> int_threadSet;

typedef boost::shared_ptr<int_iRPC> int_iRPC_ptr;
typedef std::map<Dyninst::MachRegister, std::pair<unsigned int, unsigned int> > dynreg_to_user_t;

typedef std::list<int_iRPC_ptr> rpc_list_t;

typedef void* hwbp_key_t;

class bp_instance;
class sw_breakpoint;
class hw_breakpoint;
class int_library;
class int_process;
class emulated_singlestep;

class int_libraryTracking;
class int_LWPTracking;
class int_threadTracking;
class int_followFork;
class int_callStackUnwinding;
class int_multiToolControl;
class int_signalMask;

struct bp_install_state {
   Dyninst::Address addr;
   int_breakpoint *bp;
   sw_breakpoint *ibp;
   bool do_install;
   mem_response::ptr mem_resp;
   result_response::ptr res_resp;
};

class mem_state
{
  public:
   typedef mem_state* ptr;
   mem_state(int_process *proc);
   mem_state(mem_state &m, int_process *proc);
   ~mem_state();

   void addProc(int_process *p);
   void rmProc(int_process *p, bool &should_clean);

   std::set<int_process *> procs;
   std::set<int_library *> libs;
   std::map<Dyninst::Address, sw_breakpoint *> breakpoints;
   std::map<Dyninst::Address, unsigned long> inf_malloced_memory;
};

class Counter {
  public:
   static const int NumCounterTypes = 12;
   enum CounterType {
      HandlerRunningThreads = 0,
      GeneratorRunningThreads = 1,
      SyncRPCs = 2,
      SyncRPCRunningThreads = 3,
      PendingStops = 4,
      ClearingBPs = 5,
      ProcStopRPCs = 6,
      AsyncEvents = 7,
      ForceGeneratorBlock = 8,
      GeneratorNonExitedThreads = 9,
      StartupTeardownProcesses = 10,
      NeonatalThreads = 11
   };

   Counter(CounterType ct_);
   ~Counter();

   void inc();
   void dec();

   bool local() const;
   int localCount() const;
   static bool global(CounterType ct);
   static int globalCount(CounterType ct);
   static int processCount(CounterType ct, int_process* p);

   static const char *getNameForCounter(int counter_type);
  private:
   int local_count;
   CounterType ct;

   void adjust(int val);

   static Mutex locks[NumCounterTypes];
   static int global_counts[NumCounterTypes];
};

class ProcStopEventManager {
  private:
   int_process *proc;
   std::set<Event::ptr> held_pstop_events;
  public:
   ProcStopEventManager(int_process *p);
   ~ProcStopEventManager();

   bool prepEvent(Event::ptr ev);
   void checkEvents();

   bool processStoppedTo(int state_id);
   bool threadStoppedTo(int_thread *thr, int state_id);
};

class int_process
{
   friend class Dyninst::ProcControlAPI::Process;
   friend class Dyninst::ProcControlAPI::ProcessSet;
 protected:
   int_process(Dyninst::PID p, std::string e, std::vector<std::string> a, 
           std::vector<std::string> envp, std::map<int,int> f);
   int_process(Dyninst::PID pid_, int_process *p);
 public:
   static int_process *createProcess(Dyninst::PID p, std::string e);
   static int_process *createProcess(std::string e, std::vector<std::string> a, 
           std::vector<std::string> envp, std::map<int,int> f);
   static int_process *createProcess(Dyninst::PID pid_, int_process *p);
   virtual ~int_process();
 protected:
   static bool create(int_processSet *ps);
   virtual bool plat_create() = 0;
   virtual async_ret_t post_create(std::set<response::ptr> &async_responses);

   static bool attach(int_processSet *ps, bool reattach);
   static bool reattach(int_processSet *pset);
   virtual bool plat_attach(bool allStopped, bool &should_sync) = 0;

   bool attachThreads();
   virtual async_ret_t post_attach(bool wasDetached, std::set<response::ptr> &aresps);
   async_ret_t initializeAddressSpace(std::set<response::ptr> &async_responses);

   virtual bool plat_syncRunState() = 0;
   bool syncRunState();

  public:

   typedef enum {
      ct_fork,
      ct_launch,
      ct_attach
   } creationMode_t;
   creationMode_t getCreationMode() const;

   void setContSignal(int sig);
   int getContSignal() const;
   virtual bool forked();

   virtual OSType getOS() const = 0;
  protected:
   virtual bool plat_forked() = 0;
   virtual bool post_forked();

  public:
   bool execed();
   virtual bool plat_detach(result_response::ptr resp, bool leave_stopped) = 0;
   virtual bool plat_detachDone();
  protected:
   virtual bool plat_execed();
   virtual bool plat_terminate(bool &needs_sync) = 0;

   virtual bool needIndividualThreadAttach() = 0;
   virtual bool getThreadLWPs(std::vector<Dyninst::LWP> &lwps);

   virtual void plat_threadAttachDone();
   bool waitfor_startup();

   void setPid(Dyninst::PID pid);
   int_thread *findStoppedThread();

  public:
   virtual bool plat_processGroupContinues();

   typedef enum {
      neonatal = 0,
      neonatal_intermediate,
      detached,
      running,
      exited,
      errorstate
   } State;
   State getState() const;
   void setState(State s);

   Dyninst::PID getPid() const;
   int_threadPool *threadPool() const;

   Process::ptr proc() const;
   mem_state::ptr memory() const;

   err_t getLastError();
   const char *getLastErrorMsg();
   void clearLastError();
   void setLastError(err_t err, const char *err_str);

   void throwDetachEvent(bool temporary, bool leaveStopped);

   virtual bool preTerminate();
   bool terminate(bool &needs_sync);
   void updateSyncState(Event::ptr ev, bool gen);

   virtual void plat_adjustSyncType(Event::ptr, bool) {};
   virtual Dyninst::Architecture getTargetArch() = 0;
   virtual unsigned getTargetPageSize() = 0;
   virtual unsigned plat_getRecommendedReadSize();
   virtual Dyninst::Address mallocExecMemory(unsigned size);
   virtual Dyninst::Address plat_mallocExecMemory(Dyninst::Address min, unsigned size) = 0;
   virtual void freeExecMemory(Dyninst::Address addr);

   static bool waitAndHandleEvents(bool block);
   static bool waitAndHandleForProc(bool block, int_process *proc, bool &proc_exited);
   static bool waitForAsyncEvent(response::ptr resp);
   static bool waitForAsyncEvent(std::set<response::ptr> resp);

   virtual bool plat_waitAndHandleForProc();

   Counter &asyncEventCount();
   Counter &getForceGeneratorBlockCount();
   Counter &getStartupTeardownProcs();

   static const char *stateName(State s);

   void initializeProcess(Process::ptr p);

   virtual void instantiateRPCThread() {};

   void setExitCode(int c);
   void setCrashSignal(int s);
   bool getExitCode(int &c);
   bool getCrashSignal(int &s);
   bool wasForcedTerminated() const;

   virtual bool plat_individualRegAccess() = 0;
   virtual bool plat_individualRegRead();
   virtual bool plat_individualRegSet();

   int getAddressWidth();
   HandlerPool *handlerPool() const;

   bool addBreakpoint(Dyninst::Address addr, int_breakpoint *bp);
   bool addBreakpoint_phase1(bp_install_state *is);
   bool addBreakpoint_phase2(bp_install_state *is);
   bool addBreakpoint_phase3(bp_install_state *is);

   bool removeBreakpoint(Dyninst::Address addr, int_breakpoint *bp, std::set<response::ptr> &resps);
   bool removeAllBreakpoints();

   sw_breakpoint *getBreakpoint(Dyninst::Address addr);

   virtual unsigned plat_breakpointSize() = 0;
   virtual void plat_breakpointBytes(unsigned char *buffer) = 0;
   virtual bool plat_breakpointAdvancesPC() const = 0;

   virtual bool plat_createDeallocationSnippet(Dyninst::Address addr, unsigned long size, void* &buffer, 
                                               unsigned long &buffer_size, unsigned long &start_offset) = 0;
   virtual bool plat_createAllocationSnippet(Dyninst::Address addr, bool use_addr, unsigned long size, 
                                             void* &buffer, unsigned long &buffer_size, 
                                             unsigned long &start_offset) = 0;
   virtual bool plat_collectAllocationResult(int_thread *thr, reg_response::ptr resp) = 0;
   virtual bool plat_threadOpsNeedProcStop();

   virtual SymbolReaderFactory *plat_defaultSymReader();
   virtual SymbolReaderFactory *getSymReader();
   virtual void setSymReader(SymbolReaderFactory *fact);

   virtual Dyninst::Address direct_infMalloc(unsigned long size, bool use_addr = false, Dyninst::Address addr = 0x0);
   virtual bool direct_infFree(Dyninst::Address addr);

   static bool infMalloc(unsigned long size, int_addressSet *aset, bool use_addr);
   static bool infFree(int_addressSet *aset);

   enum bp_write_t {
      not_bp,
      bp_install,
      bp_clear
   };

   bool readMem(Dyninst::Address remote, mem_response::ptr result, int_thread *thr = NULL);
   bool writeMem(const void *local, Dyninst::Address remote, size_t size, result_response::ptr result, int_thread *thr = NULL, bp_write_t bp_write = not_bp);

   virtual bool plat_readMem(int_thread *thr, void *local, 
                             Dyninst::Address remote, size_t size) = 0;
   virtual bool plat_writeMem(int_thread *thr, const void *local, 
                              Dyninst::Address remote, size_t size, bp_write_t bp_write) = 0;

   virtual Address plat_findFreeMemory(size_t) { return 0; }

   //For a platform, if plat_needsAsyncIO returns true then the async
   // set of functions need to be implemented.  Currently plat_needsAsyncIO
   // only returns true for bluegene family.  By default these are otherwise
   // unimplemented.
   virtual bool plat_needsAsyncIO() const;
   virtual bool plat_readMemAsync(int_thread *thr, Dyninst::Address addr, 
                                  mem_response::ptr result);
   virtual bool plat_writeMemAsync(int_thread *thr, const void *local, Dyninst::Address addr,
                                   size_t size, result_response::ptr result, bp_write_t bp_write);

   memCache *getMemCache();

   virtual bool plat_getOSRunningStates(std::map<Dyninst::LWP, bool> &runningStates) = 0;
	// Windows-only technically
   virtual void* plat_getDummyThreadHandle() const { return NULL; }
   
   virtual void noteNewDequeuedEvent(Event::ptr ev);

   static bool isInCB();
   static void setInCB(bool b);

   void throwNopEvent();
   void throwRPCPostEvent();
   
   virtual bool plat_supportFork();
   virtual bool plat_supportExec();
   virtual bool plat_supportDOTF();

   virtual bool plat_supportThreadEvents();
   virtual bool plat_supportLWPCreate();
   virtual bool plat_supportLWPPreDestroy();
   virtual bool plat_supportLWPPostDestroy();

   virtual bool plat_preHandleEvent();
   virtual bool plat_postHandleEvent();
   virtual bool plat_preAsyncWait();
   virtual bool plat_supportHWBreakpoint();

   virtual bool plat_needsPCSaveBeforeSingleStep();
   virtual async_ret_t plat_needsEmulatedSingleStep(int_thread *thr, std::vector<Dyninst::Address> &result);
   virtual bool plat_convertToBreakpointAddress(Address &, int_thread *) { return true; }
   virtual void plat_getEmulatedSingleStepAsyncs(int_thread *thr, std::set<response::ptr> resps);
   virtual bool plat_needsThreadForMemOps() const { return true; }
   virtual unsigned int plat_getCapabilities();
   virtual Event::ptr plat_throwEventsBeforeContinue(int_thread *thr);
   
   int_library *getLibraryByName(std::string s) const;
   size_t numLibs() const;
   virtual bool refresh_libraries(std::set<int_library *> &added_libs,
                                  std::set<int_library *> &rmd_libs,
                                  bool &waiting_for_async,
                                  std::set<response::ptr> &async_responses) = 0;

   virtual bool plat_isStaticBinary() = 0;
   virtual int_library *plat_getExecutable() = 0;

   virtual bool plat_supportDirectAllocation() const { return false; }
   bool forceGeneratorBlock() const;
   void setForceGeneratorBlock(bool b);

   std::string getExecutable() const;
   static bool isInCallback();

   static int_process *in_waitHandleProc;
   // TODO: clean up w/enum
   bool wasCreatedViaAttach() const { return createdViaAttach; }
   void wasCreatedViaAttach(bool val) { createdViaAttach = val; }

   // Platform-specific; is this address in what we consider a system lib.
   virtual bool addrInSystemLib(Address /*addr*/) { return false; }

   ProcStopEventManager &getProcStopManager();

   std::map<int, int> &getProcDesyncdStates();

   bool isRunningSilent(); //No callbacks
   void setRunningSilent(bool b);

   virtual ExecFileInfo* plat_getExecutableInfo() const { return NULL; }

   int_libraryTracking *getLibraryTracking();
   int_LWPTracking *getLWPTracking();
   int_threadTracking *getThreadTracking();
   int_followFork *getFollowFork();
   int_multiToolControl *getMultiToolControl();
   int_signalMask *getSignalMask();
   int_callStackUnwinding *getCallStackUnwinding();


<<<<<<< HEAD
   virtual ExecFileInfo* plat_getExecutableInfo() const { return NULL; }

   //Interface into BGQ-specific process data.
   virtual BGQData *getBGQData() const { return NULL; }
   virtual void bgq_getProcCoordinates(unsigned &, unsigned &, unsigned &, unsigned &, unsigned &, unsigned &) const {assert(0);};
   virtual unsigned int bgq_getComputeNodeID() const { assert(0); }
   virtual void bgq_getSharedMemRange(Dyninst::Address &, Dyninst::Address &) const { assert(0); }
   virtual void bgq_getPersistantMemRange(Dyninst::Address &, Dyninst::Address &) const { assert(0); }
   virtual void bgq_getHeapMemRange(Dyninst::Address &, Dyninst::Address &) const { assert(0); }

=======
>>>>>>> c25ce025
 protected:
   State state;
   Dyninst::PID pid;
   creationMode_t creation_mode;
   std::string executable;
   std::vector<std::string> argv;
   std::vector<std::string> env;
   std::map<int,int> fds;
   Dyninst::Architecture arch;
   int_threadPool *threadpool;
   Process::ptr up_proc;
   HandlerPool *handlerpool;
   LibraryPool libpool;
   bool hasCrashSignal;
   int crashSignal;
   bool hasExitCode;
   bool forcedTermination;
   bool silent_mode;
   int exitCode;
   static bool in_callback;
   mem_state::ptr mem;
   std::map<Dyninst::Address, unsigned> exec_mem_cache;
   int continueSig;
   bool createdViaAttach;
   memCache mem_cache;
   Counter async_event_count;
   Counter force_generator_block_count;
   Counter startupteardown_procs;
   ProcStopEventManager proc_stop_manager;
   std::map<int, int> proc_desyncd_states;
   void *user_data;
   err_t last_error;
   const char *last_error_string;
   SymbolReaderFactory *symbol_reader;
   static SymbolReaderFactory *user_set_symbol_reader;

   //Cached PlatFeature pointers, which are used to avoid slow dynamic casts
   // (they're used frequently in tight loops on BG/Q)
   int_libraryTracking *pLibraryTracking;
   int_LWPTracking *pLWPTracking;
   int_threadTracking *pThreadTracking;
   int_followFork *pFollowFork;
   int_multiToolControl *pMultiToolControl;
   int_signalMask *pSignalMask;
   int_callStackUnwinding *pCallStackUnwinding;
   bool LibraryTracking_set;
   bool LWPTracking_set;
   bool ThreadTracking_set;
   bool FollowFork_set;
   bool MultiToolControl_set;
   bool SignalMask_set;
   bool CallStackUnwinding_set;
};

struct ProcToIntProc {
   int_process *operator()(const Process::ptr &p) const { return p->llproc(); }
};

class indep_lwp_control_process : virtual public int_process
{
  protected:
   virtual bool plat_syncRunState();
  public:
   indep_lwp_control_process(Dyninst::PID p, std::string e, std::vector<std::string> a, 
                             std::vector<std::string> envp, std::map<int,int> f);
   indep_lwp_control_process(Dyninst::PID pid_, int_process *p);
   virtual ~indep_lwp_control_process();
};

class unified_lwp_control_process : virtual public int_process
{
  protected:
   virtual bool plat_syncRunState();
  public:
   unified_lwp_control_process(Dyninst::PID p, std::string e, std::vector<std::string> a, 
                               std::vector<std::string> envp, std::map<int,int> f);
   unified_lwp_control_process(Dyninst::PID pid_, int_process *p);
   virtual ~unified_lwp_control_process();

   virtual bool plat_processGroupContinues();
};

class hybrid_lwp_control_process : virtual public int_process
{
  protected:
   virtual bool plat_syncRunState();
   virtual bool plat_suspendThread(int_thread *thr) = 0;
   virtual bool plat_resumeThread(int_thread *thr) = 0;
   bool debugger_stopped;
  public:
   hybrid_lwp_control_process(Dyninst::PID p, std::string e, std::vector<std::string> a, 
                              std::vector<std::string> envp, std::map<int,int> f);
   hybrid_lwp_control_process(Dyninst::PID pid_, int_process *p);
   virtual ~hybrid_lwp_control_process();

   virtual bool suspendThread(int_thread *thr);
   virtual bool resumeThread(int_thread *thr);

   virtual void noteNewDequeuedEvent(Event::ptr ev);
   virtual bool plat_debuggerSuspended();

   virtual bool plat_processGroupContinues();
};

class int_registerPool
{
 public:
   int_registerPool();
   int_registerPool(const int_registerPool &c);
   ~int_registerPool();

   typedef std::map<Dyninst::MachRegister, Dyninst::MachRegisterVal> reg_map_t;
   reg_map_t regs;
   bool full;
   int_thread *thread;

   typedef reg_map_t::iterator iterator;
   typedef reg_map_t::const_iterator const_iterator;
};

class thread_exitstate
{
  public:
   Dyninst::LWP lwp;
   Dyninst::THR_ID thr_id;
   Process::ptr proc_ptr;
   void *user_data;
};

class proc_exitstate
{
  public:
   Dyninst::PID pid;
   bool exited;
   bool crashed;
   int crash_signal;
   int exit_code;
   err_t last_error;
   const char *last_error_msg;
   void *user_data;

   void setLastError(err_t e_, const char *m) { last_error = e_; last_error_msg = m; }
};

class int_thread
{
   friend class Dyninst::ProcControlAPI::Thread;
   friend class int_threadPool;
   friend class ProcStopEventManager;
   friend class hw_breakpoint;
 protected:
   int_thread(int_process *p, Dyninst::THR_ID t, Dyninst::LWP l);
   static int_thread *createThreadPlat(int_process *proc, 
                                       Dyninst::THR_ID thr_id, 
                                       Dyninst::LWP lwp_id,
                                       bool initial_thrd);

public:
   enum attach_status_t {
      as_unknown = 0,          //Threads found by getThreadLWPs come in as_needs_attach, others
      as_created_attached,     // come int as_created_attached.  Up to platforms to interpret this
      as_needs_attach          // however they want.
   };

   static int_thread *createThread(int_process *proc, 
                                   Dyninst::THR_ID thr_id, 
                                   Dyninst::LWP lwp_id,
                                   bool initial_thrd,
                                   attach_status_t astatus = as_unknown);
   static int_thread *createRPCThread(int_process *p);
   Process::ptr proc() const;
   int_process *llproc() const;

   Dyninst::LWP getLWP() const;
   void changeLWP(Dyninst::LWP new_lwp);

#define RUNNING_STATE(S) (S == int_thread::running || S == int_thread::neonatal_intermediate)
   typedef enum {
      none=0,
      neonatal=1,
      neonatal_intermediate=2,
      running=3,
      stopped=4,
      dontcare=5,
      ditto=6,
      exited=7,
      detached=8,
      errorstate=9
   } State;
   //The order of these is very important.  Lower numbered
   // states take precedence over higher numbered states.
   static const int NumStateIDs = 17;
   static const int NumTargetStateIDs = (NumStateIDs-2); //Handler and Generator states aren't target states

   static const int AsyncStateID            = 0;
   static const int CallbackStateID         = 1;
   static const int PendingStopStateID      = 2;
   static const int IRPCStateID             = 3;
   static const int IRPCSetupStateID        = 4;
   static const int IRPCWaitStateID         = 5;
   static const int BreakpointStateID       = 6;
   static const int InternalStateID         = 7;
   static const int BreakpointResumeStateID = 8;
   static const int ExitingStateID          = 9;
   static const int StartupStateID          = 10;
   static const int DetachStateID           = 11;
   static const int UserRPCStateID          = 12;
   static const int ControlAuthorityStateID = 13;
   static const int UserStateID             = 14;
   static const int HandlerStateID          = 15;
   static const int GeneratorStateID        = 16;
   static std::string stateIDToName(int id);

   class StateTracker {
     protected:
      State state;
      int id;
      int sync_level;
      int_thread *up_thr;
     public:
      StateTracker(int_thread *t, int id, int_thread::State initial);

      void desyncState(State ns = int_thread::none);
      void desyncStateProc(State ns = int_thread::none);

      bool setState(State ns = int_thread::none);
      bool setStateProc(State ns = int_thread::none);
      
      void restoreState();
      void restoreStateProc();
      State getState() const;
      bool isDesynced() const;

      std::string getName() const;
      int getID() const;
      
      int_thread *debugthr() const { return up_thr; }
   };

   //State management, see above comment on states
   StateTracker &getExitingState();
   StateTracker &getStartupState();
   StateTracker &getBreakpointState();
   StateTracker &getBreakpointResumeState();
   StateTracker &getCallbackState();
   StateTracker &getIRPCState();
   StateTracker &getIRPCSetupState();
   StateTracker &getIRPCWaitState();
   StateTracker &getAsyncState();
   StateTracker &getInternalState();
   StateTracker &getDetachState();
   StateTracker &getControlAuthorityState();
   StateTracker &getUserRPCState();
   StateTracker &getUserState();
   StateTracker &getHandlerState();
   StateTracker &getGeneratorState();
   StateTracker &getPendingStopState();

   StateTracker &getStateByID(int id);
   StateTracker &getActiveState();
   static char stateLetter(State s);

   Counter &handlerRunningThreadsCount();
   Counter &generatorRunningThreadsCount();
   Counter &syncRPCCount();
   Counter &runningSyncRPCThreadCount();
   Counter &pendingStopsCount();
   Counter &clearingBPCount();
   Counter &procStopRPCCount();
   Counter &getGeneratorNonExitedThreadCount();
   Counter &neonatalThreadCount();
      
   //Process control
   bool intStop();
   bool intCont();
   async_ret_t handleSingleStepContinue();

   void terminate();

   void setContSignal(int sig);
   int getContSignal();

   virtual bool plat_cont() = 0;
   virtual bool plat_stop() = 0;
   void setPendingStop(bool b);
   bool hasPendingStop() const;

   bool wasRunningWhenAttached() const;
   void setRunningWhenAttached(bool b);
   bool isStopped(int state_id);

   // Is this thread's lifetime only an IRPC and it gets
   // discarded afterwards?
   virtual bool isRPCEphemeral() const { return false; }

   //Single-step
   bool singleStepMode() const;
   void setSingleStepMode(bool s);
   bool singleStepUserMode() const;
   void setSingleStepUserMode(bool s);
   bool singleStep() const;
   void markClearingBreakpoint(bp_instance *bp);
   bp_instance *isClearingBreakpoint();
   void markStoppedOnBP(bp_instance *bp);
   bp_instance *isStoppedOnBP();

   // Emulating single steps with breakpoints
   void addEmulatedSingleStep(emulated_singlestep *es);
   void rmEmulatedSingleStep(emulated_singlestep *es);
   emulated_singlestep *getEmulatedSingleStep();

   //RPC Management
   void addPostedRPC(int_iRPC_ptr rpc_);
   rpc_list_t *getPostedRPCs();
   bool hasPostedRPCs();
   void setRunningRPC(int_iRPC_ptr rpc_);
   void clearRunningRPC();
   int_iRPC_ptr runningRPC() const;
   bool saveRegsForRPC(allreg_response::ptr response);
   bool restoreRegsForRPC(bool clear, result_response::ptr response);
   bool hasSavedRPCRegs();
   void incSyncRPCCount();
   void decSyncRPCCount();
   bool hasSyncRPC();
   int_iRPC_ptr nextPostedIRPC() const;

   int_iRPC_ptr hasRunningProcStopperRPC() const;
   virtual bool notAvailableForRPC() {
		return false;
   }

   //Register Management
   bool getAllRegisters(allreg_response::ptr result);
   bool getRegister(Dyninst::MachRegister reg, reg_response::ptr result);
   bool setAllRegisters(int_registerPool &pool, result_response::ptr result);
   bool setRegister(Dyninst::MachRegister reg, Dyninst::MachRegisterVal val, result_response::ptr result);

   virtual bool plat_getAllRegisters(int_registerPool &pool) = 0;
   virtual bool plat_getRegister(Dyninst::MachRegister reg, 
                                 Dyninst::MachRegisterVal &val) = 0;
   virtual bool plat_setAllRegisters(int_registerPool &pool) = 0;
   virtual bool plat_setRegister(Dyninst::MachRegister reg, 
                                 Dyninst::MachRegisterVal val) = 0;

   virtual bool plat_getAllRegistersAsync(allreg_response::ptr result);
   virtual bool plat_getRegisterAsync(Dyninst::MachRegister reg, 
                                      reg_response::ptr result);
   virtual bool plat_setAllRegistersAsync(int_registerPool &pool,
                                          result_response::ptr result);
   virtual bool plat_setRegisterAsync(Dyninst::MachRegister reg, 
                                      Dyninst::MachRegisterVal val,
                                      result_response::ptr result);
   virtual void plat_terminate();

   void updateRegCache(int_registerPool &pool);
   void updateRegCache(Dyninst::MachRegister reg, Dyninst::MachRegisterVal val);
   void clearRegCache();

   // The exiting property is separate from the main state because an
   // exiting thread can either be running or stopped (depending on the
   // desires of the user).
   bool isExiting() const;
   void setExiting(bool b);
   bool isExitingInGenerator() const;
   void setExitingInGenerator(bool b);

   static void cleanFromHandler(int_thread *thr, bool should_delete);

   //Misc
   virtual bool attach() = 0;
   Thread::ptr thread();

   typedef void(*continue_cb_t)(int_thread *thrd);
   static void addContinueCB(continue_cb_t cb);
   void triggerContinueCBs();

   void throwEventsBeforeContinue();

   //User level thread info
   void setTID(Dyninst::THR_ID tid_);
   virtual bool haveUserThreadInfo();
   virtual bool getTID(Dyninst::THR_ID &tid);
   virtual bool getStartFuncAddress(Dyninst::Address &addr);
   virtual bool getStackBase(Dyninst::Address &addr);
   virtual bool getStackSize(unsigned long &size);
   virtual bool getTLSPtr(Dyninst::Address &addr);
      
   // Windows-only; default implementation is "yes, we're a user thread"
   virtual bool isUser() const { return true; }

   virtual unsigned hwBPAvail(unsigned mode);
   virtual bool rmHWBreakpoint(hw_breakpoint *bp,
                               bool suspend,
                               std::set<response::ptr> &resps,
                               bool &done);
   virtual bool addHWBreakpoint(hw_breakpoint *bp,
                                bool resume,
                                std::set<response::ptr> &resps,
                                bool &done);
   virtual EventBreakpoint::ptr decodeHWBreakpoint(response::ptr &resp,
                                                   bool have_reg = false,
                                                   Dyninst::MachRegisterVal regval = 0);
   virtual bool bpNeedsClear(hw_breakpoint *hwbp);

   virtual ~int_thread();
   static const char *stateStr(int_thread::State s);

   State getTargetState() const;
   void setTargetState(State s);

   void setSuspended(bool b);
   bool isSuspended() const;
   void setLastError(err_t ec, const char *es);

   hw_breakpoint *getHWBreakpoint(Address addr);

 protected:
   Dyninst::THR_ID tid;
   Dyninst::LWP lwp;
   int_process *proc_;
   Thread::ptr up_thread;
   int continueSig_;
   attach_status_t attach_status;

   Counter handler_running_thrd_count;
   Counter generator_running_thrd_count;
   Counter sync_rpc_count;
   Counter sync_rpc_running_thr_count;
   Counter pending_stop;
   Counter clearing_bp_count;
   Counter proc_stop_rpc_count;
   Counter generator_nonexited_thrd_count;
   Counter neonatal_threads;

   StateTracker exiting_state;
   StateTracker startup_state;
   StateTracker pending_stop_state;
   StateTracker callback_state;
   StateTracker breakpoint_state;
   StateTracker breakpoint_resume_state;
   StateTracker irpc_setup_state;
   StateTracker irpc_wait_state;
   StateTracker irpc_state;
   StateTracker async_state;
   StateTracker internal_state;
   StateTracker detach_state;
   StateTracker user_irpc_state;
   StateTracker control_authority_state;
   StateTracker user_state;
   StateTracker handler_state;
   StateTracker generator_state;
   StateTracker *all_states[NumStateIDs];

   State target_state;
   State saved_user_state;

   int_registerPool cached_regpool;
   Mutex regpool_lock;
   int_iRPC_ptr running_rpc;
   int_iRPC_ptr writing_rpc;
   rpc_list_t posted_rpcs;
   int_registerPool rpc_regs;

   bool user_single_step;
   bool single_step;
   bool handler_exiting_state;
   bool generator_exiting_state;
   bool running_when_attached;
   bool suspended;

   Address stopped_on_breakpoint_addr;
   Address postponed_stopped_on_breakpoint_addr;

   bp_instance *clearing_breakpoint;
   emulated_singlestep *em_singlestep;
   void *user_data;

   std::set<hw_breakpoint *> hw_breakpoints;
   static std::set<continue_cb_t> continue_cbs;
   CallStackUnwinding *unwinder;
};

class int_threadPool {
   friend class Dyninst::ProcControlAPI::ThreadPool;
   friend class Dyninst::ProcControlAPI::ThreadPool::iterator;
   friend class int_thread;
 private:
   std::vector<int_thread *> threads;
   std::vector<Thread::ptr> hl_threads;
   std::map<Dyninst::LWP, int_thread *> thrds_by_lwp;

   mutable int_thread *initial_thread; // may be updated by side effect on Windows
   int_process *proc_;
   ThreadPool *up_pool;
   bool had_multiple_threads;
 public:
   int_threadPool(int_process *p);
   ~int_threadPool();

   void setInitialThread(int_thread *thrd);
   void addThread(int_thread *thrd);
   void rmThread(int_thread *thrd);
   void noteUpdatedLWP(int_thread *thrd);
   void clear();
   bool hadMultipleThreads() const;

   typedef std::vector<int_thread *>::iterator iterator;
   iterator begin() { return threads.begin(); }
   iterator end() { return threads.end(); }
   bool empty() { return threads.empty(); }

   unsigned size() const;

   int_process *proc() const;
   ThreadPool *pool() const;

   int_thread *findThreadByLWP(Dyninst::LWP lwp);
   int_thread *initialThread() const;
   bool allHandlerStopped();
   bool allStopped(int state_id);
   
   void saveUserState(Event::ptr ev);
   void restoreUserState();
};

class int_library
{
   friend class Dyninst::ProcControlAPI::LibraryPool;
   friend class Dyninst::ProcControlAPI::LibraryPool::iterator;
   friend class Dyninst::ProcControlAPI::LibraryPool::const_iterator;
  private:
   std::string name;
   Dyninst::Address load_address;
   Dyninst::Address data_load_address;
   Dyninst::Address dynamic_address;
   bool has_data_load;
   bool marked;
   void *user_data;
   Library::ptr up_lib;
   bool is_shared_lib;
  public:
   int_library(std::string n, 
               bool shared_lib,
               Dyninst::Address load_addr,
               Dyninst::Address dynamic_load_addr, 
               Dyninst::Address data_load_addr = 0, 
               bool has_data_load_addr = false);
   int_library(int_library *l);
   ~int_library();
   std::string getName();
   Dyninst::Address getAddr();
   Dyninst::Address getDataAddr();
   Dyninst::Address getDynamicAddr();
   bool hasDataAddr();
   
   void setMark(bool b);
   bool isMarked() const;
   
   void setUserData(void *d);
   void *getUserData();

   bool isSharedLib() const;

   Library::ptr getUpPtr() const;
   void markAsCleanable();
   
   void markAOut() { is_shared_lib = false; }
};

class int_breakpoint
{
   friend class sw_breakpoint;
   friend class hw_breakpoint;
 private:
   Breakpoint::weak_ptr up_bp;
   Dyninst::Address to;
   bool isCtrlTransfer_;
   void *data;

   bool hw;
   unsigned int hw_perms;
   unsigned int hw_size;
   bool onetime_bp;
   bool onetime_bp_hit;
   bool procstopper;
   bool suppress_callbacks;
   bool offset_transfer;
   std::set<Thread::const_ptr> thread_specific;
 public:
   int_breakpoint(Breakpoint::ptr up);
   int_breakpoint(Dyninst::Address to, Breakpoint::ptr up, bool off);
   int_breakpoint(unsigned int hw_prems_, unsigned int hw_size_, Breakpoint::ptr up);
   ~int_breakpoint();

   bool isCtrlTransfer() const;
   Dyninst::Address toAddr() const;
   Dyninst::Address getAddress(int_process *p) const;
   void *getData() const;
   void setData(void *v);
   void setOneTimeBreakpoint(bool b);
   void markOneTimeHit();
   bool isOneTimeBreakpoint() const;
   bool isOneTimeBreakpointHit() const;

   void setThreadSpecific(Thread::const_ptr p);
   bool isThreadSpecific() const;
   bool isThreadSpecificTo(Thread::const_ptr p) const;

   void setProcessStopper(bool b);
   bool isProcessStopper() const;

   void setSuppressCallbacks(bool);
   bool suppressCallbacks(void) const;
   
   bool isHW() const;
   unsigned getHWSize() const;
   unsigned getHWPerms() const;
   
   bool isOffsetTransfer() const;
   Breakpoint::weak_ptr upBreakpoint() const;
};

class bp_instance
{
   friend class Dyninst::ProcControlAPI::EventBreakpoint;
  protected:
   std::set<int_breakpoint *> bps;
   std::set<Breakpoint::ptr> hl_bps;
   Dyninst::Address addr;
   bool installed;
   int suspend_count;
   
   sw_breakpoint *swbp;
   hw_breakpoint *hwbp;

   bool suspend_common();
   bool resume_common();
  public:
   virtual bool checkBreakpoint(int_breakpoint *bp, int_process *proc);
   virtual bool rmBreakpoint(int_process *proc, int_breakpoint *bp,
                             bool &empty, std::set<response::ptr> &resps);
   virtual async_ret_t uninstall(int_process *proc, std::set<response::ptr> &resps) = 0;

   Address getAddr() const;

   bp_instance(Address addr);
   bp_instance(const bp_instance *ip);

   typedef std::set<int_breakpoint *>::iterator iterator;
   iterator begin();
   iterator end();

   bool containsIntBreakpoint(int_breakpoint *bp);
   int_breakpoint *getCtrlTransferBP(int_thread *thread);

   bool isInstalled() const;
   virtual bool needsClear() = 0;

   virtual async_ret_t suspend(int_process *proc, std::set<response::ptr> &resps) = 0;
   virtual async_ret_t resume(int_process *proc, std::set<response::ptr> &resps) = 0;

   sw_breakpoint *swBP();
   hw_breakpoint *hwBP();
   virtual ~bp_instance();
};
 

//At least as large as any arch's trap instruction
#define BP_BUFFER_SIZE 8
//Long breakpoints can be used to artifically increase the size of the BP write,
// which fools the BG breakpoint interception code that looks for 4 byte writes.
#define BP_LONG_SIZE 4
class sw_breakpoint : public bp_instance
{
   friend class Dyninst::ProcControlAPI::EventBreakpoint;
   friend class int_process;
 private:
   mem_state::ptr memory;

   char buffer[BP_BUFFER_SIZE];
   int buffer_size;
   bool prepped;
   bool long_breakpoint;

   result_response::ptr write_response;
   mem_response::ptr read_response;

   bool writeBreakpoint(int_process *proc, result_response::ptr write_response);
   bool saveBreakpointData(int_process *proc, mem_response::ptr read_response);
   bool restoreBreakpointData(int_process *proc, result_response::ptr res_resp);

   sw_breakpoint(mem_state::ptr memory_, Dyninst::Address addr_);
 public:
   sw_breakpoint(mem_state::ptr memory_, const sw_breakpoint *ip);
   ~sw_breakpoint();

   static sw_breakpoint *create(int_process *proc, int_breakpoint *bp, Dyninst::Address addr_);
   //Use these three functions to add a breakpoint
   bool prepBreakpoint(int_process *proc, mem_response::ptr mem_resp);
   bool insertBreakpoint(int_process *proc, result_response::ptr res_resp);
   bool addToIntBreakpoint(int_breakpoint *bp, int_process *proc);

   virtual async_ret_t uninstall(int_process *proc, std::set<response::ptr> &resps);
   virtual async_ret_t suspend(int_process *proc, std::set<response::ptr> &resps);
   virtual async_ret_t resume(int_process *proc, std::set<response::ptr> &resps);

   unsigned getNumIntBreakpoints() const;
   virtual bool needsClear();
};

class hw_breakpoint : public bp_instance {
  friend class Dyninst::ProcControlAPI::EventBreakpoint;
private:
  unsigned int hw_perms;
  unsigned int hw_size;
  bool proc_wide;
  int_thread *thr;
  bool error;

  hw_breakpoint(int_thread *thr, unsigned mode, unsigned size,
                bool pwide, Dyninst::Address addr);
public:
  virtual async_ret_t uninstall(int_process *proc, std::set<response::ptr> &resps);


  static hw_breakpoint *create(int_process *proc, int_breakpoint *bp, Dyninst::Address addr_);
  ~hw_breakpoint();
  
  bool install(bool &done, std::set<response::ptr> &resps);
  unsigned int getPerms() const;
  unsigned int getSize() const;
  bool procWide() const;
  int_thread *getThread() const;
  virtual bool needsClear();

  virtual async_ret_t suspend(int_process *proc, std::set<response::ptr> &resps);
  virtual async_ret_t resume(int_process *proc, std::set<response::ptr> &resps);
};

class emulated_singlestep {
   // Breakpoints that are added and removed in a group to emulate
   // a single step with breakpoints
  private:
   bool saved_user_single_step;
   bool saved_single_step;
   int_breakpoint *bp;
   int_thread *thr;
   std::set<Address> addrs;

  public:
   emulated_singlestep(int_thread *thr);
   ~emulated_singlestep();
   
   bool containsBreakpoint(Address addr) const;
   async_ret_t add(Address addr);
   async_ret_t clear();
   void restoreSSMode();

   std::set<response::ptr> clear_resps;
};

class int_libraryTracking : virtual public int_process
{
  public:
   static bool default_track_libs;
   LibraryTracking *up_ptr;
   int_libraryTracking(Dyninst::PID p, std::string e, std::vector<std::string> a, 
                              std::vector<std::string> envp, std::map<int,int> f);
   int_libraryTracking(Dyninst::PID pid_, int_process *p);
   virtual ~int_libraryTracking();
   virtual bool setTrackLibraries(bool b, int_breakpoint* &bp, Address &addr, bool &add_bp) = 0;
   virtual bool isTrackingLibraries() = 0;
};

class int_LWPTracking : virtual public int_process
{
  public:
   bool lwp_tracking;
   LWPTracking *up_ptr;
   int_LWPTracking(Dyninst::PID p, std::string e, std::vector<std::string> a,
                   std::vector<std::string> envp, std::map<int,int> f);
   int_LWPTracking(Dyninst::PID pid_, int_process *p);
   virtual ~int_LWPTracking();
   virtual bool lwp_setTracking(bool b);
   virtual bool plat_lwpChangeTracking(bool b);
   virtual bool lwp_getTracking();
   virtual bool lwp_refreshPost(result_response::ptr &resp);
   virtual bool lwp_refreshCheck(bool &change);
   virtual bool lwp_refresh();
   virtual bool plat_lwpRefreshNoteNewThread(int_thread *thr);
   virtual bool plat_lwpRefresh(result_response::ptr resp);
};

class int_threadTracking : virtual public int_process
{
  protected:
  public:
   ThreadTracking *up_ptr;
   int_threadTracking(Dyninst::PID p, std::string e, std::vector<std::string> a,
                                          std::vector<std::string> envp, std::map<int,int> f);
   int_threadTracking(Dyninst::PID pid_, int_process *p);
   virtual ~int_threadTracking();
   virtual bool setTrackThreads(bool b, std::set<std::pair<int_breakpoint *, Address> > &bps,
                                         bool &add_bp) = 0;
   virtual bool isTrackingThreads() = 0;
   virtual bool refreshThreads() = 0;
};

class int_followFork : virtual public int_process
{
  protected:
   FollowFork::follow_t fork_tracking;
  public:
   FollowFork *up_ptr;
   int_followFork(Dyninst::PID p, std::string e, std::vector<std::string> a,
                                  std::vector<std::string> envp, std::map<int,int> f);
   int_followFork(Dyninst::PID pid_, int_process *p);
   virtual ~int_followFork();
   virtual bool fork_setTracking(FollowFork::follow_t b) = 0;
   virtual FollowFork::follow_t fork_isTracking() = 0;
};

class int_callStackUnwinding : virtual public int_process
{
  public:
   int_callStackUnwinding(Dyninst::PID p, std::string e, std::vector<std::string> a,
                                                  std::vector<std::string> envp, std::map<int,int> f);
   int_callStackUnwinding(Dyninst::PID pid_, int_process *p);
   virtual ~int_callStackUnwinding();
   virtual bool plat_getStackInfo(int_thread *thr, stack_response::ptr stk_resp) = 0;
   virtual bool plat_handleStackInfo(stack_response::ptr stk_resp, CallStackCallback *cbs) = 0;
};

class int_multiToolControl : virtual public int_process
{
  protected:
  public:
   MultiToolControl *up_ptr;
   int_multiToolControl(Dyninst::PID p, std::string e, std::vector<std::string> a,
                        std::vector<std::string> envp, std::map<int,int> f);
   int_multiToolControl(Dyninst::PID pid_, int_process *p);
   virtual ~int_multiToolControl();
   virtual std::string mtool_getName() = 0;
   virtual MultiToolControl::priority_t mtool_getPriority() = 0;
   virtual MultiToolControl *mtool_getMultiToolControl() = 0;
};

class int_signalMask : virtual public int_process
{
  protected:
   dyn_sigset_t sigset;
  public:
   SignalMask *up_ptr;
   int_signalMask(Dyninst::PID p, std::string e, std::vector<std::string> a,
                  std::vector<std::string> envp, std::map<int,int> f);
   int_signalMask(Dyninst::PID pid_, int_process *p);
   virtual ~int_signalMask();
   virtual bool allowSignal(int signal_no) = 0;
   dyn_sigset_t getSigMask() { return sigset; }
   void setSigMask(dyn_sigset_t msk) { sigset = msk; }
};

struct clearError {
   void operator()(Process::ptr p) {
      p->clearLastError();
   }

   template <class T>
   void operator()(const std::pair<T, Process::const_ptr> &v) {
      v.second->clearLastError();
   }
   template <class T>
   void operator()(const std::pair<Process::const_ptr, T> &v) {
      v.first->clearLastError();
   }
   template <class T>
   void operator()(const std::pair<T, Process::ptr> &v) {
      v.second->clearLastError();
   }
   template <class T>
   void operator()(const std::pair<Process::ptr, T> &v) {
      v.first->clearLastError();
   }
};

struct setError {
private:
   err_t err;
   const char *err_str;
public:
   setError(err_t e, const char *s) { err = e; err_str = s; }
   void operator()(Process::ptr p) {
      p->setLastError(err, err_str);
   }
   void operator()(const std::pair<Address, Process::ptr> &v) {
      v.second->setLastError(err, err_str);
   }
};

class int_notify {
#if defined(os_windows)
	class windows_details
	{
		HANDLE evt;
	public:
		windows_details() : evt(INVALID_HANDLE_VALUE)
		{
		}
		typedef HANDLE wait_object_t;
		void noteEvent()
		{
			::ReleaseSemaphore(evt, 1, NULL);
		}
		void clearEvent()
		{
			// No-op with semaphores
			//::ResetEvent(evt);
		}

		bool createInternals()
		{
			evt = ::CreateSemaphore(NULL, 0, 1000, NULL);
			return evt  != INVALID_HANDLE_VALUE;
		}
		bool internalsValid()
		{
			return evt != INVALID_HANDLE_VALUE;
		}
		wait_object_t getWaitObject()
		{
			return evt;
		}
	};
	typedef windows_details details_t;
#else
	class unix_details
	{
		friend class int_notify;
		int pipe_in;
		int pipe_out;
		void writeToPipe();
		void readFromPipe();
	public:
		unix_details();
		typedef int wait_object_t;
		void noteEvent();
		void clearEvent();
		bool createInternals();
		bool internalsValid();
		wait_object_t getWaitObject();
	};
	typedef unix_details details_t;
#endif

	typedef details_t::wait_object_t wait_object_t;
   friend int_notify *notify();
   friend EventNotify *Dyninst::ProcControlAPI::evNotify();
 private:
   static int_notify *the_notify;
   EventNotify *up_notify;
   std::set<EventNotify::notify_cb_t> cbs;
   int events_noted;
   details_t my_internals;
 public:
   int_notify();
   void noteEvent();
   void clearEvent();
   
   void registerCB(EventNotify::notify_cb_t cb);
   void removeCB(EventNotify::notify_cb_t cb);
   bool hasEvents();
   details_t::wait_object_t getWaitable();
};
int_notify *notify();

extern void setGeneratorThread(long t);
void setHandlerThread(long t);
bool isGeneratorThread();
bool isHandlerThread();
bool isUserThread();
HandlerPool *createDefaultHandlerPool(int_process *p);
HandlerPool *plat_createDefaultHandlerPool(HandlerPool *hpool);

class MTManager {
  friend MTManager *mt();
  friend class MTLock;
private:
  static MTManager *mt_;
  DThread evhandler_thread;
  CondVar pending_event_lock;
  Mutex work_lock;
  bool have_queued_events;
  bool is_running;
  bool should_exit;
  Process::thread_mode_t threadMode;
  
  void evhandler_main();
#if defined(os_windows)
  static unsigned long WINAPI evhandler_main_wrapper(void *);
#else
  static void evhandler_main_wrapper(void *);
#endif
  void eventqueue_cb();
  
public:
  static const Process::thread_mode_t default_thread_mode = Process::HandlerThreading;
  MTManager();
  ~MTManager();
  
  void run();
  void stop();

  void startWork();
  void endWork();
  
  bool handlerThreading();
  Process::thread_mode_t getThreadMode();
  bool setThreadMode(Process::thread_mode_t tm, bool init = false);

  static void eventqueue_cb_wrapper();
}; 

inline MTManager *mt() { 
   return MTManager::mt_; 
}

class MTLock
{
 private:
   bool should_unlock;
 public:
   typedef enum {allow_init} initialize;
   typedef enum {allow_generator} generator;
   typedef enum {nocb, deliver_callbacks} callbacks;
   MTLock(initialize, callbacks c = nocb)
   {
      should_unlock = true;
      if (!MTManager::mt_) {
         MTManager::mt_ = new MTManager();
         if ((MTManager::default_thread_mode == Process::HandlerThreading) ||
             (MTManager::default_thread_mode == Process::CallbackThreading)) {
            mt()->startWork();
         }
         mt()->setThreadMode(MTManager::default_thread_mode, true);
      }
      else if (mt()->handlerThreading()) {
         mt()->startWork();
         if ((c == deliver_callbacks) && 
             (MTManager::default_thread_mode == Process::HandlerThreading) && 
             notify()->hasEvents()) 
         {
            pthrd_printf("MTLock triggered event handling\n");
            int_process::waitAndHandleEvents(false);
            pthrd_printf("MTLock triggered event handling finished\n");
         }
      }
   }

   MTLock(generator)
   {
      if (isGeneratorThread()) {
         should_unlock = false;
         return;
      }
      should_unlock = true;
      if (mt()->handlerThreading()) {
         mt()->startWork();
      }
   }

   MTLock(callbacks) 
   {
      assert(!isGeneratorThread());
      should_unlock = true;
      if (mt()->handlerThreading()) {
         mt()->startWork();
         if (notify()->hasEvents() && 
             (MTManager::default_thread_mode == Process::HandlerThreading) )
         {
            pthrd_printf("MTLock triggered event handling\n");
            int_process::waitAndHandleEvents(false);
            pthrd_printf("MTLock triggered event handling finished\n");
         }
      }
   }

   MTLock()
   {
      assert(!isGeneratorThread());
      should_unlock = true;
      if (mt()->handlerThreading())
         mt()->startWork();
   }

   ~MTLock() {
      if (should_unlock && mt()->handlerThreading())
         mt()->endWork();
   }
};

// A class to stop the various threads that have been started when
// the library is deinitialized
class int_cleanup {
    public:
        ~int_cleanup();
};

#define PROC_EXIT_TEST(STR, RET)                      \
   if (!llproc_) {                                    \
     perr_printf(STR " on exited process\n");         \
     setLastError(err_exited, "Process is exited");   \
     return RET;                                      \
   }

#define PROC_DETACH_TEST(STR, RET)                       \
   if (llproc_->getState() == int_process::detached) {   \
     perr_printf(STR " on detached process\n");          \
     setLastError(err_detached, "Process is detached");  \
     return RET;                                         \
   }

#define PROC_CB_TEST(STR, RET)                                          \
   if (int_process::isInCB()) {                                         \
     perr_printf(STR " while in callback\n");                           \
     setLastError(err_incallback, "Cannot do operation from callback"); \
     return RET;                                                        \
   }

#define PROC_EXIT_DETACH_TEST(STR, RET)         \
   PROC_EXIT_TEST(STR, RET)                     \
   PROC_DETACH_TEST(STR, RET)

#define PROC_EXIT_DETACH_CB_TEST(STR, RET)      \
   PROC_EXIT_TEST(STR, RET)                     \
   PROC_DETACH_TEST(STR, RET)                   \
   PROC_CB_TEST(STR, RET)

#define THREAD_EXIT_TEST(STR, RET)                    \
   if (!llthread_) {                                  \
     perr_printf(STR " on exited thread\n");          \
     setLastError(err_exited, "Thread is exited");    \
     return RET;                                      \
   }                                                  \
   if (!llthread_->llproc()) {                        \
     perr_printf(STR " on exited process\n");         \
     setLastError(err_exited, "Process is exited");   \
     return RET;                                      \
   }

#define THREAD_DETACH_TEST(STR, RET)                                    \
   if (llthread_->llproc()->getState() == int_process::detached) {      \
     perr_printf(STR " on detached process\n");                         \
     setLastError(err_detached, "Process is detached");                 \
     return RET;                                                        \
   }                                                                    \

#define THREAD_STOP_TEST(STR, RET)                                     \
   if (llthread_->getUserState().getState() != int_thread::stopped) {  \
      setLastError(err_notstopped, "Thread not stopped");              \
      perr_printf(STR " on running thread %d\n", llthread_->getLWP()); \
      return RET;                                                      \
   }

#define THREAD_EXIT_DETACH_TEST(STR, RET)         \
   THREAD_EXIT_TEST(STR, RET)                     \
   THREAD_DETACH_TEST(STR, RET)

#define THREAD_EXIT_DETACH_CB_TEST(STR, RET)      \
   THREAD_EXIT_TEST(STR, RET)                     \
   THREAD_DETACH_TEST(STR, RET)                   \
   PROC_CB_TEST(STR, RET)

#define THREAD_EXIT_DETACH_STOP_TEST(STR, RET)    \
   THREAD_EXIT_TEST(STR, RET)                     \
   THREAD_DETACH_TEST(STR, RET)                   \
   THREAD_STOP_TEST(STR, RET)

#define PTR_EXIT_TEST(P, STR, RET)                       \
   if (!P || !P->llproc()) {                             \
      perr_printf(STR " on exited process\n");           \
      P->setLastError(err_exited, "Process is exited");  \
      return RET;                                        \
   }

#endif<|MERGE_RESOLUTION|>--- conflicted
+++ resolved
@@ -444,10 +444,6 @@
    int_signalMask *getSignalMask();
    int_callStackUnwinding *getCallStackUnwinding();
 
-
-<<<<<<< HEAD
-   virtual ExecFileInfo* plat_getExecutableInfo() const { return NULL; }
-
    //Interface into BGQ-specific process data.
    virtual BGQData *getBGQData() const { return NULL; }
    virtual void bgq_getProcCoordinates(unsigned &, unsigned &, unsigned &, unsigned &, unsigned &, unsigned &) const {assert(0);};
@@ -455,9 +451,6 @@
    virtual void bgq_getSharedMemRange(Dyninst::Address &, Dyninst::Address &) const { assert(0); }
    virtual void bgq_getPersistantMemRange(Dyninst::Address &, Dyninst::Address &) const { assert(0); }
    virtual void bgq_getHeapMemRange(Dyninst::Address &, Dyninst::Address &) const { assert(0); }
-
-=======
->>>>>>> c25ce025
  protected:
    State state;
    Dyninst::PID pid;
