--- conflicted
+++ resolved
@@ -85,7 +85,7 @@
 struct bp_install_state {
    Dyninst::Address addr;
    int_breakpoint *bp;
-   installed_breakpoint *ibp;
+   sw_breakpoint *ibp;
    bool do_install;
    mem_response::ptr mem_resp;
    result_response::ptr res_resp;
@@ -294,17 +294,12 @@
    HandlerPool *handlerPool() const;
 
    bool addBreakpoint(Dyninst::Address addr, int_breakpoint *bp);
-<<<<<<< HEAD
    bool addBreakpoint_phase1(bp_install_state *is);
    bool addBreakpoint_phase2(bp_install_state *is);
    bool addBreakpoint_phase3(bp_install_state *is);
 
-   bool rmBreakpoint(Dyninst::Address addr, int_breakpoint *bp, result_response::ptr async_resp);
-   installed_breakpoint *getBreakpoint(Dyninst::Address addr);
-=======
    bool removeBreakpoint(Dyninst::Address addr, int_breakpoint *bp, std::set<response::ptr> &resps);
    sw_breakpoint *getBreakpoint(Dyninst::Address addr);
->>>>>>> 43fb0893
 
    virtual unsigned plat_breakpointSize() = 0;
    virtual void plat_breakpointBytes(unsigned char *buffer) = 0;
@@ -365,13 +360,10 @@
    virtual bool plat_supportLWPPreDestroy();
    virtual bool plat_supportLWPPostDestroy();
 
-<<<<<<< HEAD
    virtual bool plat_preHandleEvent();
    virtual bool plat_postHandleEvent();
    virtual bool plat_preAsyncWait();
-=======
    virtual bool plat_supportHWBreakpoint();
->>>>>>> 43fb0893
 
    virtual bool plat_needsPCSaveBeforeSingleStep();
    virtual async_ret_t plat_needsEmulatedSingleStep(int_thread *thr, std::vector<Dyninst::Address> &result);
@@ -795,11 +787,9 @@
    virtual bool getStackBase(Dyninst::Address &addr);
    virtual bool getStackSize(unsigned long &size);
    virtual bool getTLSPtr(Dyninst::Address &addr);
-<<<<<<< HEAD
       
    // Windows-only; default implementation is "yes, we're a user thread"
    virtual bool isUser() const { return true; }
-=======
 
    virtual unsigned hwBPAvail(unsigned mode);
    virtual bool rmHWBreakpoint(hw_breakpoint *bp,
@@ -814,7 +804,6 @@
                                                    bool have_reg = false,
                                                    Dyninst::MachRegisterVal regval = 0);
    virtual bool bpNeedsClear(hw_breakpoint *hwbp);
->>>>>>> 43fb0893
 
    virtual ~int_thread();
    static const char *stateStr(int_thread::State s);
@@ -824,12 +813,9 @@
 
    void setSuspended(bool b);
    bool isSuspended() const;
-<<<<<<< HEAD
-
    void setLastError(err_t ec, const char *es);
-=======
+
    hw_breakpoint *getHWBreakpoint(Address addr);
->>>>>>> 43fb0893
  protected:
    Dyninst::THR_ID tid;
    Dyninst::LWP lwp;
