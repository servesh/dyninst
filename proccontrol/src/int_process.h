/*
 * Copyright (c) 1996-2011 Barton P. Miller
 * 
 * We provide the Paradyn Parallel Performance Tools (below
 * described as "Paradyn") on an AS IS basis, and do not warrant its
 * validity or performance.  We reserve the right to update, modify,
 * or discontinue this software at any time.  We shall have no
 * obligation to supply such updates or modifications or any other
 * form of support to you.
 * 
 * By your use of Paradyn, you understand and agree that we (or any
 * other person or entity with proprietary rights in Paradyn) are
 * under no obligation to provide either maintenance services,
 * update services, notices of latent defects, or correction of
 * defects for Paradyn.
 * 
 * This library is free software; you can redistribute it and/or
 * modify it under the terms of the GNU Lesser General Public
 * License as published by the Free Software Foundation; either
 * version 2.1 of the License, or (at your option) any later version.
 * 
 * This library is distributed in the hope that it will be useful,
 * but WITHOUT ANY WARRANTY; without even the implied warranty of
 * MERCHANTABILITY or FITNESS FOR A PARTICULAR PURPOSE.  See the GNU
 * Lesser General Public License for more details.
 * 
 * You should have received a copy of the GNU Lesser General Public
 * License along with this library; if not, write to the Free Software
 * Foundation, Inc., 51 Franklin Street, Fifth Floor, Boston, MA 02110-1301 USA
 */

#if !defined(INT_PROCESS_H_)
#define INT_PROCESS_H_

#include "proccontrol/h/Process.h"
#include "proccontrol/h/PCErrors.h"
#include "proccontrol/h/Event.h"
#include "proccontrol/h/PlatFeatures.h"

#include "proccontrol/src/response.h"
#include "proccontrol/src/memcache.h"

#include "dynutil/h/dyn_regs.h"
#include "dynutil/h/SymReader.h"
#include "common/h/dthread.h"

#include <vector>
#include <map>
#include <list>
#include <set>
#include <utility>
#include <queue>
#include <stack>

namespace Dyninst {
namespace ProcControlAPI {
class ProcessSet;
class CallStackCallback;
}
}

using namespace Dyninst;
using namespace ProcControlAPI;

class int_thread;
class int_threadPool;
class handlerpool;
class int_iRPC;

typedef std::multimap<Dyninst::Address, Dyninst::ProcControlAPI::Process::ptr> int_addressSet;
typedef std::set<Dyninst::ProcControlAPI::Process::ptr> int_processSet;
typedef std::set<Dyninst::ProcControlAPI::Thread::ptr> int_threadSet;

typedef boost::shared_ptr<int_iRPC> int_iRPC_ptr;
typedef std::map<Dyninst::MachRegister, std::pair<unsigned int, unsigned int> > dynreg_to_user_t;

typedef std::list<int_iRPC_ptr> rpc_list_t;

typedef void* hwbp_key_t;

class bp_instance;
class sw_breakpoint;
class hw_breakpoint;
class int_library;
class int_process;
class emulated_singlestep;

struct bp_install_state {
   Dyninst::Address addr;
   int_breakpoint *bp;
   sw_breakpoint *ibp;
   bool do_install;
   mem_response::ptr mem_resp;
   result_response::ptr res_resp;
};

class mem_state
{
  public:
   typedef mem_state* ptr;
   mem_state(int_process *proc);
   mem_state(mem_state &m, int_process *proc);
   ~mem_state();

   void addProc(int_process *p);
   void rmProc(int_process *p, bool &should_clean);

   std::set<int_process *> procs;
   std::set<int_library *> libs;
   std::map<Dyninst::Address, sw_breakpoint *> breakpoints;
   std::map<Dyninst::Address, unsigned long> inf_malloced_memory;
};

class Counter {
  public:
   static const int NumCounterTypes = 11;
   enum CounterType {
      HandlerRunningThreads = 0,
      GeneratorRunningThreads = 1,
      SyncRPCs = 2,
      SyncRPCRunningThreads = 3,
      PendingStops = 4,
      ClearingBPs = 5,
      ProcStopRPCs = 6,
      AsyncEvents = 7,
      ForceGeneratorBlock = 8,
      GeneratorNonExitedThreads = 9,
      StartupTeardownProcesses = 10
   };

   Counter(CounterType ct_);
   ~Counter();

   void inc();
   void dec();

   bool local() const;
   int localCount() const;
   static bool global(CounterType ct);
   static int globalCount(CounterType ct);
   static int processCount(CounterType ct, int_process* p);

   static const char *getNameForCounter(int counter_type);
  private:
   int local_count;
   CounterType ct;

   void adjust(int val);

   static Mutex locks[NumCounterTypes];
   static int global_counts[NumCounterTypes];
};

class ProcStopEventManager {
  private:
   int_process *proc;
   std::set<Event::ptr> held_pstop_events;
  public:
   ProcStopEventManager(int_process *p);
   ~ProcStopEventManager();

   bool prepEvent(Event::ptr ev);
   void checkEvents();

   bool processStoppedTo(int state_id);
   bool threadStoppedTo(int_thread *thr, int state_id);
};

class int_process
{
   friend class Dyninst::ProcControlAPI::Process;
   friend class Dyninst::ProcControlAPI::ProcessSet;
 protected:
   int_process(Dyninst::PID p, std::string e, std::vector<std::string> a, 
           std::vector<std::string> envp, std::map<int,int> f);
   int_process(Dyninst::PID pid_, int_process *p);
 public:
   static int_process *createProcess(Dyninst::PID p, std::string e);
   static int_process *createProcess(std::string e, std::vector<std::string> a, 
           std::vector<std::string> envp, std::map<int,int> f);
   static int_process *createProcess(Dyninst::PID pid_, int_process *p);
   virtual ~int_process();
 protected:
   static bool create(int_processSet *ps);
   virtual bool plat_create() = 0;
   virtual async_ret_t post_create(std::set<response::ptr> &async_responses);

   static bool attach(int_processSet *ps, bool reattach);
   static bool reattach(int_processSet *pset);
   virtual bool plat_attach(bool allStopped, bool &should_sync) = 0;

   bool attachThreads();
   virtual async_ret_t post_attach(bool wasDetached, std::set<response::ptr> &aresps);
   async_ret_t initializeAddressSpace(std::set<response::ptr> &async_responses);

   virtual bool plat_syncRunState() = 0;
   bool syncRunState();

  public:

   typedef enum {
      ct_fork,
      ct_launch,
      ct_attach
   } creationMode_t;
   creationMode_t getCreationMode() const;

   void setContSignal(int sig);
   int getContSignal() const;
   virtual bool forked();

   virtual OSType getOS() const = 0;
  protected:
   virtual bool plat_forked() = 0;
   virtual bool post_forked();

  public:
   bool execed();
   virtual bool plat_detach(result_response::ptr resp) = 0;
   virtual bool plat_detachDone();
  protected:
   virtual bool plat_execed();
   virtual bool plat_terminate(bool &needs_sync) = 0;

   virtual bool needIndividualThreadAttach() = 0;
   virtual bool getThreadLWPs(std::vector<Dyninst::LWP> &lwps);

   virtual void plat_threadAttachDone();
   bool waitfor_startup();

   void setPid(Dyninst::PID pid);
   int_thread *findStoppedThread();

  public:
   virtual bool plat_processGroupContinues();

   typedef enum {
      neonatal = 0,
      neonatal_intermediate,
      detached,
      running,
      exited,
      errorstate
   } State;
   State getState() const;
   void setState(State s);

   Dyninst::PID getPid() const;
   int_threadPool *threadPool() const;

   Process::ptr proc() const;
   mem_state::ptr memory() const;

   err_t getLastError();
   const char *getLastErrorMsg();
   void clearLastError();
   void setLastError(err_t err, const char *err_str);

   void throwDetachEvent(bool temporary);

   virtual bool preTerminate();
   bool terminate(bool &needs_sync);
   void updateSyncState(Event::ptr ev, bool gen);
   virtual Dyninst::Architecture getTargetArch() = 0;
   virtual unsigned getTargetPageSize() = 0;
   virtual unsigned plat_getRecommendedReadSize();
   virtual Dyninst::Address mallocExecMemory(unsigned size);
   virtual Dyninst::Address plat_mallocExecMemory(Dyninst::Address min, unsigned size) = 0;
   virtual void freeExecMemory(Dyninst::Address addr);

   static bool waitAndHandleEvents(bool block);
   static bool waitAndHandleForProc(bool block, int_process *proc, bool &proc_exited);
   static bool waitForAsyncEvent(response::ptr resp);
   static bool waitForAsyncEvent(std::set<response::ptr> resp);

   virtual bool plat_waitAndHandleForProc();

   Counter &asyncEventCount();
   Counter &getForceGeneratorBlockCount();
   Counter &getStartupTeardownProcs();

   static const char *stateName(State s);

   void initializeProcess(Process::ptr p);

   virtual void instantiateRPCThread() {};

   void setExitCode(int c);
   void setCrashSignal(int s);
   bool getExitCode(int &c);
   bool getCrashSignal(int &s);
   bool wasForcedTerminated() const;

   virtual bool plat_individualRegAccess() = 0;
   virtual bool plat_individualRegRead();
   virtual bool plat_individualRegSet();

   int getAddressWidth();
   HandlerPool *handlerPool() const;

   bool addBreakpoint(Dyninst::Address addr, int_breakpoint *bp);
   bool addBreakpoint_phase1(bp_install_state *is);
   bool addBreakpoint_phase2(bp_install_state *is);
   bool addBreakpoint_phase3(bp_install_state *is);

   bool removeBreakpoint(Dyninst::Address addr, int_breakpoint *bp, std::set<response::ptr> &resps);
   sw_breakpoint *getBreakpoint(Dyninst::Address addr);

   virtual unsigned plat_breakpointSize() = 0;
   virtual void plat_breakpointBytes(unsigned char *buffer) = 0;
   virtual bool plat_breakpointAdvancesPC() const = 0;

   virtual bool plat_createDeallocationSnippet(Dyninst::Address addr, unsigned long size, void* &buffer, 
                                               unsigned long &buffer_size, unsigned long &start_offset) = 0;
   virtual bool plat_createAllocationSnippet(Dyninst::Address addr, bool use_addr, unsigned long size, 
                                             void* &buffer, unsigned long &buffer_size, 
                                             unsigned long &start_offset) = 0;
   virtual bool plat_collectAllocationResult(int_thread *thr, reg_response::ptr resp) = 0;
   virtual bool plat_threadOpsNeedProcStop();
   virtual SymbolReaderFactory *plat_defaultSymReader();

   virtual Dyninst::Address direct_infMalloc(unsigned long size, bool use_addr = false, Dyninst::Address addr = 0x0);
   virtual bool direct_infFree(Dyninst::Address addr);

   static bool infMalloc(unsigned long size, int_addressSet *aset, bool use_addr);
   static bool infFree(int_addressSet *aset);

   bool readMem(Dyninst::Address remote, mem_response::ptr result, int_thread *thr = NULL);
   bool writeMem(const void *local, Dyninst::Address remote, size_t size, result_response::ptr result, int_thread *thr = NULL);

   virtual bool plat_readMem(int_thread *thr, void *local, 
                             Dyninst::Address remote, size_t size) = 0;
   virtual bool plat_writeMem(int_thread *thr, const void *local, 
                              Dyninst::Address remote, size_t size) = 0;

   //For a platform, if plat_needsAsyncIO returns true then the async
   // set of functions need to be implemented.  Currently plat_needsAsyncIO
   // only returns true for bluegene family.  By default these are otherwise
   // unimplemented.
   virtual bool plat_needsAsyncIO() const;
   virtual bool plat_readMemAsync(int_thread *thr, Dyninst::Address addr, 
                                  mem_response::ptr result);
   virtual bool plat_writeMemAsync(int_thread *thr, const void *local, Dyninst::Address addr,
                                   size_t size, result_response::ptr result);
   memCache *getMemCache();

   virtual bool plat_getOSRunningStates(std::map<Dyninst::LWP, bool> &runningStates) = 0;
	// Windows-only technically
   virtual void* plat_getDummyThreadHandle() const { return NULL; }
   
   virtual void noteNewDequeuedEvent(Event::ptr ev);

   static bool isInCB();
   static void setInCB(bool b);

   void throwNopEvent();
<<<<<<< HEAD
   void throwRPCPostEvent();
   
   virtual bool plat_getStackInfo(int_thread *thr, stack_response::ptr stk_resp);
   virtual bool plat_handleStackInfo(stack_response::ptr stk_resp, CallStackCallback *cbs);
=======
>>>>>>> 0fd0bf03

   virtual bool plat_supportFork();
   virtual bool plat_supportExec();
   virtual bool plat_supportDOTF();

   virtual bool plat_supportThreadEvents();
   virtual bool plat_supportLWPCreate();
   virtual bool plat_supportLWPPreDestroy();
   virtual bool plat_supportLWPPostDestroy();

   virtual bool plat_preHandleEvent();
   virtual bool plat_postHandleEvent();
   virtual bool plat_preAsyncWait();
   virtual bool plat_supportHWBreakpoint();

   virtual bool plat_needsPCSaveBeforeSingleStep();
   virtual async_ret_t plat_needsEmulatedSingleStep(int_thread *thr, std::vector<Dyninst::Address> &result);
   virtual void plat_getEmulatedSingleStepAsyncs(int_thread *thr, std::set<response::ptr> resps);
   virtual bool plat_needsThreadForMemOps() const { return true; }

   int_library *getLibraryByName(std::string s) const;
   size_t numLibs() const;
   virtual bool refresh_libraries(std::set<int_library *> &added_libs,
                                  std::set<int_library *> &rmd_libs,
                                  bool &waiting_for_async,
                                  std::set<response::ptr> &async_responses) = 0;

   virtual bool plat_isStaticBinary() = 0;
   virtual int_library *plat_getExecutable() = 0;

   virtual bool plat_supportDirectAllocation() const { return false; }
   bool forceGeneratorBlock() const;
   void setForceGeneratorBlock(bool b);

   std::string getExecutable() const;
   static bool isInCallback();

   static int_process *in_waitHandleProc;
   // TODO: clean up w/enum
   bool wasCreatedViaAttach() const { return createdViaAttach; }
   void wasCreatedViaAttach(bool val) { createdViaAttach = val; }

   // Platform-specific; is this address in what we consider a system lib.
   virtual bool addrInSystemLib(Address /*addr*/) { return false; }

   ProcStopEventManager &getProcStopManager();

   std::map<int, int> &getProcDesyncdStates();

   bool isRunningSilent(); //No callbacks
   void setRunningSilent(bool b);
<<<<<<< HEAD

   //Interfaces used by the PlatformSpecific classes
   virtual bool sysv_setTrackLibraries(bool b, int_breakpoint* &bp, Address &addr, bool &add_bp);
   virtual bool sysv_isTrackingLibraries();

   virtual bool threaddb_setTrackThreads(bool b, std::set<std::pair<int_breakpoint *, Address> > &bps,
                                         bool &add_bp);
   virtual bool threaddb_isTrackingThreads();

   PlatformFeatures *getPlatformFeatures();
   virtual PlatformFeatures *plat_getPlatformFeatures() = 0;
   
=======
   virtual ExecFileInfo* plat_getExecutableInfo() const { return NULL; }
>>>>>>> 0fd0bf03
 protected:
   State state;
   Dyninst::PID pid;
   creationMode_t creation_mode;
   std::string executable;
   std::vector<std::string> argv;
   std::vector<std::string> env;
   std::map<int,int> fds;
   Dyninst::Architecture arch;
   int_threadPool *threadpool;
   Process::ptr up_proc;
   HandlerPool *handlerpool;
   LibraryPool libpool;
   bool hasCrashSignal;
   int crashSignal;
   bool hasExitCode;
   bool forcedTermination;
   bool silent_mode;
   int exitCode;
   static bool in_callback;
   mem_state::ptr mem;
   std::map<Dyninst::Address, unsigned> exec_mem_cache;
   int continueSig;
   bool createdViaAttach;
   memCache mem_cache;
   Counter async_event_count;
   Counter force_generator_block_count;
   Counter startupteardown_procs;
   ProcStopEventManager proc_stop_manager;
   std::map<int, int> proc_desyncd_states;
   void *user_data;
   PlatformFeatures *plat_process;
   err_t last_error;
   const char *last_error_string;
};

struct ProcToIntProc {
   int_process *operator()(const Process::ptr &p) const { return p->llproc(); }
};

class indep_lwp_control_process : virtual public int_process
{
  protected:
   virtual bool plat_syncRunState();
  public:
   indep_lwp_control_process(Dyninst::PID p, std::string e, std::vector<std::string> a, 
                             std::vector<std::string> envp, std::map<int,int> f);
   indep_lwp_control_process(Dyninst::PID pid_, int_process *p);
   virtual ~indep_lwp_control_process();
};

class unified_lwp_control_process : virtual public int_process
{
  protected:
   virtual bool plat_syncRunState();
  public:
   unified_lwp_control_process(Dyninst::PID p, std::string e, std::vector<std::string> a, 
                               std::vector<std::string> envp, std::map<int,int> f);
   unified_lwp_control_process(Dyninst::PID pid_, int_process *p);
   virtual ~unified_lwp_control_process();

   virtual bool plat_processGroupContinues();
};

class hybrid_lwp_control_process : virtual public int_process
{
  protected:
   virtual bool plat_syncRunState();
   virtual bool plat_suspendThread(int_thread *thr) = 0;
   virtual bool plat_resumeThread(int_thread *thr) = 0;
   bool debugger_stopped;
  public:
   hybrid_lwp_control_process(Dyninst::PID p, std::string e, std::vector<std::string> a, 
                              std::vector<std::string> envp, std::map<int,int> f);
   hybrid_lwp_control_process(Dyninst::PID pid_, int_process *p);
   virtual ~hybrid_lwp_control_process();

   virtual bool suspendThread(int_thread *thr);
   virtual bool resumeThread(int_thread *thr);

   virtual void noteNewDequeuedEvent(Event::ptr ev);
   virtual bool plat_debuggerSuspended();

   virtual bool plat_processGroupContinues();
};

class int_registerPool
{
 public:
   int_registerPool();
   int_registerPool(const int_registerPool &c);
   ~int_registerPool();

   typedef std::map<Dyninst::MachRegister, Dyninst::MachRegisterVal> reg_map_t;
   reg_map_t regs;
   bool full;
   int_thread *thread;

   typedef reg_map_t::iterator iterator;
   typedef reg_map_t::const_iterator const_iterator;
};

class thread_exitstate
{
  public:
   Dyninst::LWP lwp;
   Dyninst::THR_ID thr_id;
   Process::ptr proc_ptr;
   void *user_data;
};

class proc_exitstate
{
  public:
   Dyninst::PID pid;
   bool exited;
   bool crashed;
   int crash_signal;
   int exit_code;
   err_t last_error;
   const char *last_error_msg;
   void *user_data;

   void setLastError(err_t e_, const char *m) { last_error = e_; last_error_msg = m; }
};

/**
 * ON THREADING STATES:
 *
 * Each thread has four different states, which mostly monitor running/stopped
 * status :
 *   GeneratorState - Thread state as seen by the generator object
 *   HandlerState - Thread state as seen by the handler object
 *   InternalState - Target thread state desired by int_* layer
 *   UserState - Target Thread state as desired by the user
 *
 * The GeneratorState and HandlerState represent an event as it moves through the 
 * system.  For example, an event that stops the thread may first appear
 * in the Generator object, and move the GeneratorState to 'stopped'.  It is then
 * seen by the handler, which moves the HandlerState to 'stopped'.  If the thread is 
 * then continued, the HandlerState and GeneratorStates will go back to 'running'.
 * These are primarily seperated to prevent race conditions with the handler and
 * generators modifying the same variable, since they run in seperate threads.
 * 
 * The InternalState and UserState are used to make policy decisions about whether
 * a thread should be running or stopped.  For example, after handling an event
 * we may check the UserState to see if the user wants us to run/stop a thread.
 * The InternalState usually matches the UserState, but may override it for 
 * stop/run decisions in a few scenarios.  For example, if the user posts a iRPC
 * to a running process (UserState = running) we may have to temporarily stop the
 * process to install the iRPC.  We don't want to change the UserState, since the user
 * still wants the process running, so we set the InternalState to stopped while we
 * set up the iRPC, and then return it to the UserState value when the iRPC is ready.
 *
 * There are a couple of important assertions about the relationship between these thread
 * states :
 *  (GeneratorState == running) implies (HandlerState == running)
 *  (HandlerState == running)  implies (InternalState == running)
 *  (InternalState == stopped)  implies (HandlerState == stopped)
 *  (HandlerState == stopped)  implies (GeneratorState == stopped)
 **/
class int_thread
{
   friend class Dyninst::ProcControlAPI::Thread;
   friend class int_threadPool;
   friend class ProcStopEventManager;
   friend class hw_breakpoint;
 protected:
   int_thread(int_process *p, Dyninst::THR_ID t, Dyninst::LWP l);
   static int_thread *createThreadPlat(int_process *proc, 
                                       Dyninst::THR_ID thr_id, 
                                       Dyninst::LWP lwp_id,
                                       bool initial_thrd);

public:
   static int_thread *createThread(int_process *proc, 
                                   Dyninst::THR_ID thr_id, 
                                   Dyninst::LWP lwp_id,
   								   bool initial_thrd);
   static int_thread *createRPCThread(int_process *p);
   Process::ptr proc() const;
   int_process *llproc() const;

   Dyninst::LWP getLWP() const;
   void changeLWP(Dyninst::LWP new_lwp);

#define RUNNING_STATE(S) (S == int_thread::running || S == int_thread::neonatal_intermediate)
   typedef enum {
      none=0,
      neonatal=1,
      neonatal_intermediate=2,
      running=3,
      stopped=4,
      dontcare=5,
      ditto=6,
      exited=7,
      detached=8,
      errorstate=9
   } State;
   //The order of these is very important.  Lower numbered
   // states take precedence over higher numbered states.
   static const int NumStateIDs = 16;
   static const int NumTargetStateIDs = (NumStateIDs-2); //Handler and Generator states aren't target states

   static const int AsyncStateID            = 0;
   static const int CallbackStateID         = 1;
   static const int PendingStopStateID      = 2;
   static const int IRPCStateID             = 3;
   static const int IRPCSetupStateID        = 4;
   static const int IRPCWaitStateID         = 5;
   static const int BreakpointStateID       = 6;
   static const int InternalStateID         = 7;
   static const int BreakpointResumeStateID = 8;
   static const int ExitingStateID          = 9;
   static const int StartupStateID          = 10;
   static const int DetachStateID           = 11;
   static const int UserRPCStateID          = 12;
   static const int UserStateID             = 13;
   static const int HandlerStateID          = 14;
   static const int GeneratorStateID        = 15;
   static std::string stateIDToName(int id);

   class StateTracker {
     protected:
      State state;
      int id;
      int sync_level;
      int_thread *up_thr;
     public:
      StateTracker(int_thread *t, int id, int_thread::State initial);

      void desyncState(State ns = int_thread::none);
      void desyncStateProc(State ns = int_thread::none);

      bool setState(State ns = int_thread::none);
      bool setStateProc(State ns = int_thread::none);
      
      void restoreState();
      void restoreStateProc();
      State getState() const;
      bool isDesynced() const;

      std::string getName() const;
      int getID() const;
      bool isDesynced() const;
   };

   //State management, see above comment on states
   StateTracker &getExitingState();
   StateTracker &getStartupState();
   StateTracker &getBreakpointState();
   StateTracker &getBreakpointResumeState();
   StateTracker &getCallbackState();
   StateTracker &getIRPCState();
   StateTracker &getIRPCSetupState();
   StateTracker &getIRPCWaitState();
   StateTracker &getAsyncState();
   StateTracker &getInternalState();
   StateTracker &getDetachState();
   StateTracker &getUserRPCState();
   StateTracker &getUserState();
   StateTracker &getHandlerState();
   StateTracker &getGeneratorState();
   StateTracker &getPendingStopState();

   StateTracker &getStateByID(int id);
   StateTracker &getActiveState();
   static char stateLetter(State s);

   Counter &handlerRunningThreadsCount();
   Counter &generatorRunningThreadsCount();
   Counter &syncRPCCount();
   Counter &runningSyncRPCThreadCount();
   Counter &pendingStopsCount();
   Counter &clearingBPCount();
   Counter &procStopRPCCount();
   Counter &getGeneratorNonExitedThreadCount();
      
   //Process control
   bool intStop();
   bool intCont();
   async_ret_t handleSingleStepContinue();

   void terminate();

   void setContSignal(int sig);
   int getContSignal();

   virtual bool plat_cont() = 0;
   virtual bool plat_stop() = 0;
   void setPendingStop(bool b);
   bool hasPendingStop() const;

   bool wasRunningWhenAttached() const;
   void setRunningWhenAttached(bool b);
   bool isStopped(int state_id);

   // Is this thread's lifetime only an IRPC and it gets
   // discarded afterwards?
   virtual bool isRPCEphemeral() const { return false; }

   //Single-step
   bool singleStepMode() const;
   void setSingleStepMode(bool s);
   bool singleStepUserMode() const;
   void setSingleStepUserMode(bool s);
   bool singleStep() const;
   void markClearingBreakpoint(bp_instance *bp);
   bp_instance *isClearingBreakpoint();
   void markStoppedOnBP(bp_instance *bp);
   bp_instance *isStoppedOnBP();

   // Emulating single steps with breakpoints
   void addEmulatedSingleStep(emulated_singlestep *es);
   void rmEmulatedSingleStep(emulated_singlestep *es);
   emulated_singlestep *getEmulatedSingleStep();

   //RPC Management
   void addPostedRPC(int_iRPC_ptr rpc_);
   rpc_list_t *getPostedRPCs();
   bool hasPostedRPCs();
   void setRunningRPC(int_iRPC_ptr rpc_);
   void clearRunningRPC();
   int_iRPC_ptr runningRPC() const;
   bool saveRegsForRPC(allreg_response::ptr response);
   bool restoreRegsForRPC(bool clear, result_response::ptr response);
   bool hasSavedRPCRegs();
   void incSyncRPCCount();
   void decSyncRPCCount();
   bool hasSyncRPC();
   int_iRPC_ptr nextPostedIRPC() const;
<<<<<<< HEAD
=======
   int_iRPC_ptr hasRunningProcStopperRPC() const;
   virtual bool notAvailableForRPC() {
		return false;
   }
>>>>>>> 0fd0bf03

   //Register Management
   bool getAllRegisters(allreg_response::ptr result);
   bool getRegister(Dyninst::MachRegister reg, reg_response::ptr result);
   bool setAllRegisters(int_registerPool &pool, result_response::ptr result);
   bool setRegister(Dyninst::MachRegister reg, Dyninst::MachRegisterVal val, result_response::ptr result);

   virtual bool plat_getAllRegisters(int_registerPool &pool) = 0;
   virtual bool plat_getRegister(Dyninst::MachRegister reg, 
                                 Dyninst::MachRegisterVal &val) = 0;
   virtual bool plat_setAllRegisters(int_registerPool &pool) = 0;
   virtual bool plat_setRegister(Dyninst::MachRegister reg, 
                                 Dyninst::MachRegisterVal val) = 0;

   virtual bool plat_getAllRegistersAsync(allreg_response::ptr result);
   virtual bool plat_getRegisterAsync(Dyninst::MachRegister reg, 
                                      reg_response::ptr result);
   virtual bool plat_setAllRegistersAsync(int_registerPool &pool,
                                          result_response::ptr result);
   virtual bool plat_setRegisterAsync(Dyninst::MachRegister reg, 
                                      Dyninst::MachRegisterVal val,
                                      result_response::ptr result);
   virtual void plat_terminate();

   void updateRegCache(int_registerPool &pool);
   void updateRegCache(Dyninst::MachRegister reg, Dyninst::MachRegisterVal val);
   void clearRegCache();

   // The exiting property is separate from the main state because an
   // exiting thread can either be running or stopped (depending on the
   // desires of the user).
   bool isExiting() const;
   void setExiting(bool b);
   bool isExitingInGenerator() const;
   void setExitingInGenerator(bool b);

   static void cleanFromHandler(int_thread *thr, bool should_delete);

   //Misc
   virtual bool attach() = 0;
   Thread::ptr thread();

   typedef void(*continue_cb_t)(int_thread *thrd);
   static void addContinueCB(continue_cb_t cb);
   void triggerContinueCBs();

   void throwEventsBeforeContinue();

   //User level thread info
   void setTID(Dyninst::THR_ID tid_);
   virtual bool haveUserThreadInfo();
   virtual bool getTID(Dyninst::THR_ID &tid);
   virtual bool getStartFuncAddress(Dyninst::Address &addr);
   virtual bool getStackBase(Dyninst::Address &addr);
   virtual bool getStackSize(unsigned long &size);
   virtual bool getTLSPtr(Dyninst::Address &addr);
      
   // Windows-only; default implementation is "yes, we're a user thread"
   virtual bool isUser() const { return true; }

   virtual unsigned hwBPAvail(unsigned mode);
   virtual bool rmHWBreakpoint(hw_breakpoint *bp,
                               bool suspend,
                               std::set<response::ptr> &resps,
                               bool &done);
   virtual bool addHWBreakpoint(hw_breakpoint *bp,
                                bool resume,
                                std::set<response::ptr> &resps,
                                bool &done);
   virtual EventBreakpoint::ptr decodeHWBreakpoint(response::ptr &resp,
                                                   bool have_reg = false,
                                                   Dyninst::MachRegisterVal regval = 0);
   virtual bool bpNeedsClear(hw_breakpoint *hwbp);

   virtual ~int_thread();
   static const char *stateStr(int_thread::State s);

   State getTargetState() const;
   void setTargetState(State s);

   void setSuspended(bool b);
   bool isSuspended() const;
   void setLastError(err_t ec, const char *es);

   hw_breakpoint *getHWBreakpoint(Address addr);
 protected:
   Dyninst::THR_ID tid;
   Dyninst::LWP lwp;
   int_process *proc_;
   Thread::ptr up_thread;
   int continueSig_;

   Counter handler_running_thrd_count;
   Counter generator_running_thrd_count;
   Counter sync_rpc_count;
   Counter sync_rpc_running_thr_count;
   Counter pending_stop;
   Counter clearing_bp_count;
   Counter proc_stop_rpc_count;
   Counter generator_nonexited_thrd_count;

   StateTracker exiting_state;
   StateTracker startup_state;
   StateTracker pending_stop_state;
   StateTracker callback_state;
   StateTracker breakpoint_state;
   StateTracker breakpoint_resume_state;
   StateTracker irpc_setup_state;
   StateTracker irpc_wait_state;
   StateTracker irpc_state;
   StateTracker async_state;
   StateTracker internal_state;
   StateTracker detach_state;
   StateTracker user_irpc_state;
   StateTracker user_state;
   StateTracker handler_state;
   StateTracker generator_state;
   StateTracker *all_states[NumStateIDs];

   State target_state;
   State saved_user_state;

   int_registerPool cached_regpool;
   Mutex regpool_lock;
   int_iRPC_ptr running_rpc;
   int_iRPC_ptr writing_rpc;
   rpc_list_t posted_rpcs;
   int_registerPool rpc_regs;

   bool user_single_step;
   bool single_step;
   bool handler_exiting_state;
   bool generator_exiting_state;
   bool running_when_attached;
   bool suspended;

   Address stopped_on_breakpoint_addr;

   bp_instance *clearing_breakpoint;
   emulated_singlestep *em_singlestep;
   void *user_data;

   std::set<hw_breakpoint *> hw_breakpoints;
   static std::set<continue_cb_t> continue_cbs;
};

class int_threadPool {
   friend class Dyninst::ProcControlAPI::ThreadPool;
   friend class Dyninst::ProcControlAPI::ThreadPool::iterator;
   friend class int_thread;
 private:
   std::vector<int_thread *> threads;
   std::vector<Thread::ptr> hl_threads;
   std::map<Dyninst::LWP, int_thread *> thrds_by_lwp;

   mutable int_thread *initial_thread; // may be updated by side effect on Windows
   int_process *proc_;
   ThreadPool *up_pool;
   bool had_multiple_threads;
 public:
   int_threadPool(int_process *p);
   ~int_threadPool();

   void setInitialThread(int_thread *thrd);
   void addThread(int_thread *thrd);
   void rmThread(int_thread *thrd);
   void noteUpdatedLWP(int_thread *thrd);
   void clear();
   bool hadMultipleThreads() const;

   typedef std::vector<int_thread *>::iterator iterator;
   iterator begin() { return threads.begin(); }
   iterator end() { return threads.end(); }
   bool empty() { return threads.empty(); }

   unsigned size() const;

   int_process *proc() const;
   ThreadPool *pool() const;

   int_thread *findThreadByLWP(Dyninst::LWP lwp);
   int_thread *initialThread() const;
   bool allHandlerStopped();
   bool allStopped(int state_id);
   
   void saveUserState(Event::ptr ev);
   void restoreUserState();
};

class int_library
{
   friend class Dyninst::ProcControlAPI::LibraryPool;
   friend class Dyninst::ProcControlAPI::LibraryPool::iterator;
   friend class Dyninst::ProcControlAPI::LibraryPool::const_iterator;
  private:
   std::string name;
   Dyninst::Address load_address;
   Dyninst::Address data_load_address;
   Dyninst::Address dynamic_address;
   bool has_data_load;
   bool marked;
   void *user_data;
   Library::ptr up_lib;
  public:
   int_library(std::string n, 
               Dyninst::Address load_addr,
               Dyninst::Address dynamic_load_addr, 
               Dyninst::Address data_load_addr = 0, 
               bool has_data_load_addr = false);
   int_library(int_library *l);
   ~int_library();
   std::string getName();
   Dyninst::Address getAddr();
   Dyninst::Address getDataAddr();
   Dyninst::Address getDynamicAddr();
   bool hasDataAddr();
   
   void setMark(bool b);
   bool isMarked() const;
   
   void setUserData(void *d);
   void *getUserData();

   Library::ptr getUpPtr() const;
   void markAsCleanable();
};

class int_breakpoint
{
   friend class sw_breakpoint;
   friend class hw_breakpoint;
 private:
   Breakpoint::weak_ptr up_bp;
   Dyninst::Address to;
   bool isCtrlTransfer_;
   void *data;

   bool hw;
   unsigned int hw_perms;
   unsigned int hw_size;
   bool onetime_bp;
   bool onetime_bp_hit;
   bool procstopper;
   std::set<Thread::const_ptr> thread_specific;
 public:
   int_breakpoint(Breakpoint::ptr up);
   int_breakpoint(Dyninst::Address to, Breakpoint::ptr up);
   int_breakpoint(unsigned int hw_prems_, unsigned int hw_size_, Breakpoint::ptr up);
   ~int_breakpoint();

   bool isCtrlTransfer() const;
   Dyninst::Address toAddr() const;
   Dyninst::Address getAddress(int_process *p) const;
   void *getData() const;
   void setData(void *v);
   
   void setOneTimeBreakpoint(bool b);
   void markOneTimeHit();
   bool isOneTimeBreakpoint() const;
   bool isOneTimeBreakpointHit() const;

   void setThreadSpecific(Thread::const_ptr p);
   bool isThreadSpecific() const;
   bool isThreadSpecificTo(Thread::const_ptr p) const;

   void setProcessStopper(bool b);
   bool isProcessStopper() const;

   bool isHW() const;
   unsigned getHWSize() const;
   unsigned getHWPerms() const;
   
   Breakpoint::weak_ptr upBreakpoint() const;
};

class bp_instance
{
   friend class Dyninst::ProcControlAPI::EventBreakpoint;
  protected:
   std::set<int_breakpoint *> bps;
   std::set<Breakpoint::ptr> hl_bps;
   Dyninst::Address addr;
   bool installed;
   int suspend_count;
   
   sw_breakpoint *swbp;
   hw_breakpoint *hwbp;

   bool suspend_common();
   bool resume_common();
  public:
   virtual bool checkBreakpoint(int_breakpoint *bp, int_process *proc);
   virtual bool rmBreakpoint(int_process *proc, int_breakpoint *bp,
                             bool &empty, std::set<response::ptr> &resps);
   virtual async_ret_t uninstall(int_process *proc, std::set<response::ptr> &resps) = 0;

   Address getAddr() const;

   bp_instance(Address addr);
   bp_instance(const bp_instance *ip);

   typedef std::set<int_breakpoint *>::iterator iterator;
   iterator begin();
   iterator end();

   bool containsIntBreakpoint(int_breakpoint *bp);
   int_breakpoint *getCtrlTransferBP(int_thread *thread);

   bool isInstalled() const;
   virtual bool needsClear() = 0;

   virtual async_ret_t suspend(int_process *proc, std::set<response::ptr> &resps) = 0;
   virtual async_ret_t resume(int_process *proc, std::set<response::ptr> &resps) = 0;

   sw_breakpoint *swBP();
   hw_breakpoint *hwBP();
   virtual ~bp_instance();
};
 

//At least as large as any arch's trap instruction
#define BP_BUFFER_SIZE 8
//Long breakpoints can be used to artifically increase the size of the BP write,
// which fools the BG breakpoint interception code that looks for 4 byte writes.
#define BP_LONG_SIZE 4
class sw_breakpoint : public bp_instance
{
   friend class Dyninst::ProcControlAPI::EventBreakpoint;
   friend class int_process;
 private:
   mem_state::ptr memory;

   char buffer[BP_BUFFER_SIZE];
   int buffer_size;
   bool prepped;
   bool long_breakpoint;

   result_response::ptr write_response;
   mem_response::ptr read_response;

   bool writeBreakpoint(int_process *proc, result_response::ptr write_response);
   bool saveBreakpointData(int_process *proc, mem_response::ptr read_response);
   bool restoreBreakpointData(int_process *proc, result_response::ptr res_resp);

   sw_breakpoint(mem_state::ptr memory_, Dyninst::Address addr_);
 public:
   sw_breakpoint(mem_state::ptr memory_, const sw_breakpoint *ip);
   ~sw_breakpoint();

   static sw_breakpoint *create(int_process *proc, int_breakpoint *bp, Dyninst::Address addr_);
   //Use these three functions to add a breakpoint
   bool prepBreakpoint(int_process *proc, mem_response::ptr mem_resp);
   bool insertBreakpoint(int_process *proc, result_response::ptr res_resp);
   bool addToIntBreakpoint(int_breakpoint *bp, int_process *proc);

   virtual async_ret_t uninstall(int_process *proc, std::set<response::ptr> &resps);
   virtual async_ret_t suspend(int_process *proc, std::set<response::ptr> &resps);
   virtual async_ret_t resume(int_process *proc, std::set<response::ptr> &resps);

   unsigned getNumIntBreakpoints() const;
   virtual bool needsClear();
};

class hw_breakpoint : public bp_instance {
  friend class Dyninst::ProcControlAPI::EventBreakpoint;
private:
  unsigned int hw_perms;
  unsigned int hw_size;
  bool proc_wide;
  int_thread *thr;
  bool error;

  hw_breakpoint(int_thread *thr, unsigned mode, unsigned size,
                bool pwide, Dyninst::Address addr);
public:
  virtual async_ret_t uninstall(int_process *proc, std::set<response::ptr> &resps);


  static hw_breakpoint *create(int_process *proc, int_breakpoint *bp, Dyninst::Address addr_);
  ~hw_breakpoint();
  
  bool install(bool &done, std::set<response::ptr> &resps);
  unsigned int getPerms() const;
  unsigned int getSize() const;
  bool procWide() const;
  int_thread *getThread() const;
  virtual bool needsClear();

  virtual async_ret_t suspend(int_process *proc, std::set<response::ptr> &resps);
  virtual async_ret_t resume(int_process *proc, std::set<response::ptr> &resps);
};

class emulated_singlestep {
   // Breakpoints that are added and removed in a group to emulate
   // a single step with breakpoints
  private:
   bool saved_user_single_step;
   bool saved_single_step;
   int_breakpoint *bp;
   int_thread *thr;
   std::set<Address> addrs;

  public:
   emulated_singlestep(int_thread *thr);
   ~emulated_singlestep();
   
   bool containsBreakpoint(Address addr) const;
   async_ret_t add(Address addr);
   async_ret_t clear();
   void restoreSSMode();

   std::set<response::ptr> clear_resps;
};

struct clearError {
   void operator()(Process::ptr p) {
      p->clearLastError();
   }

   template <class T>
   void operator()(const std::pair<T, Process::const_ptr> &v) {
      v.second->clearLastError();
   }
   template <class T>
   void operator()(const std::pair<Process::const_ptr, T> &v) {
      v.first->clearLastError();
   }
   template <class T>
   void operator()(const std::pair<T, Process::ptr> &v) {
      v.second->clearLastError();
   }
   template <class T>
   void operator()(const std::pair<Process::ptr, T> &v) {
      v.first->clearLastError();
   }
};

struct setError {
private:
   err_t err;
   const char *err_str;
public:
   setError(err_t e, const char *s) { err = e; err_str = s; }
   void operator()(Process::ptr p) {
      p->setLastError(err, err_str);
   }
   void operator()(const std::pair<Address, Process::ptr> &v) {
      v.second->setLastError(err, err_str);
   }
};

class int_notify {
#if defined(os_windows)
	class windows_details
	{
		HANDLE evt;
	public:
		windows_details() : evt(INVALID_HANDLE_VALUE)
		{
		}
		typedef HANDLE wait_object_t;
		void noteEvent()
		{
			::ReleaseSemaphore(evt, 1, NULL);
		}
		void clearEvent()
		{
			// No-op with semaphores
			//::ResetEvent(evt);
		}

		bool createInternals()
		{
			evt = ::CreateSemaphore(NULL, 0, 1000, NULL);
			return evt  != INVALID_HANDLE_VALUE;
		}
		bool internalsValid()
		{
			return evt != INVALID_HANDLE_VALUE;
		}
		wait_object_t getWaitObject()
		{
			return evt;
		}
	};
	typedef windows_details details_t;
#else
	class unix_details
	{
		friend class int_notify;
		int pipe_in;
		int pipe_out;
		void writeToPipe();
		void readFromPipe();
	public:
		unix_details();
		typedef int wait_object_t;
		void noteEvent();
		void clearEvent();
		bool createInternals();
		bool internalsValid();
		wait_object_t getWaitObject();
	};
	typedef unix_details details_t;
#endif

	typedef details_t::wait_object_t wait_object_t;
   friend int_notify *notify();
   friend EventNotify *Dyninst::ProcControlAPI::evNotify();
 private:
   static int_notify *the_notify;
   EventNotify *up_notify;
   std::set<EventNotify::notify_cb_t> cbs;
   int events_noted;
   details_t my_internals;
 public:
   int_notify();
   void noteEvent();
   void clearEvent();
   
   void registerCB(EventNotify::notify_cb_t cb);
   void removeCB(EventNotify::notify_cb_t cb);
   bool hasEvents();
   details_t::wait_object_t getWaitable();
};
int_notify *notify();

extern void setGeneratorThread(long t);
void setHandlerThread(long t);
bool isGeneratorThread();
bool isHandlerThread();
bool isUserThread();
HandlerPool *createDefaultHandlerPool(int_process *p);
HandlerPool *plat_createDefaultHandlerPool(HandlerPool *hpool);

class MTManager {
  friend MTManager *mt();
  friend class MTLock;
private:
  static MTManager *mt_;
  DThread evhandler_thread;
  CondVar pending_event_lock;
  Mutex work_lock;
  bool have_queued_events;
  bool is_running;
  bool should_exit;
  Process::thread_mode_t threadMode;
  
  void evhandler_main();
#if defined(os_windows)
  static unsigned long WINAPI evhandler_main_wrapper(void *);
#else
  static void evhandler_main_wrapper(void *);
#endif
  void eventqueue_cb();
  
public:
  static const Process::thread_mode_t default_thread_mode = Process::HandlerThreading;
  MTManager();
  ~MTManager();
  
  void run();
  void stop();

  void startWork();
  void endWork();
  
  bool handlerThreading();
  Process::thread_mode_t getThreadMode();
  bool setThreadMode(Process::thread_mode_t tm, bool init = false);

  static void eventqueue_cb_wrapper();
}; 

inline MTManager *mt() { 
   return MTManager::mt_; 
}

class MTLock
{
 private:
   bool should_unlock;
 public:
   typedef enum {allow_init} initialize;
   typedef enum {allow_generator} generator;
   typedef enum {nocb, deliver_callbacks} callbacks;
   MTLock(initialize, callbacks c = nocb)
   {
      should_unlock = true;
      if (!MTManager::mt_) {
         MTManager::mt_ = new MTManager();
         if ((MTManager::default_thread_mode == Process::HandlerThreading) ||
             (MTManager::default_thread_mode == Process::CallbackThreading)) {
            mt()->startWork();
         }
         mt()->setThreadMode(MTManager::default_thread_mode, true);
      }
      else if (mt()->handlerThreading()) {
         mt()->startWork();
         if ((c == deliver_callbacks) && 
             (MTManager::default_thread_mode == Process::HandlerThreading) && 
             notify()->hasEvents()) 
         {
            pthrd_printf("MTLock triggered event handling\n");
            int_process::waitAndHandleEvents(false);
            pthrd_printf("MTLock triggered event handling finished\n");
         }
      }
   }

   MTLock(generator)
   {
      if (isGeneratorThread()) {
         should_unlock = false;
         return;
      }
      should_unlock = true;
      if (mt()->handlerThreading()) {
         mt()->startWork();
      }
   }

   MTLock(callbacks) 
   {
      assert(!isGeneratorThread());
      should_unlock = true;
      if (mt()->handlerThreading()) {
         mt()->startWork();
         if (notify()->hasEvents() && 
             (MTManager::default_thread_mode == Process::HandlerThreading) )
         {
            pthrd_printf("MTLock triggered event handling\n");
            int_process::waitAndHandleEvents(false);
            pthrd_printf("MTLock triggered event handling finished\n");
         }
      }
   }

   MTLock()
   {
      assert(!isGeneratorThread());
      should_unlock = true;
      if (mt()->handlerThreading())
         mt()->startWork();
   }

   ~MTLock() {
      if (should_unlock && mt()->handlerThreading())
         mt()->endWork();
   }
};

// A class to stop the various threads that have been started when
// the library is deinitialized
class int_cleanup {
    public:
        ~int_cleanup();
};

#endif<|MERGE_RESOLUTION|>--- conflicted
+++ resolved
@@ -354,13 +354,10 @@
    static void setInCB(bool b);
 
    void throwNopEvent();
-<<<<<<< HEAD
    void throwRPCPostEvent();
    
    virtual bool plat_getStackInfo(int_thread *thr, stack_response::ptr stk_resp);
    virtual bool plat_handleStackInfo(stack_response::ptr stk_resp, CallStackCallback *cbs);
-=======
->>>>>>> 0fd0bf03
 
    virtual bool plat_supportFork();
    virtual bool plat_supportExec();
@@ -412,7 +409,6 @@
 
    bool isRunningSilent(); //No callbacks
    void setRunningSilent(bool b);
-<<<<<<< HEAD
 
    //Interfaces used by the PlatformSpecific classes
    virtual bool sysv_setTrackLibraries(bool b, int_breakpoint* &bp, Address &addr, bool &add_bp);
@@ -425,9 +421,7 @@
    PlatformFeatures *getPlatformFeatures();
    virtual PlatformFeatures *plat_getPlatformFeatures() = 0;
    
-=======
    virtual ExecFileInfo* plat_getExecutableInfo() const { return NULL; }
->>>>>>> 0fd0bf03
  protected:
    State state;
    Dyninst::PID pid;
@@ -672,7 +666,6 @@
 
       std::string getName() const;
       int getID() const;
-      bool isDesynced() const;
    };
 
    //State management, see above comment on states
@@ -759,13 +752,11 @@
    void decSyncRPCCount();
    bool hasSyncRPC();
    int_iRPC_ptr nextPostedIRPC() const;
-<<<<<<< HEAD
-=======
+
    int_iRPC_ptr hasRunningProcStopperRPC() const;
    virtual bool notAvailableForRPC() {
 		return false;
    }
->>>>>>> 0fd0bf03
 
    //Register Management
    bool getAllRegisters(allreg_response::ptr result);
