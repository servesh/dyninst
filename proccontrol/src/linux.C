/*
 * Copyright (c) 1996-2009 Barton P. Miller
 * 
 * We provide the Paradyn Parallel Performance Tools (below
 * described as "Paradyn") on an AS IS basis, and do not warrant its
 * validity or performance.  We reserve the right to update, modify,
 * or discontinue this software at any time.  We shall have no
 * obligation to supply such updates or modifications or any other
 * form of support to you.
 * 
 * By your use of Paradyn, you understand and agree that we (or any
 * other person or entity with proprietary rights in Paradyn) are
 * under no obligation to provide either maintenance services,
 * update services, notices of latent defects, or correction of
 * defects for Paradyn.
 * 
 * This library is free software; you can redistribute it and/or
 * modify it under the terms of the GNU Lesser General Public
 * License as published by the Free Software Foundation; either
 * version 2.1 of the License, or (at your option) any later version.
 * 
 * This library is distributed in the hope that it will be useful,
 * but WITHOUT ANY WARRANTY; without even the implied warranty of
 * MERCHANTABILITY or FITNESS FOR A PARTICULAR PURPOSE.  See the GNU
 * Lesser General Public License for more details.
 * 
 * You should have received a copy of the GNU Lesser General Public
 * License along with this library; if not, write to the Free Software
 * Foundation, Inc., 51 Franklin Street, Fifth Floor, Boston, MA 02110-1301 USA
 */

#include <sys/types.h>
#include <sys/wait.h>
#include <sys/syscall.h>
#include <sys/stat.h>
#include <sys/mman.h>
#include <fcntl.h>
#include <unistd.h>
#include <errno.h>
#include <string.h>
#include <assert.h>
#include <time.h>

#include "dynutil/h/dyn_regs.h"
#include "dynutil/h/dyntypes.h"
#include "common/h/SymLite-elf.h"
#include "proccontrol/h/PCErrors.h"
#include "proccontrol/h/Generator.h"
#include "proccontrol/h/Event.h"
#include "proccontrol/h/Handler.h"
#include "proccontrol/h/Mailbox.h"

#include "proccontrol/src/procpool.h"
#include "proccontrol/src/irpc.h"
#include "proccontrol/src/linux.h"
#include "proccontrol/src/int_handler.h"
#include "proccontrol/src/response.h"
#include "proccontrol/src/int_event.h"

#include "proccontrol/src/snippets.h"

#include "common/h/linuxKludges.h"
#include "common/h/parseauxv.h"

using namespace Dyninst;
using namespace std;

static GeneratorLinux *gen = NULL;

Generator *Generator::getDefaultGenerator()
{
   if (!gen) {
      gen = new GeneratorLinux();
      assert(gen);
      gen->launch();
   }
   return static_cast<Generator *>(gen);
}

void Generator::stopDefaultGenerator()
{
    if(gen) delete gen;
}

bool GeneratorLinux::initialize()
{
   return true;
}

bool GeneratorLinux::canFastHandle()
{
   return false;
}

ArchEvent *GeneratorLinux::getEvent(bool block)
{
   int status, options;

   //Block (or not block) in waitpid to receive a OS event
   options = __WALL;
   options |= block ? 0 : WNOHANG; 
   pthrd_printf("%s in waitpid\n", block ? "blocking" : "polling");
   int pid = waitpid(-1, &status, options);

   ArchEventLinux *newevent = NULL;
   if (pid == -1) {
      int errsv = errno;
      if (errsv == EINTR) {
         pthrd_printf("waitpid interrupted\n");
         newevent = new ArchEventLinux(true);
         return newevent;
      }
      perr_printf("Error. waitpid recieved error %s\n", strerror(errsv));
      newevent = new ArchEventLinux(errsv);
      return newevent;
   }

   if (dyninst_debug_proccontrol)
   {
      pthrd_printf("Waitpid return status %d for pid %d:\n", status, pid);
      if (WIFEXITED(status))
         pthrd_printf("Exited with %d\n", WEXITSTATUS(status));
      else if (WIFSIGNALED(status))
         pthrd_printf("Exited with signal %d\n", WTERMSIG(status));
      else if (WIFSTOPPED(status))
         pthrd_printf("Stopped with signal %d\n", WSTOPSIG(status));
#if defined(WIFCONTINUED)
      else if (WIFCONTINUED(status))
         perr_printf("Continued with signal SIGCONT (Unexpected)\n");
#endif
      else 
         pthrd_printf("Unable to interpret waitpid return.\n");
   }

   newevent = new ArchEventLinux(pid, status);
   return newevent;
}

GeneratorLinux::GeneratorLinux() :
   GeneratorMT(std::string("Linux Generator"))
{
   decoders.insert(new DecoderLinux());
}

GeneratorLinux::~GeneratorLinux()
{
}

DecoderLinux::DecoderLinux()
{
}

DecoderLinux::~DecoderLinux()
{
}

unsigned DecoderLinux::getPriority() const 
{
   return Decoder::default_priority;
}

Dyninst::Address DecoderLinux::adjustTrapAddr(Dyninst::Address addr, Dyninst::Architecture arch)
{
  if (arch == Dyninst::Arch_x86 || arch == Dyninst::Arch_x86_64) {
    return addr-1;
  }
  return addr;
}

bool DecoderLinux::decode(ArchEvent *ae, std::vector<Event::ptr> &events)
{
   bool result;
   ArchEventLinux *archevent = static_cast<ArchEventLinux *>(ae);

   int_process *proc = NULL;
   linux_process *lproc = NULL;
   int_thread *thread = ProcPool()->findThread(archevent->pid);
   linux_thread *lthread = NULL;
   if (thread) {
      proc = thread->llproc();
      lthread = static_cast<linux_thread *>(thread);
   }
   if (proc) {
      lproc = dynamic_cast<linux_process *>(proc);
   }

   Event::ptr event = Event::ptr();
   ArchEventLinux *child = NULL;
   ArchEventLinux *parent = NULL;

   pthrd_printf("Decoding event for %d/%d\n", proc ? proc->getPid() : -1,
                thread ? thread->getLWP() : -1);

   const int status = archevent->status;
   if (WIFSTOPPED(status))
   {
      const int stopsig = WSTOPSIG(status);
      int ext;
      pthrd_printf("Decoded to signal %d\n", stopsig);
      switch (stopsig)
      {
         case SIGSTOP:
            if (!proc) {               
               //The child half of an event pair.  Find the parent or postpone it.
               if (!archevent->findPairedEvent(parent, child)) {
                  pthrd_printf("Child half of paired event, postponing decode " 
                               "until parent arrives\n");
                  archevent->postponePairedEvent();
                  return true;
               }
               break;
            }
            if (lthread->hasPendingStop()) {
               pthrd_printf("Recieved pending SIGSTOP on %d/%d\n", 
                            thread->llproc()->getPid(), thread->getLWP());
               event = Event::ptr(new EventStop());
               break;
            }
         case SIGTRAP: {
            ext = status >> 16;
            if (ext) {
               switch (ext) {
                  case PTRACE_EVENT_EXIT:
                     if (!proc || !thread) {
                        //Legacy event on old process. 
                        return true;
                     }
                     pthrd_printf("Decoded event to pre-exit on %d/%d\n",
                                  proc->getPid(), thread->getLWP());
                     if (thread->getLWP() == proc->getPid())
                        event = Event::ptr(new EventExit(EventType::Pre, 0));
                     else {
                        EventLWPDestroy::ptr lwp_ev = EventLWPDestroy::ptr(new EventLWPDestroy(EventType::Pre));
                        event = lwp_ev;
                        event->setThread(thread->thread());
                        lproc->decodeTdbLWPExit(lwp_ev);
                     }
                     thread->setExitingInGenerator(true);
                     break;
                  case PTRACE_EVENT_FORK: 
                  case PTRACE_EVENT_CLONE: {
                     pthrd_printf("Decoded event to %s on %d/%d\n",
                                  ext == PTRACE_EVENT_FORK ? "fork" : "clone",
                                  proc->getPid(), thread->getLWP());
                     if (!proc || !thread) {
                        //Legacy event on old process. 
                        return true;
                     }
                     unsigned long cpid_l = 0x0;
                     do_ptrace((pt_req) PTRACE_GETEVENTMSG, (pid_t) thread->getLWP(), 
                               NULL, &cpid_l);
                     pid_t cpid = (pid_t) cpid_l;                     
                     archevent->child_pid = cpid;
                     archevent->event_ext = ext;
                     if (!archevent->findPairedEvent(parent, child)) {
                        pthrd_printf("Parent half of paired event, postponing decode "
                                     "until child arrives\n");
                        archevent->postponePairedEvent();
                        return true;
                     }
                     break;
                  }
                  case PTRACE_EVENT_EXEC: {
                     pthrd_printf("Decoded event to exec on %d/%d\n",
                                  proc->getPid(), thread->getLWP());
                     if (!proc || !thread) {
                        //Legacy event on old process. 
                        return true;
                     }
                     event = Event::ptr(new EventExec(EventType::Post));
                     event->setSyncType(Event::sync_process);
                     break;
                  }
               }
               break;
            }
            if (proc->getState() == int_process::neonatal_intermediate) {
               pthrd_printf("Decoded event to bootstrap on %d/%d\n",
                            proc->getPid(), thread->getLWP());
               event = Event::ptr(new EventBootstrap());
               break;
            }
            Dyninst::MachRegisterVal addr;
            Dyninst::Address adjusted_addr;
            result = thread->plat_getRegister(MachRegister::getPC(proc->getTargetArch()), addr);
            if (!result) {
               perr_printf("Failed to read PC address upon SIGTRAP\n");
               return false;
            }
            adjusted_addr = adjustTrapAddr(addr, proc->getTargetArch());

            if (rpcMgr()->isRPCTrap(thread, adjusted_addr)) {
               pthrd_printf("Decoded event to rpc completion on %d/%d at %lx\n",
                            proc->getPid(), thread->getLWP(), adjusted_addr);
               event = Event::ptr(new EventRPC(thread->runningRPC()->getWrapperForDecode()));
               break;
            }

            installed_breakpoint *ibp = proc->getBreakpoint(adjusted_addr);
            if (ibp && ibp != thread->isClearingBreakpoint()) {
               pthrd_printf("Decoded breakpoint on %d/%d at %lx\n", proc->getPid(), 
                            thread->getLWP(), adjusted_addr);
               EventBreakpoint::ptr event_bp = EventBreakpoint::ptr(new EventBreakpoint(adjusted_addr, ibp));
               event = event_bp;
               event->setThread(thread->thread());

               if (adjusted_addr == lproc->getLibBreakpointAddr()) {
                  pthrd_printf("Breakpoint is library load/unload\n");
                  EventLibrary::ptr lib_event = EventLibrary::ptr(new EventLibrary());
                  lib_event->setThread(thread->thread());
                  lib_event->setProcess(proc->proc());
                  lproc->decodeTdbLibLoad(lib_event);
                  event->addSubservientEvent(lib_event);
                  
                  break;
               }
               if (lproc->decodeTdbBreakpoint(event_bp)) {
                  pthrd_printf("Breakpoint was thread event\n");
                  break;
               }
               break;
            }
            if (thread->singleStep())
            {
               installed_breakpoint *ibp = thread->isClearingBreakpoint();
               if (ibp) {
                  pthrd_printf("Decoded event to breakpoint cleanup\n");
                  event = Event::ptr(new EventBreakpointClear(ibp));
                  break;
               } 
               else {
                  pthrd_printf("Decoded event to single step on %d/%d\n",
                               proc->getPid(), thread->getLWP());
                  event = Event::ptr(new EventSingleStep());
                  break;
               }
            }
         }
         default:
            pthrd_printf("Decoded event to signal %d on %d/%d\n",
                         stopsig, proc->getPid(), thread->getLWP());
#if 0
            //Debugging code
            if (stopsig == 11) {
               Dyninst::MachRegisterVal addr;
               result = thread->plat_getRegister(MachRegister::getPC(proc->getTargetArch()), addr);
               if (!result) {
                  fprintf(stderr, "Failed to read PC address upon crash\n");
               }
               fprintf(stderr, "Got crash at %lx\n", addr);               
               while (1) sleep(1);
            }
#endif
            event = Event::ptr(new EventSignal(stopsig));
      }
      if (event && event->getSyncType() == Event::unset)
         event->setSyncType(Event::sync_thread);
   }
   else if ((WIFEXITED(status) || WIFSIGNALED(status)) && 
            (!proc || !thread || thread->getGeneratorState() == int_thread::exited)) 
   {
      //This can happen if the debugger process spawned the 
      // child, but then detached.  We recieve the child process
      // exit (because we're the parent), but are no longer debugging it.
      // We'll just drop this event on the ground.
      //Also seen when multiple termination signals hit a multi-threaded process
      // we're debugging.  We'll keep pulling termination signals from the
      // a defunct process.  Similar to above, we'll drop this event
      // on the ground.
      return true;
   }
   else if (WIFEXITED(status) && proc->getPid() != thread->getLWP())
   {
      int exitcode = WEXITSTATUS(status);
      pthrd_printf("Decoded exit of thread %d/%d with code %d\n",
                   proc->getPid(), thread->getLWP(), exitcode);
      EventLWPDestroy::ptr lwp_ev = EventLWPDestroy::ptr(new EventLWPDestroy(EventType::Post));
      event = lwp_ev;
      event->setSyncType(Event::async);
      event->setThread(thread->thread());
      lproc->decodeTdbLWPExit(lwp_ev);
      thread->setGeneratorState(int_thread::exited);
   }
   else if (WIFEXITED(status) || WIFSIGNALED(status)) {
      if (WIFEXITED(status)) {
         int exitcode = WEXITSTATUS(status);
         pthrd_printf("Decoded event to exit of process %d/%d with code %d\n",
                      proc->getPid(), thread->getLWP(), exitcode);
         event = Event::ptr(new EventExit(EventType::Post, exitcode));
      }
      else {
         int termsig = WTERMSIG(status);
         if( proc->wasForcedTerminated() ) {
             pthrd_printf("Decoded event to force terminate of %d/%d\n",
                     proc->getPid(), thread->getLWP());
             event = Event::ptr(new EventForceTerminate(termsig));
         }else{
             pthrd_printf("Decoded event to crash of %d/%d with signal %d\n",
                          proc->getPid(), thread->getLWP(), termsig);
             event = Event::ptr(new EventCrash(termsig));
         }
      }
      event->setSyncType(Event::sync_process);
      int_threadPool::iterator i = proc->threadPool()->begin();
      for (; i != proc->threadPool()->end(); i++) {
         (*i)->setGeneratorState(int_thread::exited);
      }
   }

   if (parent && child)
   {
      //Paired event decoded
      assert(!event);
      thread = ProcPool()->findThread(parent->pid);
      assert(thread);
      proc = thread->llproc();
      if (parent->event_ext == PTRACE_EVENT_FORK)
         event = Event::ptr(new EventFork(child->pid));
      else if (parent->event_ext == PTRACE_EVENT_CLONE)
         event = Event::ptr(new EventNewLWP(child->pid));
      else 
         assert(0);
      event->setSyncType(Event::sync_thread);
      delete parent;
      delete child;
   }
   else {
      //Single event decoded
      assert(event);
      assert(!parent);
      assert(!child);
      assert(proc->proc());
      assert(thread->thread());
      delete archevent;
   }
   event->setThread(thread->thread());
   event->setProcess(proc->proc());
   events.push_back(event);

   return true;
}

int_process *int_process::createProcess(Dyninst::PID p, std::string e)
{
   std::vector<std::string> a;
   std::map<int,int> f;
   std::vector<std::string> envp;
   LinuxPtrace::getPtracer(); //Make sure ptracer thread is initialized
   linux_process *newproc = new linux_process(p, e, a, envp, f);
   assert(newproc);
   return static_cast<int_process *>(newproc);
}

int_process *int_process::createProcess(std::string e, std::vector<std::string> a, std::vector<std::string> envp, 
        std::map<int,int> f)
{
   LinuxPtrace::getPtracer(); //Make sure ptracer thread is initialized
   linux_process *newproc = new linux_process(0, e, a, envp, f);
   assert(newproc);
   return static_cast<int_process *>(newproc);
}

int_process *int_process::createProcess(Dyninst::PID pid_, int_process *p)
{
   linux_process *newproc = new linux_process(pid_, p);
   assert(newproc);
   return static_cast<int_process *>(newproc);
}

static int computeAddrWidth(int pid)
{
#if defined(arch_64bit)
   /**
    * It's surprisingly difficult to figure out the word size of a process
    * without looking at the files it loads (we want to avoid disk accesses).
    *
    * /proc/PID/auxv offers a hackish opportunity to do this.  auxv contains
    * a list of name value pairs.  On 64 bit processes these name values are
    * a uint64/uint64 combo and on 32 bit processes they're uint32/uint32.
    *
    * The names are from a set of small integers (ranging from 0 to 37 at
    * the time of this writing).  Since these are small numbers, the top half
    * of name word will be 0x0 on 64 bit processes.  On 32-bit process this
    * word will contain a value, of which some should be non-zero.  
    *
    * We'll thus check every word that is 1 mod 4.  If all are 0x0 we assume we're
    * looking at a 64-bit process.
    **/
   uint32_t buffer[256];
   char auxv_name[64];
   
   snprintf(auxv_name, 64, "/proc/%d/auxv", pid);
   int fd = open(auxv_name, O_RDONLY);
   if (fd == -1) { 
      pthrd_printf("Couldn't open %s to determine address width: %s",
                   auxv_name, strerror(errno));
      return -1;
   }

   long int result = read(fd, buffer, sizeof(buffer));
   long int words_read = result / sizeof(uint32_t);
   int word_size = 8;
   for (long int i=1; i<words_read; i+= 4)
   {
      if (buffer[i] != 0) {
         word_size = 4;
         break;
      }
   }
   close(fd);
   return word_size;
#else
   return sizeof(void*);
#endif
}

Dyninst::Architecture linux_process::getTargetArch()
{
   if (arch != Dyninst::Arch_none) {
      return arch;
   }
   int addr_width = computeAddrWidth(getPid());
   
#if defined(arch_x86) || defined(arch_x86_64)
   assert(addr_width == 4 || addr_width == 8);
   arch = (addr_width == 4) ? Dyninst::Arch_x86 : Dyninst::Arch_x86_64;
#elif defined(arch_power)
   assert(addr_width == 4 || addr_width == 8);   
   arch = (addr_width == 4) ? Dyninst::Arch_ppc32 : Dyninst::Arch_ppc64;
#else
   assert(0);
#endif
   return arch;
}

<<<<<<< HEAD
linux_process::linux_process(Dyninst::PID p, std::string e, std::vector<std::string> a, std::vector<std::string> envp, 
        std::map<int,int> f) :
   int_process(p, e, a, envp, f),
   sysv_process(p, e, a, envp, f),
   unix_process(p, e, a, envp, f),
   x86_process(p, e, a, envp, f)
=======
linux_process::linux_process(Dyninst::PID p, std::string e, std::vector<std::string> a, std::map<int,int> f) :
   int_process(p, e, a, f),
   sysv_process(p, e, a, f),
   unix_process(p, e, a, f),
   x86_process(p, e, a, f),
   thread_db_process(p, e, a, f)
>>>>>>> e8af87cf
{
}

linux_process::linux_process(Dyninst::PID pid_, int_process *p) :
   int_process(pid_, p),
   sysv_process(pid_, p),
   unix_process(pid_, p),
   x86_process(pid_, p),
   thread_db_process(pid_, p)
{
}

linux_process::~linux_process()
{
}

bool linux_process::plat_create()
{
   //Triggers plat_create_int on ptracer thread.
   return LinuxPtrace::getPtracer()->plat_create(this);
}

bool linux_process::plat_create_int()
{
   pid = fork();
   if (pid == -1)
   {
      int errnum = errno;
      pthrd_printf("Could not fork new process for %s: %s\n", 
                   executable.c_str(), strerror(errnum));
      setLastError(err_internal, "Unable to fork new process");
      return false;
   }

   if (!pid)
   {
      //Child
      long int result = ptrace((pt_req) PTRACE_TRACEME, 0, 0, 0);
      if (result == -1)
      {
         pthrd_printf("Failed to execute a PTRACE_TRACME.  Odd.\n");
         setLastError(err_internal, "Unable to debug trace new process");
         exit(-1);
      }

      // Never returns
      plat_execv();
   }
   return true;
}

bool linux_process::plat_attach()
{
   pthrd_printf("Attaching to pid %d\n", pid);
   int result = do_ptrace((pt_req) PTRACE_ATTACH, pid, NULL, NULL);
   if (result != 0) {
      int errnum = errno;
      pthrd_printf("Unable to attach to process %d: %s\n", pid, strerror(errnum));
      if (errnum == EPERM)
         setLastError(err_prem, "Do not have correct premissions to attach to pid");
      else if (errnum == ESRCH)
         setLastError(err_noproc, "The specified process was not found");
      else {
         setLastError(err_internal, "Unable to attach to the specified process");
      }
      return false;
   }
   
   return true;
}

static std::string deref_link(const char *path)
{
   char *p = realpath(path, NULL);
   if (p == NULL) {
      return std::string();
   }
   std::string sp = p;
   free(p);
   return sp;
}

bool linux_process::plat_execed()
{
   bool result = sysv_process::plat_execed();
   if (!result)
      return false;

   char proc_exec_name[128];
   snprintf(proc_exec_name, 128, "/proc/%d/exe", getPid());
   executable = deref_link(proc_exec_name);
   return true;
}

bool linux_process::plat_forked()
{
   return true;
}

bool linux_process::plat_readMem(int_thread *thr, void *local, 
                                 Dyninst::Address remote, size_t size)
{
   return LinuxPtrace::getPtracer()->ptrace_read(remote, size, local, thr->getLWP());
}

bool linux_process::plat_writeMem(int_thread *thr, const void *local, 
                                  Dyninst::Address remote, size_t size)
{
   return LinuxPtrace::getPtracer()->ptrace_write(remote, size, local, thr->getLWP());
}

static std::vector<unsigned int> fake_async_msgs;
void linux_thread::fake_async_main(void *)
{
   for (;;) {
      //Sleep for a small amount of time.
      struct timespec sleep_time;
      sleep_time.tv_sec = 0;
      sleep_time.tv_nsec = 1000000; //One milisecond
      nanosleep(&sleep_time, NULL);

      if (fake_async_msgs.empty())
         continue;

      getResponses().lock();
      
      //Pick a random async response to fill.
      int size = fake_async_msgs.size();
      int elem = rand() % size;
      unsigned int id = fake_async_msgs[elem];
      fake_async_msgs[elem] = fake_async_msgs[size-1];
      fake_async_msgs.pop_back();
      
      pthrd_printf("Faking response for event %d\n", id);
      //Pull the response from the list
      response::ptr resp = getResponses().rmResponse(id);
      assert(resp != response::ptr());
      
      //Add data to the response.
      reg_response::ptr regr = resp->getRegResponse();
      allreg_response::ptr allr = resp->getAllRegResponse();
      result_response::ptr resr = resp->getResultResponse();
      mem_response::ptr memr = resp->getMemResponse();
      if (regr)
         regr->postResponse(regr->val);
      else if (allr)
         allr->postResponse();
      else if (resr)
         resr->postResponse(resr->b);
      else if (memr)
         memr->postResponse();
      else
         assert(0);
      
      Event::ptr ev = resp->getEvent();
      if (ev == Event::ptr()) {
         //Someone is blocking for this response, mark it ready
         pthrd_printf("Marking response %s ready\n", resp->name().c_str());
         resp->markReady();
      }
      else {
         //An event triggered this async, create a new Async event
         // with the original event as subservient.
         int_eventAsync *internal = new int_eventAsync(resp);
         EventAsync::ptr async_ev(new EventAsync(internal));
         async_ev->setProcess(ev->getProcess());
         async_ev->setThread(ev->getThread());
         async_ev->setSyncType(Event::async);
         async_ev->addSubservientEvent(ev);
         
         pthrd_printf("Enqueueing Async event with subservient %s to mailbox\n", ev->name().c_str());
         mbox()->enqueue(async_ev, true);
         MTManager::eventqueue_cb_wrapper();
      }
      
      getResponses().signal();
      getResponses().unlock();
   }
}

bool linux_process::plat_needsAsyncIO() const
{
#if !defined(debug_async_simulate)
   return false;
#endif
   static DThread *fake_async_thread = NULL;
   if (!fake_async_thread) {
      fake_async_thread = new DThread();
      bool result = fake_async_thread->spawn(linux_thread::fake_async_main, NULL);
      assert(result);
   }
   return true;
}

bool linux_process::plat_readMemAsync(int_thread *thr, Dyninst::Address addr, mem_response::ptr result)
{
   bool b = plat_readMem(thr, result->getBuffer(), addr, result->getSize());
   if (!b) {
      result->markError(getLastError());      
   }
   fake_async_msgs.push_back(result->getID());
   return true;
}

bool linux_process::plat_writeMemAsync(int_thread *thr, const void *local, Dyninst::Address addr, size_t size, 
                                       result_response::ptr result)
{
   bool b = plat_writeMem(thr, local, addr, size);
   if (!b) {
      result->markError(getLastError());
      result->b = false;
   }
   else {
      result->b = true;
   }
   fake_async_msgs.push_back(result->getID());
   return true;
}

bool linux_process::needIndividualThreadAttach()
{
   return true;
}

bool linux_process::plat_supportLWPEvents() const
{
   return true;
}

bool linux_process::getThreadLWPs(std::vector<Dyninst::LWP> &lwps)
{
   return findProcLWPs(pid, lwps);
}

int_process::ThreadControlMode int_process::getThreadControlMode() {
    return int_process::IndependentLWPControl;
}

bool linux_thread::plat_cont()
{
   pthrd_printf("Continuing thread %d\n", lwp);
   switch (handler_state) {
      case neonatal:
      case running:
      case exited:
      case errorstate:
         perr_printf("Continue attempted on thread in invalid state %s\n", 
                     int_thread::stateStr(handler_state));
         return false;
      case neonatal_intermediate:
      case stopped:
         //OK
         break;
   }

   // The following case poses a problem:
   // 1) This thread has received a signal, but the event hasn't been handled yet
   // 2) An event that precedes the signal event triggers a callback where
   //    the user requests that the whole process stop. This in turn causes
   //    the thread to be sent a SIGSTOP because the Handler hasn't seen the
   //    signal event yet.
   // 3) Before handling the pending signal event, this thread is continued to
   //    clear out the pending stop and consequently, it is delivered the signal
   //    which can cause the whole process to crash
   //
   // The solution:
   // Don't continue the thread with the pending signal if there is a pending stop.
   // Wait until the user sees the signal event to deliver the signal to the process.
   //
   // This also applies to iRPCs
   
   int tmpSignal = continueSig_;
   if( hasPendingStop() || runningRPC() ) {
       tmpSignal = 0;
   }

   void *data = (tmpSignal == 0) ? NULL : (void *) tmpSignal;
   int result;
   if (singleStep())
   {
      pthrd_printf("Calling PTRACE_SINGLESTEP with signal %d\n", tmpSignal);
      result = do_ptrace((pt_req) PTRACE_SINGLESTEP, lwp, NULL, data);
   }
   else 
   {
      pthrd_printf("Calling PTRACE_CONT with signal %d\n", tmpSignal);
      result = do_ptrace((pt_req) PTRACE_CONT, lwp, NULL, data);
   }
   if (result == -1) {
      int error = errno;
      perr_printf("low-level continue failed: %s\n", strerror(error));
      setLastError(err_internal, "Low-level continue failed\n");
      return false;
   }

   return true;
}

SymbolReaderFactory *linux_process::plat_defaultSymReader()
{
  static SymbolReaderFactory *symreader_factory = NULL;
  if (symreader_factory)
    return symreader_factory;

  symreader_factory = (SymbolReaderFactory *) new SymElfFactory();
  return symreader_factory;
}


#ifndef SYS_tkill
#define SYS_tkill 238
#endif

pid_t P_gettid()
{
  static int gettid_not_valid = 0;
  long int result;

  if (gettid_not_valid)
    return getpid();

  result = syscall(SYS_gettid);
  if (result == -1 && errno == ENOSYS)
  {
    gettid_not_valid = 1;
    return getpid();
  }
  return (int) result;
}

static bool t_kill(int pid, int sig)
{
  static bool has_tkill = true;
  long int result = 0;
  pthrd_printf("Sending %d to %d\n", sig, pid);
  if (has_tkill) {
     result = syscall(SYS_tkill, pid, sig);
     if (result == -1 && errno == ENOSYS)
     {
        pthrd_printf("Using kill instead of tkill on this system\n");
        has_tkill = false;
     }
  }
  if (!has_tkill) {
     result = kill(pid, sig);
  }

  return (result == 0);
}

int_thread *int_thread::createThreadPlat(int_process *proc, 
                                         Dyninst::THR_ID thr_id, 
                                         Dyninst::LWP lwp_id,
                                         bool initial_thrd)
{
   if (initial_thrd) {
      lwp_id = proc->getPid();
   }
   linux_thread *lthrd = new linux_thread(proc, thr_id, lwp_id);
   assert(lthrd);
   return static_cast<int_thread *>(lthrd);
}

linux_thread::linux_thread(int_process *p, Dyninst::THR_ID t, Dyninst::LWP l) :
   thread_db_thread(p, t, l)
{
}

linux_thread::~linux_thread()
{
}

bool linux_thread::plat_stop()
{
   bool result;

   assert(pending_stop);
   result = t_kill(lwp, SIGSTOP);
   if (!result) {
      int err = errno;
      if (err == ESRCH) {
         pthrd_printf("t_kill failed on %d, thread doesn't exist\n", lwp);
         setLastError(err_noproc, "Thread no longer exists");
         return false;
      }
      pthrd_printf("t_kill failed on %d: %s\n", lwp, strerror(err));
      setLastError(err_internal, "Could not send signal to process while stopping");
      return false;
   }

   return true;
}

void linux_thread::setOptions()
{
   long options = 0;
   options |= PTRACE_O_TRACECLONE;
   options |= PTRACE_O_TRACEEXIT;
   options |= PTRACE_O_TRACEFORK;
   options |= PTRACE_O_TRACECLONE;
   options |= PTRACE_O_TRACEEXEC;
   options |= PTRACE_O_TRACEFORK;

   if (options) {
      int result = do_ptrace((pt_req) PTRACE_SETOPTIONS, lwp, NULL, 
                          (void *) options);
      if (result == -1) {
         pthrd_printf("Failed to set options for %d: %s\n", tid, strerror(errno));
      }
   }   
}

bool linux_thread::getSegmentBase(Dyninst::MachRegister reg, Dyninst::MachRegisterVal &val)
{
   switch (llproc()->getTargetArch())
   {
      case Arch_x86_64:
         // TODO
         // use ptrace_arch_prctl     
         pthrd_printf("Segment bases on x86_64 not implemented\n");
         return false;
      case Arch_x86: {
         MachRegister segmentSelectorReg;
         MachRegisterVal segmentSelectorVal;
         unsigned long entryNumber;
         struct user_desc entryDesc;

         switch (reg.val())
         {
            case x86::ifsbase: segmentSelectorReg = x86::fs; break;
            case x86::igsbase: segmentSelectorReg = x86::gs; break;
            default: {
               pthrd_printf("Failed to get unrecognized segment base\n");
               return false;
            }
         }

         if (!plat_getRegister(segmentSelectorReg, segmentSelectorVal))
         {
           pthrd_printf("Failed to get segment base with selector %s\n", segmentSelectorReg.name());
           return false;
         }
         entryNumber = segmentSelectorVal / 8;

         pthrd_printf("Get segment base doing PTRACE with entry %lu\n", entryNumber);
         long result = do_ptrace((pt_req) PTRACE_GET_THREAD_AREA, 
                                 lwp, (void *) entryNumber, (void *) &entryDesc);
         if (result == -1 && errno != 0) {
            pthrd_printf("PTRACE to get segment base failed: %s\n", strerror(errno));
            return false;
         }

         val = entryDesc.base_addr;
         pthrd_printf("Got segment base: 0x%lx\n", val);
         return true;
      }
      default:
         assert(0);
   }
}

bool linux_process::plat_individualRegAccess()
{
   return true;
}

bool linux_process::plat_detach()
{
   //ProcPool lock should be held.
   int_threadPool *tp = threadPool();
   bool had_error = false;
   for (int_threadPool::iterator i = tp->begin(); i != tp->end(); i++) {
      int_thread *thr = *i;
      pthrd_printf("PTRACE_DETACH on %d\n", thr->getLWP());
      long result = do_ptrace((pt_req) PTRACE_DETACH, thr->getLWP(), NULL, (void *) 0);
      if (result == -1) {
         had_error = true;
         perr_printf("Failed to PTRACE_DETACH on %d/%d\n", getPid(), thr->getLWP());
         setLastError(err_internal, "PTRACE_DETACH operation failed\n");
      }
   }
   return !had_error;
}

bool linux_process::plat_terminate(bool &needs_sync)
{
   //ProcPool lock should be held.
   //I had been using PTRACE_KILL here, but that was proving to be inconsistent.
   
   pthrd_printf("Terminating process %d\n", getPid());
   int result = kill(getPid(), SIGKILL);
   if (result == -1) {
      if (errno == ESRCH) {
         perr_printf("Process %d no longer exists\n", getPid());
         setLastError(err_noproc, "Process no longer exists");
      }
      else {
         perr_printf("Failed to kill(%d, SIGKILL) process\n", getPid());
         setLastError(err_internal, "Unexpected failure of kill\n");
         return false;
      }
   }

   needs_sync = true;
   return true;
}

Dyninst::Address linux_process::plat_mallocExecMemory(Dyninst::Address min, unsigned size) {
    Dyninst::Address result = 0x0;
    bool found_result = false;
    unsigned maps_size;
    map_entries *maps = getVMMaps(getPid(), maps_size);
    assert(maps); //TODO, Perhaps go to libraries for address map if no /proc/
    for (unsigned i=0; i<maps_size; i++) {
        if (!(maps[i].prems & PREMS_EXEC))
            continue;
        if (min + size > maps[i].end)
            continue;
        if (maps[i].end - maps[i].start < size)
            continue;

        if (maps[i].start > min)
            result = maps[i].start;
        else
            result = min;
        found_result = true;
        break;
    }
    assert(found_result);
    free(maps);
    return result;
}

dynreg_to_user_t dynreg_to_user;
static void init_dynreg_to_user()
{
   static volatile bool initialized = false;
   static Mutex init_lock;
   if (initialized)
      return;
      
   init_lock.lock();
   if (initialized) {
      init_lock.unlock();
      return;
   }
    
   //Match the order of the 'user' structure to map registers correctly.
   int cur = 0;
   if (sizeof(void*) == 8) {
      /**
       * This is annoying, struct user is different for 64-bit processes debugging 
       * 32-bit processes.
       **/
      //r15
      cur+= 8; //r14
      cur+= 8; //r13
      cur+= 8; //r12
      dynreg_to_user[x86::ebp]   = std::pair<unsigned int, unsigned int>(cur+=8, 4);
      dynreg_to_user[x86::ebx]   = std::pair<unsigned int, unsigned int>(cur+=8, 4);
      cur+= 8; //r11
      cur+= 8; //r10
      cur+= 8; //r9
      cur+= 8; //r8
      dynreg_to_user[x86::eax]   = std::pair<unsigned int, unsigned int>(cur+=8, 4);
      dynreg_to_user[x86::ecx]   = std::pair<unsigned int, unsigned int>(cur+=8, 4);
      dynreg_to_user[x86::edx]   = std::pair<unsigned int, unsigned int>(cur+=8, 4);
      dynreg_to_user[x86::esi]   = std::pair<unsigned int, unsigned int>(cur+=8, 4);
      dynreg_to_user[x86::edi]   = std::pair<unsigned int, unsigned int>(cur+=8, 4);
      dynreg_to_user[x86::oeax]  = std::pair<unsigned int, unsigned int>(cur+=8, 4);
      dynreg_to_user[x86::eip]   = std::pair<unsigned int, unsigned int>(cur+=8, 4);
      dynreg_to_user[x86::cs]    = std::pair<unsigned int, unsigned int>(cur+=8, 4);
      dynreg_to_user[x86::flags] = std::pair<unsigned int, unsigned int>(cur+=8, 4);
      dynreg_to_user[x86::esp]   = std::pair<unsigned int, unsigned int>(cur+=8, 4);
      dynreg_to_user[x86::ss]    = std::pair<unsigned int, unsigned int>(cur+=8, 4);
      dynreg_to_user[x86::fsbase]= std::pair<unsigned int, unsigned int>(cur+=8, 4);
      dynreg_to_user[x86::gsbase]= std::pair<unsigned int, unsigned int>(cur+=8, 4);
      dynreg_to_user[x86::ds]    = std::pair<unsigned int, unsigned int>(cur+=8, 4);
      dynreg_to_user[x86::es]    = std::pair<unsigned int, unsigned int>(cur+=8, 4);
      dynreg_to_user[x86::fs]    = std::pair<unsigned int, unsigned int>(cur+=8, 4);
      dynreg_to_user[x86::gs]    = std::pair<unsigned int, unsigned int>(cur+=8, 4);
   }
   else {
      dynreg_to_user[x86::ebx]   = std::pair<unsigned int, unsigned int>(cur, 4);
      dynreg_to_user[x86::ecx]   = std::pair<unsigned int, unsigned int>(cur+=4, 4);
      dynreg_to_user[x86::edx]   = std::pair<unsigned int, unsigned int>(cur+=4, 4);
      dynreg_to_user[x86::esi]   = std::pair<unsigned int, unsigned int>(cur+=4, 4);
      dynreg_to_user[x86::edi]   = std::pair<unsigned int, unsigned int>(cur+=4, 4);
      dynreg_to_user[x86::ebp]   = std::pair<unsigned int, unsigned int>(cur+=4, 4);
      dynreg_to_user[x86::eax]   = std::pair<unsigned int, unsigned int>(cur+=4, 4);
      dynreg_to_user[x86::ds]    = std::pair<unsigned int, unsigned int>(cur+=4, 4);
      dynreg_to_user[x86::es]    = std::pair<unsigned int, unsigned int>(cur+=4, 4);
      dynreg_to_user[x86::fs]    = std::pair<unsigned int, unsigned int>(cur+=4, 4);
      dynreg_to_user[x86::gs]    = std::pair<unsigned int, unsigned int>(cur+=4, 4);
      dynreg_to_user[x86::oeax]  = std::pair<unsigned int, unsigned int>(cur+=4, 4);
      dynreg_to_user[x86::eip]   = std::pair<unsigned int, unsigned int>(cur+=4, 4);
      dynreg_to_user[x86::cs]    = std::pair<unsigned int, unsigned int>(cur+=4, 4);
      dynreg_to_user[x86::flags] = std::pair<unsigned int, unsigned int>(cur+=4, 4);
      dynreg_to_user[x86::esp]   = std::pair<unsigned int, unsigned int>(cur+=4, 4);
      dynreg_to_user[x86::ss]    = std::pair<unsigned int, unsigned int>(cur+=4, 4);
   }
   cur = 0;
   dynreg_to_user[x86_64::r15]    = std::pair<unsigned int, unsigned int>(cur, 8);
   dynreg_to_user[x86_64::r14]    = std::pair<unsigned int, unsigned int>(cur+=8, 8);
   dynreg_to_user[x86_64::r13]    = std::pair<unsigned int, unsigned int>(cur+=8, 8);
   dynreg_to_user[x86_64::r12]    = std::pair<unsigned int, unsigned int>(cur+=8, 8);
   dynreg_to_user[x86_64::rbp]    = std::pair<unsigned int, unsigned int>(cur+=8, 8);
   dynreg_to_user[x86_64::rbx]    = std::pair<unsigned int, unsigned int>(cur+=8, 8);
   dynreg_to_user[x86_64::r11]    = std::pair<unsigned int, unsigned int>(cur+=8, 8);
   dynreg_to_user[x86_64::r10]    = std::pair<unsigned int, unsigned int>(cur+=8, 8);
   dynreg_to_user[x86_64::r9]     = std::pair<unsigned int, unsigned int>(cur+=8, 8);
   dynreg_to_user[x86_64::r8]     = std::pair<unsigned int, unsigned int>(cur+=8, 8);
   dynreg_to_user[x86_64::rax]    = std::pair<unsigned int, unsigned int>(cur+=8, 8);
   dynreg_to_user[x86_64::rcx]    = std::pair<unsigned int, unsigned int>(cur+=8, 8);
   dynreg_to_user[x86_64::rdx]    = std::pair<unsigned int, unsigned int>(cur+=8, 8);
   dynreg_to_user[x86_64::rsi]    = std::pair<unsigned int, unsigned int>(cur+=8, 8);
   dynreg_to_user[x86_64::rdi]    = std::pair<unsigned int, unsigned int>(cur+=8, 8);
   dynreg_to_user[x86_64::orax]   = std::pair<unsigned int, unsigned int>(cur+=8, 8);
   dynreg_to_user[x86_64::rip]    = std::pair<unsigned int, unsigned int>(cur+=8, 8);
   dynreg_to_user[x86_64::cs]     = std::pair<unsigned int, unsigned int>(cur+=8, 8);
   dynreg_to_user[x86_64::flags]  = std::pair<unsigned int, unsigned int>(cur+=8, 8);
   dynreg_to_user[x86_64::rsp]    = std::pair<unsigned int, unsigned int>(cur+=8, 8);
   dynreg_to_user[x86_64::ss]     = std::pair<unsigned int, unsigned int>(cur+=8, 8);
   dynreg_to_user[x86_64::fsbase] = std::pair<unsigned int, unsigned int>(cur+=8, 8);
   dynreg_to_user[x86_64::gsbase] = std::pair<unsigned int, unsigned int>(cur+=8, 8);
   dynreg_to_user[x86_64::ds]     = std::pair<unsigned int, unsigned int>(cur+=8, 8);
   dynreg_to_user[x86_64::es]     = std::pair<unsigned int, unsigned int>(cur+=8, 8);
   dynreg_to_user[x86_64::fs]     = std::pair<unsigned int, unsigned int>(cur+=8, 8);
   dynreg_to_user[x86_64::gs]     = std::pair<unsigned int, unsigned int>(cur+=8, 8);
   initialized = true;

   init_lock.unlock();
}

//912 is currently the x86_64 size, 128 bytes for just-because padding
#define MAX_USER_SIZE (912+128)
bool linux_thread::plat_getAllRegisters(int_registerPool &regpool)
{
   volatile unsigned int sentinel1 = 0xfeedface;
   unsigned char user_area[MAX_USER_SIZE];
   volatile unsigned int sentinel2 = 0xfeedface;
   memset(user_area, 0, MAX_USER_SIZE);

   //If a sentinel assert fails, then someone forgot to increase MAX_USER_SIZE
   // for a new platform.
   assert(sentinel1 == 0xfeedface);
   int result = do_ptrace((pt_req) PTRACE_GETREGS, lwp, NULL, user_area);
   if (result != 0) {
      perr_printf("Error reading registers from %d\n", lwp);
      setLastError(err_internal, "Could not read user area from thread");
      return false;
   }
   assert(sentinel2 == 0xfeedface);

   init_dynreg_to_user();
   Dyninst::Architecture curplat = llproc()->getTargetArch();
   regpool.regs.clear();
   dynreg_to_user_t::iterator i;
   for (i = dynreg_to_user.begin(); i != dynreg_to_user.end(); i++)
   {
      const MachRegister reg = i->first;
      MachRegisterVal val;
      if (reg.getArchitecture() != curplat)
         continue;
      const unsigned int offset = i->second.first;
      const unsigned int size = i->second.second;
      if (size == 4) {
         val = *((uint32_t *) (user_area+offset));
      }
      else if (size == 8) {
         val = *((uint64_t *) (user_area+offset));
      }
      else {
         assert(0);
      }
      pthrd_printf("Register %s has value %lx, offset %d\n", reg.name(), val, offset);
      regpool.regs[reg] = val;
   }
   return true;
}

bool linux_thread::plat_getRegister(Dyninst::MachRegister reg, Dyninst::MachRegisterVal &val)
{
   if (x86::fsbase == reg || x86::gsbase == reg 
       || x86_64::fsbase == reg || x86_64::gsbase == reg) {
      return getSegmentBase(reg, val);
   }

   init_dynreg_to_user();
   dynreg_to_user_t::iterator i = dynreg_to_user.find(reg);
   if (i == dynreg_to_user.end() || reg.getArchitecture() != llproc()->getTargetArch()) {
      perr_printf("Recieved unexpected register %s on thread %d\n", reg.name(), lwp);
      setLastError(err_badparam, "Invalid register");
      return false;
   }

   const unsigned offset = i->second.first;
   const unsigned size = i->second.second;
   assert(sizeof(val) >= size);
   val = 0;
   unsigned long result = do_ptrace((pt_req) PTRACE_PEEKUSR, lwp, (void *) offset, NULL);
   if (errno != 0) {
      perr_printf("Error reading registers from %d: %s\n", lwp, strerror(errno));
      setLastError(err_internal, "Could not read register from thread");
      return false;
   }
   val = result;

   pthrd_printf("Register %s has value 0x%lx\n", reg.name(), val);
   return true;
}

bool linux_thread::plat_setAllRegisters(int_registerPool &regpool)
{
   init_dynreg_to_user();

   unsigned char user_area[MAX_USER_SIZE];

   //Fill in 'user_area' with the contents of regpool.
   dynreg_to_user_t::iterator i;
   unsigned num_found = 0;
   Dyninst::Architecture curplat = llproc()->getTargetArch();
   for (i = dynreg_to_user.begin(); i != dynreg_to_user.end(); i++)
   {
      const MachRegister reg = i->first;
      MachRegisterVal val;
      if (reg.getArchitecture() != curplat)
         continue;
      num_found++;
      const unsigned int offset = i->second.first;
      const unsigned int size = i->second.second;
      assert(offset+size < MAX_USER_SIZE);
      
      int_registerPool::reg_map_t::iterator j = regpool.regs.find(reg);
      assert(j != regpool.regs.end());
      val = j->second;
      
      if (size == 4) {
         *((uint32_t *) (user_area+offset)) = (uint32_t) val;
      }
      else if (size == 8) {
         *((uint64_t *) (user_area+offset)) = (uint64_t) val;
      }
      else {
         assert(0);
      }
      pthrd_printf("Register %s gets value %lx, offset %d\n", reg.name(), val, offset);
   }
   if (num_found != regpool.regs.size())
   {
      setLastError(err_badparam, "Invalid register set passed to setAllRegisters");
      perr_printf("Couldn't find all registers in the register set %u/%u\n", num_found,
                  (unsigned int) regpool.regs.size());
      return false;
   }
   assert(num_found == regpool.regs.size());

   int result = do_ptrace((pt_req) PTRACE_SETREGS, lwp, NULL, user_area);
   if (result != 0) {
      perr_printf("Error setting registers for %d\n", lwp);
      setLastError(err_internal, "Could not read user area from thread");
      return false;
   }
   pthrd_printf("Successfully set the values of all registers for %d\n", lwp);
   return true;
}

bool linux_thread::plat_setRegister(Dyninst::MachRegister reg, Dyninst::MachRegisterVal val)
{
   init_dynreg_to_user();
   dynreg_to_user_t::iterator i = dynreg_to_user.find(reg);
   if (reg.getArchitecture() != llproc()->getTargetArch() ||
       i == dynreg_to_user.end()) 
   {
      setLastError(err_badparam, "Invalid register passed to setRegister");
      perr_printf("User passed invalid register %s to plat_setRegister, arch is %x\n",
                  reg.name(), (unsigned int) reg.getArchitecture());
      return false;
   }
   
   const unsigned int offset = i->second.first;
   const unsigned int size = i->second.second;
   int result;
   if (size == 4) {
      uint32_t value = (uint32_t) val;
      result = do_ptrace((pt_req) PTRACE_POKEUSR, lwp, (void *) offset, (void *) value);
   }
   else if (size == 8) {
      uint64_t value = (uint64_t) val;
      result = do_ptrace((pt_req) PTRACE_POKEUSR, lwp, (void *) offset, (void *) value);
   }
   else {
      assert(0);
   }
   pthrd_printf("Set register %s (size %u, offset %u) to value %lx\n", reg.name(), size, offset, val);
   if (result != 0) {
      int error = errno;
      setLastError(err_internal, "Could not set register value");
      perr_printf("Unable to set value of register %s in thread %d: %s\n",
                  reg.name(), lwp, strerror(error));
      return false;
   }
   
   return true;
}

bool linux_thread::plat_getAllRegistersAsync(allreg_response::ptr result)
{
   bool b = plat_getAllRegisters(*result->getRegPool());
   if (!b) {
      result->markError(getLastError());
   }
   fake_async_msgs.push_back(result->getID());
   return true;
}

bool linux_thread::plat_getRegisterAsync(Dyninst::MachRegister reg, 
                                         reg_response::ptr result)
{
   Dyninst::MachRegisterVal val = 0;
   bool b = plat_getRegister(reg, val);
   result->val = val;
   if (!b) {
      result->markError(getLastError());
   }
   fake_async_msgs.push_back(result->getID());
   return true;
}

bool linux_thread::plat_setAllRegistersAsync(int_registerPool &pool,
                                             result_response::ptr result)
{
   bool b = plat_setAllRegisters(pool);
   if (!b) {
      result->markError(getLastError());
      result->b = false;
   }
   else {
      result->b = true;
   }
   fake_async_msgs.push_back(result->getID());
   return true;
}

bool linux_thread::plat_setRegisterAsync(Dyninst::MachRegister reg, 
                                         Dyninst::MachRegisterVal val,
                                         result_response::ptr result)
{
   bool b = plat_setRegister(reg, val);
   if (!b) {
      result->markError(getLastError());
      result->b = false;
   }
   else {
      result->b = true;
   }
   fake_async_msgs.push_back(result->getID());
   return true;
}

bool linux_thread::attach()
{
   if (llproc()->threadPool()->initialThread() == this) {
      return true;
   }

   if (llproc()->getState() != int_process::neonatal &&
       llproc()->getState() != int_process::neonatal_intermediate)
   {
      pthrd_printf("thread::attach called on running thread %d/%d, should " 
                   "be auto-attached.\n", llproc()->getPid(), lwp);
      return true;
   }
   assert(getInternalState() == neonatal);

   pthrd_printf("Calling PTRACE_ATTACH on thread %d/%d\n", 
                llproc()->getPid(), lwp);
   int result = do_ptrace((pt_req) PTRACE_ATTACH, lwp, NULL, NULL);
   if (result != 0) {
      perr_printf("Failed to attach to thread: %s\n", strerror(errno));
      setLastError(err_internal, "Failed to attach to thread");
      return false;
   }
   return true;
}

#if !defined(ARCH_GET_FS)
#define ARCH_GET_FS 0x1003
#endif
#if !defined(ARCH_GET_GS)
#define ARCH_GET_GS 0x1004
#endif
#if !defined(PTRACE_GET_THREAD_AREA)
#define PTRACE_GET_THREAD_AREA 25
#endif
#if !defined(PTRACE_ARCH_PRCTL)
#define PTRACE_ARCH_PRCTL 30
#endif
#define FS_REG_NUM 25
#define GS_REG_NUM 26

bool linux_thread::thrdb_getThreadArea(int val, Dyninst::Address &addr)
{
   Dyninst::Architecture arch = llproc()->getTargetArch();
   switch (arch) {
      case Arch_x86: {
         uint32_t addrv[4];
         int result = do_ptrace((pt_req) PTRACE_GET_THREAD_AREA, lwp, (void *) val, &addrv);
         if (result != 0) {
            int error = errno;
            perr_printf("Error doing PTRACE_GET_THREAD_AREA on %d/%d: %s\n", llproc()->getPid(), lwp, strerror(error));
            setLastError(err_internal, "Error doing PTRACE_GET_THREAD_AREA\n");
            return false;
         }
         addr = (Dyninst::Address) addrv[1];
         break;
      }
      case Arch_x86_64: {
         int op;
         if (val == FS_REG_NUM)
            op = ARCH_GET_FS;
         else if (val == GS_REG_NUM)
            op = ARCH_GET_GS;
         else {
            perr_printf("Bad value (%d) passed to thrdb_getThreadArea\n", val);
            return false;
         }
         uint64_t addrv;
         int result = do_ptrace((pt_req) PTRACE_ARCH_PRCTL, lwp, &addrv, (void *) op);
         if (result != 0) {
            int error = errno;
            perr_printf("Error doing PTRACE_ARCH_PRCTL on %d/%d: %s\n", llproc()->getPid(), lwp, strerror(error));
            setLastError(err_internal, "Error doing PTRACE_ARCH_PRCTL\n");
            return false;
         }
         addr = (Dyninst::Address) addrv;
         break;
      }
      default:
         assert(0); //Should not be needed on non-x86
   }
   return true;
}

ArchEventLinux::ArchEventLinux(bool inter_) : 
   status(0),
   pid(NULL_PID),
   interrupted(inter_),
   error(0),
   child_pid(NULL_PID),
   event_ext(0)
{
}

ArchEventLinux::ArchEventLinux(pid_t p, int s) : 
   status(s),
   pid(p), 
   interrupted(false), 
   error(0),
   child_pid(NULL_PID)
{
}

ArchEventLinux::ArchEventLinux(int e) : 
   status(0),
   pid(NULL_PID),
   interrupted(false),
   error(e),
   child_pid(NULL_PID)
{
}
      
ArchEventLinux::~ArchEventLinux()
{
}

std::vector<ArchEventLinux *> ArchEventLinux::pending_events;

bool ArchEventLinux::findPairedEvent(ArchEventLinux* &parent, ArchEventLinux* &child)
{
   bool is_parent;
   if (WIFSTOPPED(status) && WSTOPSIG(status) == SIGTRAP) {
      //'this' event is a parent, search list for a child
      is_parent = true;
   }
   else if (WIFSTOPPED(status) && WSTOPSIG(status) == SIGSTOP) {
      //'this' event  is a child, search list for a parent
      is_parent = false;
   }
   else
      assert(0);

   vector<ArchEventLinux *>::iterator i;
   for (i = pending_events.begin(); i != pending_events.end(); i++) {
      parent = is_parent ? this : *i;
      child = is_parent ? *i : this;
      if (parent->child_pid == child->pid) {
         pending_events.erase(i);
         return true;
      }
   }
   return false;
}

void ArchEventLinux::postponePairedEvent()
{
   pending_events.push_back(this);
}

LinuxHandleNewThr::LinuxHandleNewThr() :
   Handler("Linux New Thread")
{
}

LinuxHandleNewThr::~LinuxHandleNewThr()
{
}

Handler::handler_ret_t LinuxHandleNewThr::handleEvent(Event::ptr ev)
{
   linux_thread *thr = NULL;
   if (ev->getEventType().code() == EventType::Bootstrap) {
      thr = static_cast<linux_thread *>(ev->getThread()->llthrd());
   }
   else if (ev->getEventType().code() == EventType::ThreadCreate) {
      Dyninst::LWP lwp = static_cast<EventNewThread *>(ev.get())->getLWP();
      ProcPool()->condvar()->lock();
      thr = static_cast<linux_thread *>(ProcPool()->findThread(lwp));
      ProcPool()->condvar()->unlock();
   }
   assert(thr);
                                        
   pthrd_printf("Setting ptrace options for new thread %d\n", thr->getLWP());
   thr->setOptions();
   return ret_success;
}

int LinuxHandleNewThr::getPriority() const
{
   return PostPlatformPriority;
}

void LinuxHandleNewThr::getEventTypesHandled(std::vector<EventType> &etypes)
{
   etypes.push_back(EventType(EventType::None, EventType::ThreadCreate));
   etypes.push_back(EventType(EventType::None, EventType::Bootstrap));
}

HandlerPool *plat_createDefaultHandlerPool(HandlerPool *hpool)
{
   static bool initialized = false;
   static LinuxHandleNewThr *lbootstrap = NULL;
   if (!initialized) {
      lbootstrap = new LinuxHandleNewThr();
      initialized = true;
   }
   hpool->addHandler(lbootstrap);
   thread_db_process::addThreadDBHandlers(hpool);
   return hpool;
}

bool ProcessPool::LWPIDsAreUnique()
{
   return true;
}

LinuxPtrace *LinuxPtrace::linuxptrace = NULL;

long do_ptrace(pt_req request, pid_t pid, void *addr, void *data)
{
   return LinuxPtrace::getPtracer()->ptrace_int(request, pid, addr, data);
}

LinuxPtrace *LinuxPtrace::getPtracer()
{
   if (!linuxptrace) {
      linuxptrace = new LinuxPtrace();
      assert(linuxptrace);
      linuxptrace->start();
   }
   return linuxptrace;
}


LinuxPtrace::LinuxPtrace() :
   ptrace_request(unknown),
   request((pt_req) 0),
   pid(0),
   addr(NULL),
   data(NULL),
   size(0),
   ret(0)
{
}

LinuxPtrace::~LinuxPtrace()
{
}

static void start_ptrace(void *lp)
{
   LinuxPtrace *linuxptrace = (LinuxPtrace *) (lp);
   linuxptrace->main();
}

void LinuxPtrace::start()
{
   init.lock();
   thrd.spawn(start_ptrace, this);
   init.wait();
   init.unlock();
}

void LinuxPtrace::main()
{
   init.lock();
   cond.lock();
   init.signal();
   init.unlock();
   for (;;) {
      cond.wait();
      ret_lock.lock();
      switch(ptrace_request) {
         case create_req:
            bret = proc->plat_create_int();
	    break;
         case ptrace_req:
            ret = ptrace(request, pid, addr, data);
            break;
         case ptrace_bulkread:
            bret = PtraceBulkRead(remote_addr, size, data, pid);
            break;
         case ptrace_bulkwrite:
            bret = PtraceBulkWrite(remote_addr, size, data, pid);
            break;            
         case unknown:
            assert(0);
      }
      err = errno;
      ret_lock.signal();
      ret_lock.unlock();
   }
}

void LinuxPtrace::start_request()
{
   request_lock.lock();
   cond.lock();
   ret_lock.lock();
}

void LinuxPtrace::waitfor_ret()
{
   cond.signal();
   cond.unlock();
   ret_lock.wait();   
}

void LinuxPtrace::end_request()
{
   ret_lock.unlock();
   request_lock.unlock();
}

long LinuxPtrace::ptrace_int(pt_req request_, pid_t pid_, void *addr_, void *data_)
{
   start_request();

   ptrace_request = ptrace_req;
   request = request_;
   pid = pid_;
   addr = addr_;
   data = data_;

   waitfor_ret();
   
   long myret = ret;
   int my_errno = err;

   end_request();

   errno = my_errno;
   return myret;
}

bool LinuxPtrace::plat_create(linux_process *p)
{
   start_request();
   ptrace_request = create_req;
   proc = p;
   waitfor_ret();
   bool result = bret;
   end_request();
   return result;
}

bool LinuxPtrace::ptrace_read(Dyninst::Address inTrace, unsigned size_, 
                              void *inSelf, int pid_)
{
   start_request();
   ptrace_request = ptrace_bulkread;
   remote_addr = inTrace;
   data = inSelf;
   pid = pid_;
   size = size_;
   waitfor_ret();
   bool result = bret;
   end_request();
   return result;
}

bool LinuxPtrace::ptrace_write(Dyninst::Address inTrace, unsigned size_, 
                               const void *inSelf, int pid_)
{
   start_request();
   ptrace_request = ptrace_bulkwrite;
   remote_addr = inTrace;
   data = const_cast<void *>(inSelf);
   pid = pid_;
   size = size_;
   waitfor_ret();
   bool result = bret;
   end_request();
   return result;
}


const unsigned int x86_64_mmap_flags_position = 26;
const unsigned int x86_64_mmap_size_position = 43;
const unsigned int x86_64_mmap_addr_position = 49;
const unsigned int x86_64_mmap_start_position = 4;
const unsigned char x86_64_call_mmap[] = {
0x90, 0x90, 0x90, 0x90,                         //nop,nop,nop,nop
0x48, 0x8d, 0x64, 0x24, 0x80,                   //lea    -128(%rsp),%rsp
0x49, 0xc7, 0xc0, 0x00, 0x00, 0x00, 0x00,       //mov    $0x0,%r8
0x49, 0xc7, 0xc1, 0x00, 0x00, 0x00, 0x00,       //mov    $0x0,%r9
0x49, 0xc7, 0xc2, 0x22, 0x00, 0x00, 0x00,       //mov    $0x22,%r10
0x48, 0xc7, 0xc2, 0x07, 0x00, 0x00, 0x00,       //mov    $0x7,%rdx
0x48, 0x31, 0xf6,                               //xor    %rsi,%rsi
0x48, 0xc7, 0xc6, 0x00, 0x00, 0x00, 0x00,       //mov    $<size>,%rsi
0x48, 0xbf, 0x00, 0x00, 0x00, 0x00, 0x00,       //mov    $<addr>,%rdi
0x00, 0x00, 0x00,                               //
0x48, 0xc7, 0xc0, 0x09, 0x00, 0x00, 0x00,       //mov    $0x9,%rax
0x0f, 0x05,                                     //syscall 
0x48, 0x8d, 0xa4, 0x24, 0x80, 0x00, 0x00, 0x00, //lea    128(%rsp),%rsp
0xcc,                                           //Trap
0x90                                            //nop
};
const unsigned int x86_64_call_mmap_size = sizeof(x86_64_call_mmap);

const unsigned int x86_64_munmap_size_position = 15;
const unsigned int x86_64_munmap_addr_position = 21;
const unsigned int x86_64_munmap_start_position = 4;
const unsigned char x86_64_call_munmap[] = {
0x90, 0x90, 0x90, 0x90,                         //nop,nop,nop,nop
0x48, 0x8d, 0x64, 0x24, 0x80,                   //lea    -128(%rsp),%rsp
0x48, 0x31, 0xf6,                               //xor    %rsi,%rsi
0x48, 0xc7, 0xc6, 0x00, 0x00, 0x00, 0x00,       //mov    $<size>,%rsi
0x48, 0xbf, 0x00, 0x00, 0x00, 0x00, 0x00,       //mov    $<addr>,%rdi
0x00, 0x00, 0x00,                               //
0x48, 0xc7, 0xc0, 0x0b, 0x00, 0x00, 0x00,       //mov    $0xb,%rax
0x0f, 0x05,                                     //syscall 
0x48, 0x8d, 0xa4, 0x24, 0x80, 0x00, 0x00, 0x00, //lea    128(%rsp),%rsp
0xcc,                                           //Trap
0x90                                            //nop
};
const unsigned int x86_64_call_munmap_size = sizeof(x86_64_call_munmap);


const unsigned int x86_mmap_flags_position = 20;
const unsigned int x86_mmap_size_position = 10;
const unsigned int x86_mmap_addr_position = 5;
const unsigned int x86_mmap_start_position = 4;
const unsigned char x86_call_mmap[] = {
   0x90, 0x90, 0x90, 0x90,                //nop; nop; nop; nop
   0xbb, 0x00, 0x00, 0x00, 0x00,          //mov    $0x0,%ebx  (addr)
   0xb9, 0x00, 0x00, 0x00, 0x00,          //mov    $0x0,%ecx  (size)
   0xba, 0x07, 0x00, 0x00, 0x00,          //mov    $0x7,%edx  (perms)
   0xbe, 0x22, 0x00, 0x00, 0x00,          //mov    $0x22,%esi (flags)
   0xbf, 0x00, 0x00, 0x00, 0x00,          //mov    $0x0,%edi  (fd)
   0xbd, 0x00, 0x00, 0x00, 0x00,          //mov    $0x0,%ebp  (offset)
   0xb8, 0xc0, 0x00, 0x00, 0x00,          //mov    $0xc0,%eax (syscall)
   0xcd, 0x80,                            //int    $0x80
   0xcc,                                  //Trap
   0x90                                   //nop
};
const unsigned int x86_call_mmap_size = sizeof(x86_64_call_mmap);

const unsigned int x86_munmap_size_position = 10;
const unsigned int x86_munmap_addr_position = 5;
const unsigned int x86_munmap_start_position = 4;
const unsigned char x86_call_munmap[] = {
   0x90, 0x90, 0x90, 0x90,                //nop; nop; nop; nop
   0xbb, 0x00, 0x00, 0x00, 0x00,          //mov    $0x0,%ebx  (addr)
   0xb9, 0x00, 0x00, 0x00, 0x00,          //mov    $0x0,%ecx  (size)
   0xb8, 0xc0, 0x00, 0x00, 0x00,          //mov    $0x5b,%eax (syscall)
   0xcd, 0x80,                            //int    $0x80
   0xcc,                                  //Trap
   0x90                                   //nop
};
const unsigned int x86_call_munmap_size = sizeof(x86_call_munmap);
<|MERGE_RESOLUTION|>--- conflicted
+++ resolved
@@ -533,21 +533,13 @@
    return arch;
 }
 
-<<<<<<< HEAD
-linux_process::linux_process(Dyninst::PID p, std::string e, std::vector<std::string> a, std::vector<std::string> envp, 
-        std::map<int,int> f) :
+linux_process::linux_process(Dyninst::PID p, std::string e, std::vector<std::string> a, 
+                             std::vector<std::string> envp,  std::map<int,int> f) :
    int_process(p, e, a, envp, f),
    sysv_process(p, e, a, envp, f),
    unix_process(p, e, a, envp, f),
-   x86_process(p, e, a, envp, f)
-=======
-linux_process::linux_process(Dyninst::PID p, std::string e, std::vector<std::string> a, std::map<int,int> f) :
-   int_process(p, e, a, f),
-   sysv_process(p, e, a, f),
-   unix_process(p, e, a, f),
-   x86_process(p, e, a, f),
-   thread_db_process(p, e, a, f)
->>>>>>> e8af87cf
+   x86_process(p, e, a, envp, f),
+   thread_db_process(p, e, a, envp, f)
 {
 }
 
