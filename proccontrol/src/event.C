--- conflicted
+++ resolved
@@ -709,7 +709,6 @@
      return dyn_detail::boost::static_pointer_cast<const NAME>(shared_from_this()); \
    }
 
-<<<<<<< HEAD
 #define DEFN_EVENT_CAST3(NAME, TYPE, TYPE2, TYPE3) \
    NAME::ptr Event::get ## NAME() {  \
      if (etype.code() != EventType::TYPE && etype.code() != EventType::TYPE2 && etype.code() != EventType::TYPE3) return NAME::ptr(); \
@@ -721,11 +720,8 @@
    }
 
 DEFN_EVENT_CAST3(EventTerminate, Exit, Crash, ForceTerminate)
-=======
-DEFN_EVENT_CAST2(EventTerminate, Exit, Crash)
 DEFN_EVENT_CAST2(EventNewThread, ThreadCreate, LWPCreate)
 DEFN_EVENT_CAST2(EventThreadDestroy, ThreadDestroy, UserThreadDestroy)
->>>>>>> e8af87cf
 DEFN_EVENT_CAST(EventExit, Exit)
 DEFN_EVENT_CAST(EventCrash, Crash)
 DEFN_EVENT_CAST(EventForceTerminate, ForceTerminate)
