/*
 * Copyright (c) 1996-2011 Barton P. Miller
 * 
 * We provide the Paradyn Parallel Performance Tools (below
 * described as "Paradyn") on an AS IS basis, and do not warrant its
 * validity or performance.  We reserve the right to update, modify,
 * or discontinue this software at any time.  We shall have no
 * obligation to supply such updates or modifications or any other
 * form of support to you.
 * 
 * By your use of Paradyn, you understand and agree that we (or any
 * other person or entity with proprietary rights in Paradyn) are
 * under no obligation to provide either maintenance services,
 * update services, notices of latent defects, or correction of
 * defects for Paradyn.
 * 
 * This library is free software; you can redistribute it and/or
 * modify it under the terms of the GNU Lesser General Public
 * License as published by the Free Software Foundation; either
 * version 2.1 of the License, or (at your option) any later version.
 * 
 * This library is distributed in the hope that it will be useful,
 * but WITHOUT ANY WARRANTY; without even the implied warranty of
 * MERCHANTABILITY or FITNESS FOR A PARTICULAR PURPOSE.  See the GNU
 * Lesser General Public License for more details.
 * 
 * You should have received a copy of the GNU Lesser General Public
 * License along with this library; if not, write to the Free Software
 * Foundation, Inc., 51 Franklin Street, Fifth Floor, Boston, MA 02110-1301 USA
 */

#if !defined(PCERRORS_H_)
#define PCERRORS_H_

<<<<<<< HEAD
// Only works on posix-compliant systems. IE not windows.
//#define PROCCTRL_PRINT_TIMINGS 1
=======
#define PROCCTRL_PRINT_TIMINGS 1
>>>>>>> 5144adab

#include <stdio.h>
#include "util.h"

#define pclean_printf(format, ...) \
  do { \
    if (dyninst_debug_proccontrol) \
      fprintf(pctrl_err_out, format, ## __VA_ARGS__); \
  } while (0)

#if defined(PROCCTRL_PRINT_TIMINGS)

#define pthrd_printf(format, ...) \
  do { \
    if (dyninst_debug_proccontrol) { \
       fprintf(pctrl_err_out, "[%s:%u-%s@%lu] - " format, __FILE__, __LINE__, thrdName(), gettod(), ## __VA_ARGS__); \
    } \
  } while (0)

#define perr_printf(format, ...) \
  do { \
    if (dyninst_debug_proccontrol) \
       fprintf(pctrl_err_out, "[%s:%u-%s@%lu] - Error: " format, __FILE__, __LINE__, thrdName(), gettod(), ## __VA_ARGS__); \
  } while (0)

#else

#define pthrd_printf(format, ...) \
  do { \
    if (dyninst_debug_proccontrol) { \
       fprintf(pctrl_err_out, "[%s:%u-%s] - " format, __FILE__, __LINE__, thrdName(), ## __VA_ARGS__); \
    } \
  } while (0)

#define perr_printf(format, ...) \
  do { \
    if (dyninst_debug_proccontrol) \
       fprintf(pctrl_err_out, "[%s:%u-%s] - Error: " format, __FILE__, __LINE__, thrdName(), ## __VA_ARGS__); \
  } while (0)

#endif

extern bool dyninst_debug_proccontrol;
extern const char *thrdName();
extern FILE* pctrl_err_out;

extern unsigned long gettod();

namespace Dyninst {
namespace ProcControlAPI {

typedef unsigned err_t;

const err_t err_none           = 0x0;  
const err_t err_badparam       = 0x10000;
const err_t err_procread       = 0x10001;
const err_t err_internal       = 0x10002;
const err_t err_prem           = 0x10003;
const err_t err_noproc         = 0x10004;
const err_t err_interrupt      = 0x10005;
const err_t err_exited         = 0x10006;
const err_t err_nofile         = 0x10007;
const err_t err_unsupported    = 0x10008;
const err_t err_symtab         = 0x10009;
const err_t err_nothrd         = 0x10010;
const err_t err_notstopped     = 0x10011;
const err_t err_notrunning     = 0x10012;
const err_t err_noevents       = 0x10013;
const err_t err_incallback     = 0x10014;
const err_t err_nouserthrd     = 0x10015;
const err_t err_detached       = 0x10016;
<<<<<<< HEAD
const err_t err_pendingirpcs   = 0x10017;

err_t getLastError();
void clearLastError();
PC_EXPORT const char* getLastErrorMsg();
void setLastError(err_t err, const char *msg = NULL);
=======
const err_t err_attached       = 0x10017;
const err_t err_pendingirpcs   = 0x10018;

err_t getLastError();
void clearLastError();
const char *getLastErrorMsg();
void globalSetLastError(err_t err, const char *msg = NULL);
>>>>>>> 5144adab
void setDebugChannel(FILE *f);
void setDebug(bool enable);

FILE *getDebugChannel();

}
}

#endif<|MERGE_RESOLUTION|>--- conflicted
+++ resolved
@@ -32,12 +32,8 @@
 #if !defined(PCERRORS_H_)
 #define PCERRORS_H_
 
-<<<<<<< HEAD
 // Only works on posix-compliant systems. IE not windows.
 //#define PROCCTRL_PRINT_TIMINGS 1
-=======
-#define PROCCTRL_PRINT_TIMINGS 1
->>>>>>> 5144adab
 
 #include <stdio.h>
 #include "util.h"
@@ -109,26 +105,18 @@
 const err_t err_incallback     = 0x10014;
 const err_t err_nouserthrd     = 0x10015;
 const err_t err_detached       = 0x10016;
-<<<<<<< HEAD
-const err_t err_pendingirpcs   = 0x10017;
-
-err_t getLastError();
-void clearLastError();
-PC_EXPORT const char* getLastErrorMsg();
-void setLastError(err_t err, const char *msg = NULL);
-=======
 const err_t err_attached       = 0x10017;
 const err_t err_pendingirpcs   = 0x10018;
 
-err_t getLastError();
-void clearLastError();
-const char *getLastErrorMsg();
-void globalSetLastError(err_t err, const char *msg = NULL);
->>>>>>> 5144adab
-void setDebugChannel(FILE *f);
-void setDebug(bool enable);
+PC_EXPORT err_t getLastError();
+PC_EXPORT void clearLastError();
+PC_EXPORT const char* getLastErrorMsg();
+PC_EXPORT void setLastError(err_t err, const char *msg = NULL);
+PC_EXPORT void globalSetLastError(err_t err, const char *msg = NULL);
+PC_EXPORT void setDebugChannel(FILE *f);
+PC_EXPORT void setDebug(bool enable);
 
-FILE *getDebugChannel();
+PC_EXPORT FILE *getDebugChannel();
 
 }
 }
