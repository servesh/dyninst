--- conflicted
+++ resolved
@@ -13,20 +13,6 @@
    static const int Crash               = 2;
    static const int Fork                = 3;
    static const int Exec                = 4;
-<<<<<<< HEAD
-   static const int ThreadCreate        = 5;
-   static const int ThreadDestroy       = 6;
-   static const int Stop                = 7;
-   static const int Signal              = 8;
-   static const int LibraryLoad         = 9;
-   static const int LibraryUnload       = 10;
-   static const int Bootstrap           = 11;
-   static const int Breakpoint          = 12;
-   static const int RPC                 = 13;
-   static const int SingleStep          = 14;
-   static const int Library             = 15;
-   static const int ForceTerminate      = 16;
-=======
    static const int UserThreadCreate    = 5;
    static const int LWPCreate           = 6;
    static const int ThreadDestroy       = 7;
@@ -41,13 +27,13 @@
    static const int RPC                 = 16;
    static const int SingleStep          = 17;
    static const int Library             = 18;
+   static const int ForceTerminate      = 19;
 
    //These aren't completely real events.  They can have callbacks registered, but won't be delivered.
    // Instead, a real event will be delivered to their callback.  E.g, a callback registered for 
    // Terminate will actually get Exit or Crash events.
    static const int Terminate           = 400;
    static const int ThreadCreate        = 401;
->>>>>>> e8af87cf
 
    //Users do not recieve CBs for the below event types--ProcControlAPI internal
    static const int InternalEvents      = 500;
