--- conflicted
+++ resolved
@@ -76,12 +76,9 @@
 class Event;
 class RegisterPool;
 class Breakpoint;
-<<<<<<< HEAD
 class ProcessSet;
 class ThreadSet;
-=======
 class ExecFileInfo;
->>>>>>> 77b9e5b1
 
 class PC_EXPORT Breakpoint 
 {
@@ -378,14 +375,9 @@
    /**
     * IRPC
     **/
-<<<<<<< HEAD
    dyn_shared_ptr<Thread> postIRPC(IRPC::ptr irpc) const;
-   bool getPostedIRPCs(std::vector<IRPC::ptr> &rpcs) const;
-=======
-   dyn_detail::boost::shared_ptr<Thread> postIRPC(IRPC::ptr irpc) const;
 	bool postSyncIRPC(IRPC::ptr irpc);
 	bool getPostedIRPCs(std::vector<IRPC::ptr> &rpcs) const;
->>>>>>> 77b9e5b1
 
    /**
     * Symbol access
@@ -393,17 +385,15 @@
    SymbolReaderFactory *getDefaultSymbolReader();
 
    /**
-<<<<<<< HEAD
     * Errors that occured on this process
     **/
    ProcControlAPI::err_t getLastError() const;
    const char *getLastErrorMsg() const;
-=======
+
+   /**
     * Executable info
-	**/
+    **/
 	ExecFileInfo* getExecutableInfo() const;
-
->>>>>>> 77b9e5b1
 };
 
 class PC_EXPORT Thread
