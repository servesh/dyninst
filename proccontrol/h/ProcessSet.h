--- conflicted
+++ resolved
@@ -164,15 +164,9 @@
 
    friend void boost::checked_delete<ProcessSet>(ProcessSet *);
  public:
-<<<<<<< HEAD
    int_processSet *getIntProcessSet(); //Not for public use
-
-   typedef dyn_detail::boost::shared_ptr<ProcessSet> ptr;
-   typedef dyn_detail::boost::shared_ptr<const ProcessSet> const_ptr;
-=======
    typedef boost::shared_ptr<ProcessSet> ptr;
    typedef boost::shared_ptr<const ProcessSet> const_ptr;
->>>>>>> 0fd0bf03
 
    /**
     * Create new ProcessSets from existing Process objects
@@ -384,14 +378,9 @@
    ~ThreadSet();
    friend void boost::checked_delete<ThreadSet>(ThreadSet *);
   public:
-<<<<<<< HEAD
-   typedef dyn_detail::boost::shared_ptr<ThreadSet> ptr;
-   typedef dyn_detail::boost::shared_ptr<const ThreadSet> const_ptr;
-   int_threadSet *getIntThreadSet() const;
-=======
    typedef boost::shared_ptr<ThreadSet> ptr;
    typedef boost::shared_ptr<const ThreadSet> const_ptr;
->>>>>>> 0fd0bf03
+   int_threadSet *getIntThreadSet() const;
 
    /**
     * Create a new ThreadSet given existing threads
