/*
 * Copyright (c) 1996-2011 Barton P. Miller
 * 
 * We provide the Paradyn Parallel Performance Tools (below
 * described as "Paradyn") on an AS IS basis, and do not warrant its
 * validity or performance.  We reserve the right to update, modify,
 * or discontinue this software at any time.  We shall have no
 * obligation to supply such updates or modifications or any other
 * form of support to you.
 * 
 * By your use of Paradyn, you understand and agree that we (or any
 * other person or entity with proprietary rights in Paradyn) are
 * under no obligation to provide either maintenance services,
 * update services, notices of latent defects, or correction of
 * defects for Paradyn.
 * 
 * This library is free software; you can redistribute it and/or
 * modify it under the terms of the GNU Lesser General Public
 * License as published by the Free Software Foundation; either
 * version 2.1 of the License, or (at your option) any later version.
 * 
 * This library is distributed in the hope that it will be useful,
 * but WITHOUT ANY WARRANTY; without even the implied warranty of
 * MERCHANTABILITY or FITNESS FOR A PARTICULAR PURPOSE.  See the GNU
 * Lesser General Public License for more details.
 * 
 * You should have received a copy of the GNU Lesser General Public
 * License along with this library; if not, write to the Free Software
 * Foundation, Inc., 51 Franklin Street, Fifth Floor, Boston, MA 02110-1301 USA
 */
#if !defined (GENERATOR_H_)
#define GENERATOR_H_

#include "dyntypes.h"
#include "Decoder.h"
#include "PCErrors.h"

#include "common/h/dthread.h"
#include "util.h"

#include <set>
#include <map>
#include <string>

struct GeneratorMTInternals;
class int_process;

namespace Dyninst {
namespace ProcControlAPI {

class Process;
class ArchEvent;
class Event;
class Mailbox;

class PC_EXPORT Generator
{
 public:
   static Generator *getDefaultGenerator();
   static void stopDefaultGenerator();
   virtual bool getAndQueueEvent(bool block) = 0;
   virtual ~Generator();
   
   typedef void (*gen_cb_func_t)();
   static void registerNewEventCB(gen_cb_func_t func);
   static void removeNewEventCB(gen_cb_func_t);
   
   virtual long long getSequenceNum(Dyninst::PID /* proc */) { return -1; }

 protected:

   //State tracking
   typedef enum {
      none,
      initializing,
      process_blocked,
      system_blocked,
      decoding,
      statesync,
      handling,
      queueing,
      error,
      exiting
   } state_t;
   state_t state;
   bool isExitingState();
   void setState(state_t newstate);

   //Event handling
   static std::map<Dyninst::PID, Process *> procs;
   typedef std::set<Decoder *, decoder_cmp> decoder_set_t;
   decoder_set_t decoders;

   ArchEvent* m_Event;
   virtual ArchEvent* getCachedEvent();
   virtual void setCachedEvent(ArchEvent* ae);

   //Misc
   virtual bool hasLiveProc();
   std::string name;
   Generator(std::string name_);
   bool getAndQueueEventInt(bool block);
   static bool allStopped(int_process *proc, void *);

   static std::set<gen_cb_func_t> CBs;
   static Mutex *cb_lock;

   //Public interface
   //  Implemented by architectures
   virtual bool initialize() = 0;
   virtual bool canFastHandle() = 0;
   virtual ArchEvent *getEvent(bool block) = 0;
   virtual bool plat_skipGeneratorBlock();
   //  Implemented by MT or ST
   virtual bool processWait(bool block) = 0;
<<<<<<< HEAD
   virtual bool plat_continue(ArchEvent* evt) { return true; }
   virtual void wake(Dyninst::PID/* proc */, long long /* sequence */) {}
=======
   //  Optional interface for systems that want to return multiple events
   virtual bool getMultiEvent(bool block, std::vector<ArchEvent *> &events);
>>>>>>> 5144adab
};

class PC_EXPORT GeneratorMT : public Generator
{
 private:
   GeneratorMTInternals *sync;
   void main();
protected:
	void lock();
	void unlock();

 public:
   void launch(); //Launch thread
   void start(); //Startup function for new thread
<<<<<<< HEAD
   virtual void plat_start() {}
   virtual bool plat_continue(ArchEvent* evt) { return true;}
=======
   GeneratorMTInternals *getInternals();

>>>>>>> 5144adab
   GeneratorMT(std::string name_);
   virtual ~GeneratorMT();
   virtual bool processWait(bool block);
   virtual bool getAndQueueEvent(bool block);
};

class GeneratorST : public Generator
{
 public:
   GeneratorST(std::string name_);
   virtual ~GeneratorST();
   
   virtual bool processWait(bool block);
   virtual bool getAndQueueEvent(bool block);
};

}
}

#endif<|MERGE_RESOLUTION|>--- conflicted
+++ resolved
@@ -113,13 +113,12 @@
    virtual bool plat_skipGeneratorBlock();
    //  Implemented by MT or ST
    virtual bool processWait(bool block) = 0;
-<<<<<<< HEAD
-   virtual bool plat_continue(ArchEvent* evt) { return true; }
+
+   virtual bool plat_continue(ArchEvent* /*evt*/) { return true; }
    virtual void wake(Dyninst::PID/* proc */, long long /* sequence */) {}
-=======
+
    //  Optional interface for systems that want to return multiple events
    virtual bool getMultiEvent(bool block, std::vector<ArchEvent *> &events);
->>>>>>> 5144adab
 };
 
 class PC_EXPORT GeneratorMT : public Generator
@@ -134,13 +133,10 @@
  public:
    void launch(); //Launch thread
    void start(); //Startup function for new thread
-<<<<<<< HEAD
    virtual void plat_start() {}
-   virtual bool plat_continue(ArchEvent* evt) { return true;}
-=======
+   virtual bool plat_continue(ArchEvent* /*evt*/) { return true;}
    GeneratorMTInternals *getInternals();
 
->>>>>>> 5144adab
    GeneratorMT(std::string name_);
    virtual ~GeneratorMT();
    virtual bool processWait(bool block);
