#
# $Id: Makefile,v 1.1 2008/06/30 19:40:57 legendre Exp $
#

# Define any symbols needed to invoke configuration changes in make.config

NO_IMPLICIT_TEMPLATES = true

# Include standard make configuration stuff that applies to everything
# in the paradyn tree.

include ../../make.config 

LDFLAGS     += -lcommon

SRCS = 	../src/linux-swk.C \
	../src/linuxbsd-x86-swk.C \
	../src/x86-swk.C \
	../src/symtab-swk.C \
	../src/dbginfo-stepper.C \
	../src/x86-wanderer.C \
	../src/linuxbsd-swk.C \
	../src/linux-x86-swk.C 

# Include the module-specific Makefile, which defines everything about
# the module that is common across architectures.

include ../make.module.tmpl

# Include the "standard library template".  This defines all the
# common targets like "clean", "install", etc.

include ../../make.library.tmpl

# Now make any necessary architecture specific changes to variables:

<<<<<<< HEAD
ifdef USE_PARSE_API
	MYFLAGS += -I../../parseAPI/h -I../../dataflowAPI/h
	LDFLAGS += -L../../parseAPI/$(PLATFORM) -lparseAPI	
endif

MYFLAGS += -I../../symtabAPI/h
LDFLAGS += -L../../symtabAPI/$(PLATFORM) -lsymtabAPI

CFLAGS  += -fno-omit-frame-pointer -Dcap_sw_catchfaults -fno-inline $(MYFLAGS)
CXXFLAGS  += -fno-omit-frame-pointer -Dcap_sw_catchfaults -fno-inline $(MYFLAGS)
=======
CFLAGS  += -fno-omit-frame-pointer -Dcap_sw_catchfaults $(MYFLAGS)
CXXFLAGS  += -fno-omit-frame-pointer -Dcap_sw_catchfaults $(MYFLAGS)
>>>>>>> d472e4ed
AS		= as

# Now make any necessary architecture specific changes to variables:
VPATH += ../../common/src<|MERGE_RESOLUTION|>--- conflicted
+++ resolved
@@ -34,21 +34,8 @@
 
 # Now make any necessary architecture specific changes to variables:
 
-<<<<<<< HEAD
-ifdef USE_PARSE_API
-	MYFLAGS += -I../../parseAPI/h -I../../dataflowAPI/h
-	LDFLAGS += -L../../parseAPI/$(PLATFORM) -lparseAPI	
-endif
-
-MYFLAGS += -I../../symtabAPI/h
-LDFLAGS += -L../../symtabAPI/$(PLATFORM) -lsymtabAPI
-
-CFLAGS  += -fno-omit-frame-pointer -Dcap_sw_catchfaults -fno-inline $(MYFLAGS)
-CXXFLAGS  += -fno-omit-frame-pointer -Dcap_sw_catchfaults -fno-inline $(MYFLAGS)
-=======
 CFLAGS  += -fno-omit-frame-pointer -Dcap_sw_catchfaults $(MYFLAGS)
 CXXFLAGS  += -fno-omit-frame-pointer -Dcap_sw_catchfaults $(MYFLAGS)
->>>>>>> d472e4ed
 AS		= as
 
 # Now make any necessary architecture specific changes to variables:
