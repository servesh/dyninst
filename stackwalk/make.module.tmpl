--- conflicted
+++ resolved
@@ -43,7 +43,8 @@
              procstate.h \
              swk_errors.h \
              walker.h \
-				 local_var.h
+				 local_var.h \
+				 sw_c.h
 
 SRCS	     +=	../src/frame.C \
 		../src/framestepper.C \
@@ -52,11 +53,8 @@
 		../src/walker.C \
       ../src/procstate.C \
       ../src/steppergroup.C \
-<<<<<<< HEAD
+		../src/libstate.C \
 		../src/sw_c.C
-=======
-		../src/libstate.C
->>>>>>> de02768a
 
 
 IFLAGS       += -I../$(PLATFORM) -I../src -I../h
