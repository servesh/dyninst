# -*- makefile -*-
# Common makefile template for the dyninstAPI library.  This file is not
# intended to be a useful Makefile in isolation; instead, it should be
# included from within an architecture-specific Makefile.
#
# $Id: make.module.tmpl,v 1.1 2008/06/30 19:40:26 legendre Exp $
#

SUITE_NAME	= Stackwalker
RELEASE_MAJOR	= 8
RELEASE_MINOR = 0

USES_DWARF_DEBUG = true
USES_LIBELF = true

CFLAGS		     += $(USEFULWARNINGS) $(DEFINES)
CXXFLAGS	     += $(USEFULWARNINGS) $(DEFINES)

ifndef TARGET
ifdef STATIC_COMPS
STATIC_LIBRARY = true
TARGET = libstackwalk.a
else
TARGET = libstackwalk.so
endif
endif

LDFLAGS += -L$(TO_CORE)/common/$(PLATFORM)
ifndef USES_NATIVE_CC
LD		= $(GXX)
LDFLAGS		+= -shared
CFLAGS		+= 
CXXFLAGS	+= 
else
ifeq (solaris,$(findstring solaris,$(PLATFORM)))
LDFLAGS		+= -G
endif #sparc
endif #USES_NATIVE
TFLAGS		+=

TO_INC     = ../h
PUBLIC_H   = basetypes.h \
             framestepper.h \
             steppergroup.h \
             symlookup.h \
             frame.h \
             procstate.h \
             swk_errors.h \
             walker.h \
				 local_var.h \
				 sw_c.h

SRCS	     +=	../src/frame.C \
		../src/framestepper.C \
		../src/swk_errors.C \
                ../src/symlookup.C \
		../src/walker.C \
                ../src/procstate.C \
                ../src/steppergroup.C \
		../src/libstate.C \
		../src/sw_c.C \
		../src/sw_pcontrol.C

ifdef LIBDWARF_PLATFORM
LDFLAGS += -L../../dwarf/$(PLATFORM) -ldynDwarf
endif

ifdef LIBELF_PLATFORM
LDFLAGS += -L../../elf/$(PLATFORM) -ldynElf
endif

ifndef WITHOUT_PARSE_API
	MYFLAGS += -I../../parseAPI/h -I../../dataflowAPI/h -DUSE_PARSE_API
	LDFLAGS += -L../../parseAPI/$(PLATFORM) -lparseAPI	
	SRCS += ../src/analysis_stepper.C \
		../src/callchecker-IAPI.C
else
	SRCS += ../src/callchecker.C
endif

ifndef WITHOUT_SYMTAB_API
	MYFLAGS += -I../../symtabAPI/h -DWITH_SYMTAB_API -DWITHOUT_SYMLITE
	LDFLAGS += -L../../symtabAPI/$(PLATFORM) -lsymtabAPI
else
	MYFLAGS += -I../../symlite/h -DWITHOUT_SYMTAB_API -DWITH_SYMLITE
	LDFLAGS += -L../../symlite/$(PLATFORM) -lsymLite
endif

<<<<<<< HEAD
=======
LDFLAGS += -L../../symlite/$(PLATFORM) -lsymLite -L../../proccontrol/$(PLATFORM) -lpcontrol

>>>>>>> 484535b8

IFLAGS       += -I../$(PLATFORM) -I../src -I../h -I../../proccontrol/h -I../../symtabAPI/h -I../../parseAPI/h -I../../instructionAPI/h

ifdef WRAPPER_LIBS
all: libstackwalk_c.so
install: $(DEST)/libstackwalk_c.so
endif

SWOBJS = $(filter-out sw_c.o, $(OBJS))
SWOBJS += $(wildcard $(TO_CORE)/common/$(PLATFORM)/*.o)

comma:=,
empty:=
space:= $(empty) $(empty)
WRAPPER_LIBS_NOCOMMA = $(subst $(comma),$(space),$(WRAPPER_LIBS))

libsw.a: $(SWOBJS)
	ar rs $@ $(SWOBJS)

libstackwalk_c.so: libsw.a sw_c.o
	g++ -o $@ -shared sw_c.o -Wl,--exclude-libs -Wl,ALL libsw.a $(WRAPPER_LIBS_NOCOMMA)

$(DEST)/libstackwalk_c.so: libstackwalk_c.so
	-$(INSTALL) libstackwalk_c.so $(DEST)<|MERGE_RESOLUTION|>--- conflicted
+++ resolved
@@ -86,11 +86,7 @@
 	LDFLAGS += -L../../symlite/$(PLATFORM) -lsymLite
 endif
 
-<<<<<<< HEAD
-=======
-LDFLAGS += -L../../symlite/$(PLATFORM) -lsymLite -L../../proccontrol/$(PLATFORM) -lpcontrol
-
->>>>>>> 484535b8
+LDFLAGS += -L../../proccontrol/$(PLATFORM) -lpcontrol
 
 IFLAGS       += -I../$(PLATFORM) -I../src -I../h -I../../proccontrol/h -I../../symtabAPI/h -I../../parseAPI/h -I../../instructionAPI/h
 
