--- conflicted
+++ resolved
@@ -22,12 +22,8 @@
 	../src/x86-swk.C \
 	../src/symtab-swk.C \
 	../src/dbginfo-stepper.C \
-<<<<<<< HEAD
-	../src/linuxbsd-swk.C
-
-=======
+	../src/linuxbsd-swk.C \
 	../../common/src/Elf_X.C
->>>>>>> cdedaa70
 
 # Include the module-specific Makefile, which defines everything about
 # the module that is common across architectures.
