#
# $Id: Makefile,v 1.1 2008/06/30 19:40:57 legendre Exp $
#

# Define any symbols needed to invoke configuration changes in make.config

NO_IMPLICIT_TEMPLATES = true

# Include standard make configuration stuff that applies to everything
# in the paradyn tree.

STATIC_COMPS = true

include ../../make.config 

TARGET = libstackwalk.a

LDFLAGS     += $(LIBDIR) -lcommon

SRCS = 	../src/linux-swk.C \
	../src/linuxbsd-x86-swk.C \
	../src/x86-swk.C \
	../src/symtab-swk.C \
	../src/dbginfo-stepper.C \
<<<<<<< HEAD
	../src/x86-wanderer.C \
	../src/analysis_stepper.C \
	../src/linuxbsd-swk.C \
	../src/linux-x86-swk.C \
	../../common/src/Elf_X.C
=======
	../src/x86-wanderer.C
>>>>>>> 41da13ce

# Include the module-specific Makefile, which defines everything about
# the module that is common across architectures.

include ../make.module.tmpl

# Include the "standard library template".  This defines all the
# common targets like "clean", "install", etc.

include ../../make.library.tmpl

# Now make any necessary architecture specific changes to variables:

<<<<<<< HEAD

=======
ifdef LIBELF_INC
MYFLAGS += -I$(LIBELF_INC)
endif
ifdef LIBDWARF_INC
MYFLAGS += -I$(LIBDWARF_INC)
endif

ifdef LIBELF_LIB
LDFLAGS += -L$(LIBELF_LIB) -lelf
endif
ifdef LIBDWARF_LIB
LDFLAGS += -L$(LIBDWARF_LIB) -ldwarf
endif

LIBS	+= 
>>>>>>> 41da13ce
CFLAGS  += -fno-omit-frame-pointer -Dcap_sw_catchfaults $(MYFLAGS)
CXXFLAGS  += -fno-omit-frame-pointer -Dcap_sw_catchfaults $(MYFLAGS)
AS		= as

# Now make any necessary architecture specific changes to variables:
VPATH += ../../common/src<|MERGE_RESOLUTION|>--- conflicted
+++ resolved
@@ -22,15 +22,11 @@
 	../src/x86-swk.C \
 	../src/symtab-swk.C \
 	../src/dbginfo-stepper.C \
-<<<<<<< HEAD
 	../src/x86-wanderer.C \
 	../src/analysis_stepper.C \
 	../src/linuxbsd-swk.C \
 	../src/linux-x86-swk.C \
 	../../common/src/Elf_X.C
-=======
-	../src/x86-wanderer.C
->>>>>>> 41da13ce
 
 # Include the module-specific Makefile, which defines everything about
 # the module that is common across architectures.
@@ -44,25 +40,6 @@
 
 # Now make any necessary architecture specific changes to variables:
 
-<<<<<<< HEAD
-
-=======
-ifdef LIBELF_INC
-MYFLAGS += -I$(LIBELF_INC)
-endif
-ifdef LIBDWARF_INC
-MYFLAGS += -I$(LIBDWARF_INC)
-endif
-
-ifdef LIBELF_LIB
-LDFLAGS += -L$(LIBELF_LIB) -lelf
-endif
-ifdef LIBDWARF_LIB
-LDFLAGS += -L$(LIBDWARF_LIB) -ldwarf
-endif
-
-LIBS	+= 
->>>>>>> 41da13ce
 CFLAGS  += -fno-omit-frame-pointer -Dcap_sw_catchfaults $(MYFLAGS)
 CXXFLAGS  += -fno-omit-frame-pointer -Dcap_sw_catchfaults $(MYFLAGS)
 AS		= as
