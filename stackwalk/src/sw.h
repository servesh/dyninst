/*
 * Copyright (c) 1996-2011 Barton P. Miller
 * 
 * We provide the Paradyn Parallel Performance Tools (below
 * described as "Paradyn") on an AS IS basis, and do not warrant its
 * validity or performance.  We reserve the right to update, modify,
 * or discontinue this software at any time.  We shall have no
 * obligation to supply such updates or modifications or any other
 * form of support to you.
 * 
 * By your use of Paradyn, you understand and agree that we (or any
 * other person or entity with proprietary rights in Paradyn) are
 * under no obligation to provide either maintenance services,
 * update services, notices of latent defects, or correction of
 * defects for Paradyn.
 * 
 * This library is free software; you can redistribute it and/or
 * modify it under the terms of the GNU Lesser General Public
 * License as published by the Free Software Foundation; either
 * version 2.1 of the License, or (at your option) any later version.
 * 
 * This library is distributed in the hope that it will be useful,
 * but WITHOUT ANY WARRANTY; without even the implied warranty of
 * MERCHANTABILITY or FITNESS FOR A PARTICULAR PURPOSE.  See the GNU
 * Lesser General Public License for more details.
 * 
 * You should have received a copy of the GNU Lesser General Public
 * License along with this library; if not, write to the Free Software
 * Foundation, Inc., 51 Franklin Street, Fifth Floor, Boston, MA 02110-1301 USA
 */

#ifndef SW_INTERNAL_H_
#define SW_INTERNAL_H_

#include <set>
#include "common/h/addrRange.h"
#include "stackwalk/h/framestepper.h"
<<<<<<< HEAD
#include "stackwalk/h/procstate.h"
=======
#include "stackwalk/h/walker.h"
#include "stackwalk/h/frame.h"
>>>>>>> 5dbd5027
#include "stackwalk/src/libstate.h"

namespace Dyninst {
namespace Stackwalker {

struct ltstepper
{
   bool operator()(const FrameStepper *a, const FrameStepper *b) const
   {
      return a->getPriority() < b->getPriority();
   }
};

typedef std::set<FrameStepper *, ltstepper> StepperSet;

class AddrRangeStepper : public addrRange
{
public:
   Address start;
   Address end;
   StepperSet steppers;

   AddrRangeStepper() { }
   AddrRangeStepper(Address s, Address e) { start = s; end = e; }

   virtual Address get_address() const { return start; } 
   virtual unsigned long get_size() const { return end - start; }
   virtual ~AddrRangeStepper() { }
};

class FrameFuncStepperImpl : public FrameStepper
{
 private:
   FrameStepper *parent;
   FrameFuncHelper *helper;
 public:
   FrameFuncStepperImpl(Walker *w, 
                        FrameStepper *parent_,
                        FrameFuncHelper *helper_);
   virtual ~FrameFuncStepperImpl();
   virtual gcframe_ret_t getCallerFrame(const Frame &in, 
                                        Frame &out);
   static gcframe_ret_t getBasicCallerFrame(const Frame &in, 
					    Frame &out);
   virtual unsigned getPriority() const;
   virtual const char *getName() const;
};

class BottomOfStackStepperImpl : public FrameStepper {
private:
   BottomOfStackStepper *parent;
   std::vector<std::pair<Address, Address> > ra_stack_tops;
   std::vector<std::pair<Address, Address> > sp_stack_tops;
   bool libc_init;
   bool aout_init;
   bool libthread_init;
   void initialize();
public:
   BottomOfStackStepperImpl(Walker *w, BottomOfStackStepper *parent);
   virtual gcframe_ret_t getCallerFrame(const Frame &in, Frame &out);
   virtual unsigned getPriority() const;
   virtual void registerStepperGroup(StepperGroup *group);
   virtual void newLibraryNotification(LibAddrPair *la, lib_change_t change);
   virtual ~BottomOfStackStepperImpl();
   virtual const char *getName() const;  
};

class DyninstInstrStepperImpl : public FrameStepper {
 private:
   static std::map<SymReader *, bool> isRewritten;
   DyninstInstrStepper *parent;

 public:
   DyninstInstrStepperImpl(Walker *w, DyninstInstrStepper *p);
   virtual gcframe_ret_t getCallerFrame(const Frame &in, Frame &out);
   gcframe_ret_t getCallerFrameArch(const Frame &in, Frame &out, 
                                    Address base, Address lib_base, 
				    unsigned size, unsigned stack_height);
   virtual unsigned getPriority() const;
   virtual void registerStepperGroup(StepperGroup *group);
   virtual const char *getName() const;
   virtual ~DyninstInstrStepperImpl();
};

class DyninstDynamicStepperImpl : public FrameStepper {
 private:
   DyninstDynamicStepper *parent;
   DyninstDynamicHelper *helper;
   bool prevEntryExit; // remember if the previous frame was entry/exit instrumentation
  
 public:
   DyninstDynamicStepperImpl(Walker *w, DyninstDynamicStepper *p, DyninstDynamicHelper *h);
   virtual gcframe_ret_t getCallerFrame(const Frame &in, Frame &out);
   gcframe_ret_t getCallerFrameArch(const Frame &in, Frame &out, 
                                    Address base, Address lib_base, 
				    unsigned size, unsigned stack_height,
                                    Address orig_ra, bool pEntryExit);
   virtual unsigned getPriority() const;
   virtual void registerStepperGroup(StepperGroup *group);
   virtual const char *getName() const;
   virtual ~DyninstDynamicStepperImpl();
};

<<<<<<< HEAD
class CallChecker {
    private:
       ProcessState * proc;
    public:
      CallChecker(ProcessState * proc_);
      ~CallChecker();
      bool isPrevInstrACall(Address addr, Address & target); 
=======
class int_walkerSet {
   friend class Dyninst::Stackwalker::WalkerSet;
public:
   int_walkerSet();
   ~int_walkerSet();

   pair<set<Walker *>::iterator, bool> insert(Walker *w);
   void erase(set<Walker *>::iterator i);
private:
   void addToProcSet(ProcDebug *);
   void eraseFromProcSet(ProcDebug *);
   void clearProcSet();
   void initProcSet();
   bool walkStacksProcSet(CallTree &tree, bool &bad_plat);

   unsigned non_pd_walkers;
   set<Walker *> walkers;
   void *procset; //Opaque pointer, will refer to a ProcControl::ProcessSet in some situations
>>>>>>> 5dbd5027
};

}
}

#endif<|MERGE_RESOLUTION|>--- conflicted
+++ resolved
@@ -35,12 +35,9 @@
 #include <set>
 #include "common/h/addrRange.h"
 #include "stackwalk/h/framestepper.h"
-<<<<<<< HEAD
 #include "stackwalk/h/procstate.h"
-=======
 #include "stackwalk/h/walker.h"
 #include "stackwalk/h/frame.h"
->>>>>>> 5dbd5027
 #include "stackwalk/src/libstate.h"
 
 namespace Dyninst {
@@ -144,7 +141,6 @@
    virtual ~DyninstDynamicStepperImpl();
 };
 
-<<<<<<< HEAD
 class CallChecker {
     private:
        ProcessState * proc;
@@ -152,7 +148,8 @@
       CallChecker(ProcessState * proc_);
       ~CallChecker();
       bool isPrevInstrACall(Address addr, Address & target); 
-=======
+};
+
 class int_walkerSet {
    friend class Dyninst::Stackwalker::WalkerSet;
 public:
@@ -171,7 +168,6 @@
    unsigned non_pd_walkers;
    set<Walker *> walkers;
    void *procset; //Opaque pointer, will refer to a ProcControl::ProcessSet in some situations
->>>>>>> 5dbd5027
 };
 
 }
