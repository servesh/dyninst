--- conflicted
+++ resolved
@@ -45,90 +45,6 @@
 using namespace Dyninst;
 using namespace Dyninst::Stackwalker;
 
-<<<<<<< HEAD
-=======
-unsigned ProcDebugLinux::getAddressWidth()
-{
-   return sizeof(void *);
-}
-
-#define USER_OFFSET_OF(register) ((signed long) &(((struct user *) NULL)->regs.register))
-
-static long int getRegOffset(Dyninst::MachRegister reg, int addr_width)
-{
-   switch (reg.val()) {
-      case Dyninst::iReturnAddr:
-      case Dyninst::ppc32::ipc:
-         return USER_OFFSET_OF(nip);
-      case Dyninst::iStackTop:
-         return -2;
-      case Dyninst::iFrameBase:
-      case Dyninst::ppc32::ir1:
-         return USER_OFFSET_OF(gpr[1]);
-   }
-   return -1;
-}
-
-bool ProcDebugLinux::getRegValue(Dyninst::MachRegister reg, 
-                                 Dyninst::THR_ID t, 
-                                 Dyninst::MachRegisterVal &val)
-{
-   long int result;
-   long int offset = getRegOffset(reg, getAddressWidth());
-   if (offset == -2) {
-     val = 0x0;
-     return true;
-   }
-   if (offset == -1) {
-     sw_printf("[%s:%u] - Request for unsupported register %s\n",
-	       __FILE__, __LINE__, reg.name());
-     setLastError(err_badparam, "Unknown register passed in reg field");
-     return false;
-   }
-   
-   sw_printf("[%s:%u] - Reading register %d at offset %ld\n", __FILE__, __LINE__, (int) reg, offset);
-   errno = 0;
-   result = ptrace(PTRACE_PEEKUSER, (pid_t) t, (void*) offset, NULL);
-   if (errno)
-   {
-      int errnum = errno;
-      sw_printf("[%s:%u] - Could not read gprs in %d: %s\n", 
-                __FILE__, __LINE__, t, strerror(errnum));
-      setLastError(err_procread, "Could not read registers from process");
-      return false;
-   }
-
-   val = result;
-
-   return true;
-}
-
-bool ProcDebugLinux::setRegValue(Dyninst::MachRegister reg, 
-                                 Dyninst::THR_ID t, 
-                                 Dyninst::MachRegisterVal val)
-{
-   int result;
-   long int offset = getRegOffset(reg, getAddressWidth());
-   if (offset < 0) {
-     sw_printf("[%s:%u] - Request for unsupported register %s\n",
-	       __FILE__, __LINE__, reg.name());
-     setLastError(err_badparam, "Unknown register passed in reg field");
-     return false;
-   }
-   
-   result = ptrace(PTRACE_POKEUSER, (pid_t) t, (void*) offset, (void *) val);
-   if (result == -1)
-   {
-      int errnum = errno;
-      sw_printf("[%s:%u] - Could not write to gprs in %d: %s\n", 
-                __FILE__, __LINE__, t, strerror(errnum));
-      setLastError(err_procread, "Could not write registers to process");
-      return false;
-   }
-   return true;
-}
-
->>>>>>> cdedaa70
 bool Walker::createDefaultSteppers()
 {
   FrameStepper *stepper;
