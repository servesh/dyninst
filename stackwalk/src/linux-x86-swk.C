/*
 * Copyright (c) 1996-2011 Barton P. Miller
 * 
 * We provide the Paradyn Parallel Performance Tools (below
 * described as "Paradyn") on an AS IS basis, and do not warrant its
 * validity or performance.  We reserve the right to update, modify,
 * or discontinue this software at any time.  We shall have no
 * obligation to supply such updates or modifications or any other
 * form of support to you.
 * 
 * By your use of Paradyn, you understand and agree that we (or any
 * other person or entity with proprietary rights in Paradyn) are
 * under no obligation to provide either maintenance services,
 * update services, notices of latent defects, or correction of
 * defects for Paradyn.
 * 
 * This library is free software; you can redistribute it and/or
 * modify it under the terms of the GNU Lesser General Public
 * License as published by the Free Software Foundation; either
 * version 2.1 of the License, or (at your option) any later version.
 * 
 * This library is distributed in the hope that it will be useful,
 * but WITHOUT ANY WARRANTY; without even the implied warranty of
 * MERCHANTABILITY or FITNESS FOR A PARTICULAR PURPOSE.  See the GNU
 * Lesser General Public License for more details.
 * 
 * You should have received a copy of the GNU Lesser General Public
 * License along with this library; if not, write to the Free Software
 * Foundation, Inc., 51 Franklin Street, Fifth Floor, Boston, MA 02110-1301 USA
 */

#include "stackwalk/h/swk_errors.h"
#include "stackwalk/h/walker.h"
#include "stackwalk/h/procstate.h"
#include "stackwalk/h/framestepper.h"
#include "stackwalk/h/basetypes.h"
#include "stackwalk/h/frame.h"

#include "stackwalk/src/symtab-swk.h"
#include "stackwalk/src/linuxbsd-swk.h"
#include "stackwalk/src/dbgstepper-impl.h"
#include "stackwalk/src/x86-swk.h"

#include "common/h/Types.h"

#include <sys/user.h>
#include <sys/ptrace.h>
#include <sys/types.h>
#include <sys/stat.h>
#include <fcntl.h>
#include <string.h>
#include <errno.h>

using namespace Dyninst;
using namespace Dyninst::Stackwalker;

<<<<<<< HEAD
=======
#if defined(arch_x86_64)

static int computeAddrWidth(int pid)
{
   /**
    * It's surprisingly difficult to figure out the word size of a process
    * without looking at the files it loads (we want to avoid disk accesses).
    *
    * /proc/PID/auxv offers a hackish opportunity to do this.  auxv contains
    * a list of name value pairs.  On 64 bit processes these name values are
    * a uint64/uint64 combo and on 32 bit processes they're uint32/uint32.
    *
    * The names are from a set of small integers (ranging from 0 to 37 at
    * the time of this writing).  Since these are small numbers, the top half
    * of name word will be 0x0 on 64 bit processes.  On 32-bit process this
    * word will contain a value, of which some should be non-zero.  
    *
    * We'll thus check ever word that is 1 mod 4.  If all are 0x0 we assume we're
    * looking at a 64-bit process.
    **/
   uint32_t buffer[256];
   char auxv_name[64];
   
   snprintf(auxv_name, 64, "/proc/%d/auxv", pid);
   int fd = open(auxv_name, O_RDONLY);
   if (fd == -1) { 
      sw_printf("[%s:%u] - Couldn't open %s to determine address width: %s",
                __FILE__, __LINE__, auxv_name, strerror(errno));      
      return -1;
   }

   long int result = read(fd, buffer, sizeof(buffer));
   long int words_read = result / sizeof(uint32_t);
   int word_size = 8;
   for (unsigned i=1; i<words_read; i+= 4)
   {
      if (buffer[i] != 0) {
         word_size = 4;
         break;
      }
   }
   close(fd);
   return word_size;
}

unsigned ProcDebugLinux::getAddressWidth()
{
   if (cached_addr_width)
      return cached_addr_width;

   sw_printf("[%s:%u] - Computing address size of proc %d\n",
             __FILE__, __LINE__, pid);
   
   int addr_width = computeAddrWidth(pid);
   if (addr_width == -1)
   {
      sw_printf("[%s:%u] - **ERROR** Failed to calculate address width, guessing 8\n",
                __FILE__, __LINE__);
      cached_addr_width = 8;
   }
   else
      cached_addr_width = addr_width;
   
   return cached_addr_width;
}

#else

unsigned ProcDebugLinux::getAddressWidth() 
{
   return sizeof(void*);
}

#endif

Dyninst::Architecture ProcDebugLinux::getArchitecture()
{
   unsigned addr_width = getAddressWidth();
   if (addr_width == 4)
      return Dyninst::Arch_x86;
   else if (addr_width == 8) 
      return Dyninst::Arch_x86_64;
   else
      assert(0);
}

#if defined(arch_x86_64)

struct user32_regs_struct
{
  int ebx;
  int ecx;
  int edx;
  int esi;
  int edi;
  int ebp;
  int eax;
  int xds;
  int xes;
  int xfs;
  int xgs;
  int orig_eax;
  int eip;
  int xcs;
  int eflags;
  int esp;
  int xss;
};

struct user32 {
   struct user32_regs_struct regs;
   //Rest don't matter to StackwalkerAPI
};

#define USER64_OFFSET_OF(register) ((signed)(long) &(((struct user *) NULL)->regs.register))
#define USER32_OFFSET_OF(register) ((signed)(long) &(((struct user32 *) NULL)->regs.register))

#else

#define USER32_OFFSET_OF(register) ((signed int) &(((struct user *) NULL)->regs.register))

#endif

bool ProcDebugLinux::getRegValue(Dyninst::MachRegister reg, Dyninst::THR_ID t, 
                                 Dyninst::MachRegisterVal &val)
{
   long result;
   signed offset = -1;
   
   if (getAddressWidth() == 4)
   {
      switch (reg.val()) {
         case Dyninst::x86::ieip:
         case Dyninst::iReturnAddr:
            offset = USER32_OFFSET_OF(eip);
            break;
         case Dyninst::iStackTop:
         case Dyninst::x86::iesp:
            offset = USER32_OFFSET_OF(esp);
            break;
         case Dyninst::iFrameBase:
         case Dyninst::x86::iebp:
            offset = USER32_OFFSET_OF(ebp);
            break;
         case Dyninst::x86::ieax:
            offset = USER32_OFFSET_OF(eax);
            break;
         case Dyninst::x86::iebx:
            offset = USER32_OFFSET_OF(ebx);
            break;
         case Dyninst::x86::iecx:
            offset = USER32_OFFSET_OF(ecx);
            break;
         case Dyninst::x86::iedx:
            offset = USER32_OFFSET_OF(edx);
            break;
         case Dyninst::x86::iesi:
            offset = USER32_OFFSET_OF(esi);
            break;
         case Dyninst::x86::iedi:
            offset = USER32_OFFSET_OF(edi);
            break;            
      }
   }
#if defined(arch_x86_64)
   else 
   {
      switch (reg) {
         case Dyninst::iReturnAddr:
         case Dyninst::x86_64::irip:
            offset = USER64_OFFSET_OF(rip);
            break;
         case Dyninst::iStackTop:
         case Dyninst::x86_64::irsp:
            offset = USER64_OFFSET_OF(rsp);
            break;
         case Dyninst::iFrameBase:
         case Dyninst::x86_64::irbp:
            offset = USER64_OFFSET_OF(rbp);
            break;
         case Dyninst::x86_64::irax:
            offset = USER64_OFFSET_OF(rax);
            break;
         case Dyninst::x86_64::irbx:
            offset = USER64_OFFSET_OF(rbx);
            break;
         case Dyninst::x86_64::ircx:
            offset = USER64_OFFSET_OF(rcx);
            break;
         case Dyninst::x86_64::irdx:
            offset = USER64_OFFSET_OF(rdx);
            break;
         case Dyninst::x86_64::irsi:
            offset = USER64_OFFSET_OF(rsi);
            break;
         case Dyninst::x86_64::irdi:
            offset = USER64_OFFSET_OF(rdi);
            break;
         case Dyninst::x86_64::ir8:
            offset = USER64_OFFSET_OF(r8);
            break;
         case Dyninst::x86_64::ir9:
            offset = USER64_OFFSET_OF(r9);
            break;
         case Dyninst::x86_64::ir10:
            offset = USER64_OFFSET_OF(r10);
            break;
         case Dyninst::x86_64::ir11:
            offset = USER64_OFFSET_OF(r11);
            break;
         case Dyninst::x86_64::ir12:
            offset = USER64_OFFSET_OF(r12);
            break;
         case Dyninst::x86_64::ir13:
            offset = USER64_OFFSET_OF(r13);
            break;
         case Dyninst::x86_64::ir14:
            offset = USER64_OFFSET_OF(r14);
            break;
         case Dyninst::x86_64::ir15:
            offset = USER64_OFFSET_OF(r15);
            break;
         break;
      }
   }
#endif
   if (offset == -1) {
         sw_printf("[%s:%u] - Request for unsupported register %s\n",
                   __FILE__, __LINE__, reg.name().c_str());
         setLastError(err_badparam, "Unknown register passed in reg field");
         return false;
   }
   
   errno = 0;
   result = ptrace(PTRACE_PEEKUSER, (pid_t) t, (void*) offset, NULL);
   if (errno)
   {
      int errnum = errno;
      sw_printf("[%s:%u] - Could not read gprs in %d: %s\n", 
                __FILE__, __LINE__, t, strerror(errnum));
      setLastError(err_procread, "Could not read registers from process");
      return false;
   }

   val = result;
   return true;
}

bool ProcDebugLinux::setRegValue(Dyninst::MachRegister, 
				 Dyninst::THR_ID, 
				 Dyninst::MachRegisterVal)
{
  //Not needed on x86
  assert(0);
  return false;
}


bool Walker::createDefaultSteppers()
{
  FrameStepper *stepper;
  WandererHelper *whelper_x86;
  LookupFuncStart *frameFuncHelper_x86;
  bool result = true;

  stepper = new DebugStepper(this);
  result = addStepper(stepper);
  if (!result)
     goto error;
  sw_printf("[%s:%u] - Stepper %p is DebugStepper\n",
            __FILE__, __LINE__, stepper);

  frameFuncHelper_x86 = LookupFuncStart::getLookupFuncStart(getProcessState());
  stepper = new FrameFuncStepper(this, frameFuncHelper_x86);
  result = addStepper(stepper);
  if (!result)
     goto error;
  sw_printf("[%s:%u] - Stepper %p is FrameFuncStepper\n",
            __FILE__, __LINE__, stepper);

  //Call getLookupFuncStart twice to get reference counts correct.
  frameFuncHelper_x86 = LookupFuncStart::getLookupFuncStart(getProcessState());
  whelper_x86 = new WandererHelper(getProcessState());
  stepper = new StepperWanderer(this, whelper_x86, frameFuncHelper_x86);
  result = addStepper(stepper);
  if (!result)
     goto error;
  sw_printf("[%s:%u] - Stepper %p is StepperWanderer\n",
            __FILE__, __LINE__, stepper);

  stepper = new SigHandlerStepper(this);
  result = addStepper(stepper);
  if (!result)
     goto error;
  sw_printf("[%s:%u] - Stepper %p is SigHandlerStepper\n",
            __FILE__, __LINE__, stepper);

  stepper = new BottomOfStackStepper(this);
  result = addStepper(stepper);
  if (!result)
     goto error;
  sw_printf("[%s:%u] - Stepper %p is BottomOfStackStepper\n",
            __FILE__, __LINE__, stepper);

  return true;
 error:
  sw_printf("[%s:%u] - Error adding stepper %p\n", stepper);
    return false;
}

>>>>>>> 41da13ce
static const int fp_offset_32 = 28;
static const int pc_offset_32 = 60;
static const int frame_size_32 = 736;
static const int fp_offset_64 = 120;
static const int pc_offset_64 = 168;
static const int frame_size_64 = 1088;

struct sigframe_offsets {
   int fp_offset;
   int pc_offset;
   int sp_offset;
   int frame_size;
};

int frames_32_size = 1;
sigframe_offsets frames_32[] = { {28, 60, 32, 728} };

int frames_64_size = 6;
sigframe_offsets frames_64[] = { {120, 168, 160, 568}, {120, 168, 160, 1096}, 
                                 {120, 168, 160, 1112}, {120, 168, 160, 1180},
                                 {120, 168, 160, 1120}, {120, 168, 160, 0} };


gcframe_ret_t SigHandlerStepperImpl::getCallerFrame(const Frame &in, Frame &out)
{
   bool result;
   int addr_size = getProcessState()->getAddressWidth();

   unsigned frames_size;
   sigframe_offsets *frames;
   if (addr_size == 4) {
      frames_size = frames_32_size;
      frames = frames_32;
   }
   else {
      frames_size = frames_64_size;
      frames = frames_64;
   }

   Address last_read_sp_addr = 0;
   Address last_read_sp_val = 0;

   for (unsigned i = 0; i < frames_size; i++) {
      location_t sp_loc;
      sp_loc.location = loc_address;
      sp_loc.val.addr = in.getSP() + frames[i].sp_offset;
      Address sp = 0;
      if (last_read_sp_addr != sp_loc.val.addr)
      {
         result = getProcessState()->readMem(&sp, sp_loc.val.addr, addr_size);
         if (!result) {
            sw_printf("[%s:%u] Unexpected error reading from stack memory 0x%lx for signal frame\n",
                      __FILE__, __LINE__);
            return gcf_error;
         }
         last_read_sp_addr = sp_loc.val.addr;
         last_read_sp_val = sp;
      }
      else {
         sp = last_read_sp_val;
      }

      if (frames[i].frame_size && (sp != in.getSP() + frames[i].frame_size)) {
         sw_printf("[%s:%u] - Signal frame candidate %d does not fit (%lx != %lx). Trying another.\n",
                   __FILE__, __LINE__, i, sp, in.getSP() + frames[i].frame_size);
         continue;
      }
      sw_printf("[%s:%u] - Using signal frame candidate %d\n", __FILE__, __LINE__, i);

      location_t fp_loc;
      Address fp = 0x0;
      fp_loc.location = loc_address;
      fp_loc.val.addr = in.getSP() + frames[i].fp_offset;
      sw_printf("[%s:%u] - SigHandler Reading FP from %lx\n",
                __FILE__, __LINE__, fp_loc.val.addr);
      result = getProcessState()->readMem(&fp, fp_loc.val.addr, addr_size);
      if (!result) {
         sw_printf("[%s:%u] Unexpected error reading from stack memory 0x%lx for signal frame\n",
                   __FILE__, __LINE__);
         return gcf_error;
      }

      location_t pc_loc;
      Address pc = 0x0;
      pc_loc.location = loc_address;
      pc_loc.val.addr = in.getSP() + frames[i].pc_offset;
      sw_printf("[%s:%u] - SigHandler Reading PC from %lx\n",
                __FILE__, __LINE__, pc_loc.val.addr);
      result = getProcessState()->readMem(&pc, pc_loc.val.addr, addr_size);
      if (!result) {
         sw_printf("[%s:%u] Unexpected error reading from stack memory 0x%lx for signal frame\n",
                   __FILE__, __LINE__);
         return gcf_error;
      }

      out.setRA((Dyninst::MachRegisterVal) pc);
      out.setFP((Dyninst::MachRegisterVal) fp);
      out.setSP((Dyninst::MachRegisterVal) sp);
      out.setRALocation(pc_loc);
      out.setFPLocation(fp_loc);
      out.setSPLocation(sp_loc);

<<<<<<< HEAD
   return gcf_success;
=======
      return gcf_success;
   }
   
   sw_printf("[%s:%u] - Could not find matching candidate for signal frame\n", __FILE__, __LINE__);
   return gcf_not_me;
}

bool DebugStepperImpl::isFrameRegister(MachRegister reg)
{
   if (getProcessState()->getAddressWidth() == 4)
      return (reg == x86::ebp);
   else 
      return (reg == x86_64::rbp);
}

bool DebugStepperImpl::isStackRegister(MachRegister reg)
{
   if (getProcessState()->getAddressWidth() == 4)
      return (reg == x86::esp);
   else 
      return (reg == x86_64::rsp);
}

void ProcDebugLinux::detach_arch_cleanup()
{
   LookupFuncStart::clear_func_mapping(getProcessId());
>>>>>>> 41da13ce
}<|MERGE_RESOLUTION|>--- conflicted
+++ resolved
@@ -54,319 +54,6 @@
 using namespace Dyninst;
 using namespace Dyninst::Stackwalker;
 
-<<<<<<< HEAD
-=======
-#if defined(arch_x86_64)
-
-static int computeAddrWidth(int pid)
-{
-   /**
-    * It's surprisingly difficult to figure out the word size of a process
-    * without looking at the files it loads (we want to avoid disk accesses).
-    *
-    * /proc/PID/auxv offers a hackish opportunity to do this.  auxv contains
-    * a list of name value pairs.  On 64 bit processes these name values are
-    * a uint64/uint64 combo and on 32 bit processes they're uint32/uint32.
-    *
-    * The names are from a set of small integers (ranging from 0 to 37 at
-    * the time of this writing).  Since these are small numbers, the top half
-    * of name word will be 0x0 on 64 bit processes.  On 32-bit process this
-    * word will contain a value, of which some should be non-zero.  
-    *
-    * We'll thus check ever word that is 1 mod 4.  If all are 0x0 we assume we're
-    * looking at a 64-bit process.
-    **/
-   uint32_t buffer[256];
-   char auxv_name[64];
-   
-   snprintf(auxv_name, 64, "/proc/%d/auxv", pid);
-   int fd = open(auxv_name, O_RDONLY);
-   if (fd == -1) { 
-      sw_printf("[%s:%u] - Couldn't open %s to determine address width: %s",
-                __FILE__, __LINE__, auxv_name, strerror(errno));      
-      return -1;
-   }
-
-   long int result = read(fd, buffer, sizeof(buffer));
-   long int words_read = result / sizeof(uint32_t);
-   int word_size = 8;
-   for (unsigned i=1; i<words_read; i+= 4)
-   {
-      if (buffer[i] != 0) {
-         word_size = 4;
-         break;
-      }
-   }
-   close(fd);
-   return word_size;
-}
-
-unsigned ProcDebugLinux::getAddressWidth()
-{
-   if (cached_addr_width)
-      return cached_addr_width;
-
-   sw_printf("[%s:%u] - Computing address size of proc %d\n",
-             __FILE__, __LINE__, pid);
-   
-   int addr_width = computeAddrWidth(pid);
-   if (addr_width == -1)
-   {
-      sw_printf("[%s:%u] - **ERROR** Failed to calculate address width, guessing 8\n",
-                __FILE__, __LINE__);
-      cached_addr_width = 8;
-   }
-   else
-      cached_addr_width = addr_width;
-   
-   return cached_addr_width;
-}
-
-#else
-
-unsigned ProcDebugLinux::getAddressWidth() 
-{
-   return sizeof(void*);
-}
-
-#endif
-
-Dyninst::Architecture ProcDebugLinux::getArchitecture()
-{
-   unsigned addr_width = getAddressWidth();
-   if (addr_width == 4)
-      return Dyninst::Arch_x86;
-   else if (addr_width == 8) 
-      return Dyninst::Arch_x86_64;
-   else
-      assert(0);
-}
-
-#if defined(arch_x86_64)
-
-struct user32_regs_struct
-{
-  int ebx;
-  int ecx;
-  int edx;
-  int esi;
-  int edi;
-  int ebp;
-  int eax;
-  int xds;
-  int xes;
-  int xfs;
-  int xgs;
-  int orig_eax;
-  int eip;
-  int xcs;
-  int eflags;
-  int esp;
-  int xss;
-};
-
-struct user32 {
-   struct user32_regs_struct regs;
-   //Rest don't matter to StackwalkerAPI
-};
-
-#define USER64_OFFSET_OF(register) ((signed)(long) &(((struct user *) NULL)->regs.register))
-#define USER32_OFFSET_OF(register) ((signed)(long) &(((struct user32 *) NULL)->regs.register))
-
-#else
-
-#define USER32_OFFSET_OF(register) ((signed int) &(((struct user *) NULL)->regs.register))
-
-#endif
-
-bool ProcDebugLinux::getRegValue(Dyninst::MachRegister reg, Dyninst::THR_ID t, 
-                                 Dyninst::MachRegisterVal &val)
-{
-   long result;
-   signed offset = -1;
-   
-   if (getAddressWidth() == 4)
-   {
-      switch (reg.val()) {
-         case Dyninst::x86::ieip:
-         case Dyninst::iReturnAddr:
-            offset = USER32_OFFSET_OF(eip);
-            break;
-         case Dyninst::iStackTop:
-         case Dyninst::x86::iesp:
-            offset = USER32_OFFSET_OF(esp);
-            break;
-         case Dyninst::iFrameBase:
-         case Dyninst::x86::iebp:
-            offset = USER32_OFFSET_OF(ebp);
-            break;
-         case Dyninst::x86::ieax:
-            offset = USER32_OFFSET_OF(eax);
-            break;
-         case Dyninst::x86::iebx:
-            offset = USER32_OFFSET_OF(ebx);
-            break;
-         case Dyninst::x86::iecx:
-            offset = USER32_OFFSET_OF(ecx);
-            break;
-         case Dyninst::x86::iedx:
-            offset = USER32_OFFSET_OF(edx);
-            break;
-         case Dyninst::x86::iesi:
-            offset = USER32_OFFSET_OF(esi);
-            break;
-         case Dyninst::x86::iedi:
-            offset = USER32_OFFSET_OF(edi);
-            break;            
-      }
-   }
-#if defined(arch_x86_64)
-   else 
-   {
-      switch (reg) {
-         case Dyninst::iReturnAddr:
-         case Dyninst::x86_64::irip:
-            offset = USER64_OFFSET_OF(rip);
-            break;
-         case Dyninst::iStackTop:
-         case Dyninst::x86_64::irsp:
-            offset = USER64_OFFSET_OF(rsp);
-            break;
-         case Dyninst::iFrameBase:
-         case Dyninst::x86_64::irbp:
-            offset = USER64_OFFSET_OF(rbp);
-            break;
-         case Dyninst::x86_64::irax:
-            offset = USER64_OFFSET_OF(rax);
-            break;
-         case Dyninst::x86_64::irbx:
-            offset = USER64_OFFSET_OF(rbx);
-            break;
-         case Dyninst::x86_64::ircx:
-            offset = USER64_OFFSET_OF(rcx);
-            break;
-         case Dyninst::x86_64::irdx:
-            offset = USER64_OFFSET_OF(rdx);
-            break;
-         case Dyninst::x86_64::irsi:
-            offset = USER64_OFFSET_OF(rsi);
-            break;
-         case Dyninst::x86_64::irdi:
-            offset = USER64_OFFSET_OF(rdi);
-            break;
-         case Dyninst::x86_64::ir8:
-            offset = USER64_OFFSET_OF(r8);
-            break;
-         case Dyninst::x86_64::ir9:
-            offset = USER64_OFFSET_OF(r9);
-            break;
-         case Dyninst::x86_64::ir10:
-            offset = USER64_OFFSET_OF(r10);
-            break;
-         case Dyninst::x86_64::ir11:
-            offset = USER64_OFFSET_OF(r11);
-            break;
-         case Dyninst::x86_64::ir12:
-            offset = USER64_OFFSET_OF(r12);
-            break;
-         case Dyninst::x86_64::ir13:
-            offset = USER64_OFFSET_OF(r13);
-            break;
-         case Dyninst::x86_64::ir14:
-            offset = USER64_OFFSET_OF(r14);
-            break;
-         case Dyninst::x86_64::ir15:
-            offset = USER64_OFFSET_OF(r15);
-            break;
-         break;
-      }
-   }
-#endif
-   if (offset == -1) {
-         sw_printf("[%s:%u] - Request for unsupported register %s\n",
-                   __FILE__, __LINE__, reg.name().c_str());
-         setLastError(err_badparam, "Unknown register passed in reg field");
-         return false;
-   }
-   
-   errno = 0;
-   result = ptrace(PTRACE_PEEKUSER, (pid_t) t, (void*) offset, NULL);
-   if (errno)
-   {
-      int errnum = errno;
-      sw_printf("[%s:%u] - Could not read gprs in %d: %s\n", 
-                __FILE__, __LINE__, t, strerror(errnum));
-      setLastError(err_procread, "Could not read registers from process");
-      return false;
-   }
-
-   val = result;
-   return true;
-}
-
-bool ProcDebugLinux::setRegValue(Dyninst::MachRegister, 
-				 Dyninst::THR_ID, 
-				 Dyninst::MachRegisterVal)
-{
-  //Not needed on x86
-  assert(0);
-  return false;
-}
-
-
-bool Walker::createDefaultSteppers()
-{
-  FrameStepper *stepper;
-  WandererHelper *whelper_x86;
-  LookupFuncStart *frameFuncHelper_x86;
-  bool result = true;
-
-  stepper = new DebugStepper(this);
-  result = addStepper(stepper);
-  if (!result)
-     goto error;
-  sw_printf("[%s:%u] - Stepper %p is DebugStepper\n",
-            __FILE__, __LINE__, stepper);
-
-  frameFuncHelper_x86 = LookupFuncStart::getLookupFuncStart(getProcessState());
-  stepper = new FrameFuncStepper(this, frameFuncHelper_x86);
-  result = addStepper(stepper);
-  if (!result)
-     goto error;
-  sw_printf("[%s:%u] - Stepper %p is FrameFuncStepper\n",
-            __FILE__, __LINE__, stepper);
-
-  //Call getLookupFuncStart twice to get reference counts correct.
-  frameFuncHelper_x86 = LookupFuncStart::getLookupFuncStart(getProcessState());
-  whelper_x86 = new WandererHelper(getProcessState());
-  stepper = new StepperWanderer(this, whelper_x86, frameFuncHelper_x86);
-  result = addStepper(stepper);
-  if (!result)
-     goto error;
-  sw_printf("[%s:%u] - Stepper %p is StepperWanderer\n",
-            __FILE__, __LINE__, stepper);
-
-  stepper = new SigHandlerStepper(this);
-  result = addStepper(stepper);
-  if (!result)
-     goto error;
-  sw_printf("[%s:%u] - Stepper %p is SigHandlerStepper\n",
-            __FILE__, __LINE__, stepper);
-
-  stepper = new BottomOfStackStepper(this);
-  result = addStepper(stepper);
-  if (!result)
-     goto error;
-  sw_printf("[%s:%u] - Stepper %p is BottomOfStackStepper\n",
-            __FILE__, __LINE__, stepper);
-
-  return true;
- error:
-  sw_printf("[%s:%u] - Error adding stepper %p\n", stepper);
-    return false;
-}
-
->>>>>>> 41da13ce
 static const int fp_offset_32 = 28;
 static const int pc_offset_32 = 60;
 static const int frame_size_32 = 736;
@@ -469,34 +156,9 @@
       out.setFPLocation(fp_loc);
       out.setSPLocation(sp_loc);
 
-<<<<<<< HEAD
-   return gcf_success;
-=======
       return gcf_success;
    }
    
    sw_printf("[%s:%u] - Could not find matching candidate for signal frame\n", __FILE__, __LINE__);
    return gcf_not_me;
-}
-
-bool DebugStepperImpl::isFrameRegister(MachRegister reg)
-{
-   if (getProcessState()->getAddressWidth() == 4)
-      return (reg == x86::ebp);
-   else 
-      return (reg == x86_64::rbp);
-}
-
-bool DebugStepperImpl::isStackRegister(MachRegister reg)
-{
-   if (getProcessState()->getAddressWidth() == 4)
-      return (reg == x86::esp);
-   else 
-      return (reg == x86_64::rsp);
-}
-
-void ProcDebugLinux::detach_arch_cleanup()
-{
-   LookupFuncStart::clear_func_mapping(getProcessId());
->>>>>>> 41da13ce
 }