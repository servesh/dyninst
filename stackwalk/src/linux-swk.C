/*
 * Copyright (c) 1996-2011 Barton P. Miller
 * 
 * We provide the Paradyn Parallel Performance Tools (below
 * described as "Paradyn") on an AS IS basis, and do not warrant its
 * validity or performance.  We reserve the right to update, modify,
 * or discontinue this software at any time.  We shall have no
 * obligation to supply such updates or modifications or any other
 * form of support to you.
 * 
 * By your use of Paradyn, you understand and agree that we (or any
 * other person or entity with proprietary rights in Paradyn) are
 * under no obligation to provide either maintenance services,
 * update services, notices of latent defects, or correction of
 * defects for Paradyn.
 * 
 * This library is free software; you can redistribute it and/or
 * modify it under the terms of the GNU Lesser General Public
 * License as published by the Free Software Foundation; either
 * version 2.1 of the License, or (at your option) any later version.
 * 
 * This library is distributed in the hope that it will be useful,
 * but WITHOUT ANY WARRANTY; without even the implied warranty of
 * MERCHANTABILITY or FITNESS FOR A PARTICULAR PURPOSE.  See the GNU
 * Lesser General Public License for more details.
 * 
 * You should have received a copy of the GNU Lesser General Public
 * License along with this library; if not, write to the Free Software
 * Foundation, Inc., 51 Franklin Street, Fifth Floor, Boston, MA 02110-1301 USA
 */

#include "stackwalk/h/swk_errors.h"
#include "stackwalk/h/symlookup.h"
#include "stackwalk/h/walker.h"
#include "stackwalk/h/steppergroup.h"
#include "stackwalk/h/procstate.h"
#include "stackwalk/h/frame.h"

#include "stackwalk/src/linux-swk.h"
#include "stackwalk/src/sw.h"
#include "stackwalk/src/symtab-swk.h"
#include "stackwalk/src/libstate.h"

#include "common/h/linuxKludges.h"
#include "common/h/parseauxv.h"
#include "common/h/Types.h"

#include <string>
#include <sstream>

#include <string.h>
#include <sys/syscall.h>
#include <unistd.h>
#include <errno.h>
#include <assert.h>
#include <signal.h>
#include <sys/types.h>
#include <sys/wait.h>
#include <sys/mman.h>
#include <fcntl.h>
#include <poll.h>

#include "common/h/SymLite-elf.h"
#include "common/h/parseauxv.h"
#include "dynutil/h/dyn_regs.h"

using namespace Dyninst;
using namespace Dyninst::Stackwalker;

#ifndef SYS_tkill
#define SYS_tkill 238
#endif

//These should be defined on all modern linux's, turn these off
// if porting to some linux-like platform that doesn't support 
// them.
#include <sys/ptrace.h>
#include <linux/ptrace.h>
typedef enum __ptrace_request pt_req;
#define cap_ptrace_traceclone
#define cap_ptrace_setoptions

ProcDebug::thread_map_t ProcDebugLinux::all_threads;
std::map<pid_t, int> ProcDebugLinux::unknown_pid_events;

static int P_gettid()
{
  static int gettid_not_valid = 0;
  long int result;

  if (gettid_not_valid)
    return getpid();

  result = syscall(SYS_gettid);
  if (result == -1 && errno == ENOSYS)
  {
    gettid_not_valid = 1;
    return getpid();
  }
  return (int) result;
}

static bool t_kill(int pid, int sig)
{
  static bool has_tkill = true;
  long int result = 0;
  sw_printf("[%s:%u] - Sending %d to %d\n", __FILE__, __LINE__, sig, pid);
  if (has_tkill) {
     result = syscall(SYS_tkill, pid, sig);
     if (result == -1 && errno == ENOSYS)
     {
        sw_printf("[%s:%d] - Using kill instead of tkill on this system\n", 
                  __FILE__, __LINE__, sig, pid);
        has_tkill = false;
     }
  }
  if (!has_tkill) {
     result = kill(pid, sig);
  }

  return (result == 0);
}

SymbolReaderFactory *Dyninst::Stackwalker::getDefaultSymbolReader()
{
   static SymElfFactory symelffact;
   if (!Walker::symrfact)
      Walker::symrfact = (SymbolReaderFactory *) &symelffact;
   return Walker::symrfact;
}

class Elf_X;
Elf_X *getElfHandle(std::string s)
{
   SymbolReaderFactory *fact = getDefaultSymbolReader();
   SymReader *reader = fact->openSymbolReader(s);
   if (!reader)
      return NULL;
   return reader->getElfHandle();
}

static void registerLibSpotterSelf(ProcSelf *pself);

ProcSelf::ProcSelf(std::string exe_path) :
   ProcessState(getpid(), exe_path)
{
}

void ProcSelf::initialize()
{
   setDefaultLibraryTracker();
   assert(library_tracker);
   registerLibSpotterSelf(this);
}

#if defined(cap_sw_catchfaults)

#include <setjmp.h>

static bool registered_handler = false;
static bool reading_memory = false;
sigjmp_buf readmem_jmp;

void handle_fault(int /*sig*/)
{
   if (!reading_memory) {
      //The instruction that caused this fault was not from
      // ProcSelf::readMem.  Restore the SIGSEGV handler, and 
      // the faulting instruction should restart after we return.
      fprintf(stderr, "[%s:%u] - Caught segfault that didn't come " \
              "from stackwalker memory read!", __FILE__, __LINE__);
      signal(SIGSEGV, SIG_DFL);
      return;
   }
   siglongjmp(readmem_jmp, 1);
}

bool ProcSelf::readMem(void *dest, Address source, size_t size)
{
   if (!registered_handler) {
      signal(SIGSEGV, handle_fault);
      registered_handler = true;
   }
   reading_memory = true;
   if (sigsetjmp(readmem_jmp, 1)) {
      sw_printf("[%s:%u] - Caught fault while reading from %lx to %lx\n", 
                __FILE__, __LINE__, source, source + size);
      setLastError(err_procread, "Could not read from process");
      return false;
   }
   
   memcpy(dest, (const void *) source, size);
   reading_memory = false;
   return true;
}
#else
bool ProcSelf::readMem(void *dest, Address source, size_t size)
{
  memcpy(dest, (const void *) source, size);
  return true;
}
#endif

bool ProcSelf::getThreadIds(std::vector<THR_ID> &threads)
{
  bool result;
  THR_ID tid;

  result = getDefaultThread(tid);
  if (!result) {
    sw_printf("[%s:%u] - Could not read default thread\n",
	       __FILE__, __LINE__);
    return false;
  }
  threads.clear();
  threads.push_back(tid);
  return true;
}

bool ProcDebugLinux::isLibraryTrap(Dyninst::THR_ID thrd)
{
   LibraryState *ls = getLibraryTracker();
   if (!ls)
      return false;
   Address lib_trap_addr = ls->getLibTrapAddress();
   if (!lib_trap_addr)
      return false;

   MachRegisterVal cur_pc;
   MachRegister reg = MachRegister::getPC(getArchitecture());
   bool result = getRegValue(reg, thrd, cur_pc);
   if (!result) {
      sw_printf("[%s:%u] - Error getting PC value for thrd %d\n",
                __FILE__, __LINE__, (int) thrd);
      return false;
   }
   if (cur_pc == lib_trap_addr || cur_pc-1 == lib_trap_addr)
      return true;
   return false;
}


bool ProcSelf::getDefaultThread(THR_ID &default_tid)
{
  THR_ID tid = P_gettid();
  if (tid == -1) {
    const char *sys_err_msg = strerror(errno);
    sw_printf("[%s:%u] - gettid syscall failed with %s\n",
	       __FILE__, __LINE__, sys_err_msg);
    std::string errmsg("gettid syscall failed with ");
    errmsg += sys_err_msg;
    setLastError(err_internal, errmsg.c_str());
    return false;
  }

  default_tid = tid;
  return true;
}

static bool pipeHasData(int fd)
{
   if (fd == -1)
      return false;

   struct pollfd pfd[1];
   pfd[0].fd = fd;
   pfd[0].events = POLLIN;
   pfd[0].revents = 0;
   int result = poll(pfd, 1, 0);
   return (result == 1 && pfd[0].revents & POLLIN);
}

DebugEvent ProcDebug::debug_get_event(bool block)
{
   int status = 0;
   DebugEvent ev;
   pid_t p;

   bool dataOnPipe = pipeHasData(pipe_out);

   int flags = __WALL;
   if (!block)
     flags |= WNOHANG;
   sw_printf("[%s:%u] - Calling waitpid(-1, %p, %s)\n",
             __FILE__, __LINE__, &status, block ? "WALL|WNOHANG" : "WALL");
   p = waitpid(-1, &status, flags);
   sw_printf("[%s:%u] - waitpid returned status = 0x%x, p = %d\n",
             __FILE__, __LINE__, status, p);
   if (p == -1) {
      int errnum = errno;
      sw_printf("[%s:%u] - Unable to wait for debug event: %s\n",
                __FILE__, __LINE__, strerror(errnum));
      if (errnum == EINTR)
         setLastError(err_interrupt, "System call interrupted");
      else
         setLastError(err_internal, "Error calling waitpid");
      ev.dbg = dbg_err;
      return ev;
   }

   //If we got an event, or if we didn't read a message and there
   // is a byte on the pipe, then remove one byte from the pipe.
   if (pipe_out != -1 && 
       (p != 0 || dataOnPipe)) 
   {
      char c;
      sw_printf("[%s:%u] - Removing data from pipe, %d, %s\n",
                __FILE__, __LINE__, p, dataOnPipe ? "true" : "false");
      read(pipe_out, &c, 1);
   }
   
   if (p == 0) {
     sw_printf("[%s:%u] - No debug events available\n", __FILE__, __LINE__);
     ev.dbg = dbg_noevent;
     return ev;
   }

   thread_map_t::iterator i = ProcDebugLinux::all_threads.find(p);
   if (i == ProcDebugLinux::all_threads.end())
   {
      sw_printf("[%s:%u] - Warning, recieved unknown pid %d from waitpid\n",
                __FILE__, __LINE__, p);
      ProcDebugLinux::unknown_pid_events[p] = status;
      ev.dbg = dbg_noevent;
      return ev;
   }
   
   ev.thr = i->second;
   ev.proc = ev.thr->proc();

   if (WIFEXITED(status)) 
   {
      ev.dbg = dbg_exited;
      ev.data.idata = WEXITSTATUS(status);
      sw_printf("[%s:%u] - Process %d exited with %d\n", 
                __FILE__, __LINE__, p, ev.dbg);
   }
   else if (WIFSIGNALED(status))
   {
      ev.dbg = dbg_crashed;
      ev.data.idata = WTERMSIG(status);
      sw_printf("[%s:%u] - Process %d crashed with %d\n", 
                __FILE__, __LINE__, p, ev.dbg);
   }
   else if (WIFSTOPPED(status))
   {
      ev.dbg = dbg_stopped;
      ev.data.idata = WSTOPSIG(status);
      
      ProcDebugLinux *linux_proc = dynamic_cast<ProcDebugLinux*>(ev.proc);
      assert(linux_proc);
      if (ev.data.idata == SIGTRAP) {
         if (linux_proc->state() == ps_running && 
             linux_proc->isLibraryTrap((Dyninst::THR_ID) p)) 
         {
            sw_printf("[%s:%u] - Decoded library load event\n",
                      __FILE__, __LINE__);
            ev.dbg = dbg_libraryload;
         }
         else {
            int extended_data = status >> 16;
            if (extended_data)
               ev.data.idata = (extended_data << 8) | SIGTRAP;
         }
      }
      sw_printf("[%s:%u] - Process %d stopped with %d\n",
                __FILE__, __LINE__, p, ev.data);
   }
   else
   {
      sw_printf("[%s:%u] - Process %d had strange return value from waitpid\n",
                __FILE__, __LINE__, p);
      setLastError(err_internal, "Error calling waitpid");
      ev.dbg = dbg_err;
   }
   return ev;
}

bool ProcDebugLinux::debug_handle_event(DebugEvent ev)
{
  bool result;
  ThreadState *thr = ev.thr;

  switch (ev.dbg)
  {
     case dbg_stopped:
        thr->setStopped(true);
        if (thr->state() == ps_attached_intermediate && 
            (ev.data.idata == SIGSTOP || ev.data.idata == SIGTRAP)) {
           sw_printf("[%s:%u] - Moving %d/%d to state running\n", 
                     __FILE__, __LINE__, pid, thr->getTid());
           thr->setState(ps_running);
           return true;
        }

#if defined(cap_ptrace_traceclone)
        if (ev.data.idata == (SIGTRAP | (PTRACE_EVENT_CLONE << 8))) {
           sw_printf("[%s:%u] - Discovered new thread in proc %d\n", 
                     __FILE__, __LINE__, pid);
           ThreadState *new_thread = NULL;
           unsigned long newtid_l = 0x0;
           long iresult = ptrace((pt_req) PTRACE_GETEVENTMSG, thr->getTid(), 
                                 NULL, &newtid_l);
           pid_t newtid = (pid_t) newtid_l;
           if (iresult == -1) {
              sw_printf("[%s:%u] - Unexpected error getting new tid on %d\n"
                     __FILE__, __LINE__, pid);
           }
           else 
           {
              sw_printf("[%s:%u] - New thread %ld in proc %d\n",
                        __FILE__, __LINE__, newtid, pid);
              new_thread = ThreadState::createThreadState(this, (THR_ID) newtid, true);
           }
           if (!new_thread) {
              sw_printf("[%s:%u] - Error creating thread %d in proc %d\n",
                        __FILE__, __LINE__, newtid, pid);
           }
           result = debug_continue(thr);
           if (!result) {
              sw_printf("[%s:%u] - Debug continue failed on %d/%d\n",
                        __FILE__, __LINE__, pid, thr->getTid());
              return false;
           }
           return true;
        }
#endif
        
	result = debug_handle_signal(&ev);
	if (!result) {
	  sw_printf("[%s:%u] - Debug continue failed on %d/%d with %d\n", 
		    __FILE__, __LINE__, pid, thr->getTid(), ev.data.idata);
	  return false;
	}

        return true;
    case dbg_libraryload: 
    {
       sw_printf("[%s:%u] - Handling library load event on %d/%d\n",
                 __FILE__, __LINE__, pid, thr->getTid());
       thr->setStopped(true);
       LibraryState *ls = getLibraryTracker();
       assert(ls);
       ls->notifyOfUpdate();

#if defined(arch_power)
       /**
	* Forward over the trap instruction
	**/
       Dyninst::MachRegisterVal newpc = ls->getLibTrapAddress() + 4;
       bool result = setRegValue(Dyninst::ReturnAddr, thr->getTid(), newpc);
       if (!result) {
	 sw_printf("[%s:%u] - Error! Could not set PC past trap!\n",
		   __FILE__, __LINE__);
	 setLastError(err_internal, "Could not set PC after trap\n");
	 return false;
       }
#endif
       result = debug_continue_with(thr, 0);
       if (!result) {
          sw_printf("[%s:%u] - Debug continue failed on %d/%d with %d\n", 
                    __FILE__, __LINE__, pid, thr->getTid(), ev.data.idata);
          return false;
       }
       return true;
    }
    case dbg_crashed:
      sw_printf("[%s:%u] - Handling process crash on %d/%d\n",
                __FILE__, __LINE__, pid, thr->getTid());
    case dbg_exited:
      sw_printf("[%s:%u] - Handling process death on %d/%d\n",
                __FILE__, __LINE__, pid, thr->getTid());
      thr->setState(ps_exited);
      return true;
    case dbg_err:
    case dbg_noevent:
    default:
      sw_printf("[%s:%u] - Unexpectedly handling an error event %d on %d/%d\n", 
                __FILE__, __LINE__, ev.dbg, pid, thr->getTid());
      setLastError(err_internal, "Told to handle an unexpected event.");
      return false;
  }
}

bool ProcDebugLinux::debug_handle_signal(DebugEvent *ev)
{
   assert(ev->dbg == dbg_stopped);
   int sig = ev->data.idata;
   ThreadState *thr = ev->thr;
   if (sigfunc) {
      bool user_stopped = thr->userIsStopped();
      thr->setUserStopped(true);
      sigfunc(sig, thr);
      thr->setUserStopped(user_stopped);
   }

   if (sig == SIGSTOP)
   {
     if (thr->hasPendingStop()) {
       //Leave process as is, no need to handle.
       sw_printf("Clearing pending SIGSTOP\n");
       thr->clearPendingStop();
       return true;
     }
     sw_printf("Dropping SIGSTOP and continuing process\n");
     //Continue past sigstop with-out a signal
     sig = 0;
   }

   return debug_continue_with(thr, sig);
}

#if defined(cap_ptrace_setoptions)   
void ProcDebugLinux::setOptions(Dyninst::THR_ID tid)
{

   long options = 0;
#if defined(cap_ptrace_traceclone)
   options |= PTRACE_O_TRACECLONE;
#endif

   if (options) {
      int result = ptrace((pt_req) PTRACE_SETOPTIONS, tid, NULL, 
                          (void *) options);
      if (result == -1) {
         sw_printf("[%s:%u] - Failed to set options for %d: %s\n", 
                   __FILE__, __LINE__, tid, strerror(errno));
      }
   }   
}
#else
void ProcDebugLinux::setOptions(Dyninst::THR_ID)
{
}
#endif

bool ProcDebugLinux::debug_attach(ThreadState *ts)
{
   long result;
   pid_t tid = (pid_t) ts->getTid();
   
   sw_printf("[%s:%u] - Attaching to pid %d\n", __FILE__, __LINE__, tid);
   result = ptrace((pt_req) PTRACE_ATTACH, tid, NULL, NULL);
   if (result != 0) {
      int errnum = errno;
      sw_printf("[%s:%u] - Unable to attach to process %d: %s\n",
                __FILE__, __LINE__, tid, strerror(errnum));
      if (errnum == EPERM)
         setLastError(err_perm, "Do not have correct permissions to attach " \
                      "to pid");
      else if (errnum == ESRCH)
         setLastError(err_noproc, "The specified process was not found");
      else {
         setLastError(err_internal, "DynStackwalker was unable to attach to " \
                      "the specified process");
      }
      return false;
   }
   ts->setState(ps_attached_intermediate);   

   return true;
}

bool ProcDebugLinux::debug_post_create()
{
   sw_printf("[%s:%u] - Post create on %d\n", __FILE__, __LINE__, pid);
   setOptions(pid);

   setDefaultLibraryTracker();
   assert(library_tracker);
   registerLibSpotter();
   return true;
}

bool ProcDebugLinux::debug_post_attach(ThreadState *thr)
{
   sw_printf("[%s:%u] - Post attach on %d\n", __FILE__, __LINE__, thr->getTid());
   THR_ID tid = thr->getTid();
   setOptions(tid);

   setDefaultLibraryTracker();
   assert(library_tracker);
   registerLibSpotter();

   if (tid == pid) {
      //We're attach to the initial process, also attach to all threads
      pollForNewThreads();
   }
   return true;
}

bool ProcDebugLinux::debug_pause(ThreadState *thr)
{
   bool result;

   result = t_kill(thr->getTid(), SIGSTOP);
   if (!result) {
      if (errno == ESRCH) {
         sw_printf("[%s:%u] - t_kill failed on %d, thread doesn't exist\n",
                   __FILE__, __LINE__, thr->getTid());
         setLastError(err_noproc, "Thread no longer exists");
         return false;
      }
      sw_printf("[%s:%u] - t_kill failed on %d: %s\n", __FILE__, __LINE__,
                thr->getTid(), strerror(errno));
      setLastError(err_internal, "Could not send signal to process while " \
                   "stopping");
      return false;
   }
   thr->markPendingStop();
   
   return true;
}

bool ProcDebugLinux::debug_continue(ThreadState *thr)
{
   return debug_continue_with(thr, 0);
}

bool ProcDebugLinux::debug_continue_with(ThreadState *thr, long sig)
{
   long result;
   assert(thr->isStopped());
   Dyninst::THR_ID tid = thr->getTid();
   sw_printf("[%s:%u] - Calling PTRACE_CONT with signal %d on %d\n",
             __FILE__, __LINE__, sig, tid);
   result = ptrace((pt_req) PTRACE_CONT, tid, NULL, (void *) sig);
   if (result != 0)
   {
     int errnum = errno;
      sw_printf("[%s:%u] - Error continuing %d with %d: %s\n",
                __FILE__, __LINE__, tid, sig, strerror(errnum));
      setLastError(err_internal, "Could not continue process");
      return false;
   }

   thr->setStopped(false);
   return true;
}

bool ProcDebugLinux::readMem(void *dest, Address source, size_t size)
{
   unsigned long nbytes = size;
   const unsigned char *ap = (const unsigned char*) source;
   unsigned char *dp = (unsigned char*) dest;
   Address w = 0x0;               /* ptrace I/O buffer */
   int len = sizeof(long);
   unsigned long cnt;
   
   if (!nbytes) {
      return true;
   }
   
   ThreadState *thr = active_thread;
   if (!thr) {
      //Likely doing this read in response to some event, perhaps
      // without an active thread.  The event should have stopped something,
      // so find a stopped thread.
      thread_map_t::iterator i;
      for (i = threads.begin(); i != threads.end(); i++) {
         ThreadState *t = (*i).second;
         if (t->state() == ps_exited)
            continue;
         if (t->isStopped()) {
            thr = t;
            break;
         }
      }
   }
   assert(thr); //Something should be stopped if we're here.
   pid_t tid = (pid_t) thr->getTid();

   if ((cnt = (source % len))) {
      /* Start of request is not aligned. */
      unsigned char *p = (unsigned char*) &w;
      
      /* Read the segment containing the unaligned portion, and
         copy what was requested to DP. */
      errno = 0;
      w = ptrace((pt_req) PTRACE_PEEKTEXT, tid, (Address) (ap-cnt), w);
      if (errno) {
         int errnum = errno;
         sw_printf("[%s:%u] - PTRACE_PEEKTEXT returned error on %d: %s\n",
                   __FILE__, __LINE__, pid, strerror(errnum));
         setLastError(err_procread, "Could not read from process\n");
         return false;
      }

      for (unsigned i = 0; i < len-cnt && i < nbytes; i++)
         dp[i] = p[cnt+i];
      
      if (len-cnt >= nbytes) {
         return true;
      }
      
      dp += len-cnt;
      ap += len-cnt;
      nbytes -= len-cnt;
   }
   /* Copy aligned portion */
   while (nbytes >= (u_int)len) {
      errno = 0;
      w = ptrace((pt_req) PTRACE_PEEKTEXT, tid, (Address) ap, 0);
      if (errno) {
         int errnum = errno;
         sw_printf("[%s:%u] - PTRACE_PEEKTEXT returned error on %d: %s\n",
                   __FILE__, __LINE__, pid, strerror(errnum));
         setLastError(err_procread, "Could not read from process\n");
         return false;
      }
      memcpy(dp, &w, len);
      dp += len;
      ap += len;
      nbytes -= len;
   }
   
   if (nbytes > 0) {
      /* Some unaligned data remains */
      unsigned char *p = (unsigned char *) &w;
      
      /* Read the segment containing the unaligned portion, and
         copy what was requested to DP. */
      errno = 0;
      w = ptrace((pt_req) PTRACE_PEEKTEXT, tid, (Address) ap, 0);
      if (errno) {
         int errnum = errno;
         sw_printf("[%s:%u] - PTRACE_PEEKTEXT returned error on %d: %s\n",
                   __FILE__, __LINE__, pid, strerror(errnum));
         setLastError(err_procread, "Could not read from process\n");
         return false;
      }
      for (unsigned i = 0; i < nbytes; i++)
         dp[i] = p[i];
   }

   return true;
}   

bool ProcDebugLinux::getThreadIds(std::vector<THR_ID> &thrds)
{
#if !defined(cap_ptrace_traceclone)
   pollForNewThreads();
#endif
   thread_map_t::iterator i;
   for (i = threads.begin(); i != threads.end(); i++) {
      ThreadState *ts = (*i).second;
      if (ts->state() != ps_running) {
         sw_printf("Skipping thread %d in state %d\n", 
                   ts->getTid(), ts->state());
         continue;
      }
              
      thrds.push_back(ts->getTid());
   }
   return true;
}

bool ProcDebugLinux::pollForNewThreads()
{
   std::vector<THR_ID> thrds;
   bool result = findProcLWPs(pid, thrds);
   if (!result) {
      sw_printf("[%s:%u] - getThreadIds failed in libcommon's findProcLWPs "
                "for %d", __FILE__, __LINE__, pid);                
      return false;
   }

   return add_new_threads(thrds.begin(), thrds.end());
}

bool ProcDebugLinux::getDefaultThread(THR_ID &default_tid)
{
   default_tid = (THR_ID) pid;
   return true;
}

ProcDebugLinux::ProcDebugLinux(PID pid)
   : ProcDebug(pid),
     cached_addr_width(0),
     lib_load_trap(0x0),
     trap_actual_len(0x0),
     trap_install_error(false)
{
}

ProcDebugLinux::ProcDebugLinux(std::string executable, 
                               const std::vector<std::string> &argv)
   : ProcDebug(executable, argv),
     cached_addr_width(0),
     lib_load_trap(0x0),
     trap_actual_len(0x0),
     trap_install_error(false)
{
}

ProcDebugLinux::~ProcDebugLinux()
{
}
   
ProcDebug *ProcDebug::newProcDebug(PID pid, std::string)
{
   ProcDebugLinux *pd = new ProcDebugLinux(pid);
   if (!pd)
   {
      sw_printf("[%s:%u] - Error creating new ProcDebug object\n",
                __FILE__, __LINE__);
      return pd;
   }

   bool result = pd->attach();
   if (!result || pd->state() != ps_running) {
     pd->setState(ps_errorstate);
     proc_map.erase(pid);
     sw_printf("[%s:%u] - Error attaching to process %d\n",
               __FILE__, __LINE__, pid);
     delete pd;
     return NULL;
   }

   return pd;
}

ProcDebug *ProcDebug::newProcDebug(std::string executable, 
                                   const std::vector<std::string> &argv)
{
   ProcDebugLinux *pd = new ProcDebugLinux(executable, argv);
   if (!pd)
   {
      sw_printf("[%s:%u] - Error creating new ProcDebug object\n",
                __FILE__, __LINE__);
      return NULL;
   }

   bool result = pd->create(executable, argv);
   if (!result || pd->state() != ps_running)
   {
     pd->setState(ps_errorstate);
     proc_map.erase(pd->pid);
     sw_printf("[%s:%u] - Error attaching to process %d\n",
               __FILE__, __LINE__, pd->pid);
     delete pd;
     return NULL;
   }

   return pd;   
}

Dyninst::Architecture ProcDebug::getArchitecture()
{
#if defined(arch_power) && !defined(arch_64bit)
   return Dyninst::Arch_ppc32;
#elif defined(arch_x86)
   return Dyninst::Arch_x86;
#else
   int addr_width = getAddressWidth();
   if (addr_width == 4)
   {
#if defined(arch_x86_64)
      return Dyninst::Arch_x86;
#elif defined(arch_power)
      return Dyninst::Arch_ppc32;
#endif
   }
   else if (addr_width == 8)
   {
#if defined(arch_x86_64)
      return Dyninst::Arch_x86_64;
#elif defined(arch_power)
      return Dyninst::Arch_ppc64;
#endif
   }
#endif
   assert(0);
   return Dyninst::Arch_none;
}


void chld_handler(int)
{
   write(ProcDebug::pipe_in, "s", 1);
}

int ProcDebug::getNotificationFD()
{
   static bool registered_handler = false;
   int filedes[2], result;
   if (!registered_handler) 
   {
      signal(SIGCHLD, chld_handler);
      result = pipe(filedes);
      if (result == -1)
      {
         int errnum = errno;
         sw_printf("[%s:%u] - Could not create pipe: %s\n",
                   __FILE__, __LINE__, strerror(errnum));
         setLastError(err_internal, "Could not create pipe for notificationFD");
         return -1;
      }
      pipe_out = filedes[0];
      pipe_in = filedes[1];

      result = fcntl(pipe_out, F_GETFL);
      if (result != -1)
      {
         result = fcntl(pipe_out, F_SETFL, result | O_NONBLOCK);
      }
      if (result == -1)
      {
         int errnum = errno;
         sw_printf("[%s:%u] - Could not set fcntl flags: %s\n",
                   __FILE__, __LINE__, strerror(errnum));
         setLastError(err_internal, "Could not set pipe properties");
         return -1;
      }
      registered_handler = true;
   }
   return pipe_out;
}

bool ProcDebugLinux::debug_create(std::string executable, 
                                  const std::vector<std::string> &argv)
{
   pid = fork();
   if (pid == -1)
   {
      int errnum = errno;
      sw_printf("[%s:%u] - Could not fork new process for %s: %s\n",
                __FILE__, __LINE__, executable.c_str(), strerror(errnum));
      setLastError(err_internal, "Unable to fork new process");
      return false;
   }

   if (pid)
   {
   }
   else
   {
      //Child
      long int result = ptrace((pt_req) PTRACE_TRACEME, 0, 0, 0);
      unsigned i;
      if (result == -1)
      {
         sw_printf("[%s:%u] - Failed to execute a PTRACE_TRACME.  Odd.\n",
                   __FILE__, __LINE__);
         setLastError(err_internal, "Unable to debug trace new process");
         exit(-1);
      }

      typedef const char * const_str;
      
      const_str *new_argv = (const_str *) calloc(argv.size()+3, sizeof(char *));
      new_argv[0] = executable.c_str();
      for (i=1; i<argv.size()+1; i++) {
         new_argv[i] = argv[i-1].c_str();
      }
      new_argv[i+1] = (char *) NULL;
      
      result = execv(executable.c_str(), const_cast<char * const*>(new_argv));
      int errnum = errno;         
      sw_printf("[%s:%u] - Failed to exec %s: %s\n", __FILE__, __LINE__, 
                executable.c_str(), strerror(errnum));
      if (errnum == ENOENT)
         setLastError(err_nofile, "No such file");
      if (errnum == EPERM || errnum == EACCES)
<<<<<<< HEAD
<<<<<<< HEAD:stackwalk/src/linux-swk.C
         setLastError(err_prem, "Permission denied");
=======
         setLastError(err_perm, "Permission denied");
>>>>>>> Fix spelling mistake in error printfs:stackwalk/src/linux-swk.C
=======
         setLastError(err_perm, "Permission denied");
>>>>>>> 23f52d8b
      else
         setLastError(err_internal, "Unable to exec process");
      exit(-1);
   }
   return true;
}

vsys_info *Dyninst::Stackwalker::getVsysInfo(ProcessState *ps)
{
#if defined(arch_x86_64)
   return NULL;
#endif

   static std::map<ProcessState *, vsys_info *> vsysmap;
   vsys_info *ret = NULL;
   Address start, end;
   char *buffer = NULL;
   SymReader *reader = NULL;
   SymbolReaderFactory *fact = NULL;
   bool result;

   std::map<ProcessState *, vsys_info *>::iterator i = vsysmap.find(ps);
   if (i != vsysmap.end())
      return i->second;
   
   AuxvParser *parser = AuxvParser::createAuxvParser(ps->getProcessId(),
                                                     ps->getAddressWidth());
   if (!parser) {
      sw_printf("[%s:%u] - Unable to parse auxv for %d\n", __FILE__, __LINE__,
                ps->getProcessId());
      goto done;
   }

   start = parser->getVsyscallBase();
   end = parser->getVsyscallEnd();
   sw_printf("[%s:%u] - Registering signal handler stepper over range %lx to %lx\n",
             __FILE__, __LINE__, start, end);   
   parser->deleteAuxvParser();
   
   if (!start || !end || end == start)
   {
      sw_printf("[%s:%u] - Error collecting vsyscall base and end\n",
                __FILE__, __LINE__);
      goto done;
   }

   ret = new vsys_info();
   assert(ret);
   ret->start = start;
   ret->end = end;

   buffer = (char *) malloc(end - start);
   assert(buffer);
   result = ps->readMem(buffer, start, end - start);
   if (!result) {
      sw_printf("[%s:%u] - Error reading vsys memory\n", __FILE__, __LINE__);
      goto done;
   }
   ret->vsys_mem = buffer;

   fact = getDefaultSymbolReader();
   if (!fact) {
      sw_printf("[%s:%u] - No symbol reading capability\n",
                __FILE__, __LINE__);
      goto done;
   }   
   reader = fact->openSymbolReader(buffer, end - start);
   if (!reader) {
      sw_printf("[%s:%u] - Error reading symbol info\n");
      goto done;
   }
   ret->syms = reader;

  done:
   vsysmap[ps] = ret;
   return ret;
}

SigHandlerStepperImpl::SigHandlerStepperImpl(Walker *w, SigHandlerStepper *parent) :
   FrameStepper(w),
   parent_stepper(parent),
   init_libc(false),
   init_libthread(false)
{
}

unsigned SigHandlerStepperImpl::getPriority() const
{
   return sighandler_priority;
}

SigHandlerStepperImpl::~SigHandlerStepperImpl()
{
}

void SigHandlerStepperImpl::newLibraryNotification(LibAddrPair *, lib_change_t change)
{
   if (change == library_unload)
      return;
   StepperGroup *group = getWalker()->getStepperGroup();
   registerStepperGroup(group);
}

void ProcDebugLinux::registerLibSpotter()
{
   bool result;

   if (lib_load_trap)
      return;

   LibraryState *libs = getLibraryTracker();
   if (!libs) {
      sw_printf("[%s:%u] - Not using lib tracker, don't know how "
                "to get library load address\n", __FILE__, __LINE__);
      return;
   }
   
   lib_load_trap = libs->getLibTrapAddress();
   if (!lib_load_trap) {
      sw_printf("[%s:%u] - Couldn't get trap addr, couldn't set up "
                "library loading notification.\n", __FILE__, __LINE__);
      trap_install_error = true;
      return;
   }

   char trap_buffer[MAX_TRAP_LEN];
   getTrapInstruction(trap_buffer, MAX_TRAP_LEN, trap_actual_len, true);

   result = PtraceBulkRead(lib_load_trap, trap_actual_len, trap_overwrite_buffer, pid);
   if (!result) {
      sw_printf("[%s:%u] - Error reading trap bytes from %lx\n", 
                __FILE__, __LINE__, lib_load_trap);
      trap_install_error = true;
      return;
   }
   result = PtraceBulkWrite(lib_load_trap, trap_actual_len, trap_buffer, pid);
   if (!result) {
      sw_printf("[%s:%u] - Error writing trap to %lx, couldn't set up library "
                "load address\n", __FILE__, __LINE__, lib_load_trap);
      trap_install_error = true;
      return;
   }
   sw_printf("[%s:%u] - Successfully installed library trap at %lx\n",
             __FILE__, __LINE__, lib_load_trap);
}

bool ProcDebugLinux::detach_thread(int tid, bool leave_stopped)
{
   sw_printf("[%s:%u] - Detaching from tid %d\n", __FILE__, __LINE__, tid);
   long int iresult = ptrace((pt_req) PTRACE_DETACH, tid, NULL, NULL);
   if (iresult == -1) {
      int error = errno;
      sw_printf("[%s:%u] - Error.  Couldn't detach from %d: %s\n",
                __FILE__, __LINE__, tid, strerror(error));
      if (error != ESRCH) {
         setLastError(err_internal, "Could not detach from thread\n");
         return false;
      }
   }

   thread_map_t::iterator j = all_threads.find(tid);
   if (j == all_threads.end()) {
      sw_printf("[%s:%u] - Error.  Expected to find %d in all threads\n",
                __FILE__, __LINE__, tid);
      setLastError(err_internal, "Couldn't find thread in internal data structures");
      return false;
   }

   if (!leave_stopped) {
      t_kill(tid, SIGCONT);
   }

   all_threads.erase(j);
   return true;
}

bool ProcDebugLinux::detach(bool leave_stopped)
{
   bool result;
   bool error = false;
   sw_printf("[%s:%u] - Detaching from process %d\n", 
             __FILE__, __LINE__, getProcessId());
   result = pause();
   if (!result) {
      sw_printf("[%s:%u] - Error pausing process before detach\n",
                __FILE__, __LINE__);
      return false;
   }

   if (lib_load_trap && !trap_install_error)
   {
      result = PtraceBulkWrite(lib_load_trap, trap_actual_len, 
                               trap_overwrite_buffer, pid);
      if (!result) {
         sw_printf("[%s:%u] - Error.  Couldn't restore load trap bytes at %lx\n",
                   __FILE__, __LINE__, lib_load_trap);
         setLastError(err_internal, "Could not remove library trap");
         return false;
      }
      lib_load_trap = 0x0;
   }

   if (leave_stopped) {
      kill(getProcessId(), SIGSTOP);
   }
   result = detach_thread(getProcessId(), leave_stopped);
   if (!result)
      error = true;
   
   for (thread_map_t::iterator i = threads.begin(); i != threads.end(); i++)
   {
      Dyninst::THR_ID tid = (*i).first;
      ThreadState *thread_state = (*i).second;
      if (tid == getProcessId())
         continue;
      result = detach_thread(tid, leave_stopped);
      if (!result)
         error = true;

      delete thread_state;
   }
   threads.clear();

   detach_arch_cleanup();

   return !error;
}


static LibraryState *local_lib_state = NULL;
extern "C" {
   static void lib_trap_handler(int sig);
}
static void lib_trap_handler(int /*sig*/)
{
   local_lib_state->notifyOfUpdate();
}

static Address lib_trap_addr_self = 0x0;
static bool lib_trap_addr_self_err = false;
static void registerLibSpotterSelf(ProcSelf *pself)
{
   if (lib_trap_addr_self)
      return;
   if (lib_trap_addr_self_err)
      return;

   //Get the address to install a trap to
   LibraryState *libs = pself->getLibraryTracker();
   if (!libs) {
      sw_printf("[%s:%u] - Not using lib tracker, don't know how "
                "to get library load address\n", __FILE__, __LINE__);
      lib_trap_addr_self_err = true;
      return;
   }   
   lib_trap_addr_self = libs->getLibTrapAddress();
   if (!lib_trap_addr_self) {
      sw_printf("[%s:%u] - Error getting trap address, can't install lib tracker",
                __FILE__, __LINE__);
      lib_trap_addr_self_err = true;
      return;
   }

   //Use /proc/PID/maps to make sure that this address is valid and writable
   unsigned maps_size;
   map_entries *maps = getLinuxMaps(getpid(), maps_size);
   if (!maps) {
      sw_printf("[%s:%u] - Error reading proc/%d/maps.  Can't install lib tracker",
                __FILE__, __LINE__, getpid());
      lib_trap_addr_self_err = true;
      return;
   }

   bool found = false;
   for (unsigned i=0; i<maps_size; i++) {
      if (maps[i].start <= lib_trap_addr_self && 
          maps[i].end > lib_trap_addr_self)
      {
         found = true;
         if (maps[i].prems & PREMS_WRITE) {
            break;
         }
         int pgsize = getpagesize();
         Address first_page = (lib_trap_addr_self / pgsize) * pgsize;
         unsigned size = pgsize;
         if (first_page + size < lib_trap_addr_self+MAX_TRAP_LEN)
            size += pgsize;
         int result = mprotect((void*) first_page,
                               size, 
                               PROT_READ|PROT_WRITE|PROT_EXEC);
         if (result == -1) {
            int errnum = errno;
            sw_printf("[%s:%u] - Error setting permissions for page containing %lx. "
                      "Can't install lib tracker: %s\n", __FILE__, __LINE__, 
                      lib_trap_addr_self, strerror(errnum));
            free(maps);
            lib_trap_addr_self_err = true;
            return;
         }
      }
   }
   free(maps);
   if (!found) {
      sw_printf("[%s:%u] - Couldn't find page containing %lx.  Can't install lib "
                "tracker.", __FILE__, __LINE__, lib_trap_addr_self);
      lib_trap_addr_self_err = true;
      return;
   }

   char trap_buffer[MAX_TRAP_LEN];
   unsigned actual_len;
   getTrapInstruction(trap_buffer, MAX_TRAP_LEN, actual_len, true);

   local_lib_state = libs;
   signal(SIGTRAP, lib_trap_handler);

   memcpy((void*) lib_trap_addr_self, trap_buffer, actual_len);   
   sw_printf("[%s:%u] - Successfully install lib tracker at 0x%lx\n",
            __FILE__, __LINE__, lib_trap_addr_self);
}

bool TrackLibState::updateLibsArch()
{
   vsys_info *vsys = getVsysInfo(procstate);
   if (!vsys) {
      return false;
   }
   std::stringstream ss;
   ss << "[vsyscall-" << procstate->getProcessId() << "]";
   LibAddrPair vsyscall_page;
   vsyscall_page.first = ss.str();
   vsyscall_page.second = vsys->start;
   
   SymbolReaderFactory *fact = getDefaultSymbolReader();
   SymReader *reader = fact->openSymbolReader((char *) vsys->vsys_mem, vsys->end - vsys->start);
   if (reader)
      LibraryWrapper::registerLibrary(reader, vsyscall_page.first);

   std::pair<LibAddrPair, unsigned int> vsyscall_lib_pair;
   vsyscall_lib_pair.first = vsyscall_page;
   vsyscall_lib_pair.second = static_cast<unsigned int>(vsys->end - vsys->start);
   arch_libs.push_back(vsyscall_lib_pair);

   return true;
}

#define NUM_VSYS_SIGRETURNS 3
static const char* vsys_sigreturns[] = {
   "_sigreturn",
   "__kernel_sigreturn",
   "__kernel_rt_sigreturn"
};

void SigHandlerStepperImpl::registerStepperGroup(StepperGroup *group)
{
   ProcessState *ps = getProcessState();
   assert(ps);

   LibraryState *libs = getProcessState()->getLibraryTracker();
   if (!libs) {
      sw_printf("[%s:%u] - Custom library tracker.  Don't know how to"
                " to get libc\n", __FILE__, __LINE__);
      return;
   }
   SymbolReaderFactory *fact = getDefaultSymbolReader();
   if (!fact) {
      sw_printf("[%s:%u] - Failed to get symbol reader\n", __FILE__, __LINE__);
      return;
   }

   if (!init_libc) {
      /**
       * Get __restore_rt out of libc
       **/
      LibAddrPair libc_addr;
      Dyninst::SymReader *libc = NULL;
      Symbol_t libc_restore;
      bool result = libs->getLibc(libc_addr);
      if (!result) {
         sw_printf("[%s:%u] - Unable to find libc, not registering restore_rt"
                   "tracker.\n", __FILE__, __LINE__);
      }
      if (result) {
         init_libc = true;
         libc = fact->openSymbolReader(libc_addr.first);
         if (!libc) {
            sw_printf("[%s:%u] - Unable to open libc, not registering restore_rt\n",
                      __FILE__, __LINE__);
         }   
      }
      if (libc) {
         libc_restore = libc->getSymbolByName("__restore_rt");
         if (!libc->isValidSymbol(libc_restore)) {
            sw_printf("[%s:%u] - Unable to find restore_rt in libc\n",
                      __FILE__, __LINE__);
         }
         else {
            Dyninst::Address start = libc->getSymbolOffset(libc_restore) + libc_addr.second;
            Dyninst::Address end = libc->getSymbolSize(libc_restore) + start;
            if (start == end)
               end = start + 16; //Estimate--annoying
            sw_printf("[%s:%u] - Registering libc restore_rt as at %lx to %lx\n",
                      __FILE__, __LINE__, start, end);
            group->addStepper(parent_stepper, start, end);
         }
      }
   }

   if (!init_libthread) {
      /**
       * Get __restore_rt out of libpthread
       **/
      LibAddrPair libpthread_addr;
      Dyninst::SymReader *libpthread = NULL;
      Symbol_t libpthread_restore;
      bool result  = libs->getLibthread(libpthread_addr);
      if (!result) {
         sw_printf("[%s:%u] - Unable to find libpthread, not registering restore_rt"
                   "pthread tracker.\n", __FILE__, __LINE__);
      }
      if (result) {
         libpthread = fact->openSymbolReader(libpthread_addr.first);
         if (!libpthread) {
            sw_printf("[%s:%u] - Unable to open libc, not registering restore_rt\n",
                      __FILE__, __LINE__);
         }
         init_libthread = true;
      }
      if (libpthread) {
         libpthread_restore = libpthread->getSymbolByName("__restore_rt");
         if (!libpthread->isValidSymbol(libpthread_restore)) {
            sw_printf("[%s:%u] - Unable to find restore_rt in libpthread\n",
                      __FILE__, __LINE__);
         }
         else {
            Dyninst::Address start = libpthread->getSymbolOffset(libpthread_restore) + libpthread_addr.second;
            Dyninst::Address end = libpthread->getSymbolSize(libpthread_restore) + start;
            if (start == end)
               end = start + 16; //Estimate--annoying
            sw_printf("[%s:%u] - Registering libpthread restore_rt as at %lx to %lx\n",
                      __FILE__, __LINE__, start, end);
            group->addStepper(parent_stepper, start, end);
         }
      }   
   }

   /**
    * Get symbols out of vsyscall page
    **/
   vsys_info *vsyscall = getVsysInfo(ps);
   if (!vsyscall)
   {
#if !defined(arch_x86_64)
      sw_printf("[%s:%u] - Odd.  Couldn't find vsyscall page. Signal handler"
                " stepping may not work\n", __FILE__, __LINE__);
#endif
   }
   else
   {
      SymReader *vsys_syms = vsyscall->syms;
      if (!vsys_syms) {
         sw_printf("[%s:%u] - Vsyscall page wasn't parsed\n", __FILE__, __LINE__);
      }
      else {
         for (unsigned i=0; i<NUM_VSYS_SIGRETURNS; i++)
         {
            Symbol_t sym;
            sym = vsys_syms->getSymbolByName(vsys_sigreturns[i]);
            if (!vsys_syms->isValidSymbol(sym))
               continue;
            
            Dyninst::Offset offset = vsys_syms->getSymbolOffset(sym);
            Dyninst::Address addr;
            if (offset < vsyscall->start)
               addr = offset + vsyscall->start;
            else
               addr = offset;
            unsigned long size = vsys_syms->getSymbolSize(sym);
            if (!size) 
               size = ps->getAddressWidth();
            
            group->addStepper(parent_stepper, addr, addr + size);
         }
      }
   }
}

ThreadState* ThreadState::createThreadState(ProcDebug *parent,
                                            Dyninst::THR_ID id,
                                            bool already_attached)
{
   assert(parent);
   Dyninst::THR_ID tid = id;
   if (id == NULL_THR_ID) {
      tid = (Dyninst::THR_ID) parent->getProcessId();
   }
   else {
      tid = id;
   }
   
   ThreadState *newts = new ThreadState(parent, tid);
   sw_printf("[%s:%u] - Creating new ThreadState %p for %d/%d\n",
             __FILE__, __LINE__, newts, parent->getProcessId(), tid);
   if (!newts || newts->state() == ps_errorstate) {
      sw_printf("[%s:%u] - Error creating new thread\n",
                __FILE__, __LINE__);
      return NULL;
   }
   if (already_attached) {
      newts->setState(ps_attached_intermediate);
   }

   std::map<pid_t, int>::iterator previous_event;
   previous_event = ProcDebugLinux::unknown_pid_events.find(tid);
   if (previous_event != ProcDebugLinux::unknown_pid_events.end()) {
      int status = (*previous_event).second;
      sw_printf("[%s:%u] - Matched new thread %d with old events with statis %lx\n",
                __FILE__, __LINE__, tid, status);
      if (WIFSTOPPED(status) && WSTOPSIG(status) == SIGSTOP) {
         newts->setState(ps_running);
      }
      ProcDebugLinux::unknown_pid_events.erase(previous_event);
   }

   ProcDebug::thread_map_t::iterator i = ProcDebugLinux::all_threads.find(tid);
   assert(i == ProcDebugLinux::all_threads.end() || 
          (*i).second->state() == ps_exited);
   ProcDebugLinux::all_threads[tid] = newts;
   parent->threads[tid] = newts;

   if (id == NULL_THR_ID) {
      //Done with work for initial thread
      return newts;
   }

   bool result;

   if (newts->state() == ps_neonatal) {
      result = parent->debug_attach(newts);
      if (!result && getLastError() == err_procexit) {
         sw_printf("[%s:%u] - Thread %d exited before attach\n", 
                   __FILE__, __LINE__, tid);
         newts->setState(ps_exited);
         return NULL;
      }
      else if (!result) {
         sw_printf("[%s:%u] - Unknown error attaching to thread %d\n",
                   __FILE__, __LINE__, tid);
         newts->setState(ps_errorstate);
         return NULL;
      }
   }
   result = parent->debug_waitfor_attach(newts);
   if (!result) {
      sw_printf("[%s:%u] - Error waiting for attach on %d\n", 
                __FILE__, __LINE__, tid);
      return NULL;
   }

   result = parent->debug_post_attach(newts);
   if (!result) {
      sw_printf("[%s:%u] - Error in post attach on %d\n",
                __FILE__, __LINE__, tid);
      return NULL;
   }

   result = parent->resume_thread(newts);
   if (!result) {
      sw_printf("[%s:%u] - Error resuming thread %d\n",
                __FILE__, __LINE__, tid);
   }
   
   return newts;
}

void BottomOfStackStepperImpl::initialize()
{
   ProcessState *proc = walker->getProcessState();
   assert(proc);

   sw_printf("[%s:%u] - Initializing BottomOfStackStepper\n", __FILE__, __LINE__);
   
   LibraryState *libs = proc->getLibraryTracker();
   if (!libs) {
      sw_printf("[%s:%u] - Error initing StackBottom.  No library state for process.\n",
                __FILE__, __LINE__);
      return;
   }
   SymbolReaderFactory *fact = getDefaultSymbolReader();
   if (!fact) {
      sw_printf("[%s:%u] - Failed to get symbol reader\n");
      return;
   }

   if (!aout_init)
   {
      LibAddrPair aout_addr;
      SymReader *aout = NULL;
      Symbol_t start_sym;
      bool result = libs->getAOut(aout_addr);
      if (result) {
         aout = fact->openSymbolReader(aout_addr.first);
         aout_init = true;
      }
      if (aout) {
         start_sym = aout->getSymbolByName("_start");
         if (aout->isValidSymbol(start_sym)) {
            Dyninst::Address start = aout->getSymbolOffset(start_sym)+aout_addr.second;
            Dyninst::Address end = aout->getSymbolSize(start_sym) + start;
            if (start == end)
               end = start + 43;
            ra_stack_tops.push_back(std::pair<Address, Address>(start, end));
         }
      }
   }

   if (!libthread_init)
   {
      LibAddrPair libthread_addr;
      SymReader *libthread = NULL;
      Symbol_t clone_sym, startthread_sym;
      bool result = libs->getLibthread(libthread_addr);
      if (result) {
         libthread = fact->openSymbolReader(libthread_addr.first);
         libthread_init = true;
      }
      if (libthread) {
         clone_sym = libthread->getSymbolByName("__clone");
         if (libthread->isValidSymbol(clone_sym)) {
            Dyninst::Address start = libthread->getSymbolOffset(clone_sym) + 
               libthread_addr.second;
            Dyninst::Address end = libthread->getSymbolSize(clone_sym) + start;
            ra_stack_tops.push_back(std::pair<Address, Address>(start, end));
         }
         startthread_sym = libthread->getSymbolByName("start_thread");
         if (libthread->isValidSymbol(startthread_sym)) {
            Dyninst::Address start = libthread->getSymbolOffset(startthread_sym) + 
               libthread_addr.second;
            Dyninst::Address end = libthread->getSymbolSize(startthread_sym) + start;
            ra_stack_tops.push_back(std::pair<Address, Address>(start, end));
         }
      }
   }
}

void BottomOfStackStepperImpl::newLibraryNotification(LibAddrPair *, lib_change_t change)
{
   if (change == library_unload)
      return;
   if (!libthread_init || !aout_init) {
      initialize();
   }
}
<|MERGE_RESOLUTION|>--- conflicted
+++ resolved
@@ -962,15 +962,7 @@
       if (errnum == ENOENT)
          setLastError(err_nofile, "No such file");
       if (errnum == EPERM || errnum == EACCES)
-<<<<<<< HEAD
-<<<<<<< HEAD:stackwalk/src/linux-swk.C
          setLastError(err_prem, "Permission denied");
-=======
-         setLastError(err_perm, "Permission denied");
->>>>>>> Fix spelling mistake in error printfs:stackwalk/src/linux-swk.C
-=======
-         setLastError(err_perm, "Permission denied");
->>>>>>> 23f52d8b
       else
          setLastError(err_internal, "Unable to exec process");
       exit(-1);
