--- conflicted
+++ resolved
@@ -58,7 +58,6 @@
 #include <fcntl.h>
 #include <poll.h>
 
-<<<<<<< HEAD
 #include "common/h/parseauxv.h"
 #include "dynutil/h/dyn_regs.h"
 
@@ -67,18 +66,6 @@
 using namespace Dyninst;
 using namespace Dyninst::Stackwalker;
 
-=======
-using namespace Dyninst;
-using namespace Stackwalker;
-
-#define ELF_X_NAMESPACE Stackwalker
-#include "common/h/Elf_X.h"
-
-#include "common/h/SymLite-elf.h"
-#include "common/h/parseauxv.h"
-#include "dynutil/h/dyn_regs.h"
-
->>>>>>> 41da13ce
 #ifndef SYS_tkill
 #define SYS_tkill 238
 #endif
@@ -109,878 +96,6 @@
   return (int) result;
 }
 
-<<<<<<< HEAD
-=======
-static bool t_kill(int pid, int sig)
-{
-  static bool has_tkill = true;
-  long int result = 0;
-  sw_printf("[%s:%u] - Sending %d to %d\n", __FILE__, __LINE__, sig, pid);
-  if (has_tkill) {
-     result = syscall(SYS_tkill, pid, sig);
-     if (result == -1 && errno == ENOSYS)
-     {
-        sw_printf("[%s:%d] - Using kill instead of tkill on this system\n", 
-                  __FILE__, __LINE__, sig, pid);
-        has_tkill = false;
-     }
-  }
-  if (!has_tkill) {
-     result = kill(pid, sig);
-  }
-
-  return (result == 0);
-}
-
-SymbolReaderFactory *Dyninst::Stackwalker::getDefaultSymbolReader()
-{
-   static SymElfFactory symelffact;
-   if (!Walker::symrfact)
-      Walker::symrfact = (SymbolReaderFactory *) &symelffact;
-   return Walker::symrfact;
-}
-
-Elf_X *getElfHandle(std::string s)
-{
-   SymbolReaderFactory *fact = getDefaultSymbolReader();
-   SymReader *reader = fact->openSymbolReader(s);
-   if (!reader)
-      return NULL;
-   return (Elf_X *) reader->getElfHandle();
-}
-
-static void registerLibSpotterSelf(ProcSelf *pself);
-
-ProcSelf::ProcSelf(std::string exe_path) :
-   ProcessState(getpid(), exe_path)
-{
-}
-
-void ProcSelf::initialize()
-{
-   setDefaultLibraryTracker();
-   assert(library_tracker);
-   registerLibSpotterSelf(this);
-}
-
-#if defined(cap_sw_catchfaults)
-
-#include <setjmp.h>
-
-static bool registered_handler = false;
-static bool reading_memory = false;
-sigjmp_buf readmem_jmp;
-
-void handle_fault(int /*sig*/)
-{
-   if (!reading_memory) {
-      //The instruction that caused this fault was not from
-      // ProcSelf::readMem.  Restore the SIGSEGV handler, and 
-      // the faulting instruction should restart after we return.
-      fprintf(stderr, "[%s:%u] - Caught segfault that didn't come " \
-              "from stackwalker memory read!", __FILE__, __LINE__);
-      signal(SIGSEGV, SIG_DFL);
-      return;
-   }
-   siglongjmp(readmem_jmp, 1);
-}
-
-bool ProcSelf::readMem(void *dest, Address source, size_t size)
-{
-   if (!registered_handler) {
-      signal(SIGSEGV, handle_fault);
-      registered_handler = true;
-   }
-   reading_memory = true;
-   if (sigsetjmp(readmem_jmp, 1)) {
-      sw_printf("[%s:%u] - Caught fault while reading from %lx to %lx\n", 
-                __FILE__, __LINE__, source, source + size);
-      setLastError(err_procread, "Could not read from process");
-      return false;
-   }
-   
-   memcpy(dest, (const void *) source, size);
-   reading_memory = false;
-   return true;
-}
-#else
-bool ProcSelf::readMem(void *dest, Address source, size_t size)
-{
-  memcpy(dest, (const void *) source, size);
-  return true;
-}
-#endif
-
-bool ProcSelf::getThreadIds(std::vector<THR_ID> &threads)
-{
-  bool result;
-  THR_ID tid;
-
-  result = getDefaultThread(tid);
-  if (!result) {
-    sw_printf("[%s:%u] - Could not read default thread\n",
-	       __FILE__, __LINE__);
-    return false;
-  }
-  threads.clear();
-  threads.push_back(tid);
-  return true;
-}
-
-bool ProcDebugLinux::isLibraryTrap(Dyninst::THR_ID thrd)
-{
-   LibraryState *ls = getLibraryTracker();
-   if (!ls)
-      return false;
-   Address lib_trap_addr = ls->getLibTrapAddress();
-   if (!lib_trap_addr)
-      return false;
-
-   MachRegisterVal cur_pc;
-   MachRegister reg = MachRegister::getPC(getArchitecture());
-   bool result = getRegValue(reg, thrd, cur_pc);
-   if (!result) {
-      sw_printf("[%s:%u] - Error getting PC value for thrd %d\n",
-                __FILE__, __LINE__, (int) thrd);
-      return false;
-   }
-   if (cur_pc == lib_trap_addr || cur_pc-1 == lib_trap_addr)
-      return true;
-   return false;
-}
-
-
-bool ProcSelf::getDefaultThread(THR_ID &default_tid)
-{
-  THR_ID tid = P_gettid();
-  if (tid == -1) {
-    const char *sys_err_msg = strerror(errno);
-    sw_printf("[%s:%u] - gettid syscall failed with %s\n",
-	       __FILE__, __LINE__, sys_err_msg);
-    std::string errmsg("gettid syscall failed with ");
-    errmsg += sys_err_msg;
-    setLastError(err_internal, errmsg.c_str());
-    return false;
-  }
-
-  default_tid = tid;
-  return true;
-}
-
-static bool pipeHasData(int fd)
-{
-   if (fd == -1)
-      return false;
-
-   struct pollfd pfd[1];
-   pfd[0].fd = fd;
-   pfd[0].events = POLLIN;
-   pfd[0].revents = 0;
-   int result = poll(pfd, 1, 0);
-   return (result == 1 && pfd[0].revents & POLLIN);
-}
-
-DebugEvent ProcDebug::debug_get_event(bool block)
-{
-   int status = 0;
-   DebugEvent ev;
-   pid_t p;
-
-   bool dataOnPipe = pipeHasData(pipe_out);
-
-   int flags = __WALL;
-   if (!block)
-     flags |= WNOHANG;
-   sw_printf("[%s:%u] - Calling waitpid(-1, %p, %s)\n",
-             __FILE__, __LINE__, &status, block ? "WALL|WNOHANG" : "WALL");
-   p = waitpid(-1, &status, flags);
-   sw_printf("[%s:%u] - waitpid returned status = 0x%x, p = %d\n",
-             __FILE__, __LINE__, status, p);
-   if (p == -1) {
-      int errnum = errno;
-      sw_printf("[%s:%u] - Unable to wait for debug event: %s\n",
-                __FILE__, __LINE__, strerror(errnum));
-      if (errnum == EINTR)
-         setLastError(err_interrupt, "System call interrupted");
-      else
-         setLastError(err_internal, "Error calling waitpid");
-      ev.dbg = dbg_err;
-      return ev;
-   }
-
-   //If we got an event, or if we didn't read a message and there
-   // is a byte on the pipe, then remove one byte from the pipe.
-   if (pipe_out != -1 && 
-       (p != 0 || dataOnPipe)) 
-   {
-      char c;
-      sw_printf("[%s:%u] - Removing data from pipe, %d, %s\n",
-                __FILE__, __LINE__, p, dataOnPipe ? "true" : "false");
-      read(pipe_out, &c, 1);
-   }
-   
-   if (p == 0) {
-     sw_printf("[%s:%u] - No debug events available\n", __FILE__, __LINE__);
-     ev.dbg = dbg_noevent;
-     return ev;
-   }
-
-   thread_map_t::iterator i = ProcDebugLinux::all_threads.find(p);
-   if (i == ProcDebugLinux::all_threads.end())
-   {
-      sw_printf("[%s:%u] - Warning, recieved unknown pid %d from waitpid\n",
-                __FILE__, __LINE__, p);
-      ProcDebugLinux::unknown_pid_events[p] = status;
-      ev.dbg = dbg_noevent;
-      return ev;
-   }
-   
-   ev.thr = i->second;
-   ev.proc = ev.thr->proc();
-
-   if (WIFEXITED(status)) 
-   {
-      ev.dbg = dbg_exited;
-      ev.data.idata = WEXITSTATUS(status);
-      sw_printf("[%s:%u] - Process %d exited with %d\n", 
-                __FILE__, __LINE__, p, ev.dbg);
-   }
-   else if (WIFSIGNALED(status))
-   {
-      ev.dbg = dbg_crashed;
-      ev.data.idata = WTERMSIG(status);
-      sw_printf("[%s:%u] - Process %d crashed with %d\n", 
-                __FILE__, __LINE__, p, ev.dbg);
-   }
-   else if (WIFSTOPPED(status))
-   {
-      ev.dbg = dbg_stopped;
-      ev.data.idata = WSTOPSIG(status);
-      
-      ProcDebugLinux *linux_proc = dynamic_cast<ProcDebugLinux*>(ev.proc);
-      assert(linux_proc);
-      if (ev.data.idata == SIGTRAP) {
-         if (linux_proc->state() == ps_running && 
-             linux_proc->isLibraryTrap((Dyninst::THR_ID) p)) 
-         {
-            sw_printf("[%s:%u] - Decoded library load event\n",
-                      __FILE__, __LINE__);
-            ev.dbg = dbg_libraryload;
-         }
-         else {
-            int extended_data = status >> 16;
-            if (extended_data)
-               ev.data.idata = (extended_data << 8) | SIGTRAP;
-         }
-      }
-      sw_printf("[%s:%u] - Process %d stopped with %d\n",
-                __FILE__, __LINE__, p, ev.data);
-   }
-   else
-   {
-      sw_printf("[%s:%u] - Process %d had strange return value from waitpid\n",
-                __FILE__, __LINE__, p);
-      setLastError(err_internal, "Error calling waitpid");
-      ev.dbg = dbg_err;
-   }
-   return ev;
-}
-
-bool ProcDebugLinux::debug_handle_event(DebugEvent ev)
-{
-  bool result;
-  ThreadState *thr = ev.thr;
-
-  switch (ev.dbg)
-  {
-     case dbg_stopped:
-        thr->setStopped(true);
-        if (thr->state() == ps_attached_intermediate && 
-            (ev.data.idata == SIGSTOP || ev.data.idata == SIGTRAP)) {
-           sw_printf("[%s:%u] - Moving %d/%d to state running\n", 
-                     __FILE__, __LINE__, pid, thr->getTid());
-           thr->setState(ps_running);
-           return true;
-        }
-
-#if defined(cap_ptrace_traceclone)
-        if (ev.data.idata == (SIGTRAP | (PTRACE_EVENT_CLONE << 8))) {
-           sw_printf("[%s:%u] - Discovered new thread in proc %d\n", 
-                     __FILE__, __LINE__, pid);
-           ThreadState *new_thread = NULL;
-           unsigned long newtid_l = 0x0;
-           long iresult = ptrace((pt_req) PTRACE_GETEVENTMSG, thr->getTid(), 
-                                 NULL, &newtid_l);
-           pid_t newtid = (pid_t) newtid_l;
-           if (iresult == -1) {
-              sw_printf("[%s:%u] - Unexpected error getting new tid on %d\n"
-                     __FILE__, __LINE__, pid);
-           }
-           else 
-           {
-              sw_printf("[%s:%u] - New thread %ld in proc %d\n",
-                        __FILE__, __LINE__, newtid, pid);
-              new_thread = ThreadState::createThreadState(this, (THR_ID) newtid, true);
-           }
-           if (!new_thread) {
-              sw_printf("[%s:%u] - Error creating thread %d in proc %d\n",
-                        __FILE__, __LINE__, newtid, pid);
-           }
-           result = debug_continue(thr);
-           if (!result) {
-              sw_printf("[%s:%u] - Debug continue failed on %d/%d\n",
-                        __FILE__, __LINE__, pid, thr->getTid());
-              return false;
-           }
-           return true;
-        }
-#endif
-        
-	result = debug_handle_signal(&ev);
-	if (!result) {
-	  sw_printf("[%s:%u] - Debug continue failed on %d/%d with %d\n", 
-		    __FILE__, __LINE__, pid, thr->getTid(), ev.data.idata);
-	  return false;
-	}
-
-        return true;
-    case dbg_libraryload: 
-    {
-       sw_printf("[%s:%u] - Handling library load event on %d/%d\n",
-                 __FILE__, __LINE__, pid, thr->getTid());
-       thr->setStopped(true);
-       LibraryState *ls = getLibraryTracker();
-       assert(ls);
-       ls->notifyOfUpdate();
-
-#if defined(arch_power)
-       /**
-	* Forward over the trap instruction
-	**/
-       Dyninst::MachRegisterVal newpc = ls->getLibTrapAddress() + 4;
-       bool result = setRegValue(Dyninst::ReturnAddr, thr->getTid(), newpc);
-       if (!result) {
-	 sw_printf("[%s:%u] - Error! Could not set PC past trap!\n",
-		   __FILE__, __LINE__);
-	 setLastError(err_internal, "Could not set PC after trap\n");
-	 return false;
-       }
-#endif
-       result = debug_continue_with(thr, 0);
-       if (!result) {
-          sw_printf("[%s:%u] - Debug continue failed on %d/%d with %d\n", 
-                    __FILE__, __LINE__, pid, thr->getTid(), ev.data.idata);
-          return false;
-       }
-       return true;
-    }
-    case dbg_crashed:
-      sw_printf("[%s:%u] - Handling process crash on %d/%d\n",
-                __FILE__, __LINE__, pid, thr->getTid());
-    case dbg_exited:
-      sw_printf("[%s:%u] - Handling process death on %d/%d\n",
-                __FILE__, __LINE__, pid, thr->getTid());
-      thr->setState(ps_exited);
-      return true;
-    case dbg_err:
-    case dbg_noevent:
-    default:
-      sw_printf("[%s:%u] - Unexpectedly handling an error event %d on %d/%d\n", 
-                __FILE__, __LINE__, ev.dbg, pid, thr->getTid());
-      setLastError(err_internal, "Told to handle an unexpected event.");
-      return false;
-  }
-}
-
-bool ProcDebugLinux::debug_handle_signal(DebugEvent *ev)
-{
-   assert(ev->dbg == dbg_stopped);
-   int sig = ev->data.idata;
-   ThreadState *thr = ev->thr;
-   if (sigfunc) {
-      bool user_stopped = thr->userIsStopped();
-      thr->setUserStopped(true);
-      sigfunc(sig, thr);
-      thr->setUserStopped(user_stopped);
-   }
-
-   if (sig == SIGSTOP)
-   {
-     if (thr->hasPendingStop()) {
-       //Leave process as is, no need to handle.
-       sw_printf("Clearing pending SIGSTOP\n");
-       thr->clearPendingStop();
-       return true;
-     }
-     sw_printf("Dropping SIGSTOP and continuing process\n");
-     //Continue past sigstop with-out a signal
-     sig = 0;
-   }
-
-   return debug_continue_with(thr, sig);
-}
-
-#if defined(cap_ptrace_setoptions)   
-void ProcDebugLinux::setOptions(Dyninst::THR_ID tid)
-{
-
-   long options = 0;
-#if defined(cap_ptrace_traceclone)
-   options |= PTRACE_O_TRACECLONE;
-#endif
-
-   if (options) {
-      int result = ptrace((pt_req) PTRACE_SETOPTIONS, tid, NULL, 
-                          (void *) options);
-      if (result == -1) {
-         sw_printf("[%s:%u] - Failed to set options for %d: %s\n", 
-                   __FILE__, __LINE__, tid, strerror(errno));
-      }
-   }   
-}
-#else
-void ProcDebugLinux::setOptions(Dyninst::THR_ID)
-{
-}
-#endif
-
-bool ProcDebugLinux::debug_attach(ThreadState *ts)
-{
-   long result;
-   pid_t tid = (pid_t) ts->getTid();
-   
-   sw_printf("[%s:%u] - Attaching to pid %d\n", __FILE__, __LINE__, tid);
-   result = ptrace((pt_req) PTRACE_ATTACH, tid, NULL, NULL);
-   if (result != 0) {
-      int errnum = errno;
-      sw_printf("[%s:%u] - Unable to attach to process %d: %s\n",
-                __FILE__, __LINE__, tid, strerror(errnum));
-      if (errnum == EPERM)
-         setLastError(err_perm, "Do not have correct permissions to attach " \
-                      "to pid");
-      else if (errnum == ESRCH)
-         setLastError(err_noproc, "The specified process was not found");
-      else {
-         setLastError(err_internal, "DynStackwalker was unable to attach to " \
-                      "the specified process");
-      }
-      return false;
-   }
-   ts->setState(ps_attached_intermediate);   
-
-   return true;
-}
-
-bool ProcDebugLinux::debug_post_create()
-{
-   sw_printf("[%s:%u] - Post create on %d\n", __FILE__, __LINE__, pid);
-   setOptions(pid);
-
-   setDefaultLibraryTracker();
-   assert(library_tracker);
-   registerLibSpotter();
-   return true;
-}
-
-bool ProcDebugLinux::debug_post_attach(ThreadState *thr)
-{
-   sw_printf("[%s:%u] - Post attach on %d\n", __FILE__, __LINE__, thr->getTid());
-   THR_ID tid = thr->getTid();
-   setOptions(tid);
-
-   setDefaultLibraryTracker();
-   assert(library_tracker);
-   registerLibSpotter();
-
-   if (tid == pid) {
-      //We're attach to the initial process, also attach to all threads
-      pollForNewThreads();
-   }
-   return true;
-}
-
-bool ProcDebugLinux::debug_pause(ThreadState *thr)
-{
-   bool result;
-
-   result = t_kill(thr->getTid(), SIGSTOP);
-   if (!result) {
-      if (errno == ESRCH) {
-         sw_printf("[%s:%u] - t_kill failed on %d, thread doesn't exist\n",
-                   __FILE__, __LINE__, thr->getTid());
-         setLastError(err_noproc, "Thread no longer exists");
-         return false;
-      }
-      sw_printf("[%s:%u] - t_kill failed on %d: %s\n", __FILE__, __LINE__,
-                thr->getTid(), strerror(errno));
-      setLastError(err_internal, "Could not send signal to process while " \
-                   "stopping");
-      return false;
-   }
-   thr->markPendingStop();
-   
-   return true;
-}
-
-bool ProcDebugLinux::debug_continue(ThreadState *thr)
-{
-   return debug_continue_with(thr, 0);
-}
-
-bool ProcDebugLinux::debug_continue_with(ThreadState *thr, long sig)
-{
-   long result;
-   assert(thr->isStopped());
-   Dyninst::THR_ID tid = thr->getTid();
-   sw_printf("[%s:%u] - Calling PTRACE_CONT with signal %d on %d\n",
-             __FILE__, __LINE__, sig, tid);
-   result = ptrace((pt_req) PTRACE_CONT, tid, NULL, (void *) sig);
-   if (result != 0)
-   {
-     int errnum = errno;
-      sw_printf("[%s:%u] - Error continuing %d with %d: %s\n",
-                __FILE__, __LINE__, tid, sig, strerror(errnum));
-      setLastError(err_internal, "Could not continue process");
-      return false;
-   }
-
-   thr->setStopped(false);
-   return true;
-}
-
-bool ProcDebugLinux::readMem(void *dest, Address source, size_t size)
-{
-   unsigned long nbytes = size;
-   const unsigned char *ap = (const unsigned char*) source;
-   unsigned char *dp = (unsigned char*) dest;
-   Address w = 0x0;               /* ptrace I/O buffer */
-   int len = sizeof(long);
-   unsigned long cnt;
-   
-   if (!nbytes) {
-      return true;
-   }
-   
-   ThreadState *thr = active_thread;
-   if (!thr) {
-      //Likely doing this read in response to some event, perhaps
-      // without an active thread.  The event should have stopped something,
-      // so find a stopped thread.
-      thread_map_t::iterator i;
-      for (i = threads.begin(); i != threads.end(); i++) {
-         ThreadState *t = (*i).second;
-         if (t->state() == ps_exited)
-            continue;
-         if (t->isStopped()) {
-            thr = t;
-            break;
-         }
-      }
-   }
-   assert(thr); //Something should be stopped if we're here.
-   pid_t tid = (pid_t) thr->getTid();
-
-   if ((cnt = (source % len))) {
-      /* Start of request is not aligned. */
-      unsigned char *p = (unsigned char*) &w;
-      
-      /* Read the segment containing the unaligned portion, and
-         copy what was requested to DP. */
-      errno = 0;
-      w = ptrace((pt_req) PTRACE_PEEKTEXT, tid, (Address) (ap-cnt), w);
-      if (errno) {
-         int errnum = errno;
-         sw_printf("[%s:%u] - PTRACE_PEEKTEXT returned error on %d: %s\n",
-                   __FILE__, __LINE__, pid, strerror(errnum));
-         setLastError(err_procread, "Could not read from process\n");
-         return false;
-      }
-
-      for (unsigned i = 0; i < len-cnt && i < nbytes; i++)
-         dp[i] = p[cnt+i];
-      
-      if (len-cnt >= nbytes) {
-         return true;
-      }
-      
-      dp += len-cnt;
-      ap += len-cnt;
-      nbytes -= len-cnt;
-   }
-   /* Copy aligned portion */
-   while (nbytes >= (u_int)len) {
-      errno = 0;
-      w = ptrace((pt_req) PTRACE_PEEKTEXT, tid, (Address) ap, 0);
-      if (errno) {
-         int errnum = errno;
-         sw_printf("[%s:%u] - PTRACE_PEEKTEXT returned error on %d: %s\n",
-                   __FILE__, __LINE__, pid, strerror(errnum));
-         setLastError(err_procread, "Could not read from process\n");
-         return false;
-      }
-      memcpy(dp, &w, len);
-      dp += len;
-      ap += len;
-      nbytes -= len;
-   }
-   
-   if (nbytes > 0) {
-      /* Some unaligned data remains */
-      unsigned char *p = (unsigned char *) &w;
-      
-      /* Read the segment containing the unaligned portion, and
-         copy what was requested to DP. */
-      errno = 0;
-      w = ptrace((pt_req) PTRACE_PEEKTEXT, tid, (Address) ap, 0);
-      if (errno) {
-         int errnum = errno;
-         sw_printf("[%s:%u] - PTRACE_PEEKTEXT returned error on %d: %s\n",
-                   __FILE__, __LINE__, pid, strerror(errnum));
-         setLastError(err_procread, "Could not read from process\n");
-         return false;
-      }
-      for (unsigned i = 0; i < nbytes; i++)
-         dp[i] = p[i];
-   }
-
-   return true;
-}   
-
-bool ProcDebugLinux::getThreadIds(std::vector<THR_ID> &thrds)
-{
-#if !defined(cap_ptrace_traceclone)
-   pollForNewThreads();
-#endif
-   thread_map_t::iterator i;
-   for (i = threads.begin(); i != threads.end(); i++) {
-      ThreadState *ts = (*i).second;
-      if (ts->state() != ps_running) {
-         sw_printf("Skipping thread %d in state %d\n", 
-                   ts->getTid(), ts->state());
-         continue;
-      }
-              
-      thrds.push_back(ts->getTid());
-   }
-   return true;
-}
-
-bool ProcDebugLinux::pollForNewThreads()
-{
-   std::vector<THR_ID> thrds;
-   bool result = findProcLWPs(pid, thrds);
-   if (!result) {
-      sw_printf("[%s:%u] - getThreadIds failed in libcommon's findProcLWPs "
-                "for %d", __FILE__, __LINE__, pid);                
-      return false;
-   }
-
-   return add_new_threads(thrds.begin(), thrds.end());
-}
-
-bool ProcDebugLinux::getDefaultThread(THR_ID &default_tid)
-{
-   default_tid = (THR_ID) pid;
-   return true;
-}
-
-ProcDebugLinux::ProcDebugLinux(PID pid)
-   : ProcDebug(pid),
-     cached_addr_width(0),
-     lib_load_trap(0x0),
-     trap_actual_len(0x0),
-     trap_install_error(false)
-{
-}
-
-ProcDebugLinux::ProcDebugLinux(std::string executable, 
-                               const std::vector<std::string> &argv)
-   : ProcDebug(executable, argv),
-     cached_addr_width(0),
-     lib_load_trap(0x0),
-     trap_actual_len(0x0),
-     trap_install_error(false)
-{
-}
-
-ProcDebugLinux::~ProcDebugLinux()
-{
-}
-   
-ProcDebug *ProcDebug::newProcDebug(PID pid, std::string)
-{
-   ProcDebugLinux *pd = new ProcDebugLinux(pid);
-   if (!pd)
-   {
-      sw_printf("[%s:%u] - Error creating new ProcDebug object\n",
-                __FILE__, __LINE__);
-      return pd;
-   }
-
-   bool result = pd->attach();
-   if (!result || pd->state() != ps_running) {
-     pd->setState(ps_errorstate);
-     proc_map.erase(pid);
-     sw_printf("[%s:%u] - Error attaching to process %d\n",
-               __FILE__, __LINE__, pid);
-     delete pd;
-     return NULL;
-   }
-
-   return pd;
-}
-
-ProcDebug *ProcDebug::newProcDebug(std::string executable, 
-                                   const std::vector<std::string> &argv)
-{
-   ProcDebugLinux *pd = new ProcDebugLinux(executable, argv);
-   if (!pd)
-   {
-      sw_printf("[%s:%u] - Error creating new ProcDebug object\n",
-                __FILE__, __LINE__);
-      return NULL;
-   }
-
-   bool result = pd->create(executable, argv);
-   if (!result || pd->state() != ps_running)
-   {
-     pd->setState(ps_errorstate);
-     proc_map.erase(pd->pid);
-     sw_printf("[%s:%u] - Error attaching to process %d\n",
-               __FILE__, __LINE__, pd->pid);
-     delete pd;
-     return NULL;
-   }
-
-   return pd;   
-}
-
-Dyninst::Architecture ProcDebug::getArchitecture()
-{
-#if defined(arch_power) && !defined(arch_64bit)
-   return Dyninst::Arch_ppc32;
-#elif defined(arch_x86)
-   return Dyninst::Arch_x86;
-#else
-   int addr_width = getAddressWidth();
-   if (addr_width == 4)
-   {
-#if defined(arch_x86_64)
-      return Dyninst::Arch_x86;
-#elif defined(arch_power)
-      return Dyninst::Arch_ppc32;
-#endif
-   }
-   else if (addr_width == 8)
-   {
-#if defined(arch_x86_64)
-      return Dyninst::Arch_x86_64;
-#elif defined(arch_power)
-      return Dyninst::Arch_ppc64;
-#endif
-   }
-#endif
-   assert(0);
-   return Dyninst::Arch_none;
-}
-
-
-void chld_handler(int)
-{
-   write(ProcDebug::pipe_in, "s", 1);
-}
-
-int ProcDebug::getNotificationFD()
-{
-   static bool registered_handler = false;
-   int filedes[2], result;
-   if (!registered_handler) 
-   {
-      signal(SIGCHLD, chld_handler);
-      result = pipe(filedes);
-      if (result == -1)
-      {
-         int errnum = errno;
-         sw_printf("[%s:%u] - Could not create pipe: %s\n",
-                   __FILE__, __LINE__, strerror(errnum));
-         setLastError(err_internal, "Could not create pipe for notificationFD");
-         return -1;
-      }
-      pipe_out = filedes[0];
-      pipe_in = filedes[1];
-
-      result = fcntl(pipe_out, F_GETFL);
-      if (result != -1)
-      {
-         result = fcntl(pipe_out, F_SETFL, result | O_NONBLOCK);
-      }
-      if (result == -1)
-      {
-         int errnum = errno;
-         sw_printf("[%s:%u] - Could not set fcntl flags: %s\n",
-                   __FILE__, __LINE__, strerror(errnum));
-         setLastError(err_internal, "Could not set pipe properties");
-         return -1;
-      }
-      registered_handler = true;
-   }
-   return pipe_out;
-}
-
-bool ProcDebugLinux::debug_create(std::string executable, 
-                                  const std::vector<std::string> &argv)
-{
-   pid = fork();
-   if (pid == -1)
-   {
-      int errnum = errno;
-      sw_printf("[%s:%u] - Could not fork new process for %s: %s\n",
-                __FILE__, __LINE__, executable.c_str(), strerror(errnum));
-      setLastError(err_internal, "Unable to fork new process");
-      return false;
-   }
-
-   if (pid)
-   {
-   }
-   else
-   {
-      //Child
-      long int result = ptrace((pt_req) PTRACE_TRACEME, 0, 0, 0);
-      unsigned i;
-      if (result == -1)
-      {
-         sw_printf("[%s:%u] - Failed to execute a PTRACE_TRACME.  Odd.\n",
-                   __FILE__, __LINE__);
-         setLastError(err_internal, "Unable to debug trace new process");
-         exit(-1);
-      }
-
-      typedef const char * const_str;
-      
-      const_str *new_argv = (const_str *) calloc(argv.size()+3, sizeof(char *));
-      new_argv[0] = executable.c_str();
-      for (i=1; i<argv.size()+1; i++) {
-         new_argv[i] = argv[i-1].c_str();
-      }
-      new_argv[i+1] = (char *) NULL;
-      
-      result = execv(executable.c_str(), const_cast<char * const*>(new_argv));
-      int errnum = errno;         
-      sw_printf("[%s:%u] - Failed to exec %s: %s\n", __FILE__, __LINE__, 
-                executable.c_str(), strerror(errnum));
-      if (errnum == ENOENT)
-         setLastError(err_nofile, "No such file");
-      if (errnum == EPERM || errnum == EACCES)
-         setLastError(err_perm, "Permission denied");
-      else
-         setLastError(err_internal, "Unable to exec process");
-      exit(-1);
-   }
-   return true;
-}
-
->>>>>>> 41da13ce
 vsys_info *Dyninst::Stackwalker::getVsysInfo(ProcessState *ps)
 {
 #if defined(arch_x86_64)
@@ -1055,84 +170,9 @@
 
 bool LibraryState::updateLibsArch(std::vector<std::pair<LibAddrPair, unsigned int> > &alibs)
 {
-<<<<<<< HEAD
    if (arch_libs.size()) {
       alibs = arch_libs;
       return true;
-=======
-   local_lib_state->notifyOfUpdate();
-}
-
-static Address lib_trap_addr_self = 0x0;
-static bool lib_trap_addr_self_err = false;
-static void registerLibSpotterSelf(ProcSelf *pself)
-{
-   if (lib_trap_addr_self)
-      return;
-   if (lib_trap_addr_self_err)
-      return;
-
-   //Get the address to install a trap to
-   LibraryState *libs = pself->getLibraryTracker();
-   if (!libs) {
-      sw_printf("[%s:%u] - Not using lib tracker, don't know how "
-                "to get library load address\n", __FILE__, __LINE__);
-      lib_trap_addr_self_err = true;
-      return;
-   }   
-   lib_trap_addr_self = libs->getLibTrapAddress();
-   if (!lib_trap_addr_self) {
-      sw_printf("[%s:%u] - Error getting trap address, can't install lib tracker",
-                __FILE__, __LINE__);
-      lib_trap_addr_self_err = true;
-      return;
-   }
-
-   //Use /proc/PID/maps to make sure that this address is valid and writable
-   unsigned maps_size;
-   map_entries *maps = getLinuxMaps(getpid(), maps_size);
-   if (!maps) {
-      sw_printf("[%s:%u] - Error reading proc/%d/maps.  Can't install lib tracker",
-                __FILE__, __LINE__, getpid());
-      lib_trap_addr_self_err = true;
-      return;
-   }
-
-   bool found = false;
-   for (unsigned i=0; i<maps_size; i++) {
-      if (maps[i].start <= lib_trap_addr_self && 
-          maps[i].end > lib_trap_addr_self)
-      {
-         found = true;
-         if (maps[i].prems & PREMS_WRITE) {
-            break;
-         }
-         int pgsize = getpagesize();
-         Address first_page = (lib_trap_addr_self / pgsize) * pgsize;
-         unsigned size = pgsize;
-         if (first_page + size < lib_trap_addr_self+MAX_TRAP_LEN)
-            size += pgsize;
-         int result = mprotect((void*) first_page,
-                               size, 
-                               PROT_READ|PROT_WRITE|PROT_EXEC);
-         if (result == -1) {
-            int errnum = errno;
-            sw_printf("[%s:%u] - Error setting permissions for page containing %lx. "
-                      "Can't install lib tracker: %s\n", __FILE__, __LINE__, 
-                      lib_trap_addr_self, strerror(errnum));
-            free(maps);
-            lib_trap_addr_self_err = true;
-            return;
-         }
-      }
-   }
-   free(maps);
-   if (!found) {
-      sw_printf("[%s:%u] - Couldn't find page containing %lx.  Can't install lib "
-                "tracker.", __FILE__, __LINE__, lib_trap_addr_self);
-      lib_trap_addr_self_err = true;
-      return;
->>>>>>> 41da13ce
    }
    vsys_info *vsys = getVsysInfo(procstate);
    if (!vsys) {
