--- conflicted
+++ resolved
@@ -211,7 +211,6 @@
   return true;
 }
 
-<<<<<<< HEAD
 static bool pipeHasData(int fd)
 {
    if (fd == -1)
@@ -925,8 +924,6 @@
    return true;
 }
 
-=======
->>>>>>> c7452107
 vsys_info *Dyninst::Stackwalker::getVsysInfo(ProcessState *ps)
 {
 #if defined(arch_x86_64)
