--- conflicted
+++ resolved
@@ -126,12 +126,7 @@
 endif()
 
 
-<<<<<<< HEAD
 find_package (Boost ${BOOST_MIN_VERSION} COMPONENTS thread system date_time timer filesystem atomic)
-=======
-find_package (Boost ${BOOST_MIN_VERSION} COMPONENTS thread system date_time filesystem)
-
->>>>>>> 537b6e08
 
 if(NOT Boost_FOUND)
   set (BOOST_ARGS
