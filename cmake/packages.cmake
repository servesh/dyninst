--- conflicted
+++ resolved
@@ -29,37 +29,6 @@
     add_dependencies(libelf_imp LibElf)
   endif()
 
-<<<<<<< HEAD
-  find_package (LibDwarf)
-
-  if(NOT LIBDWARF_FOUND)
-    message(STATUS "No libdwarf found, attempting to build as external project")
-    cmake_minimum_required (VERSION 2.8.11)
-    include(ExternalProject)
-    ExternalProject_Add(LibDwarf
-      PREFIX ${CMAKE_BINARY_DIR}/libdwarf
-      DEPENDS libelf_imp
-      #	URL http://reality.sgiweb.org/davea/libdwarf-20130126.tar.gz
-      #	URL http://sourceforge.net/p/libdwarf/code/ci/20130126/tarball
-      URL http://www.paradyn.org/libdwarf/libdwarf-20130126.tar.gz
-      #	GIT_REPOSITORY git://git.code.sf.net/p/libdwarf/code libdwarf-code
-      #	GIT_TAG 20130126
-      CONFIGURE_COMMAND env CFLAGS=${CMAKE_C_FLAGS}\ -I${LIBELF_INCLUDE_DIR} LDFLAGS=-L${CMAKE_BINARY_DIR}/libelf/lib <SOURCE_DIR>/libdwarf/configure --enable-shared
-      BUILD_COMMAND make
-      INSTALL_DIR ${CMAKE_BINARY_DIR}/libdwarf
-      INSTALL_COMMAND mkdir -p <INSTALL_DIR>/include && mkdir -p <INSTALL_DIR>/lib && install <SOURCE_DIR>/libdwarf/libdwarf.h <INSTALL_DIR>/include && install <SOURCE_DIR>/libdwarf/dwarf.h <INSTALL_DIR>/include && install <BINARY_DIR>/libdwarf.so <INSTALL_DIR>/lib
-      )
-    add_dependencies(LibDwarf libelf_imp)
-    set(LIBDWARF_INCLUDE_DIR ${CMAKE_BINARY_DIR}/libdwarf/include)
-    set(LIBDWARF_LIBRARIES ${CMAKE_BINARY_DIR}/libdwarf/lib/libdwarf.so)
-  else()
-    # Unfortunately, libdwarf doesn't always link to libelf itself.
-    # (e.g. https://bugzilla.redhat.com/show_bug.cgi?id=1061432)
-    set(LIBDWARF_LIBRARIES ${LIBDWARF_LIBRARIES} ${LIBELF_LIBRARIES})
-  endif()
-
-=======
->>>>>>> 38e17c89
   add_library(libdwarf_imp SHARED IMPORTED)
   set_property(TARGET libdwarf_imp 
     PROPERTY IMPORTED_LOCATION ${LIBDWARF_LIBRARIES})
