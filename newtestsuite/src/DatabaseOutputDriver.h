--- conflicted
+++ resolved
@@ -1,54 +1,4 @@
-<<<<<<< HEAD
-#include <sstream>
-#include <string>
-#include <vector>
 
-#include "TestOutputDriver.h"
-
-#include "test_results.h"
-
-// FIXME Magic numbers..  These should be changed to test_driver parameters
-#define DB_HOSTNAME "bryce.cs.umd.edu"
-#define DB_USERNAME "editdata"
-#define DB_PASSWD "editdata"
-#define DB_DBNAME "testDB"
-#define DB_PORT 0
-#define DB_UXSOCKET NULL
-#define DB_CLIENTFLAG 0
-
-
-class DatabaseOutputDriver : public TestOutputDriver {
-private:
-  std::string dblogFilename;
-  std::string sqlLogFilename;
-  std::map<std::string, std::string> *attributes;
-  bool wroteLogHeader;
-  bool submittedResults;
-  test_results_t result;
-
-  // Stores any output before startNewTest is first called
-  std::stringstream pretestLog;
-
-  void writeSQLLog();
-
-public:
-  DatabaseOutputDriver(void * data);
-  ~DatabaseOutputDriver();
-
-  virtual void startNewTest(std::map<std::string, std::string> &attrs);
-  virtual void redirectStream(TestOutputStream stream, const char * filename);
-  virtual void logResult(test_results_t result);
-  virtual void logCrash(std::string testname);
-  virtual void log(TestOutputStream stream, const char *fmt, ...);
-  virtual void vlog(TestOutputStream stream, const char *fmt, va_list args);
-  virtual void finalizeOutput();
-  virtual void getMutateeArgs(std::vector<std::string> &args);
-};
-
-extern "C" {
-extern TEST_DLL_EXPORT TestOutputDriver *outputDriver_factory(void * data);
-}
-=======
 #include <sstream>
 #include <string>
 #include <vector>
@@ -96,6 +46,5 @@
 };
 
 extern "C" {
-extern TEST_DLL_EXPORT TestOutputDriver *outputDriver_factory(void * data);
-}
->>>>>>> 2e3fc967
+	__declspec(dllexport) TestOutputDriver *outputDriver_factory(void * data);
+}