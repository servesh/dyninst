<<<<<<< HEAD
// TestOutputDriver.h
// This file defines an object that produces output for the test driver.

#ifndef TEST_OUTPUT_DRIVER_H
#define TEST_OUTPUT_DRIVER_H

#include <map>
#include <string>
#include <vector>

#include <stdarg.h>

#include "test_info_new.h"
#include "test_results.h"

typedef enum {
  STDOUT,
  STDERR,
  LOGINFO,
  LOGERR,
  HUMAN
} TestOutputStream;

class TestOutputDriver {
public:
   TESTLIB_DLL_EXPORT static bool getAttributesMap(TestInfo *test, 
                        RunGroup *group, std::map<std::string, std::string> &attrs);

  // Informs the output driver that any log messages or results should be
  // associated with the test passed in through the attributes parameter
  virtual void startNewTest(std::map<std::string, std::string> &attributes) = 0;

  // Specifies a file to redirect one of the output streams to.  The default
  // file can be specified with a filename of "-".  Defaults are as follows:
  // STDOUT, LOGINFO, HUMAN -> stdout
  // STDERR, LOGERR -> stderr
  virtual void redirectStream(TestOutputStream stream, const char * filename) = 0;

  // Before calling any of the log* methods or finalizeOutput(), the user
  // must have initialized the test output driver with a call to startNewTest()

  virtual void logResult(test_results_t result) = 0;
  // Log that the last test run by a test driver with pid crashedPID crashed
  virtual void logCrash(std::string testname) = 0;
  virtual void log(TestOutputStream stream, const char *fmt, ...) = 0;
  // Like the vprintf() family, vlog() does not call the va_end() macro, so
  // its caller should do so after the call to vlog().
  virtual void vlog(TestOutputStream stream, const char *fmt, va_list args) = 0;
  virtual void finalizeOutput() = 0;

  // Returns arguments to pass to the mutatee driver that cause it to invoke
  // its support for this output driver
  TESTLIB_DLL_EXPORT virtual void getMutateeArgs(std::vector<std::string> &args);
};

#endif // TEST_OUTPUT_DRIVER_H
=======
// TestOutputDriver.h
// This file defines an object that produces output for the test driver.

#ifndef TEST_OUTPUT_DRIVER_H
#define TEST_OUTPUT_DRIVER_H

#include <map>
#include <string>
#include <vector>

#include <stdarg.h>

#include "test_info_new.h"
#include "test_results.h"

typedef enum {
  STDOUT,
  STDERR,
  LOGINFO,
  LOGERR,
  HUMAN
} TestOutputStream;

class TestOutputDriver {
public:
   TESTLIB_DLL_EXPORT static bool getAttributesMap(TestInfo *test, 
                        RunGroup *group, std::map<std::string, std::string> &attrs);

  // Informs the output driver that any log messages or results should be
  // associated with the test passed in through the attributes parameter
   virtual void startNewTest(std::map<std::string, std::string> &attributes, TestInfo *test,
			     RunGroup *group) = 0;

  // Specifies a file to redirect one of the output streams to.  The default
  // file can be specified with a filename of "-".  Defaults are as follows:
  // STDOUT, LOGINFO, HUMAN -> stdout
  // STDERR, LOGERR -> stderr
  virtual void redirectStream(TestOutputStream stream, const char * filename) = 0;

  // Before calling any of the log* methods or finalizeOutput(), the user
  // must have initialized the test output driver with a call to startNewTest()

  virtual void logResult(test_results_t result, int stage=-1) = 0;
  // Log that the last test run by a test driver with pid crashedPID crashed
  virtual void logCrash(std::string testname) = 0;
  virtual void log(TestOutputStream stream, const char *fmt, ...) = 0;
  // Like the vprintf() family, vlog() does not call the va_end() macro, so
  // its caller should do so after the call to vlog().
  virtual void vlog(TestOutputStream stream, const char *fmt, va_list args) = 0;
  virtual void finalizeOutput() = 0;

  // Returns arguments to pass to the mutatee driver that cause it to invoke
  // its support for this output driver
  TESTLIB_DLL_EXPORT virtual void getMutateeArgs(std::vector<std::string> &args);
};

#endif // TEST_OUTPUT_DRIVER_H
>>>>>>> 2e3fc967
<|MERGE_RESOLUTION|>--- conflicted
+++ resolved
@@ -1,4 +1,3 @@
-<<<<<<< HEAD
 // TestOutputDriver.h
 // This file defines an object that produces output for the test driver.
 
@@ -29,65 +28,7 @@
 
   // Informs the output driver that any log messages or results should be
   // associated with the test passed in through the attributes parameter
-  virtual void startNewTest(std::map<std::string, std::string> &attributes) = 0;
-
-  // Specifies a file to redirect one of the output streams to.  The default
-  // file can be specified with a filename of "-".  Defaults are as follows:
-  // STDOUT, LOGINFO, HUMAN -> stdout
-  // STDERR, LOGERR -> stderr
-  virtual void redirectStream(TestOutputStream stream, const char * filename) = 0;
-
-  // Before calling any of the log* methods or finalizeOutput(), the user
-  // must have initialized the test output driver with a call to startNewTest()
-
-  virtual void logResult(test_results_t result) = 0;
-  // Log that the last test run by a test driver with pid crashedPID crashed
-  virtual void logCrash(std::string testname) = 0;
-  virtual void log(TestOutputStream stream, const char *fmt, ...) = 0;
-  // Like the vprintf() family, vlog() does not call the va_end() macro, so
-  // its caller should do so after the call to vlog().
-  virtual void vlog(TestOutputStream stream, const char *fmt, va_list args) = 0;
-  virtual void finalizeOutput() = 0;
-
-  // Returns arguments to pass to the mutatee driver that cause it to invoke
-  // its support for this output driver
-  TESTLIB_DLL_EXPORT virtual void getMutateeArgs(std::vector<std::string> &args);
-};
-
-#endif // TEST_OUTPUT_DRIVER_H
-=======
-// TestOutputDriver.h
-// This file defines an object that produces output for the test driver.
-
-#ifndef TEST_OUTPUT_DRIVER_H
-#define TEST_OUTPUT_DRIVER_H
-
-#include <map>
-#include <string>
-#include <vector>
-
-#include <stdarg.h>
-
-#include "test_info_new.h"
-#include "test_results.h"
-
-typedef enum {
-  STDOUT,
-  STDERR,
-  LOGINFO,
-  LOGERR,
-  HUMAN
-} TestOutputStream;
-
-class TestOutputDriver {
-public:
-   TESTLIB_DLL_EXPORT static bool getAttributesMap(TestInfo *test, 
-                        RunGroup *group, std::map<std::string, std::string> &attrs);
-
-  // Informs the output driver that any log messages or results should be
-  // associated with the test passed in through the attributes parameter
-   virtual void startNewTest(std::map<std::string, std::string> &attributes, TestInfo *test,
-			     RunGroup *group) = 0;
+  virtual void startNewTest(std::map<std::string, std::string> &attributes, TestInfo *test, RunGroup *group) = 0;
 
   // Specifies a file to redirect one of the output streams to.  The default
   // file can be specified with a filename of "-".  Defaults are as follows:
@@ -112,5 +53,4 @@
   TESTLIB_DLL_EXPORT virtual void getMutateeArgs(std::vector<std::string> &args);
 };
 
-#endif // TEST_OUTPUT_DRIVER_H
->>>>>>> 2e3fc967
+#endif // TEST_OUTPUT_DRIVER_H