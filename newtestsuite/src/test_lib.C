/*
 * Copyright (c) 1996-2004 Barton P. Miller
 * 
 * We provide the Paradyn Parallel Performance Tools (below
 * described as "Paradyn") on an AS IS basis, and do not warrant its
 * validity or performance.  We reserve the right to update, modify,
 * or discontinue this software at any time.  We shall have no
 * obligation to supply such updates or modifications or any other
 * form of support to you.
 * 
 * This license is for research uses.  For such uses, there is no
 * charge. We define "research use" to mean you may freely use it
 * inside your organization for whatever purposes you see fit. But you
 * may not re-distribute Paradyn or parts of Paradyn, in any form
 * source or binary (including derivatives), electronic or otherwise,
 * to any other organization or entity without our permission.
 * 
 * (for other uses, please contact us at paradyn@cs.wisc.edu)
 * 
 * All warranties, including without limitation, any warranty of
 * merchantability or fitness for a particular purpose, are hereby
 * excluded.
 * 
 * By your use of Paradyn, you understand and agree that we (or any
 * other person or entity with proprietary rights in Paradyn) are
 * under no obligation to provide either maintenance services,
 * update services, notices of latent defects, or correction of
 * defects for Paradyn.
 * 
 * Even if advised of the possibility of such damages, under no
 * circumstances shall we (or any other person or entity with
 * proprietary rights in the software licensed hereunder) be liable
 * to you or any third party for direct, indirect, or consequential
 * damages of any character regardless of type of action, including,
 * without limitation, loss of profits, loss of use, loss of good
 * will, or computer failure or malfunction.  You agree to indemnify
 * us (and any other person or entity with proprietary rights in the
 * software licensed hereunder) for any and all liability it may
 * incur to third parties resulting from your use of Paradyn.
 */

//
// $Id: test_lib.C,v 1.6 2008/10/30 19:16:54 legendre Exp $
// Utility functions for use by the dyninst API test programs.
//

#include <stdio.h>
#include <signal.h>
#include <string.h>
#include <stdarg.h>
#include <ctype.h>
#include <errno.h>
#include <assert.h>
<<<<<<< HEAD
=======
#include <stdlib.h>
>>>>>>> 2e3fc967

#if !defined(i386_unknown_nt4_0_test)
#include <fnmatch.h>
#endif

#if defined(i386_unknown_nt4_0_test) || defined(mips_unknown_ce2_11_test) //ccw 10 apr 2001 
#ifndef mips_unknown_ce2_11_test //ccw 10 apr 2001
#define WIN32_LEAN_AND_MEAN
#endif
#include <Windows.h>
#else
#include <unistd.h>
#include <sys/wait.h>
#include <sys/types.h>
#include <sys/stat.h>
#endif
#include <stdarg.h>

// Blind inclusion from test9.C
#if defined(i386_unknown_linux2_0_test) \
 || defined(x86_64_unknown_linux2_4) /* Blind duplication - Ray */ \
 || defined(sparc_sun_solaris2_4)
#include <sys/types.h>
#include <sys/wait.h>
#endif

#if defined(i386_unknown_linux2_0_test) \
 || defined(x86_64_unknown_linux2_4)
#include <unistd.h>
#endif
// end inclusion from test9.C

#if defined(i386_unknown_nt4_0_test)
#define snprintf _snprintf
#endif

#include "test_lib.h"
#include "ResumeLog.h"

/* Control Debug printf statements */
int debugPrint = 0;

// output logging
FILE *outlog = NULL;
FILE *errlog = NULL;
char *outlogname = "-";
char *errlogname = "-";

TestOutputDriver * output = NULL;

// windows has strange support for sharing variables across
// a dll and a program, so here is a simple utility function to do that, since
// FUNCTION definitions are easily shared.
TestOutputDriver * getOutput() {
	return output;
}

void setOutput(TestOutputDriver * new_output) {
	if (output != NULL)
		delete output;
	output = new_output;
}

void setOutputLog(FILE *log_fp) {
  if (log_fp != NULL) {
    outlog = log_fp;
  } else {
    outlog = stdout;
  }
}

FILE *getOutputLog() {
  return outlog;
}

void setErrorLog(FILE *log_fp) {
  if (log_fp != NULL) {
    errlog = log_fp;
  } else {
    errlog = stderr;
  }
}

FILE *getErrorLog() {
  return errlog;
}

void setOutputLogFilename(char *log_fn) {
  if (log_fn != NULL) {
    outlogname = log_fn;
  }
}

void setErrorLogFilename(char *log_fn) {
  if (log_fn != NULL) {
    errlogname = log_fn;
  }
}

char *getOutputLogFilename() {
  return outlogname;
}

char *getErrorLogFilename() {
  return errlogname;
}

void logstatus(const char *fmt, ...) {
  va_list args;
  va_start(args, fmt);
  getOutput()->vlog(LOGINFO, fmt, args);
  va_end(args);
}

void logerror(const char *fmt, ...) {
  va_list args;
  va_start(args, fmt);
  getOutput()->vlog(LOGERR, fmt, args);
  va_end(args);
}

void flushOutputLog() {
  if (outlog != NULL) {
    fflush(outlog);
  }
}
void flushErrorLog() {
  if (errlog != NULL) {
    fflush(errlog);
  }
}

// PID registration for mutatee cleanup
// TODO Check if these make any sense on Windows.  I suspect I'll need to
// change them.
char *pidFilename = NULL;
void setPIDFilename(char *pfn) {
  pidFilename = pfn;
}
char *getPIDFilename() {
  return pidFilename;
}
void registerPID(int pid) {
  if (NULL == pidFilename) {
     return;
  }
  FILE *pidFile = fopen(pidFilename, "a");
  if (NULL == pidFile) {
     fprintf(stderr, "[%s:%u] - Error registering mutatee PID: unable to open PID file\n", __FILE__, __LINE__);
  } else {
     fprintf(pidFile, "%d\n", pid);
     fclose(pidFile);
  }
}

void cleanPIDFile()
{
   FILE *f = fopen(pidFilename, "r");
   if (!f)
      return;
   for (;;)
   {
      int pid;
      int res = fscanf(f, "%d\n", &pid);
      if (res != 1)
         break;
#if !defined(os_windows)
      kill(pid, SIGKILL);
#else
      HANDLE h = OpenProcess(PROCESS_ALL_ACCESS, false, pid);
      if (h == NULL) {
         return false;
      }
      bool res = TerminateProcess(h,0);
      CloseHandle(h);
#endif
   }
   fclose(f);
   f = fopen(pidFilename, "w");
   fclose(f);
}

void setDebugPrint(int debug) {
   debugPrint = debug;
}

#if !defined(os_windows_test)
#if !defined(os_linux_test)
pid_t fork_mutatee() {
  return fork();
}
#else
pid_t fork_mutatee() {
   /**
    * Perform a granchild fork.  This code forks off a child, that child
    * then forks off a granchild.  The original child then exits, making
    * the granchild's new parent init.  Both the original process and the
    * granchild then exit from this function.
    *
    * This works around a linux kernel bug in kernel version 2.6.9 to
    * 2.6.11, see https://www.dyninst.org/emails/2006/5676.html for
    * details.
    **/
   int status, result;
   pid_t gchild_pid, child_pid;
   int filedes[2];

   pipe(filedes);

   child_pid = fork();
   if (child_pid < 0) { // This is an error
      close(filedes[0]);
      close(filedes[1]);
      return child_pid;
   }

   if (child_pid) {
      //Read the grandchild pid from the child.
      do {
         result = read(filedes[0], &gchild_pid, sizeof(pid_t));
      } while (result == -1 && errno == EINTR);
      if (result == -1) {
         perror("Couldn't read from pipe");
      }

      int options = 0;
      do {
         result = waitpid(child_pid, &status, options);
         if (result != child_pid) {
            perror("Couldn't join child");
            break;
         }
      } while (!WIFEXITED(status));
      close(filedes[0]);
      close(filedes[1]);
      return gchild_pid;
   }
   //Child
   
   gchild_pid = fork();
   if (gchild_pid) {
      //Child pid, send grand child pid to parent then terminate
      result = write(filedes[1], &gchild_pid, sizeof(pid_t));
      if (result == -1) {
         perror("Couldn't write to parent");
      }         
      close(filedes[0]);
      close(filedes[1]);
      exit(0);
   }   

   //Granchild
   close(filedes[0]);
   close(filedes[1]);
   return 0;
}
#endif
#endif

bool inTestList(test_data_t &test, std::vector<char *> &test_list)
{
   for (unsigned int i = 0; i < test_list.size(); i++ )
   {
#if defined(i386_unknown_nt4_0_test)
      if ( strcmp(test_list[i], test.name) == 0 )
#else
      if ( fnmatch(test_list[i], test.name, 0) == 0 )
#endif
      {
         return true;
      }
   }

   return false;
}

//
// Create a new process and return its process id.  If process creation 
// fails, this function returns -1.
//
int startNewProcessForAttach(const char *pathname, const char *argv[],
                             FILE *outlog, FILE *errlog) {
#if defined(os_windows_test)
   // TODO Fix Windows code to work with log file
   char child_args[1024];
   strcpy(child_args, "");
   if (argv[0] != NULL) {
      strcpy(child_args, pathname);
      for (int i = 1; argv[i] != NULL; i++) {
         strcat(child_args, " ");
         strcat(child_args, argv[i]);
      }	    
      strcat(child_args, " -attach");
   }

   STARTUPINFO si;
   memset(&si, 0, sizeof(STARTUPINFO));
   si.cb = sizeof(STARTUPINFO);
   PROCESS_INFORMATION pi;
   if (!CreateProcess(pathname,	// application name
                      child_args,	// command line
                      NULL,		// security attributes
                      NULL,		// thread security attributes
                      FALSE,		// inherit handles
                      0,		// creation flags
                      NULL,		// environment,
                      NULL,		// current directory
                      &si,
                      &pi)) {
      return -1;
   }

   registerPID(pi.dwProcessId);
   return pi.dwProcessId;
#else
   /* Make a pipe that we will use to signal that the mutatee has started. */
   int fds[2];
   if (pipe(fds) != 0) {
      fprintf(stderr, "*ERROR*: Unable to create pipe.\n");
      return -1;
   }

   /* Create the argv string for the child process. */
   char fdstr[32];
   sprintf(fdstr, "%d", fds[1]);

   int i;
   for (i = 0; argv[i] != NULL; i++) ;
   // i now contains the count of elements in argv
   const char **attach_argv = (const char**)malloc(sizeof(char *) * (i + 3));
   // attach_argv is length i + 3 (including space for NULL)

   for (i = 0; argv[i] != NULL; i++)
      attach_argv[i] = argv[i];
   attach_argv[i++] = const_cast<char*>("-attach");
   attach_argv[i++] = fdstr;
   attach_argv[i++] = NULL;

   int pid = fork_mutatee();
   if (pid == 0) {
      // child
      close(fds[0]); // We don't need the read side
      if (outlog != NULL) {
         int outlog_fd = fileno(outlog);
         if (dup2(outlog_fd, 1) == -1) {
            fprintf(stderr, "Error duplicating log fd(1)\n");
         }
      }
      if (errlog != NULL) {
         int errlog_fd = fileno(errlog);
         if (dup2(errlog_fd, 2) == -1) {
            fprintf(stderr, "Error duplicating log fd(2)\n");
         }
      }
      execvp(pathname, (char * const *)attach_argv);
      char *newname = (char *) malloc(strlen(pathname) + 3);
      strcpy(newname, "./");
      strcat(newname, pathname);
      execvp(newname, (char * const *)attach_argv);
      exit(-1);
   } else if (pid < 0) {
      return -1;
   }

   registerPID(pid);

   // parent
   close(fds[1]);  // We don't need the write side

   // Wait for the child to write to the pipe
   char ch;
   if (read(fds[0], &ch, sizeof(char)) != sizeof(char)) {
      perror("read");
      fprintf(stderr, "*ERROR*: Error reading from pipe\n");
      return -1;
   }

   if (ch != 'T') {
      fprintf(stderr, "*ERROR*: Child didn't write expected value to pipe.\n");
      return -1;
   }
       
#if defined( os_linux_test )
   /* Random Linux-ism: it's possible to close the pipe before the 
      mutatee returns from the write() system call matching the above
      read().  In this case, rather than ignore the close() because the
      write() is on its way out the kernel, Linux sends a SIGPIPE
      to the mutatee, which causes us no end of trouble.  read()ing
      an EOF from the pipe seems to alleviate this problem, and seems
      more reliable than a sleep(1).  The condition test if we somehow
      got any /extra/ bytes on the pipe. */
   if( read( fds[0], & ch, sizeof( char ) ) != 0 ) {
      fprintf(stderr, "*ERROR*: Shouldn't have read anything here.\n");
      return -1;
   }
#endif /* defined( os_linux_test ) */

   close( fds[0] ); // We're done with the pipe

   return pid;
#endif
}


// control debug printf statements
void dprintf(const char *fmt, ...) {
   va_list args;
   va_start(args, fmt);

   if(debugPrint)
      vfprintf(stderr, fmt, args);

   va_end(args);

   fflush(stderr);
}

// Build Architecture specific libname
// FIXME Is this used any more?  Is it necessary?
void addLibArchExt(char *dest, unsigned int dest_max_len, int psize)
{
   int dest_len;

   dest_len = strlen(dest);

   // Patch up alternate ABI filenames
#if defined(rs6000_ibm_aix64_test)
   if(psize == 4) {
     strncat(dest, "_32", dest_max_len - dest_len);
     dest_len += 3;
   }
#endif

#if defined(arch_x86_64_test)
   if (psize == 4) {
      strncat(dest,"_m32", dest_max_len - dest_len);
      dest_len += 4;   
   }
#endif

#if defined(mips_sgi_irix6_4_test)
   strncat(dest,"_n32", dest_max_len - dest_len);
   dest_len += 4;
#endif

#if defined(os_windows_test)
   strncat(dest, ".dll", dest_max_len - dest_len);
   dest_len += 4;
#else
   strncat(dest, ".so", dest_max_len - dest_len);
   dest_len += 3;
#endif
}

#define TOLOWER(c) ((c >= 'A' && c <= 'Z') ? c - 'A' + 'a' : c)
int strcmpcase(char *s1, char *s2) {
    unsigned i;
    unsigned char s1_c, s2_c;
    for (i=0; s1[i] || s2[i]; i++) {
        s1_c = TOLOWER(s1[i]);
        s2_c = TOLOWER(s2[i]);
        if (s1_c < s2_c)
            return -1;
        if (s1_c > s2_c)
            return 1;
    }
    return 0;
}


#if !defined(os_windows_test)
char *searchPath(const char *path, const char *file) {
   assert(path);
   assert(file);

   char *pathcopy = strdup(path);
   char *fullpath;
   char *ptr = NULL; // Purify complained that this was read uninitialized
   char *token = strtok_r(pathcopy, ":", &ptr);

   while (token) {
      fullpath = (char *) ::malloc(strlen(token) + strlen(file) + 2);
      strcpy(fullpath, token);
      strcat(fullpath, "/");
      strcat(fullpath, file);

      struct stat statbuf;
      if (!stat(fullpath, &statbuf))
         break;

      ::free(fullpath);
      token = strtok_r(NULL, ":", &ptr);
   }
   ::free(pathcopy);
   if (token)
      return fullpath;
   return NULL;
}
#else
char *searchPath(const char *path, const char *file) {
  char *fullpath = (char *) ::malloc(strlen(path) + strlen(file) + 2);
  strcpy(fullpath, path);
  strcat(fullpath, "\\");
  strcat(fullpath, file);
  return fullpath;
}
#endif

/**
 * A test should be run if:
 *   1) It isn't disabled
 *   2) It hasn't reported a failure/crash/skip
 *   3) It hasn't reported final results already
 **/
bool shouldRunTest(RunGroup *group, TestInfo *test)
{
   if (group->disabled || test->disabled)
      return false;
   
   if (test->result_reported)
      return false;

   for (unsigned i=0; i<NUM_RUNSTATES; i++)
   {
      if (test->results[i] == FAILED ||
          test->results[i] == SKIPPED ||
          test->results[i] == CRASHED)
      {
         reportTestResult(group, test);
         return false;
      }
      assert(test->results[i] == UNKNOWN ||
             test->results[i] == PASSED);
   }
   return true;
}

void reportTestResult(RunGroup *group, TestInfo *test)
{
   if (test->result_reported || test->disabled)
      return;

   test_results_t result = UNKNOWN;
   bool has_unknown = false;
   int failed_state = -1;

   for (unsigned i=0; i<NUM_RUNSTATES; i++)
   {
      if (test->results[i] == FAILED ||
          test->results[i] == CRASHED || 
          test->results[i] == SKIPPED) {
         result = test->results[i];
         failed_state = i;
         break;
      }
      else if (test->results[i] == PASSED) {
         result = test->results[i];
      }
      else if (test->results[i] == UNKNOWN) {
         has_unknown = true;
      }
      else {
         assert(0 && "Unknown run state");
      }
   }

   if (result == PASSED && has_unknown)
      return;

   std::map<std::string, std::string> attrs;
   TestOutputDriver::getAttributesMap(test, group, attrs);
   getOutput()->startNewTest(attrs, test, group);
   getOutput()->logResult(result, failed_state);
   getOutput()->finalizeOutput();

   log_testreported(group->index, test->index);
   test->result_reported = true;
}

#if defined(os_solaris_test) || defined(os_linux_test)

/**
 * Many linkers don't want to link the static libiberty.a unless
 * we have a reference to it.  It's really needed by libtestdyninst.so
 * and libtestsymtab.so, but we can't link into them because 
 * most systems only provide a static version of this library.
 * 
 * Thus we need libiberty.a linked in with test_driver.  We put a reference
 * to libiberty in libtestSuite.so here, which causes cplus_demangle to 
 * be exported for use by libraries in in test_driver.
 *
 * This is intentionally unreachable code
 **/
extern "C" char *cplus_demangle(char *, int);

void use_liberty()
{
   cplus_demangle("a", 0);
}
#endif<|MERGE_RESOLUTION|>--- conflicted
+++ resolved
@@ -51,10 +51,7 @@
 #include <ctype.h>
 #include <errno.h>
 #include <assert.h>
-<<<<<<< HEAD
-=======
 #include <stdlib.h>
->>>>>>> 2e3fc967
 
 #if !defined(i386_unknown_nt4_0_test)
 #include <fnmatch.h>
@@ -221,14 +218,14 @@
       int res = fscanf(f, "%d\n", &pid);
       if (res != 1)
          break;
-#if !defined(os_windows)
+#if !defined(os_windows_test)
       kill(pid, SIGKILL);
 #else
       HANDLE h = OpenProcess(PROCESS_ALL_ACCESS, false, pid);
       if (h == NULL) {
-         return false;
-      }
-      bool res = TerminateProcess(h,0);
+         return;
+      }
+      bool dummy = TerminateProcess(h,0);
       CloseHandle(h);
 #endif
    }
