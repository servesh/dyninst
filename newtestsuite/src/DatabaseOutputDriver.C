--- conflicted
+++ resolved
@@ -1,4 +1,4 @@
-<<<<<<< HEAD
+
 #include <fstream>
 #include <iostream>
 #include <string>
@@ -20,7 +20,10 @@
 #include "DatabaseOutputDriver.h"
 
 extern "C" {
-TestOutputDriver *outputDriver_factory(void * data) { return new DatabaseOutputDriver(data); }
+	TestOutputDriver *outputDriver_factory(void * data) 
+	{ 
+		return new DatabaseOutputDriver(data); 
+	}
 }
 
 DatabaseOutputDriver::DatabaseOutputDriver(void * data)
@@ -45,7 +48,7 @@
 
 void
 DatabaseOutputDriver::startNewTest(std::map<std::string,
-				            std::string> &attrs)
+				            std::string> &attrs, TestInfo *test, RunGroup *group)
 {
   // This needs to set up a log file to store output from all streams
   if (attributes != NULL) {
@@ -74,7 +77,7 @@
   // This is a no-op for database output
 }
 
-void DatabaseOutputDriver::logResult(test_results_t res) {
+void DatabaseOutputDriver::logResult(test_results_t res, int stage) {
   // What does this do, exactly?  Store the result code for database check-in
   // I guess..
   // Do I want to submit the results to the database in this method, or use
@@ -330,340 +333,4 @@
 void DatabaseOutputDriver::getMutateeArgs(std::vector<std::string> &args) {
 	args.clear();
 	args.push_back(std::string("-dboutput"));
-}
-=======
-#include <fstream>
-#include <iostream>
-#include <string>
-#include <sstream>
-#include <string.h>
-#include <stdio.h>
-#include <time.h>
-
-#ifdef os_windows_test
-#define MAX_USER_NAME	256
-#include <windows.h>
-#else
-#include <unistd.h>
-#include <pwd.h>
-#endif
-
-//#include "test_lib.h"
-
-#include "DatabaseOutputDriver.h"
-
-extern "C" {
-TestOutputDriver *outputDriver_factory(void * data) { return new DatabaseOutputDriver(data); }
-}
-
-DatabaseOutputDriver::DatabaseOutputDriver(void * data)
-  : attributes(NULL), submittedResults(false), wroteLogHeader(false), result(UNKNOWN)
-{
-	sqlLogFilename = *((std::string *)data);
-
-	FILE * fp = fopen(sqlLogFilename.c_str(), "r");
-	if (fp != NULL) {
-		// log file already exists, so don't rewrite header
-		wroteLogHeader = true;
-		fclose(fp);
-	}
-}
-
-DatabaseOutputDriver::~DatabaseOutputDriver() {
-  if (attributes != NULL) {
-    delete attributes;
-    attributes = NULL;
-  }
-}
-
-void
-DatabaseOutputDriver::startNewTest(std::map<std::string,
-				   std::string> &attrs,
-				   TestInfo *,
-				   RunGroup *)
-{
-  // This needs to set up a log file to store output from all streams
-  if (attributes != NULL) {
-    delete attributes;
-  }
-  attributes = new std::map<std::string, std::string>(attrs);
-
-  // I want to log to the file "dblog.<testname>"
-  std::stringstream fnstream;
-  fnstream << "dblog." << (*attributes)[std::string("test")];
-  dblogFilename = fnstream.str();
-
-  // Write anything in pretestLog to the dblog file
-  std::ofstream out(dblogFilename.c_str(), std::ios::app);
-  out << pretestLog.str();
-  out.close();
-  pretestLog.str(std::string()); // Clear the buffer
-
-  // We haven't submitted results for this test yet
-  submittedResults = false;
-  // Don't know what the test's result is
-  result = UNKNOWN;
-}
-
-void DatabaseOutputDriver::redirectStream(TestOutputStream stream, const char * filename) {
-  // This is a no-op for database output
-}
-
-void DatabaseOutputDriver::logResult(test_results_t res, int stage) {
-  // What does this do, exactly?  Store the result code for database check-in
-  // I guess..
-  // Do I want to submit the results to the database in this method, or use
-  // finalizeOutput for that?
-  result = res;
-}
-
-void DatabaseOutputDriver::logCrash(std::string crashedTest) {
-  // New idea: we've already called startNewTest for this test, so
-  // dblogFilename is set to recover the old log data for the test.
-  // All we need to do is register a crashed result for the test.
-  result = CRASHED;
-}
-
-void DatabaseOutputDriver::log(TestOutputStream stream, const char *fmt, ...) {
-  va_list args;
-  va_start(args, fmt);
-  vlog(stream, fmt, args);
-  va_end(args);
-}
-
-void DatabaseOutputDriver::vlog(TestOutputStream stream, const char *fmt,
-				va_list args)
-{
-  FILE *dbout = NULL;
-
-  if (dblogFilename.empty()) {
-#if defined(os_windows_test)
-     char *tfile = _tempnam(".", "dts");
-     if (tfile) {
-        dbout = fopen(tfile, "w+b");
-     }
-#else
-    dbout = tmpfile();
-#endif
-    if (NULL == dbout) {
-      fprintf(stderr, "[%s:%u] - Error opening temp log file\n", __FILE__, __LINE__);
-    } else { // FIXME Check return values
-      int count = vfprintf(dbout, fmt, args);
-      fflush(dbout);
-      fseek(dbout, 0, SEEK_SET);
-      char *buffer = new char[count];
-      fread(buffer, sizeof (char), count, dbout);
-      pretestLog.write(buffer, count);
-      delete [] buffer;
-      fclose(dbout);
-    }
-  } else {
-    dbout = fopen(dblogFilename.c_str(), "a");
-    if (NULL == dbout) {
-      fprintf(stderr, "[%s:%u] - Error opening log file\n", __FILE__, __LINE__);
-      return;
-    }
-    vfprintf(dbout, fmt, args);
-    fclose(dbout);
-  }
-}
-
-void DatabaseOutputDriver::finalizeOutput() {
-	// This is where we'll send all the info we've received so far to the
-	// database
-	if (submittedResults) {
-		return; // Only submit results for a test once
-	}
-
-
-
-/*	// Read result text from database log
-	std::stringstream resultStream;
-	std::ifstream logFile;
-	// enforce binary read mode for windows' carriage returns
-	logFile.open(dblogFilename.c_str(), std::ifstream::in & std::ifstream::binary);
-	long count;
-
-	logFile.seekg(0, std::ifstream::end);
-	count = logFile.tellg();
-	logFile.seekg(0);
-	char *buffer = new char[count];
-	if (NULL == buffer) {
-		fprintf(stderr, "[%s:%u] - Out of memory!\n", __FILE__, __LINE__);
-		// TODO Handle error;
-	}
-	logFile.read(buffer, count);
-	resultStream.write(buffer, count);
-	delete [] buffer;
-	buffer = NULL;
-	logFile.close();
-
-	// If result == UNKNOWN, there may be a line in the database log of the form
-	// RESULT: <code>
-	// with the results of this test.
-	// This would be the case when the mutatee writes to the log file and
-	// test_driver has no knowledge of the result
-	if (UNKNOWN == result) {
-		// Find RESULT: text
-		std::string::size_type index =
-			resultStream.str().rfind("RESULT: ", resultStream.str().size());
-		if (index != std::string::npos) {
-			// Found it.  Now I need to extract the result code
-			const char *resultString = resultStream.str().substr(index).c_str();
-			test_results_t res;
-			int count;
-			count = sscanf(resultString, "RESULT: %d", &res);
-			if (count != 1) {
-				// TODO Handle error reading result
-			} else {
-				result = res;
-			}
-		}
-	}*/
-
-	//write the header if necessary
-	if (!wroteLogHeader) {
-		// get hostname and username for log header
-		// FIXME This needs to be platform-independent
-#ifndef HOST_NAME_MAX
-#define HOST_NAME_MAX (255)
-#endif
-		char hostname[HOST_NAME_MAX];
-		if (gethostname(hostname, HOST_NAME_MAX)) {
-			// TODO Handle error
-		}
-		
-		std::string userName;
-
-#ifdef os_windows_test
-		char * szUserName = new char[MAX_USER_NAME + 1];
-		LPDWORD lpnSize = (LPDWORD)malloc(sizeof(DWORD));
-		*lpnSize = MAX_USER_NAME + 1;
-		if (lpnSize == NULL) {
-			fprintf(stderr, "[%s:%u] - Out of memory!\n", __FILE__, __LINE__);
-			// TODO Handle error;
-		}
-		memset(szUserName, 0, MAX_USER_NAME + 1);
-		if (!GetUserName(szUserName, lpnSize)) {
-			fprintf(stderr, "[%s:%u] - Failed to get username: %s\n",
-					__FILE__, __LINE__, GetLastError());
-			//TODO Handle error
-		}
-		userName = std::string(szUserName);
-
-		free(lpnSize);
-		delete [] szUserName;
-#else
-		//note: geteuid() is always successful
-		//FIXME: use getpwuid_r
-		struct passwd * pw = getpwuid(geteuid());
-		if (NULL == pw) {
-			//TODO unknown user
-			userName = "unknown";
-		} else {
-			userName = pw->pw_name;
-		}
-#endif
-
-		std::string logHeader = userName + "@" + hostname + "\n\n";
-		
-		FILE * sqlLog = fopen(sqlLogFilename.c_str(), "wb");
-		if (NULL == sqlLog) {
-			fprintf(stderr, "[%s:%u] - Error opening log file: %s\n",
-					__FILE__, __LINE__, sqlLogFilename.c_str());
-			//TODO handle error
-		}
-		int size = strlen(logHeader.c_str());
-		if (fwrite(logHeader.c_str(), sizeof(char), size, sqlLog) != size) {
-			fprintf(stderr, "[%s:%u] - Error writing to log file.\n", __FILE__, __LINE__);
-			//TODO handle error
-		}
-		fclose(sqlLog);
-
-		wroteLogHeader = true;
-	}
-	
-	writeSQLLog();
-	return;
-
-	//TODO: what about this stuff?
-	submittedResults = true;
-}
-
-// This is called if there is an error submitting results to the database.
-// It writes the test results to a log file that can be read or later
-// resubmitted to the database
-void DatabaseOutputDriver::writeSQLLog() {
-	std::ofstream out;
-	out.open(sqlLogFilename.c_str(), std::ios::app);
-
-	// 1. Write a test label to the file
-	time_t rawtime;
-	struct tm * timeinfo;
-
-	time(&rawtime);
-	timeinfo = localtime(&rawtime);
-
-	char * sqldate = new char[20];
-	//TODO handle malloc failure
-	sprintf(sqldate, "%4d-%02d-%02d %02d:%02d:%02d", timeinfo->tm_year + 1900,
-			timeinfo->tm_mon + 1, timeinfo->tm_mday, timeinfo->tm_hour,
-			timeinfo->tm_min, timeinfo->tm_sec);
-
-	out << "BEGIN TEST\n" << sqldate << "\n{";
-
-	delete [] sqldate;
-
-	std::map<std::string, std::string>::iterator iter;
-	for (iter = attributes->begin(); iter != attributes->end(); iter++) {
-		out << iter->first << ": " << iter->second;
-		std::map<std::string, std::string>::iterator testiter = iter;
-		if (++testiter != attributes->end()) {
-			out << ", ";
-		}
-	}
-	out << "}\n";
-
-	// 2. Copy the contents of the dblog to the file
-	// open in 'b' mode has no effect on POSIX, only for windows to avoid ignoring \r
-	FILE * fh = fopen(dblogFilename.c_str(), "rb");
-	if (NULL == fh) {
-		fprintf(stderr, "[%s:%u] - Error opening file: %s\n", __FILE__, __LINE__, dblogFilename.c_str());
-		// TODO Handle error
-	}
-	fseek(fh, 0, SEEK_END);
-	long size = ftell(fh);
-	fseek(fh, 0, SEEK_SET);
-	char *buffer = new char[size + 1];
-	fread(buffer, sizeof(char), size, fh);
-	fclose(fh);
-	buffer[size] = '\0';
-
-	//remove trailing whitespace from buffer
-	std::string buf (buffer);
-	size_t found = buf.find_last_not_of(" \t\f\v\n\r");
-	
-	if (found != std::string::npos)
-		buf.erase(found + 1);
-	else
-		buf.clear();			//all whitespace
-
-	out.write(buf.c_str(), buf.size());
-	delete [] buffer;
-
-	// 3. Write a result code to the file if one doesn't already exist
-	if (buf.rfind("RESULT:") == std::string::npos)
-		out << "\nRESULT: " << result;
-	out << "\n\n";
-	out.close();
-
-	// Clear the old dblog file
-	unlink(dblogFilename.c_str());
-	dblogFilename.clear();
-}
-
-void DatabaseOutputDriver::getMutateeArgs(std::vector<std::string> &args) {
-	args.clear();
-	args.push_back(std::string("-dboutput"));
-}
->>>>>>> 2e3fc967
+}