# 
# Common makefile template for the dyninstAPI library.  This file is not
# intended to be a useful Makefile in isolation; instead, it should be
# included from within an architecture-specific Makefile.
#
# $Id: make.module.tmpl,v 1.4 2008/09/15 17:38:17 jaw Exp $
#

SUITE_NAME	= Dyninst
RELEASE_NUM	= 5.2
#BUILD_MARK should be (re-)defined in core/make.config.local rather than here!

CFLAGS		     += $(USEFULWARNINGS) -I$(TO_CORE)/../include
CXXFLAGS	     += $(USEFULWARNINGS) -I$(TO_CORE)/../include

LDFLAGS += -lcommon

LDFLAGS     += $(LIBDIR)
ifndef USES_NATIVE_CC
LD		= $(GXX)
LDFLAGS		+= -shared $(G_PTHREAD_LD)
CFLAGS		+= -fPIC
CXXFLAGS	+= -fPIC $(G_PTHREAD)
else
ifeq (solaris,$(findstring solaris,$(PLATFORM)))
LDFLAGS		+= -G
endif #sparc
endif #USES_NATIVE

TO_INC   = ../h

PUBLIC_H = Absloc.h \
	 AbslocInterface.h \
<<<<<<< HEAD
	 SymEval.h \
         slicing.h


SRCS +=	../src/Absloc.C \
     	../src/AbslocInterface.C \
	../src/SymEval.C \
        ../src/SymEvalPolicy.C \
        ../src/convertOpcodes.C \
        ../src/RoseImpl.C \
	../src/Visitors.C \
        ../src/slicing.C 
=======
	 slicing.h \
	 SymEval.h \
	 stackanalysis.h

SRCS +=	../src/Absloc.C \
     	../src/AbslocInterface.C \
	../src/convertOpcodes.C \
	../src/debug.C \
	../src/ExpressionConversionVisitor.C \
	../src/RoseImpl.C \
	../src/RoseInsnFactory.C \
	../src/slicing.C \
	../src/stackanalysis.C \
	../src/SymbolicExpansion.C \
	../src/SymEval.C \
	../src/SymEvalPolicy.C \
	../src/templates.C \
	../src/Visitors.C
>>>>>>> 276ec665

ifndef USES_NATIVE_CC
ifdef CROSSCOMPILER
SYSLIBS		+= -liberty -lg++ -lstdc++ -lm
else
SYSLIBS         += -liberty
endif
else
SYSLIBS		+= -ldemangle
endif


IFLAGS       += -I../$(PLATFORM) -I../src -I../h -I../../dynutil/h -I../../symtabAPI/h -I../external -I../../dyninstAPI/h

DOCDIR	= ../doc


# All that, and we finally get a target...
all: $(TARGET) $(EXTRA_LIBS)
<|MERGE_RESOLUTION|>--- conflicted
+++ resolved
@@ -31,20 +31,6 @@
 
 PUBLIC_H = Absloc.h \
 	 AbslocInterface.h \
-<<<<<<< HEAD
-	 SymEval.h \
-         slicing.h
-
-
-SRCS +=	../src/Absloc.C \
-     	../src/AbslocInterface.C \
-	../src/SymEval.C \
-        ../src/SymEvalPolicy.C \
-        ../src/convertOpcodes.C \
-        ../src/RoseImpl.C \
-	../src/Visitors.C \
-        ../src/slicing.C 
-=======
 	 slicing.h \
 	 SymEval.h \
 	 stackanalysis.h
@@ -63,7 +49,6 @@
 	../src/SymEvalPolicy.C \
 	../src/templates.C \
 	../src/Visitors.C
->>>>>>> 276ec665
 
 ifndef USES_NATIVE_CC
 ifdef CROSSCOMPILER
