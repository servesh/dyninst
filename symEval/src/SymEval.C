/*
 * Copyright (c) 1996-2007 Barton P. Miller
 * 
 * We provide the Paradyn Parallel Performance Tools (below
 * described as "Paradyn") on an AS IS basis, and do not warrant its
 * validity or performance.  We reserve the right to update, modify,
 * or discontinue this software at any time.  We shall have no
 * obligation to supply such updates or modifications or any other
 * form of support to you.
 * 
 * By your use of Paradyn, you understand and agree that we (or any
 * other person or entity with proprietary rights in Paradyn) are
 * under no obligation to provide either maintenance services,
 * update services, notices of latent defects, or correction of
 * defects for Paradyn.
 * 
 * This library is free software; you can redistribute it and/or
 * modify it under the terms of the GNU Lesser General Public
 * License as published by the Free Software Foundation; either
 * version 2.1 of the License, or (at your option) any later version.
 * 
 * This library is distributed in the hope that it will be useful,
 * but WITHOUT ANY WARRANTY; without even the implied warranty of
 * MERCHANTABILITY or FITNESS FOR A PARTICULAR PURPOSE.  See the GNU
 * Lesser General Public License for more details.
 * 
 * You should have received a copy of the GNU Lesser General Public
 * License along with this library; if not, write to the Free Software
 * Foundation, Inc., 51 Franklin Street, Fifth Floor, Boston, MA  02110-1301  USA
 */

#include <string>

#include "../h/SymEval.h"
#include "SymEvalPolicy.h"

#include "AST.h"


#include "../rose/x86InstructionSemantics.h"
#include "../rose/powerpcInstructionSemantics.h"
#include "dyninstAPI/src/stackanalysis.h"
#include "SymEvalVisitors.h"

using namespace Dyninst;
using namespace InstructionAPI;
using namespace SymbolicEvaluation;


template<Architecture a>
AST::Ptr SymEval<a>::expand(const Assignment::Ptr &assignment) {
  // This is a shortcut version for when we only want a
  // single assignment

    Result_t res;
  // Fill it in to mark it as existing
    res[assignment] = AST::Ptr();
  expand(res);
  return res[assignment];
}

template <Architecture a>
void SymEval<a>::expand(Result_t &res, bool applyVisitors) {
  // Symbolic evaluation works off an Instruction
  // so we have something to hand to ROSE. 
  for (Result_t::iterator i = res.begin(); i != res.end(); ++i) {
    if (i->second != AST::Ptr()) {
      // Must've already filled it in from a previous instruction crack
      continue;
    }
    Assignment::Ptr ptr = i->first;

    //cerr << "Expand called for insn " << ptr->insn()->format() << endl;

    expandInsn(ptr->insn(),
	       ptr->addr(),
	       res);

  }

  if (applyVisitors) {
    // Must apply the visitor to each filled in element
    for (Result_t::iterator i = res.begin(); i != res.end(); ++i) {
      if (i->second == AST::Ptr()) {
        // Must not have been filled in above
        continue;
      }
      Assignment::Ptr ptr = i->first;

      // Let's experiment with simplification
      image_func *func = ptr->func();
      StackAnalysis sA(func);
      StackAnalysis::Height sp = sA.findSP(ptr->addr());
      StackAnalysis::Height fp = sA.findFP(ptr->addr());

      StackVisitor sv(ptr->addr(), func->symTabName(), sp, fp);
      if (i->second)
        i->second = i->second->accept(&sv);
    }
<<<<<<< HEAD
=======
    Assignment::Ptr ptr = i->first;

    // Let's experiment with simplification
    image_func *func = dynamic_cast<image_func *>(ptr->func());
    StackAnalysis sA(func);
    StackAnalysis::Height sp = sA.findSP(ptr->addr());
    StackAnalysis::Height fp = sA.findFP(ptr->addr());
    
    StackVisitor sv(ptr->addr(), func->symTabName(), sp, fp);
    if (i->second)
      i->second = i->second->accept(&sv);
>>>>>>> ade1f10f
  }
}

#ifndef DISABLE_SLICING
// Do the previous, but use a Graph as a guide for
// performing forward substitution on the AST results
template<Architecture a>
void SymEval<a>::expand(Graph::Ptr slice, Result_t &res) {
    //cout << "Calling expand" << endl;
  // Other than the substitution this is pretty similar to the first example.
  NodeIterator gbegin, gend;
  slice->entryNodes(gbegin, gend);

  std::queue<Node::Ptr> worklist;
  for (; gbegin != gend; ++gbegin) {
      //cout << "adding " << (*gbegin)->format() << " to worklist" << endl;
    worklist.push(*gbegin);
  }
  std::set<Node::Ptr> visited;

  while (!worklist.empty()) {
    Node::Ptr ptr = worklist.front(); worklist.pop();
    AssignNode::Ptr aNode = dyn_detail::boost::dynamic_pointer_cast<AssignNode>(ptr);
    if (!aNode) continue; // They need to be AssignNodes

    if (!aNode->assign()) continue; // Could be a widen point

    //cerr << "Visiting node " << aNode->assign()->format() << endl;
    if (visited.find(ptr) != visited.end()) continue;
    visited.insert(ptr);

    process(aNode, res);

    NodeIterator nbegin, nend;
    aNode->outs(nbegin, nend);
    for (; nbegin != nend; ++nbegin) {
      AssignNode::Ptr target = dyn_detail::boost::dynamic_pointer_cast<AssignNode>(*nbegin);
      if (!target) continue;
      if (!target->assign()) continue;
      //cerr << "\t Pushing successors " << aNode->assign()->format() << endl;
      worklist.push(*nbegin);
    }
  }
}
#endif // DISABLE_SLICING

void SymEvalArchTraits<Arch_x86>::processInstruction(SageInstruction_t* roseInsn,
                                                    SymEvalPolicy& policy)
{
    X86InstructionSemantics<SymEvalPolicy, Handle> t(policy);
    t.processInstruction(roseInsn);
}        
        
void SymEvalArchTraits<Arch_ppc32>::processInstruction(SageInstruction_t* roseInsn,
                                                      SymEvalPolicy& policy)
{
    PowerpcInstructionSemantics<SymEvalPolicy, Handle> t(policy);
    t.processInstruction(roseInsn);
}


template <Architecture a>
void SymEval<a>::expandInsn(const InstructionAPI::Instruction::Ptr insn,
			 const uint64_t addr,
             Result_t &res) {
  SageInstruction_t roseInsn = convert(insn, addr);
  SymEvalPolicy policy(res, addr, insn->getArch());
  SymEvalArchTraits<a>::processInstruction(&roseInsn, policy);    
  return;
}

SgAsmExpression* SymEvalArchTraits<Arch_ppc32>::convertOperand(InstructionKind_t opcode,
        unsigned int which,
        SgAsmExpression* operand)
{
  if(opcode >= powerpc_lbz && opcode <= powerpc_lwzx && which > 1) return NULL;
  if(opcode >= powerpc_stb && opcode <= powerpc_stwx && which > 1) return NULL;
    return operand;
}

SgAsmExpression* SymEvalArchTraits<Arch_x86>::convertOperand(InstructionKind_t opcode,
        unsigned int which,
        SgAsmExpression* operand)
{
    if((opcode == x86_lea) && (which == 1))
    {
      //cerr << "wrapping LEA operand in deref" << endl;
        // We need to wrap o1 in a memory dereference...
        SgAsmMemoryReferenceExpression *expr = new SgAsmMemoryReferenceExpression(operand);
        return expr;
    }
    else if((opcode == x86_push || opcode == x86_pop) && (which > 0))
    {
        return NULL;
    }
    else
    {
        return operand;
    }
}

#ifndef DISABLE_SLICING
template<Architecture a>
void SymEval<a>::process(AssignNode::Ptr ptr,
			 SymEval::Result_t &dbase) {
  std::map<unsigned, Assignment::Ptr> inputMap;

  //cerr << "Calling process on " << ptr->format() << endl;

  // Don't try an expansion of a widen node...
  if (!ptr->assign()) return;

  NodeIterator begin, end;
  ptr->ins(begin, end);
  
  for (; begin != end; ++begin) {
    AssignNode::Ptr in = dyn_detail::boost::dynamic_pointer_cast<AssignNode>(*begin);
    if (!in) continue;

    Assignment::Ptr assign = in->assign();

    if (!assign) continue;

    // Find which input this assignNode maps to
    unsigned index = ptr->getAssignmentIndex(in);
    //cerr << "Assigning input " << index << " from assignment " << assign->format() << endl;
    if (inputMap.find(index) == inputMap.end()) {
      inputMap[index] = assign;
    }
    else {
      // Need join operator!
      //cerr << "\t Overlap in inputs, setting to null assignment pointer" << endl;
      inputMap[index] = Assignment::Ptr(); // Null equivalent
    }
  }

  //cerr << "\t Input map has size " << inputMap.size() << endl;

  // All of the expanded inputs are in the parameter dbase
  // If not (like this one), add it

  AST::Ptr ast = SymEval::expand(ptr->assign());
  //cerr << "\t ... resulting in " << dbase.format() << endl;
  
  // We have an AST. Now substitute in all of its predecessors.
  for (std::map<unsigned, Assignment::Ptr>::iterator iter = inputMap.begin();
       iter != inputMap.end(); ++iter) {
    if (!iter->second) {
      // Colliding definitions; skip.
      //cerr << "Skipping subsitution for input " << iter->first << endl;
      continue;
    }
    //cerr << "Substituting input " << iter->first << endl;
    // The region used by the current assignment...
    const AbsRegion &reg = ptr->assign()->inputs()[iter->first];

    // Create an AST around this one
    VariableAST::Ptr use = VariableAST::create(Variable(reg, ptr->addr()));

    // And substitute whatever we have in the database for that AST
    AST::Ptr definition = dbase[iter->second];

    if (!definition) {
      //cerr << "Odd; no expansion for " << iter->second->format() << endl;
      // Can happen if we're expanding out of order, and is generally harmless.
      continue;
    }

    //cerr << "Before substitution: " << (ast ? ast->format() : "<NULL AST>") << endl;

    ast = AST::substitute(ast, use, definition);
    //cerr << "\t result is " << res->format() << endl;
    }
  //cerr << "Result of subsitution: " << ptr->assign()->format() << " == " << (ast ? ast->format() : "<NULL AST>") << endl;
  dbase[ptr->assign()] = ast;
}
#endif // DISABLE_SLICING

PowerpcInstructionKind makeRoseBranchOpcode(entryID iapi_opcode, bool isAbsolute, bool isLink)
{
  switch(iapi_opcode)
    {
    case power_op_b:
      if(isAbsolute && isLink) return powerpc_bla;
      if(isAbsolute) return powerpc_ba;
      if(isLink) return powerpc_bl;
      return powerpc_b;
    case power_op_bc:
      if(isAbsolute && isLink) return powerpc_bcla;
      if(isAbsolute) return powerpc_bca;
      if(isLink) return powerpc_bcl;
      return powerpc_bc;
    case power_op_bcctr:
      assert(!isAbsolute);
      if(isLink) return powerpc_bcctrl;
      return powerpc_bcctr;
    case power_op_bclr:
      assert(!isAbsolute);
      if(isLink) return powerpc_bclrl;
      return powerpc_bclr;
    default:
      assert(!"makeRoseBranchOpcode called with unknown branch opcode!");
      return powerpc_unknown_instruction;
    }
}

void SymEvalArchTraits<Arch_x86>::handleSpecialCases(InstructionAPI::Instruction::Ptr insn,
						     std::vector<InstructionAPI::Operand>& operands)
{
  switch (insn->getOperation().getID()) {
  case e_push:
  case e_pop:
    operands.resize(1);
    break;
  case e_cmpxch:
    operands.resize(2);
    break;
  case e_movsb:
  case e_movsd:
  case e_movsw:
    // No operands
    operands.clear();
    break;
  case e_cmpsb:
  case e_cmpsw:
  case e_cmpsd:
    // No operands
    operands.clear();
    break;
  case e_scasb:
  case e_scasd:
  case e_scasw:
    // Same here
    operands.clear();
    break;
  case e_stosb:
  case e_stosd:
  case e_stosw:
    // Also, no operands
    operands.clear();
    break;
  case e_jcxz_jec:
    operands.resize(1);
    break;
  case e_cbw:
  case e_cwde:
    // Nada
    operands.clear();
    break;
 default:
   break;
  }
}


bool SymEvalArchTraits<Arch_ppc32>::handleSpecialCases(entryID iapi_opcode,
						       SageInstruction_t& rose_insn,
						       SgAsmOperandList* rose_operands)
{
    switch(iapi_opcode)
    {
        case power_op_b:
        case power_op_bc:
        case power_op_bcctr:
        case power_op_bclr:
        {
            unsigned int raw = 0;
            int branch_target = 0;
            unsigned int bo = 0, bi = 0;
            std::vector<unsigned char> bytes = rose_insn.get_raw_bytes();
            for(unsigned i = 0; i < bytes.size(); i++)
            {
                raw = raw << 8;
                raw |= bytes[i];
            }
            bool isAbsolute = (bool)(raw & 0x00000002);
            bool isLink = (bool)(raw & 0x00000001);
            rose_insn.set_kind(makeRoseBranchOpcode(iapi_opcode, isAbsolute, isLink));
            if(power_op_b == iapi_opcode) {
                branch_target = ((raw >> 2) & 0x00FFFFFF) << 2;
		branch_target = (branch_target << 8) >> 8;
            } else {
                if(power_op_bc == iapi_opcode) {
                    branch_target = ((raw >> 2) & 0x00003FFF) << 2;
		    branch_target = (branch_target << 18) >> 18;
		    //cerr << "14-bit branch target: " << branch_target << endl;
                }
                bo = ((raw >> 21) & 0x0000001F);
                bi = ((raw >> 16) & 0x0000001F);
		rose_operands->append_operand(new SgAsmByteValueExpression(bo));
		rose_operands->append_operand(new SgAsmPowerpcRegisterReferenceExpression(powerpc_regclass_cr, bi,
										    powerpc_condreggranularity_bit));
            }
            if(branch_target) {
                rose_operands->append_operand(new SgAsmDoubleWordValueExpression(branch_target));
            } else if(power_op_bcctr == iapi_opcode) {
                rose_operands->append_operand(new SgAsmPowerpcRegisterReferenceExpression(powerpc_regclass_spr, powerpc_spr_ctr));
            } else {
                assert(power_op_bclr == iapi_opcode);
                rose_operands->append_operand(new SgAsmPowerpcRegisterReferenceExpression(powerpc_regclass_spr, powerpc_spr_lr));
            }
            return true;
        }
            break;
        case power_op_sc:
        case power_op_svcs:
	  {
	    //cerr << "special-casing syscall insn" << endl;
	    unsigned int raw = 0;
            std::vector<unsigned char> bytes = rose_insn.get_raw_bytes();
            for(unsigned i = 0; i < bytes.size(); i++)
            {
                raw = raw << 8;
                raw |= bytes[i];
            }
	    unsigned int lev = (raw >> 5) & 0x7F;
	    rose_operands->append_operand(new SgAsmByteValueExpression(lev));
	    //cerr << "LEV = " << lev << endl;
	    return true;
	  }
        default:
            return false;
    }
    
}

void SymEvalArchTraits<Arch_ppc32>::handleSpecialCases(InstructionAPI::Instruction::Ptr insn,
						       std::vector<InstructionAPI::Operand>& operands)
{
    if(insn->writesMemory())
        std::swap(operands[0], operands[1]);
  entryID opcode = insn->getOperation().getID();
  // Anything that's writing RA, ROSE expects in RA, RS, RB/immediates form.
  // Any store, however, ROSE expects in RS, RA, RB/displacement form.  Very confusing,
  // but we handle it cleanly here.
  if(!operands[0].isWritten() && operands.size() >= 2 &&
     operands[1].isWritten() && !operands[1].writesMemory())
  {
    cerr << "swapping RS and RA in " << insn->format() << endl;
    std::swap(operands[0], operands[1]);
  }
  if(opcode == power_op_cmp ||
     opcode == power_op_cmpl ||
     opcode == power_op_cmpi ||
     opcode == power_op_cmpli) {
    operands.push_back(Operand(Immediate::makeImmediate(Result(u8, 1)), false, false));
    std::swap(operands[2], operands[3]);
    std::swap(operands[1], operands[2]);
  }
  if(insn->getOperation().format().find(".") != std::string::npos &&
     insn->getOperation().getID() != power_op_stwcx_rc) {
    operands.pop_back();
  }
  return;
}


template<Architecture a>
typename SymEval<a>::SageInstruction_t
SymEval<a>::convert(const InstructionAPI::Instruction::Ptr &insn, uint64_t addr) {
    SageInstruction_t rinsn;

    rinsn.set_address(addr);
    rinsn.set_mnemonic(insn->format());
    rinsn.set_kind(convert(insn->getOperation().getID(), insn->getOperation().getPrefixID(), insn->getOperation().format()));
    // semantics don't support 64-bit code
    rinsn.set_operandSize(x86_insnsize_32);
    rinsn.set_addressSize(x86_insnsize_32);

    std::vector<unsigned char> rawBytes;
    for (unsigned i = 0; i < insn->size(); ++i) rawBytes.push_back(insn->rawByte(i));
    rinsn.set_raw_bytes(rawBytes);

    // operand list
    SgAsmOperandList *roperands = new SgAsmOperandList;

    //cerr << "Converting " << insn->format() << " @" << hex << addr << dec << endl;

    //cerr << "checking instruction: " << insn->format() << " for special handling" << endl;
    if(SymEvalArchTraits<a>::handleSpecialCases(insn->getOperation().getID(), rinsn, roperands))
    {
        rinsn.set_operandList(roperands);
        return rinsn;
    }
    //cerr << "no special handling by opcode, checking if we should mangle operands..." << endl;
    std::vector<InstructionAPI::Operand> operands;
    insn->getOperands(operands);
    //cerr << "\t " << operands.size() << " operands" << endl;
    SymEvalArchTraits<a>::handleSpecialCases(insn, operands);
    int i = 0;
    //cerr << "converting insn " << insn->format() << endl;
    for (std::vector<InstructionAPI::Operand>::iterator opi = operands.begin();
             opi != operands.end();
             ++opi, ++i)
    {
        InstructionAPI::Operand &currOperand = *opi;
	//cerr << "Converting operand " << currOperand.format() << endl;
        SgAsmExpression* converted = convert(currOperand, addr);
        SgAsmExpression* final = SymEvalArchTraits<a>::convertOperand(rinsn.get_kind(), i, converted);
        if(final != NULL) {
            roperands->append_operand(final);
        }
    }
    
    rinsn.set_operandList(roperands);
    return rinsn;
}

template <Architecture a>
SgAsmExpression *SymEval<a>::convert(const InstructionAPI::Operand &operand, uint64_t addr) {
    return convert(operand.getValue(), addr);
}

template <Architecture a>
SgAsmExpression *SymEval<a>::convert(const Expression::Ptr expression, uint64_t addr) {
  if(!expression) return NULL;
  Visitor_t visitor(addr);
  expression->apply(&visitor);
  return visitor.getRoseExpression();
}


template <Architecture a>
void ExpressionConversionVisitor<a>::visit(BinaryFunction* binfunc) {
  assert(m_stack.size() >= 2);
  SgAsmExpression *rhs = m_stack.front();
  m_stack.pop_front();
  SgAsmExpression *lhs = m_stack.front();
  m_stack.pop_front();
  // If the RHS didn't convert, that means it should disappear
  // And we are just left with the LHS
  if(!rhs && !lhs) {
    roseExpression = NULL;
  }
  else if (!rhs) {
    roseExpression = lhs;
  }
  else if(!lhs) {
    roseExpression = rhs;
  }
  else {
    // now build either add or multiply
    if (binfunc->isAdd())
      roseExpression = new SgAsmBinaryAdd(lhs, rhs);
    else if (binfunc->isMultiply())
      roseExpression = new SgAsmBinaryMultiply(lhs, rhs);
    else roseExpression = NULL; // error
  }
  m_stack.push_front(roseExpression);
}

template <Architecture a>
void ExpressionConversionVisitor<a>::visit(Immediate* immed) {
    // no children

    const Result &value = immed->eval();

    // TODO rose doesn't distinguish signed/unsigned within the value itself,
    // only at operations?

    // TODO rose doesn't handle large values (XMM?)

    // build different kind of rose value object based on type
    switch (value.type) {
        case s8:
        case u8:
            roseExpression = new SgAsmByteValueExpression(value.val.u8val);
            break;
        case s16:
        case u16:
            roseExpression = new SgAsmWordValueExpression(value.val.u16val);
            break;
        case s32:
        case u32:
            roseExpression = new SgAsmDoubleWordValueExpression(value.val.u32val);
            break;
        case s64:
        case u64:
            roseExpression = new SgAsmQuadWordValueExpression(value.val.u64val);
            break;
        case sp_float:
            roseExpression = new SgAsmSingleFloatValueExpression(value.val.floatval);
            break;
        case dp_float:
            roseExpression = new SgAsmDoubleFloatValueExpression(value.val.dblval);
            break;
        default:
            roseExpression = NULL;
            // error!
    }
    m_stack.push_front(roseExpression);
}


template <Architecture a>
void ExpressionConversionVisitor<a>::visit(RegisterAST* regast) {
    // has no children

    m_stack.push_front(ConversionArchTraits<a>::archSpecificRegisterProc(regast, addr));
    roseExpression = m_stack.front();
    return;
}

template <Architecture a>
void ExpressionConversionVisitor<a>::visit(Dereference* deref) {
    // get child
    assert(m_stack.size());
    SgAsmExpression *toderef =
            m_stack.front();
    m_stack.pop_front();
    if(toderef == NULL) {
        roseExpression = NULL;
        return;
    }
    SgAsmType *type;

    // TODO fix some mismatched types?
    // pick correct type
    switch (deref->eval().type)
    {
        case s8:
        case u8:
            type = new SgAsmTypeByte();
            break;
        case s16:
        case u16:
            type = new SgAsmTypeWord();
            break;
        case s32:
        case u32:
            type = new SgAsmTypeDoubleWord();
            break;
        case s64:
        case u64:
            type = new SgAsmTypeQuadWord();
            break;
        case sp_float:
            type = new SgAsmTypeSingleFloat();
            break;
        case dp_float:
            type = new SgAsmTypeDoubleFloat();
            break;
        default:
            type = NULL;
            // error
    }


    SgAsmExpression *segReg = ConversionArchTraits<a>::makeSegRegExpr();
    SgAsmMemoryReferenceExpression* result = new SgAsmMemoryReferenceExpression(toderef, segReg);
    result->set_type(type);
    roseExpression = result;
}

SgAsmExpression* ConversionArchTraits<Arch_x86>::archSpecificRegisterProc(InstructionAPI::RegisterAST* regast, uint64_t addr)
{
    int rreg_class;
    int rreg_num;
    int rreg_pos;

    MachRegister machReg = regast->getID();
    if(machReg.isPC()) {
      // ideally this would be symbolic
      SgAsmExpression *constAddrExpr = new SgAsmDoubleWordValueExpression(addr);
      return constAddrExpr;
    }
    machReg.getROSERegister(rreg_class, rreg_num, rreg_pos);

    SgAsmExpression* roseRegExpr = new regRef((regClass)rreg_class,
                                               rreg_num,
                                               (regField)rreg_pos);
    return roseRegExpr;
}

SgAsmExpression* ConversionArchTraits<Arch_x86>::makeSegRegExpr()
{
    return new SgAsmx86RegisterReferenceExpression(x86_regclass_segment,
            x86_segreg_none, x86_regpos_all);
}

SgAsmExpression* ConversionArchTraits<Arch_ppc32>::archSpecificRegisterProc(InstructionAPI::RegisterAST* regast, uint64_t addr)
{
    int rreg_class;
    int rreg_num;
    int rreg_pos = (int)powerpc_condreggranularity_whole;

    MachRegister machReg = regast->getID();
    if(machReg.isPC()) return NULL;
    machReg.getROSERegister(rreg_class, rreg_num, rreg_pos);

    SgAsmExpression* roseRegExpr = new regRef((regClass)rreg_class,
                                               rreg_num,
                                               (regField)rreg_pos);
    return roseRegExpr;
}

template class ExpressionConversionVisitor<Arch_x86>;
template class ExpressionConversionVisitor<Arch_ppc32>;
template class ConversionArchTraits<Arch_x86>;
template class ConversionArchTraits<Arch_ppc32>;
template class SymEval<Arch_x86>;
template class SymEval<Arch_ppc32>;
<|MERGE_RESOLUTION|>--- conflicted
+++ resolved
@@ -88,7 +88,7 @@
       Assignment::Ptr ptr = i->first;
 
       // Let's experiment with simplification
-      image_func *func = ptr->func();
+      image_func *func = dynamic_cast<image_func *>(ptr->func());
       StackAnalysis sA(func);
       StackAnalysis::Height sp = sA.findSP(ptr->addr());
       StackAnalysis::Height fp = sA.findFP(ptr->addr());
@@ -97,24 +97,9 @@
       if (i->second)
         i->second = i->second->accept(&sv);
     }
-<<<<<<< HEAD
-=======
-    Assignment::Ptr ptr = i->first;
-
-    // Let's experiment with simplification
-    image_func *func = dynamic_cast<image_func *>(ptr->func());
-    StackAnalysis sA(func);
-    StackAnalysis::Height sp = sA.findSP(ptr->addr());
-    StackAnalysis::Height fp = sA.findFP(ptr->addr());
-    
-    StackVisitor sv(ptr->addr(), func->symTabName(), sp, fp);
-    if (i->second)
-      i->second = i->second->accept(&sv);
->>>>>>> ade1f10f
-  }
-}
-
-#ifndef DISABLE_SLICING
+  }
+}
+
 // Do the previous, but use a Graph as a guide for
 // performing forward substitution on the AST results
 template<Architecture a>
@@ -155,7 +140,6 @@
     }
   }
 }
-#endif // DISABLE_SLICING
 
 void SymEvalArchTraits<Arch_x86>::processInstruction(SageInstruction_t* roseInsn,
                                                     SymEvalPolicy& policy)
@@ -212,7 +196,6 @@
     }
 }
 
-#ifndef DISABLE_SLICING
 template<Architecture a>
 void SymEval<a>::process(AssignNode::Ptr ptr,
 			 SymEval::Result_t &dbase) {
@@ -287,7 +270,6 @@
   //cerr << "Result of subsitution: " << ptr->assign()->format() << " == " << (ast ? ast->format() : "<NULL AST>") << endl;
   dbase[ptr->assign()] = ast;
 }
-#endif // DISABLE_SLICING
 
 PowerpcInstructionKind makeRoseBranchOpcode(entryID iapi_opcode, bool isAbsolute, bool isLink)
 {
