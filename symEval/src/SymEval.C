--- conflicted
+++ resolved
@@ -206,377 +206,14 @@
 
     int rreg_class;
     int rreg_num;
-<<<<<<< HEAD
-    X86PositionInRegister rreg_pos;
-
-    unsigned int ireg_id = regast->getID();
-
-    // this will likely need to change when rose supports 64-bit
-
-    // TODO resolve naming inconsistencies between register naming
-          // are there 16 cr, dr, xmm regs?
-          // don't care about tr in rose?
-          // what are spl, bpl, sil, dil
-
-#if 0
-    // set register class and number
-    switch (ireg_id) {
-    case r_AH:
-    case r_AL:
-    case r_AX:
-    case r_eAX:
-    case r_EAX:
-    case r_rAX:
-    case r_RAX:
-            rreg_class = x86_regclass_gpr;
-            rreg_num = x86_gpr_ax;
-            break;
-        case r_BH:
-        case r_BL:
-        case r_BX:
-        case r_eBX:
-        case r_EBX:
-        case r_rBX:
-        case r_RBX:
-            rreg_class = x86_regclass_gpr;
-            rreg_num = x86_gpr_bx;
-            break;
-        case r_CH:
-        case r_CL:
-        case r_CX:
-        case r_eCX:
-        case r_ECX:
-        case r_rCX:
-        case r_RCX:
-            rreg_class = x86_regclass_gpr;
-            rreg_num = x86_gpr_cx;
-            break;
-        case r_DH:
-        case r_DL:
-        case r_DX:
-        case r_eDX:
-        case r_EDX:
-        case r_rDX:
-        case r_RDX:
-            rreg_class = x86_regclass_gpr;
-            rreg_num = x86_gpr_dx;
-            break;
-        case r_SI:
-        case r_eSI:
-        case r_ESI:
-        case r_rSI:
-        case r_RSI:
-            rreg_class = x86_regclass_gpr;
-            rreg_num = x86_gpr_si;
-            break;
-        case r_DI:
-        case r_eDI:
-        case r_EDI:
-        case r_rDI:
-        case r_RDI:
-            rreg_class = x86_regclass_gpr;
-            rreg_num = x86_gpr_di;
-            break;
-        case r_eSP:
-        case r_ESP:
-        case r_rSP:
-        case r_RSP:
-            rreg_class = x86_regclass_gpr;
-            rreg_num = x86_gpr_sp;
-            break;
-        case r_eBP:
-        case r_EBP:
-        case r_rBP:
-        case r_RBP:
-            rreg_class = x86_regclass_gpr;
-            rreg_num = x86_gpr_bp;
-            break;
-        case r_EFLAGS:
-            rreg_class = x86_regclass_flags;
-            rreg_num = 0;
-            break;
-        case r_CS:
-            rreg_class = x86_regclass_segment;
-            rreg_num = x86_segreg_cs;
-            break;
-        case r_DS:
-            rreg_class = x86_regclass_segment;
-            rreg_num = x86_segreg_ds;
-            break;
-        case r_ES:
-            rreg_class = x86_regclass_segment;
-            rreg_num = x86_segreg_es;
-            break;
-        case r_FS:
-            rreg_class = x86_regclass_segment;
-            rreg_num = x86_segreg_fs;
-            break;
-        case r_GS:
-            rreg_class = x86_regclass_segment;
-            rreg_num = x86_segreg_gs;
-            break;
-        case r_SS:
-            rreg_class = x86_regclass_segment;
-            rreg_num = x86_segreg_ss;
-            break;
-        case r_EIP:
-        case r_RIP:
-            rreg_class = x86_regclass_ip;
-            rreg_num = 0;
-            break;
-        case r_XMM0:
-            rreg_class = x86_regclass_xmm;
-            rreg_num = 0;
-            break;
-        case r_XMM1:
-            rreg_class = x86_regclass_xmm;
-            rreg_num = 1;
-            break;
-        case r_XMM2:
-            rreg_class = x86_regclass_xmm;
-            rreg_num = 2;
-            break;
-        case r_XMM3:
-            rreg_class = x86_regclass_xmm;
-            rreg_num = 3;
-            break;
-        case r_XMM4:
-            rreg_class = x86_regclass_xmm;
-            rreg_num = 4;
-            break;
-        case r_XMM5:
-            rreg_class = x86_regclass_xmm;
-            rreg_num = 5;
-            break;
-        case r_XMM6:
-            rreg_class = x86_regclass_xmm;
-            rreg_num = 6;
-            break;
-        case r_XMM7:
-            rreg_class = x86_regclass_xmm;
-            rreg_num = 7;
-            break;
-        case r_MM0:
-            rreg_class = x86_regclass_mm;
-            rreg_num = 0;
-            break;
-        case r_MM1:
-            rreg_class = x86_regclass_mm;
-            rreg_num = 1;
-            break;
-        case r_MM2:
-            rreg_class = x86_regclass_mm;
-            rreg_num = 2;
-            break;
-        case r_MM3:
-            rreg_class = x86_regclass_mm;
-            rreg_num = 3;
-            break;
-        case r_MM4:
-            rreg_class = x86_regclass_mm;
-            rreg_num = 4;
-            break;
-        case r_MM5:
-            rreg_class = x86_regclass_mm;
-            rreg_num = 5;
-            break;
-        case r_MM6:
-            rreg_class = x86_regclass_mm;
-            rreg_num = 6;
-            break;
-        case r_MM7:
-            rreg_class = x86_regclass_mm;
-            rreg_num = 7;
-            break;
-        case r_ST0:
-            rreg_class = x86_regclass_st;
-            rreg_num = 0;
-            break;
-        case r_ST1:
-            rreg_class = x86_regclass_st;
-            rreg_num = 1;
-            break;
-        case r_ST2:
-            rreg_class = x86_regclass_st;
-            rreg_num = 2;
-            break;
-        case r_ST3:
-            rreg_class = x86_regclass_st;
-            rreg_num = 3;
-            break;
-        case r_ST4:
-            rreg_class = x86_regclass_st;
-            rreg_num = 4;
-            break;
-        case r_ST5:
-            rreg_class = x86_regclass_st;
-            rreg_num = 5;
-            break;
-        case r_ST6:
-            rreg_class = x86_regclass_st;
-            rreg_num = 6;
-            break;
-        case r_ST7:
-            rreg_class = x86_regclass_st;
-            rreg_num = 7;
-            break;
-        case r_DR0:
-            rreg_class = x86_regclass_dr;
-            rreg_num = 0;
-            break;
-        case r_DR1:
-            rreg_class = x86_regclass_dr;
-            rreg_num = 1;
-            break;
-        case r_DR2:
-            rreg_class = x86_regclass_dr;
-            rreg_num = 2;
-            break;
-        case r_DR3:
-            rreg_class = x86_regclass_dr;
-            rreg_num = 3;
-            break;
-        case r_DR4:
-            rreg_class = x86_regclass_dr;
-            rreg_num = 4;
-            break;
-        case r_DR5:
-            rreg_class = x86_regclass_dr;
-            rreg_num = 5;
-            break;
-        case r_DR6:
-            rreg_class = x86_regclass_dr;
-            rreg_num = 6;
-            break;
-        case r_DR7:
-            rreg_class = x86_regclass_dr;
-            rreg_num = 7;
-            break;
-        case r_CR0:
-            rreg_class = x86_regclass_cr;
-            rreg_num = 0;
-            break;
-        case r_CR1:
-            rreg_class = x86_regclass_cr;
-            rreg_num = 1;
-            break;
-        case r_CR2:
-            rreg_class = x86_regclass_cr;
-            rreg_num = 2;
-            break;
-        case r_CR3:
-            rreg_class = x86_regclass_cr;
-            rreg_num = 3;
-            break;
-        case r_CR4:
-            rreg_class = x86_regclass_cr;
-            rreg_num = 4;
-            break;
-        case r_CR5:
-            rreg_class = x86_regclass_cr;
-            rreg_num = 5;
-            break;
-        case r_CR6:
-            rreg_class = x86_regclass_cr;
-            rreg_num = 6;
-            break;
-        case r_CR7:
-            rreg_class = x86_regclass_cr;
-            rreg_num = 7;
-            break; 
-        default:
-            rreg_class = x86_regclass_unknown;
-            rreg_num = 0;
-            rreg_pos = x86_regpos_unknown;
-    }
-
-    // set register position
-    // TODO will be ever be in 16-bit mode? If so, then fix e implied regs.
-    switch (ireg_id) {
-        case r_AH:
-        case r_BH:
-        case r_CH:
-        case r_DH:
-            rreg_pos = x86_regpos_high_byte;
-            break;
-        case r_AL:
-        case r_BL:
-        case r_CL:
-        case r_DL:
-            rreg_pos = x86_regpos_low_byte;
-            break;
-        case r_AX:
-        case r_BX:
-        case r_CX:
-        case r_DX:
-        case r_SI:
-        case r_DI:
-            rreg_pos = x86_regpos_word;
-            break;
-        case r_eAX:
-        case r_eBX:
-        case r_eCX:
-        case r_eDX:
-        case r_eSI:
-        case r_eDI:
-        case r_eSP:
-        case r_eBP:
-        case r_EAX:
-        case r_EBX:
-        case r_ECX:
-        case r_EDX:
-        case r_ESI:
-        case r_EDI:
-        case r_ESP:
-        case r_EBP:
-            rreg_pos = x86_regpos_dword;
-            break;
-        case r_rAX:
-        case r_rBX:
-        case r_rCX:
-        case r_rDX:
-        case r_rSI:
-        case r_rDI:
-        case r_rSP:
-        case r_rBP:
-	  std::cerr << "FIXME forcing 32-bit conversion!" << std::endl;
-            rreg_pos = x86_regpos_dword;
-	    break;
-        case r_RAX:
-        case r_RBX:
-        case r_RCX:
-        case r_RDX:
-        case r_RSI:
-        case r_RDI:
-        case r_RSP:
-        case r_RBP:
-        case r_R8:
-        case r_R9:
-        case r_R10:
-        case r_R11:
-        case r_R12:
-        case r_R13:
-        case r_R14:
-        case r_R15:
-            rreg_pos = x86_regpos_qword;
-            break;
-        default:
-	  fprintf(stderr, "Odd: got register %d\n", ireg_id);
-            rreg_pos = x86_regpos_all;
-    }
-#endif
-    roseExpression = new SgAsmx86RegisterReferenceExpression(rreg_class, rreg_num, rreg_pos);
-=======
     int rreg_pos;
 
-    unsigned int machRegID = regast->getID();
-    MachRegister machReg(machRegID);
+    MachRegister machReg = regast->getID();
     machReg.getROSERegister(rreg_class, rreg_num, rreg_pos);
 
     roseExpression = new SgAsmx86RegisterReferenceExpression((X86RegisterClass)rreg_class, 
                                                              rreg_num, 
                                                              (X86PositionInRegister)rreg_pos);
->>>>>>> 1ca5d1b4
 }
 
 void ExpressionConversionVisitor::visit(Dereference* deref) {
