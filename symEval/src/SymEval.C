/*
 * Copyright (c) 1996-2007 Barton P. Miller
 * 
 * We provide the Paradyn Parallel Performance Tools (below
 * described as "Paradyn") on an AS IS basis, and do not warrant its
 * validity or performance.  We reserve the right to update, modify,
 * or discontinue this software at any time.  We shall have no
 * obligation to supply such updates or modifications or any other
 * form of support to you.
 * 
 * By your use of Paradyn, you understand and agree that we (or any
 * other person or entity with proprietary rights in Paradyn) are
 * under no obligation to provide either maintenance services,
 * update services, notices of latent defects, or correction of
 * defects for Paradyn.
 * 
 * This library is free software; you can redistribute it and/or
 * modify it under the terms of the GNU Lesser General Public
 * License as published by the Free Software Foundation; either
 * version 2.1 of the License, or (at your option) any later version.
 * 
 * This library is distributed in the hope that it will be useful,
 * but WITHOUT ANY WARRANTY; without even the implied warranty of
 * MERCHANTABILITY or FITNESS FOR A PARTICULAR PURPOSE.  See the GNU
 * Lesser General Public License for more details.
 * 
 * You should have received a copy of the GNU Lesser General Public
 * License along with this library; if not, write to the Free Software
 * Foundation, Inc., 51 Franklin Street, Fifth Floor, Boston, MA  02110-1301  USA
 */

#include <string>
#include <iostream>

#include "../h/SymEval.h"
#include "SymEvalPolicy.h"

#include "AST.h"

#include "parseAPI/h/CFG.h"

#include "../rose/x86InstructionSemantics.h"
#include "../rose/powerpcInstructionSemantics.h"
#include "../rose/SgAsmInstruction.h"
#include "../h/stackanalysis.h"
#include "SymEvalVisitors.h"

#include "RoseInsnFactory.h"
#include "SymbolicExpansion.h"

#include "../h/Absloc.h"

#include "../h/slicing.h" // AssignNode

using namespace Dyninst;
using namespace InstructionAPI;
using namespace SymbolicEvaluation;


AST::Ptr SymEval::expand(const Assignment::Ptr &assignment) {
  // This is a shortcut version for when we only want a
  // single assignment
  
  Result_t res;
  // Fill it in to mark it as existing
  res[assignment] = AST::Ptr();
  expand(res);
  return res[assignment];
}

<<<<<<< HEAD
template <Architecture a>
void SymEval<a>::expand(Result_t &res, bool applyVisitors) {
=======
void SymEval::expand(Result_t &res) {
>>>>>>> 276ec665
  // Symbolic evaluation works off an Instruction
  // so we have something to hand to ROSE. 
  for (Result_t::iterator i = res.begin(); i != res.end(); ++i) {
    if (i->second != AST::Ptr()) {
      // Must've already filled it in from a previous instruction crack
      continue;
    }
    Assignment::Ptr ptr = i->first;
    
    //cerr << "Expand called for insn " << ptr->insn()->format() << endl;
    
    expandInsn(ptr->insn(),
	       ptr->addr(),
	       res);
    
  }
<<<<<<< HEAD

  if (applyVisitors) {
    // Must apply the visitor to each filled in element
    for (Result_t::iterator i = res.begin(); i != res.end(); ++i) {
      if (i->second == AST::Ptr()) {
        // Must not have been filled in above
        continue;
      }
      Assignment::Ptr ptr = i->first;

      // Let's experiment with simplification
      image_func *func = dynamic_cast<image_func *>(ptr->func());
      StackAnalysis sA(func);
      StackAnalysis::Height sp = sA.findSP(ptr->addr());
      StackAnalysis::Height fp = sA.findFP(ptr->addr());

      StackVisitor sv(ptr->addr(), func->symTabName(), sp, fp);
      if (i->second)
        i->second = i->second->accept(&sv);
    }
=======
  
  // Must apply the visitor to each filled in element
  for (Result_t::iterator i = res.begin(); i != res.end(); ++i) {
    if (i->second == AST::Ptr()) {
      // Must not have been filled in above
      continue;
    }
    Assignment::Ptr ptr = i->first;

    // Let's experiment with simplification
    StackAnalysis sA(ptr->func());
    StackAnalysis::Height sp = sA.findSP(ptr->addr());
    StackAnalysis::Height fp = sA.findFP(ptr->addr());
    
    StackVisitor sv(ptr->addr(), ptr->func()->name(), sp, fp);
    if (i->second)
      i->second = i->second->accept(&sv);
>>>>>>> 276ec665
  }
}

// Do the previous, but use a Graph as a guide for
// performing forward substitution on the AST results
void SymEval::expand(Graph::Ptr slice, Result_t &res) {
    //cout << "Calling expand" << endl;
  // Other than the substitution this is pretty similar to the first example.
  NodeIterator gbegin, gend;
  slice->entryNodes(gbegin, gend);

  std::queue<Node::Ptr> worklist;
  for (; gbegin != gend; ++gbegin) {
      //cout << "adding " << (*gbegin)->format() << " to worklist" << endl;
    worklist.push(*gbegin);
  }
  std::set<Node::Ptr> visited;

  while (!worklist.empty()) {
    Node::Ptr ptr = worklist.front(); worklist.pop();
    AssignNode::Ptr aNode = dyn_detail::boost::dynamic_pointer_cast<AssignNode>(ptr);
    if (!aNode) continue; // They need to be AssignNodes

    if (!aNode->assign()) continue; // Could be a widen point

    //cerr << "Visiting node " << aNode->assign()->format() << endl;
    if (visited.find(ptr) != visited.end()) continue;
    visited.insert(ptr);

    process(aNode, res);

    NodeIterator nbegin, nend;
    aNode->outs(nbegin, nend);
    for (; nbegin != nend; ++nbegin) {
      AssignNode::Ptr target = dyn_detail::boost::dynamic_pointer_cast<AssignNode>(*nbegin);
      if (!target) continue;
      if (!target->assign()) continue;
      //cerr << "\t Pushing successors " << aNode->assign()->format() << endl;
      worklist.push(*nbegin);
    }
  }
}

void SymEval::expandInsn(const InstructionAPI::Instruction::Ptr insn,
			 const uint64_t addr,
			 Result_t &res) {

  SymEvalPolicy policy(res, addr, insn->getArch());

  SgAsmInstruction *roseInsn;
  switch(insn->getArch()) {
  case Arch_x86:  {
    RoseInsnX86Factory fac;
    roseInsn = fac.convert(insn, addr);
    
    SymbolicExpansion exp;
    exp.expandX86(roseInsn, policy);
    break;
  }
  case Arch_ppc32: {
    RoseInsnPPCFactory fac;
    roseInsn = fac.convert(insn, addr);

    SymbolicExpansion exp;
    exp.expandPPC(roseInsn, policy);
    break;
  }
  default:
    assert(0 && "Unimplemented symbolic expansion architecture");
    break;
  }
  return;
}


void SymEval::process(AssignNode::Ptr ptr,
			 Result_t &dbase) {
  std::map<unsigned, Assignment::Ptr> inputMap;

  //cerr << "Calling process on " << ptr->format() << endl;

  // Don't try an expansion of a widen node...
  if (!ptr->assign()) return;

  NodeIterator begin, end;
  ptr->ins(begin, end);
  
  for (; begin != end; ++begin) {
    AssignNode::Ptr in = dyn_detail::boost::dynamic_pointer_cast<AssignNode>(*begin);
    if (!in) continue;

    Assignment::Ptr assign = in->assign();

    if (!assign) continue;

    // Find which input this assignNode maps to
    unsigned index = ptr->getAssignmentIndex(in);
    //cerr << "Assigning input " << index << " from assignment " << assign->format() << endl;
    if (inputMap.find(index) == inputMap.end()) {
      inputMap[index] = assign;
    }
    else {
      // Need join operator!
      //cerr << "\t Overlap in inputs, setting to null assignment pointer" << endl;
      inputMap[index] = Assignment::Ptr(); // Null equivalent
    }
  }

  //cerr << "\t Input map has size " << inputMap.size() << endl;

  // All of the expanded inputs are in the parameter dbase
  // If not (like this one), add it

  AST::Ptr ast = SymEval::expand(ptr->assign());
  //cerr << "\t ... resulting in " << dbase.format() << endl;
  
  // We have an AST. Now substitute in all of its predecessors.
  for (std::map<unsigned, Assignment::Ptr>::iterator iter = inputMap.begin();
       iter != inputMap.end(); ++iter) {
    if (!iter->second) {
      // Colliding definitions; skip.
      //cerr << "Skipping subsitution for input " << iter->first << endl;
      continue;
    }
    //cerr << "Substituting input " << iter->first << endl;
    // The region used by the current assignment...
    const AbsRegion &reg = ptr->assign()->inputs()[iter->first];

    // Create an AST around this one
    VariableAST::Ptr use = VariableAST::create(Variable(reg, ptr->addr()));

    // And substitute whatever we have in the database for that AST
    AST::Ptr definition = dbase[iter->second];

    if (!definition) {
      //cerr << "Odd; no expansion for " << iter->second->format() << endl;
      // Can happen if we're expanding out of order, and is generally harmless.
      continue;
    }

    //cerr << "Before substitution: " << (ast ? ast->format() : "<NULL AST>") << endl;

    ast = AST::substitute(ast, use, definition);
    //cerr << "\t result is " << res->format() << endl;
    }
  //cerr << "Result of subsitution: " << ptr->assign()->format() << " == " << (ast ? ast->format() : "<NULL AST>") << endl;
  dbase[ptr->assign()] = ast;
}

<<<<<<< HEAD
PowerpcInstructionKind makeRoseBranchOpcode(entryID iapi_opcode, bool isAbsolute, bool isLink)
{
  switch(iapi_opcode)
    {
    case power_op_b:
      if(isAbsolute && isLink) return powerpc_bla;
      if(isAbsolute) return powerpc_ba;
      if(isLink) return powerpc_bl;
      return powerpc_b;
    case power_op_bc:
      if(isAbsolute && isLink) return powerpc_bcla;
      if(isAbsolute) return powerpc_bca;
      if(isLink) return powerpc_bcl;
      return powerpc_bc;
    case power_op_bcctr:
      assert(!isAbsolute);
      if(isLink) return powerpc_bcctrl;
      return powerpc_bcctr;
    case power_op_bclr:
      assert(!isAbsolute);
      if(isLink) return powerpc_bclrl;
      return powerpc_bclr;
    default:
      assert(!"makeRoseBranchOpcode called with unknown branch opcode!");
      return powerpc_unknown_instruction;
    }
}

void SymEvalArchTraits<Arch_x86>::handleSpecialCases(InstructionAPI::Instruction::Ptr insn,
						     std::vector<InstructionAPI::Operand>& operands)
{
  switch (insn->getOperation().getID()) {
  case e_push:
  case e_pop:
    operands.resize(1);
    break;
  case e_cmpxch:
    operands.resize(2);
    break;
  case e_movsb:
  case e_movsd:
  case e_movsw:
    // No operands
    operands.clear();
    break;
  case e_cmpsb:
  case e_cmpsw:
  case e_cmpsd:
    // No operands
    operands.clear();
    break;
  case e_scasb:
  case e_scasd:
  case e_scasw:
    // Same here
    operands.clear();
    break;
  case e_stosb:
  case e_stosd:
  case e_stosw:
    // Also, no operands
    operands.clear();
    break;
  case e_jcxz_jec:
    operands.resize(1);
    break;
  case e_cbw:
  case e_cwde:
    // Nada
    operands.clear();
    break;
 default:
   break;
  }
}


bool SymEvalArchTraits<Arch_ppc32>::handleSpecialCases(entryID iapi_opcode,
						       SageInstruction_t& rose_insn,
						       SgAsmOperandList* rose_operands)
{
    switch(iapi_opcode)
    {
        case power_op_b:
        case power_op_bc:
        case power_op_bcctr:
        case power_op_bclr:
        {
            unsigned int raw = 0;
            int branch_target = 0;
            unsigned int bo = 0, bi = 0;
            std::vector<unsigned char> bytes = rose_insn.get_raw_bytes();
            for(unsigned i = 0; i < bytes.size(); i++)
            {
                raw = raw << 8;
                raw |= bytes[i];
            }
            bool isAbsolute = (bool)(raw & 0x00000002);
            bool isLink = (bool)(raw & 0x00000001);
            rose_insn.set_kind(makeRoseBranchOpcode(iapi_opcode, isAbsolute, isLink));
            if(power_op_b == iapi_opcode) {
                branch_target = ((raw >> 2) & 0x00FFFFFF) << 2;
		branch_target = (branch_target << 8) >> 8;
            } else {
                if(power_op_bc == iapi_opcode) {
                    branch_target = ((raw >> 2) & 0x00003FFF) << 2;
		    branch_target = (branch_target << 18) >> 18;
		    //cerr << "14-bit branch target: " << branch_target << endl;
                }
                bo = ((raw >> 21) & 0x0000001F);
                bi = ((raw >> 16) & 0x0000001F);
		rose_operands->append_operand(new SgAsmByteValueExpression(bo));
		rose_operands->append_operand(new SgAsmPowerpcRegisterReferenceExpression(powerpc_regclass_cr, bi,
										    powerpc_condreggranularity_bit));
            }
            if(branch_target) {
                rose_operands->append_operand(new SgAsmDoubleWordValueExpression(branch_target));
            } else if(power_op_bcctr == iapi_opcode) {
                rose_operands->append_operand(new SgAsmPowerpcRegisterReferenceExpression(powerpc_regclass_spr, powerpc_spr_ctr));
            } else {
                assert(power_op_bclr == iapi_opcode);
                rose_operands->append_operand(new SgAsmPowerpcRegisterReferenceExpression(powerpc_regclass_spr, powerpc_spr_lr));
            }
            return true;
        }
            break;
        case power_op_sc:
        case power_op_svcs:
	  {
	    //cerr << "special-casing syscall insn" << endl;
	    unsigned int raw = 0;
            std::vector<unsigned char> bytes = rose_insn.get_raw_bytes();
            for(unsigned i = 0; i < bytes.size(); i++)
            {
                raw = raw << 8;
                raw |= bytes[i];
            }
	    unsigned int lev = (raw >> 5) & 0x7F;
	    rose_operands->append_operand(new SgAsmByteValueExpression(lev));
	    //cerr << "LEV = " << lev << endl;
	    return true;
	  }
        default:
            return false;
    }
    
}

void SymEvalArchTraits<Arch_ppc32>::handleSpecialCases(InstructionAPI::Instruction::Ptr insn,
						       std::vector<InstructionAPI::Operand>& operands)
{
    if(insn->writesMemory())
        std::swap(operands[0], operands[1]);
  entryID opcode = insn->getOperation().getID();
  // Anything that's writing RA, ROSE expects in RA, RS, RB/immediates form.
  // Any store, however, ROSE expects in RS, RA, RB/displacement form.  Very confusing,
  // but we handle it cleanly here.
  if(!operands[0].isWritten() && operands.size() >= 2 &&
     operands[1].isWritten() && !operands[1].writesMemory())
  {
    cerr << "swapping RS and RA in " << insn->format() << endl;
    std::swap(operands[0], operands[1]);
  }
  if(opcode == power_op_cmp ||
     opcode == power_op_cmpl ||
     opcode == power_op_cmpi ||
     opcode == power_op_cmpli) {
    operands.push_back(Operand(Immediate::makeImmediate(Result(u8, 1)), false, false));
    std::swap(operands[2], operands[3]);
    std::swap(operands[1], operands[2]);
  }
  if(insn->getOperation().format().find(".") != std::string::npos &&
     insn->getOperation().getID() != power_op_stwcx_rc) {
    operands.pop_back();
  }
  return;
}


template<Architecture a>
typename SymEval<a>::SageInstruction_t
SymEval<a>::convert(const InstructionAPI::Instruction::Ptr &insn, uint64_t addr) {
    SageInstruction_t rinsn;

    rinsn.set_address(addr);
    rinsn.set_mnemonic(insn->format());
    rinsn.set_kind(convert(insn->getOperation().getID(), insn->getOperation().getPrefixID(), insn->getOperation().format()));
    // semantics don't support 64-bit code
    rinsn.set_operandSize(x86_insnsize_32);
    rinsn.set_addressSize(x86_insnsize_32);

    std::vector<unsigned char> rawBytes;
    for (unsigned i = 0; i < insn->size(); ++i) rawBytes.push_back(insn->rawByte(i));
    rinsn.set_raw_bytes(rawBytes);

    // operand list
    SgAsmOperandList *roperands = new SgAsmOperandList;

    //cerr << "Converting " << insn->format() << " @" << hex << addr << dec << endl;

    //cerr << "checking instruction: " << insn->format() << " for special handling" << endl;
    if(SymEvalArchTraits<a>::handleSpecialCases(insn->getOperation().getID(), rinsn, roperands))
    {
        rinsn.set_operandList(roperands);
        return rinsn;
    }
    //cerr << "no special handling by opcode, checking if we should mangle operands..." << endl;
    std::vector<InstructionAPI::Operand> operands;
    insn->getOperands(operands);
    //cerr << "\t " << operands.size() << " operands" << endl;
    SymEvalArchTraits<a>::handleSpecialCases(insn, operands);
    int i = 0;
    //cerr << "converting insn " << insn->format() << endl;
    for (std::vector<InstructionAPI::Operand>::iterator opi = operands.begin();
             opi != operands.end();
             ++opi, ++i)
    {
        InstructionAPI::Operand &currOperand = *opi;
	//cerr << "Converting operand " << currOperand.format() << endl;
        SgAsmExpression* converted = convert(currOperand, addr);
        SgAsmExpression* final = SymEvalArchTraits<a>::convertOperand(rinsn.get_kind(), i, converted);
        if(final != NULL) {
            roperands->append_operand(final);
        }
    }
    
    rinsn.set_operandList(roperands);
    return rinsn;
}

template <Architecture a>
SgAsmExpression *SymEval<a>::convert(const InstructionAPI::Operand &operand, uint64_t addr) {
    return convert(operand.getValue(), addr);
}

template <Architecture a>
SgAsmExpression *SymEval<a>::convert(const Expression::Ptr expression, uint64_t addr) {
  if(!expression) return NULL;
  Visitor_t visitor(addr);
  expression->apply(&visitor);
  return visitor.getRoseExpression();
}


template <Architecture a>
void ExpressionConversionVisitor<a>::visit(BinaryFunction* binfunc) {
  assert(m_stack.size() >= 2);
  SgAsmExpression *rhs = m_stack.front();
  m_stack.pop_front();
  SgAsmExpression *lhs = m_stack.front();
  m_stack.pop_front();
  // If the RHS didn't convert, that means it should disappear
  // And we are just left with the LHS
  if(!rhs && !lhs) {
    roseExpression = NULL;
  }
  else if (!rhs) {
    roseExpression = lhs;
  }
  else if(!lhs) {
    roseExpression = rhs;
  }
  else {
    // now build either add or multiply
    if (binfunc->isAdd())
      roseExpression = new SgAsmBinaryAdd(lhs, rhs);
    else if (binfunc->isMultiply())
      roseExpression = new SgAsmBinaryMultiply(lhs, rhs);
    else roseExpression = NULL; // error
  }
  m_stack.push_front(roseExpression);
}

template <Architecture a>
void ExpressionConversionVisitor<a>::visit(Immediate* immed) {
    // no children

    const Result &value = immed->eval();

    // TODO rose doesn't distinguish signed/unsigned within the value itself,
    // only at operations?

    // TODO rose doesn't handle large values (XMM?)

    // build different kind of rose value object based on type
    switch (value.type) {
        case s8:
        case u8:
            roseExpression = new SgAsmByteValueExpression(value.val.u8val);
            break;
        case s16:
        case u16:
            roseExpression = new SgAsmWordValueExpression(value.val.u16val);
            break;
        case s32:
        case u32:
            roseExpression = new SgAsmDoubleWordValueExpression(value.val.u32val);
            break;
        case s64:
        case u64:
            roseExpression = new SgAsmQuadWordValueExpression(value.val.u64val);
            break;
        case sp_float:
            roseExpression = new SgAsmSingleFloatValueExpression(value.val.floatval);
            break;
        case dp_float:
            roseExpression = new SgAsmDoubleFloatValueExpression(value.val.dblval);
            break;
        default:
            roseExpression = NULL;
            // error!
    }
    m_stack.push_front(roseExpression);
}


template <Architecture a>
void ExpressionConversionVisitor<a>::visit(RegisterAST* regast) {
    // has no children

    m_stack.push_front(ConversionArchTraits<a>::archSpecificRegisterProc(regast, addr));
    roseExpression = m_stack.front();
    return;
}

template <Architecture a>
void ExpressionConversionVisitor<a>::visit(Dereference* deref) {
    // get child
    assert(m_stack.size());
    SgAsmExpression *toderef =
            m_stack.front();
    m_stack.pop_front();
    if(toderef == NULL) {
        roseExpression = NULL;
        return;
    }
    SgAsmType *type;

    // TODO fix some mismatched types?
    // pick correct type
    switch (deref->eval().type)
    {
        case s8:
        case u8:
            type = new SgAsmTypeByte();
            break;
        case s16:
        case u16:
            type = new SgAsmTypeWord();
            break;
        case s32:
        case u32:
            type = new SgAsmTypeDoubleWord();
            break;
        case s64:
        case u64:
            type = new SgAsmTypeQuadWord();
            break;
        case sp_float:
            type = new SgAsmTypeSingleFloat();
            break;
        case dp_float:
            type = new SgAsmTypeDoubleFloat();
            break;
        default:
            type = NULL;
            // error
    }


    SgAsmExpression *segReg = ConversionArchTraits<a>::makeSegRegExpr();
    SgAsmMemoryReferenceExpression* result = new SgAsmMemoryReferenceExpression(toderef, segReg);
    result->set_type(type);
    roseExpression = result;
}

SgAsmExpression* ConversionArchTraits<Arch_x86>::archSpecificRegisterProc(InstructionAPI::RegisterAST* regast, uint64_t addr)
{
    int rreg_class;
    int rreg_num;
    int rreg_pos;

    MachRegister machReg = regast->getID();
    if(machReg.isPC()) {
      // ideally this would be symbolic
      SgAsmExpression *constAddrExpr = new SgAsmDoubleWordValueExpression(addr);
      return constAddrExpr;
    }
    machReg.getROSERegister(rreg_class, rreg_num, rreg_pos);

    SgAsmExpression* roseRegExpr = new regRef((regClass)rreg_class,
                                               rreg_num,
                                               (regField)rreg_pos);
    return roseRegExpr;
}

SgAsmExpression* ConversionArchTraits<Arch_x86>::makeSegRegExpr()
{
    return new SgAsmx86RegisterReferenceExpression(x86_regclass_segment,
            x86_segreg_none, x86_regpos_all);
}

SgAsmExpression* ConversionArchTraits<Arch_ppc32>::archSpecificRegisterProc(InstructionAPI::RegisterAST* regast, uint64_t addr)
{
    int rreg_class;
    int rreg_num;
    int rreg_pos = (int)powerpc_condreggranularity_whole;

    MachRegister machReg = regast->getID();
    if(machReg.isPC()) return NULL;
    machReg.getROSERegister(rreg_class, rreg_num, rreg_pos);

    SgAsmExpression* roseRegExpr = new regRef((regClass)rreg_class,
                                               rreg_num,
                                               (regField)rreg_pos);
    return roseRegExpr;
}

template class ExpressionConversionVisitor<Arch_x86>;
template class ExpressionConversionVisitor<Arch_ppc32>;
template class ConversionArchTraits<Arch_x86>;
template class ConversionArchTraits<Arch_ppc32>;
template class SymEval<Arch_x86>;
template class SymEval<Arch_ppc32>;
=======
>>>>>>> 276ec665
<|MERGE_RESOLUTION|>--- conflicted
+++ resolved
@@ -68,12 +68,7 @@
   return res[assignment];
 }
 
-<<<<<<< HEAD
-template <Architecture a>
-void SymEval<a>::expand(Result_t &res, bool applyVisitors) {
-=======
-void SymEval::expand(Result_t &res) {
->>>>>>> 276ec665
+void SymEval::expand(Result_t &res, bool applyVisitors) {
   // Symbolic evaluation works off an Instruction
   // so we have something to hand to ROSE. 
   for (Result_t::iterator i = res.begin(); i != res.end(); ++i) {
@@ -90,7 +85,6 @@
 	       res);
     
   }
-<<<<<<< HEAD
 
   if (applyVisitors) {
     // Must apply the visitor to each filled in element
@@ -102,34 +96,14 @@
       Assignment::Ptr ptr = i->first;
 
       // Let's experiment with simplification
-      image_func *func = dynamic_cast<image_func *>(ptr->func());
-      StackAnalysis sA(func);
+      StackAnalysis sA(ptr->func());
       StackAnalysis::Height sp = sA.findSP(ptr->addr());
       StackAnalysis::Height fp = sA.findFP(ptr->addr());
 
-      StackVisitor sv(ptr->addr(), func->symTabName(), sp, fp);
+      StackVisitor sv(ptr->addr(), ptr->func()->name(), sp, fp);
       if (i->second)
         i->second = i->second->accept(&sv);
     }
-=======
-  
-  // Must apply the visitor to each filled in element
-  for (Result_t::iterator i = res.begin(); i != res.end(); ++i) {
-    if (i->second == AST::Ptr()) {
-      // Must not have been filled in above
-      continue;
-    }
-    Assignment::Ptr ptr = i->first;
-
-    // Let's experiment with simplification
-    StackAnalysis sA(ptr->func());
-    StackAnalysis::Height sp = sA.findSP(ptr->addr());
-    StackAnalysis::Height fp = sA.findFP(ptr->addr());
-    
-    StackVisitor sv(ptr->addr(), ptr->func()->name(), sp, fp);
-    if (i->second)
-      i->second = i->second->accept(&sv);
->>>>>>> 276ec665
   }
 }
 
@@ -278,431 +252,3 @@
   //cerr << "Result of subsitution: " << ptr->assign()->format() << " == " << (ast ? ast->format() : "<NULL AST>") << endl;
   dbase[ptr->assign()] = ast;
 }
-
-<<<<<<< HEAD
-PowerpcInstructionKind makeRoseBranchOpcode(entryID iapi_opcode, bool isAbsolute, bool isLink)
-{
-  switch(iapi_opcode)
-    {
-    case power_op_b:
-      if(isAbsolute && isLink) return powerpc_bla;
-      if(isAbsolute) return powerpc_ba;
-      if(isLink) return powerpc_bl;
-      return powerpc_b;
-    case power_op_bc:
-      if(isAbsolute && isLink) return powerpc_bcla;
-      if(isAbsolute) return powerpc_bca;
-      if(isLink) return powerpc_bcl;
-      return powerpc_bc;
-    case power_op_bcctr:
-      assert(!isAbsolute);
-      if(isLink) return powerpc_bcctrl;
-      return powerpc_bcctr;
-    case power_op_bclr:
-      assert(!isAbsolute);
-      if(isLink) return powerpc_bclrl;
-      return powerpc_bclr;
-    default:
-      assert(!"makeRoseBranchOpcode called with unknown branch opcode!");
-      return powerpc_unknown_instruction;
-    }
-}
-
-void SymEvalArchTraits<Arch_x86>::handleSpecialCases(InstructionAPI::Instruction::Ptr insn,
-						     std::vector<InstructionAPI::Operand>& operands)
-{
-  switch (insn->getOperation().getID()) {
-  case e_push:
-  case e_pop:
-    operands.resize(1);
-    break;
-  case e_cmpxch:
-    operands.resize(2);
-    break;
-  case e_movsb:
-  case e_movsd:
-  case e_movsw:
-    // No operands
-    operands.clear();
-    break;
-  case e_cmpsb:
-  case e_cmpsw:
-  case e_cmpsd:
-    // No operands
-    operands.clear();
-    break;
-  case e_scasb:
-  case e_scasd:
-  case e_scasw:
-    // Same here
-    operands.clear();
-    break;
-  case e_stosb:
-  case e_stosd:
-  case e_stosw:
-    // Also, no operands
-    operands.clear();
-    break;
-  case e_jcxz_jec:
-    operands.resize(1);
-    break;
-  case e_cbw:
-  case e_cwde:
-    // Nada
-    operands.clear();
-    break;
- default:
-   break;
-  }
-}
-
-
-bool SymEvalArchTraits<Arch_ppc32>::handleSpecialCases(entryID iapi_opcode,
-						       SageInstruction_t& rose_insn,
-						       SgAsmOperandList* rose_operands)
-{
-    switch(iapi_opcode)
-    {
-        case power_op_b:
-        case power_op_bc:
-        case power_op_bcctr:
-        case power_op_bclr:
-        {
-            unsigned int raw = 0;
-            int branch_target = 0;
-            unsigned int bo = 0, bi = 0;
-            std::vector<unsigned char> bytes = rose_insn.get_raw_bytes();
-            for(unsigned i = 0; i < bytes.size(); i++)
-            {
-                raw = raw << 8;
-                raw |= bytes[i];
-            }
-            bool isAbsolute = (bool)(raw & 0x00000002);
-            bool isLink = (bool)(raw & 0x00000001);
-            rose_insn.set_kind(makeRoseBranchOpcode(iapi_opcode, isAbsolute, isLink));
-            if(power_op_b == iapi_opcode) {
-                branch_target = ((raw >> 2) & 0x00FFFFFF) << 2;
-		branch_target = (branch_target << 8) >> 8;
-            } else {
-                if(power_op_bc == iapi_opcode) {
-                    branch_target = ((raw >> 2) & 0x00003FFF) << 2;
-		    branch_target = (branch_target << 18) >> 18;
-		    //cerr << "14-bit branch target: " << branch_target << endl;
-                }
-                bo = ((raw >> 21) & 0x0000001F);
-                bi = ((raw >> 16) & 0x0000001F);
-		rose_operands->append_operand(new SgAsmByteValueExpression(bo));
-		rose_operands->append_operand(new SgAsmPowerpcRegisterReferenceExpression(powerpc_regclass_cr, bi,
-										    powerpc_condreggranularity_bit));
-            }
-            if(branch_target) {
-                rose_operands->append_operand(new SgAsmDoubleWordValueExpression(branch_target));
-            } else if(power_op_bcctr == iapi_opcode) {
-                rose_operands->append_operand(new SgAsmPowerpcRegisterReferenceExpression(powerpc_regclass_spr, powerpc_spr_ctr));
-            } else {
-                assert(power_op_bclr == iapi_opcode);
-                rose_operands->append_operand(new SgAsmPowerpcRegisterReferenceExpression(powerpc_regclass_spr, powerpc_spr_lr));
-            }
-            return true;
-        }
-            break;
-        case power_op_sc:
-        case power_op_svcs:
-	  {
-	    //cerr << "special-casing syscall insn" << endl;
-	    unsigned int raw = 0;
-            std::vector<unsigned char> bytes = rose_insn.get_raw_bytes();
-            for(unsigned i = 0; i < bytes.size(); i++)
-            {
-                raw = raw << 8;
-                raw |= bytes[i];
-            }
-	    unsigned int lev = (raw >> 5) & 0x7F;
-	    rose_operands->append_operand(new SgAsmByteValueExpression(lev));
-	    //cerr << "LEV = " << lev << endl;
-	    return true;
-	  }
-        default:
-            return false;
-    }
-    
-}
-
-void SymEvalArchTraits<Arch_ppc32>::handleSpecialCases(InstructionAPI::Instruction::Ptr insn,
-						       std::vector<InstructionAPI::Operand>& operands)
-{
-    if(insn->writesMemory())
-        std::swap(operands[0], operands[1]);
-  entryID opcode = insn->getOperation().getID();
-  // Anything that's writing RA, ROSE expects in RA, RS, RB/immediates form.
-  // Any store, however, ROSE expects in RS, RA, RB/displacement form.  Very confusing,
-  // but we handle it cleanly here.
-  if(!operands[0].isWritten() && operands.size() >= 2 &&
-     operands[1].isWritten() && !operands[1].writesMemory())
-  {
-    cerr << "swapping RS and RA in " << insn->format() << endl;
-    std::swap(operands[0], operands[1]);
-  }
-  if(opcode == power_op_cmp ||
-     opcode == power_op_cmpl ||
-     opcode == power_op_cmpi ||
-     opcode == power_op_cmpli) {
-    operands.push_back(Operand(Immediate::makeImmediate(Result(u8, 1)), false, false));
-    std::swap(operands[2], operands[3]);
-    std::swap(operands[1], operands[2]);
-  }
-  if(insn->getOperation().format().find(".") != std::string::npos &&
-     insn->getOperation().getID() != power_op_stwcx_rc) {
-    operands.pop_back();
-  }
-  return;
-}
-
-
-template<Architecture a>
-typename SymEval<a>::SageInstruction_t
-SymEval<a>::convert(const InstructionAPI::Instruction::Ptr &insn, uint64_t addr) {
-    SageInstruction_t rinsn;
-
-    rinsn.set_address(addr);
-    rinsn.set_mnemonic(insn->format());
-    rinsn.set_kind(convert(insn->getOperation().getID(), insn->getOperation().getPrefixID(), insn->getOperation().format()));
-    // semantics don't support 64-bit code
-    rinsn.set_operandSize(x86_insnsize_32);
-    rinsn.set_addressSize(x86_insnsize_32);
-
-    std::vector<unsigned char> rawBytes;
-    for (unsigned i = 0; i < insn->size(); ++i) rawBytes.push_back(insn->rawByte(i));
-    rinsn.set_raw_bytes(rawBytes);
-
-    // operand list
-    SgAsmOperandList *roperands = new SgAsmOperandList;
-
-    //cerr << "Converting " << insn->format() << " @" << hex << addr << dec << endl;
-
-    //cerr << "checking instruction: " << insn->format() << " for special handling" << endl;
-    if(SymEvalArchTraits<a>::handleSpecialCases(insn->getOperation().getID(), rinsn, roperands))
-    {
-        rinsn.set_operandList(roperands);
-        return rinsn;
-    }
-    //cerr << "no special handling by opcode, checking if we should mangle operands..." << endl;
-    std::vector<InstructionAPI::Operand> operands;
-    insn->getOperands(operands);
-    //cerr << "\t " << operands.size() << " operands" << endl;
-    SymEvalArchTraits<a>::handleSpecialCases(insn, operands);
-    int i = 0;
-    //cerr << "converting insn " << insn->format() << endl;
-    for (std::vector<InstructionAPI::Operand>::iterator opi = operands.begin();
-             opi != operands.end();
-             ++opi, ++i)
-    {
-        InstructionAPI::Operand &currOperand = *opi;
-	//cerr << "Converting operand " << currOperand.format() << endl;
-        SgAsmExpression* converted = convert(currOperand, addr);
-        SgAsmExpression* final = SymEvalArchTraits<a>::convertOperand(rinsn.get_kind(), i, converted);
-        if(final != NULL) {
-            roperands->append_operand(final);
-        }
-    }
-    
-    rinsn.set_operandList(roperands);
-    return rinsn;
-}
-
-template <Architecture a>
-SgAsmExpression *SymEval<a>::convert(const InstructionAPI::Operand &operand, uint64_t addr) {
-    return convert(operand.getValue(), addr);
-}
-
-template <Architecture a>
-SgAsmExpression *SymEval<a>::convert(const Expression::Ptr expression, uint64_t addr) {
-  if(!expression) return NULL;
-  Visitor_t visitor(addr);
-  expression->apply(&visitor);
-  return visitor.getRoseExpression();
-}
-
-
-template <Architecture a>
-void ExpressionConversionVisitor<a>::visit(BinaryFunction* binfunc) {
-  assert(m_stack.size() >= 2);
-  SgAsmExpression *rhs = m_stack.front();
-  m_stack.pop_front();
-  SgAsmExpression *lhs = m_stack.front();
-  m_stack.pop_front();
-  // If the RHS didn't convert, that means it should disappear
-  // And we are just left with the LHS
-  if(!rhs && !lhs) {
-    roseExpression = NULL;
-  }
-  else if (!rhs) {
-    roseExpression = lhs;
-  }
-  else if(!lhs) {
-    roseExpression = rhs;
-  }
-  else {
-    // now build either add or multiply
-    if (binfunc->isAdd())
-      roseExpression = new SgAsmBinaryAdd(lhs, rhs);
-    else if (binfunc->isMultiply())
-      roseExpression = new SgAsmBinaryMultiply(lhs, rhs);
-    else roseExpression = NULL; // error
-  }
-  m_stack.push_front(roseExpression);
-}
-
-template <Architecture a>
-void ExpressionConversionVisitor<a>::visit(Immediate* immed) {
-    // no children
-
-    const Result &value = immed->eval();
-
-    // TODO rose doesn't distinguish signed/unsigned within the value itself,
-    // only at operations?
-
-    // TODO rose doesn't handle large values (XMM?)
-
-    // build different kind of rose value object based on type
-    switch (value.type) {
-        case s8:
-        case u8:
-            roseExpression = new SgAsmByteValueExpression(value.val.u8val);
-            break;
-        case s16:
-        case u16:
-            roseExpression = new SgAsmWordValueExpression(value.val.u16val);
-            break;
-        case s32:
-        case u32:
-            roseExpression = new SgAsmDoubleWordValueExpression(value.val.u32val);
-            break;
-        case s64:
-        case u64:
-            roseExpression = new SgAsmQuadWordValueExpression(value.val.u64val);
-            break;
-        case sp_float:
-            roseExpression = new SgAsmSingleFloatValueExpression(value.val.floatval);
-            break;
-        case dp_float:
-            roseExpression = new SgAsmDoubleFloatValueExpression(value.val.dblval);
-            break;
-        default:
-            roseExpression = NULL;
-            // error!
-    }
-    m_stack.push_front(roseExpression);
-}
-
-
-template <Architecture a>
-void ExpressionConversionVisitor<a>::visit(RegisterAST* regast) {
-    // has no children
-
-    m_stack.push_front(ConversionArchTraits<a>::archSpecificRegisterProc(regast, addr));
-    roseExpression = m_stack.front();
-    return;
-}
-
-template <Architecture a>
-void ExpressionConversionVisitor<a>::visit(Dereference* deref) {
-    // get child
-    assert(m_stack.size());
-    SgAsmExpression *toderef =
-            m_stack.front();
-    m_stack.pop_front();
-    if(toderef == NULL) {
-        roseExpression = NULL;
-        return;
-    }
-    SgAsmType *type;
-
-    // TODO fix some mismatched types?
-    // pick correct type
-    switch (deref->eval().type)
-    {
-        case s8:
-        case u8:
-            type = new SgAsmTypeByte();
-            break;
-        case s16:
-        case u16:
-            type = new SgAsmTypeWord();
-            break;
-        case s32:
-        case u32:
-            type = new SgAsmTypeDoubleWord();
-            break;
-        case s64:
-        case u64:
-            type = new SgAsmTypeQuadWord();
-            break;
-        case sp_float:
-            type = new SgAsmTypeSingleFloat();
-            break;
-        case dp_float:
-            type = new SgAsmTypeDoubleFloat();
-            break;
-        default:
-            type = NULL;
-            // error
-    }
-
-
-    SgAsmExpression *segReg = ConversionArchTraits<a>::makeSegRegExpr();
-    SgAsmMemoryReferenceExpression* result = new SgAsmMemoryReferenceExpression(toderef, segReg);
-    result->set_type(type);
-    roseExpression = result;
-}
-
-SgAsmExpression* ConversionArchTraits<Arch_x86>::archSpecificRegisterProc(InstructionAPI::RegisterAST* regast, uint64_t addr)
-{
-    int rreg_class;
-    int rreg_num;
-    int rreg_pos;
-
-    MachRegister machReg = regast->getID();
-    if(machReg.isPC()) {
-      // ideally this would be symbolic
-      SgAsmExpression *constAddrExpr = new SgAsmDoubleWordValueExpression(addr);
-      return constAddrExpr;
-    }
-    machReg.getROSERegister(rreg_class, rreg_num, rreg_pos);
-
-    SgAsmExpression* roseRegExpr = new regRef((regClass)rreg_class,
-                                               rreg_num,
-                                               (regField)rreg_pos);
-    return roseRegExpr;
-}
-
-SgAsmExpression* ConversionArchTraits<Arch_x86>::makeSegRegExpr()
-{
-    return new SgAsmx86RegisterReferenceExpression(x86_regclass_segment,
-            x86_segreg_none, x86_regpos_all);
-}
-
-SgAsmExpression* ConversionArchTraits<Arch_ppc32>::archSpecificRegisterProc(InstructionAPI::RegisterAST* regast, uint64_t addr)
-{
-    int rreg_class;
-    int rreg_num;
-    int rreg_pos = (int)powerpc_condreggranularity_whole;
-
-    MachRegister machReg = regast->getID();
-    if(machReg.isPC()) return NULL;
-    machReg.getROSERegister(rreg_class, rreg_num, rreg_pos);
-
-    SgAsmExpression* roseRegExpr = new regRef((regClass)rreg_class,
-                                               rreg_num,
-                                               (regField)rreg_pos);
-    return roseRegExpr;
-}
-
-template class ExpressionConversionVisitor<Arch_x86>;
-template class ExpressionConversionVisitor<Arch_ppc32>;
-template class ConversionArchTraits<Arch_x86>;
-template class ConversionArchTraits<Arch_ppc32>;
-template class SymEval<Arch_x86>;
-template class SymEval<Arch_ppc32>;
-=======
->>>>>>> 276ec665
