--- conflicted
+++ resolved
@@ -45,16 +45,12 @@
 OBJS         = $(SRCS:%.C=%.o)
 
 CXXFLAGS    += -Wall
-<<<<<<< HEAD
-LIBS        += -lcommon -ldyninstAPI -lsymtabAPI -liberty -lparseAPI
-=======
-LIBS        += -lcommon -ldyninstAPI -lsymtabAPI
+LIBS        += -lcommon -ldyninstAPI -lsymtabAPI -lparseAPI
 
 # FreeBSD doesn't need to be linked with libiberty
 ifeq (, $(findstring freebsd, $(PLATFORM)))
 LIBS += -liberty
 endif
->>>>>>> 8110dd6d
 
 ifneq (, $(findstring solaris, $(PLATFORM)))
 LIBS        += -ldwarf  -lelf
