--- conflicted
+++ resolved
@@ -45,11 +45,7 @@
 OBJS         = $(SRCS:%.C=%.o)
 
 CXXFLAGS    += -Wall
-<<<<<<< HEAD
-LIBS        += -lcommon -ldyninstAPI -lsymtabAPI -lparseAPI -lpcontrol -lstackwalk -lparseAPI
-=======
-LIBS        += -lcommon -ldyninstAPI -lsymtabAPI -lparseAPI -lpatchAPI
->>>>>>> 41da13ce
+LIBS        += -lcommon -ldyninstAPI -lsymtabAPI -lparseAPI -lpcontrol -lstackwalk -lparseAPI -lpatchAPI
 
 # The echo will remove the quotes
 LIBS += $(shell echo $(DEMANGLER_LINK))
