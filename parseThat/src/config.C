/*
<<<<<<< HEAD
 * Copyright (c) 1996-2009 Barton P. Miller
=======
 * Copyright (c) 1996-2011 Barton P. Miller
>>>>>>> 01a6ffd8
 * 
 * We provide the Paradyn Parallel Performance Tools (below
 * described as "Paradyn") on an AS IS basis, and do not warrant its
 * validity or performance.  We reserve the right to update, modify,
 * or discontinue this software at any time.  We shall have no
 * obligation to supply such updates or modifications or any other
 * form of support to you.
 * 
 * By your use of Paradyn, you understand and agree that we (or any
 * other person or entity with proprietary rights in Paradyn) are
 * under no obligation to provide either maintenance services,
 * update services, notices of latent defects, or correction of
 * defects for Paradyn.
 * 
 * This library is free software; you can redistribute it and/or
 * modify it under the terms of the GNU Lesser General Public
 * License as published by the Free Software Foundation; either
 * version 2.1 of the License, or (at your option) any later version.
 * 
 * This library is distributed in the hope that it will be useful,
 * but WITHOUT ANY WARRANTY; without even the implied warranty of
 * MERCHANTABILITY or FITNESS FOR A PARTICULAR PURPOSE.  See the GNU
 * Lesser General Public License for more details.
 * 
 * You should have received a copy of the GNU Lesser General Public
 * License along with this library; if not, write to the Free Software
 * Foundation, Inc., 51 Franklin Street, Fifth Floor, Boston, MA 02110-1301 USA
 */
#include <iostream>
#include <cstring>
#include <dirent.h>
#include <stdlib.h>
#include <sys/stat.h>

#include "strlist.h"
#include "config.h"
#include "utils.h"
#include "log.h"

Config config;

bool getNext_SingleBinary();
bool getNext_BatchDirectory();
bool getNext_BatchFile();

void configInit()
{
    const char *outdir;

    /* Propogate config structure with default values. */
    config.transMode = TRANS_NONE;

    config.target[0] = '\0';
    config.outfd = stdout;
    config.instType = DEFAULT;
    
    config.record_enabled = false;
    config.no_fork = false;
    config.recursive = false;
    config.summary = false;
<<<<<<< HEAD
    config.include_libs = false;
    config.use_attach = false;
    config.use_merge_tramp = false;
    config.use_save_world = false;
=======
    config.memcpu = false;
    config.include_libs = false;
    config.use_attach = false;
    config.use_merge_tramp = false;
>>>>>>> 01a6ffd8
    config.saved_mutatee = NULL;
    config.use_process = true;
    config.use_exe = false;

    config.trace_inst = false;
    config.trace_count = 0;
    config.pipefd = -1;

    config.pid = 0;
    config.grandchildren = set< int >();

    config.verbose = INFO;
    config.printipc = true;

    config.parse_level = PARSE_MODULE;
    config.inst_level = INST_NONE;

    config.time_limit = 0;

    config.state = NORMAL;
    config.abnormal_exit = false;

    config.dynlib = NULL;

    config.hunt_crashes = false;
    config.hunt_crashed = false;
    config.hunt_low = -1;
    config.hunt_high = -1;
    config.hunt_file = NULL;

    config.binary_args = NULL;

    outdir = "/tmp";
    snprintf(config.record_dir, sizeof(config.record_dir), "%s/%s", 
             outdir, HISTORY_RECORD_DIR_DEFAULT);
    snprintf(config.pipe_filename, sizeof(config.pipe_filename), "%s/pipe-%d", 
             outdir, (int)getpid());
    config.curr_rec = record_init();

    config.remoteHost = NULL;
}

bool getNextTarget()
{
    switch (config.runMode) {
    case SINGLE_BINARY: return getNext_SingleBinary();
    case BATCH_DIRECTORY: return getNext_BatchDirectory();
    case BATCH_FILE: return getNext_BatchFile();
    default:
<<<<<<< HEAD
	dlog(ERR, "*** parseThat error.  Invalid config.runMode detected in getNextTarget().\n");
	dlog(ERR, "*** parseThat exiting.\n");
	exit(-10);
=======
        dlog(ERR, "*** Invalid config.runMode detected in getNextTarget().\n");
        dlog(ERR, "*** parseThat exiting.\n");
        exit(-10);
>>>>>>> 01a6ffd8
    }

    // We should never get here.
    return false;
}

bool validate_file(const char *file)
{
    int retval;
    char header[2];
    return true;

    FILE *fd = fopen(file, "r");

    if (!fd) {
<<<<<<< HEAD
	dlog(ERR, "Could not open %s for read: %s\n", file, strerror(errno));
	return false;
=======
        dlog(ERR, "Could not open %s for read: %s\n", file, strerror(errno));
        return false;
>>>>>>> 01a6ffd8
    }
    errno = 0;
    retval = fscanf(fd, "%c%c", &header[0], &header[1]);
    fclose(fd);

    if (errno) {
<<<<<<< HEAD
	dlog(ERR, "Could not read from target mutatee %s.  Dyninst requires read access to mutatees.\n", file);
	return false;
    }

    if (retval == 2 && header[0] == '#' && header[1] == '!') {
	dlog(ERR, "%s looks like a script.  Dyninst cannot process script files.\n", file);
	return false;
=======
        dlog(ERR, "Could not read from target mutatee %s.  Dyninst requires read access to mutatees.\n", file);
        return false;
    }

    if (retval == 2 && header[0] == '#' && header[1] == '!') {
        dlog(ERR, "%s looks like a script.  Dyninst cannot process script files.\n", file);
        return false;
>>>>>>> 01a6ffd8
    }

    return true;
}

bool getNext_SingleBinary()
{
    static int runOnce = 0;

    if (runOnce > 0) {
<<<<<<< HEAD
	config.target[0] = '\0';
	return false;
=======
        config.target[0] = '\0';
        return false;
>>>>>>> 01a6ffd8
    }
    runOnce = 1;
    return validate_file(config.target);
}

bool getNext_BatchDirectory()
{
    static strlist *dir_q = NULL;
    static DIR *dirfd = NULL;
    static char base_dir[ PATH_MAX ];

    int i;
    struct dirent *d_entry;

    if (dir_q == NULL) {
<<<<<<< HEAD
	// Initial call.  Push first directory onto queue.
	//
	// config.target should hold directory specified on command line.
	dir_q = strlist_alloc();
	if (!dir_q) {
	    dlog(ERR, "Could not allocate memory for strlist in getNext_BatchDirectory()\n");
	    exit(-2);
	}
	strlist_push_back(dir_q, config.target);
    }

    while (dir_q->count > 0 || dirfd != NULL) {
	if (dirfd == NULL) {
	    char *data = strlist_get(dir_q, 0);
	    if ( data[ strlen(data)-1 ] != '/' )
		snprintf(base_dir, sizeof(base_dir), "%s/", data);
	    else
		strncpy(base_dir, data, sizeof(base_dir));
	    strlist_pop_front(dir_q);

	    dirfd = opendir(base_dir);
	    if (dirfd == NULL) {
		dlog(ERR, "Could not open directory %s: %s\n", base_dir, strerror(errno));
		break;
	    }
	}

	while ( (d_entry = readdir(dirfd)) != NULL) {
	    if (strcmp(d_entry->d_name, ".") == 0) continue;
	    if (strcmp(d_entry->d_name, "..") == 0) continue;

	    /*
	     * Generate target filename in config.target from base_dir and d_entry->d_name.
	     */
	    snprintf(config.target, sizeof(config.target), "%s%s", base_dir, d_entry->d_name);
	    config.argv[0] = strrchr(config.target, '/') + 1;   /* strrchr() will never return NULL
								   because we control base_dir. */

	    /*
	     * Check if target filename is a directory, or executable via stat().  Ignore if neither.
	     */
	    struct stat file_stat;
	    i = 0;
	    do {
		if (i++ > 10) break;
		errno = 0;
	    } while (stat(config.target, &file_stat) != 0 && errno == EINTR);

	    if (errno == EINTR) {
		dlog(ERR, "Skipping %s.  stat() interrupted 10 times.\n", config.target);
		continue;

	    } else if (errno) {
		dlog(ERR, "Skipping %s.  Error on stat(): %s\n", config.target, strerror(errno));
		continue;
	    }

	    if ((file_stat.st_mode & S_IFMT) == S_IFDIR) {
		if (config.recursive)
		    strlist_push_back(dir_q, config.target);
		else
		    dlog(INFO, "%s is a directory.\n", config.target);

	    } else if ((file_stat.st_mode & S_IXOTH) == S_IXOTH ||
		       (file_stat.st_mode & S_IXGRP) == S_IXGRP ||
		       (file_stat.st_mode & S_IXUSR) == S_IXUSR) {
		if (validate_file(config.target)) return true;

	    } else {
		dlog(VERB1, "Skipping %s.  Not executable.\n", config.target);
	    }
	}

	if (errno != 0) {
	    dlog(ERR, "Error on readdir(): %s\n", strerror(errno));
	    dirfd = NULL;
	    continue;
	}

	/* Done processing directory.  Close directory descriptor. */
	i = 0;
	while (closedir(dirfd) != 0) {
	    if (++i > 10) {
		dlog(ERR, "Warning: closedir() failed 10 times.  Ignoring open descriptor.\n");
		break;
	    }
	}
	dirfd = NULL;
=======
        // Initial call.  Push first directory onto queue.
        //
        // config.target should hold directory specified on command line.
        dir_q = strlist_alloc();
        if (!dir_q) {
            dlog(ERR, "Could not allocate memory for strlist in getNext_BatchDirectory()\n");
            exit(-2);
        }
        strlist_push_back(dir_q, config.target);
    }

    while (dir_q->count > 0 || dirfd != NULL) {
        if (dirfd == NULL) {
            char *data = strlist_get(dir_q, 0);
            if ( data[ strlen(data)-1 ] != '/' )
                snprintf(base_dir, sizeof(base_dir), "%s/", data);
            else
                strncpy(base_dir, data, sizeof(base_dir));
            strlist_pop_front(dir_q);

            dirfd = opendir(base_dir);
            if (dirfd == NULL) {
                dlog(ERR, "Could not open directory %s: %s\n", base_dir, strerror(errno));
                break;
            }
        }

        while ( (d_entry = readdir(dirfd)) != NULL) {
            if (strcmp(d_entry->d_name, ".") == 0) continue;
            if (strcmp(d_entry->d_name, "..") == 0) continue;

            /*
             * Generate target filename in config.target from base_dir and d_entry->d_name.
             */
            snprintf(config.target, sizeof(config.target), "%s%s", base_dir, d_entry->d_name);
            config.argv[0] = strrchr(config.target, '/') + 1;   /* strrchr() will never return NULL
                                                                   because we control base_dir. */

            /*
             * Check if target filename is a directory, or executable via stat().  Ignore if neither.
             */
            struct stat file_stat;
            i = 0;
            do {
                if (i++ > 10) break;
                errno = 0;
            } while (stat(config.target, &file_stat) != 0 && errno == EINTR);

            if (errno == EINTR) {
                dlog(ERR, "Skipping %s.  stat() interrupted 10 times.\n", config.target);
                continue;

            } else if (errno) {
                dlog(ERR, "Skipping %s.  Error on stat(): %s\n", config.target, strerror(errno));
                continue;
            }

            if ((file_stat.st_mode & S_IFMT) == S_IFDIR) {
                if (config.recursive)
                    strlist_push_back(dir_q, config.target);
                else
                    dlog(INFO, "%s is a directory.\n", config.target);

            } else if ((file_stat.st_mode & S_IXOTH) == S_IXOTH ||
                       (file_stat.st_mode & S_IXGRP) == S_IXGRP ||
                       (file_stat.st_mode & S_IXUSR) == S_IXUSR) {
                if (validate_file(config.target)) return true;

            } else {
                dlog(VERB1, "Skipping %s.  Not executable.\n", config.target);
            }
        }

        if (errno != 0) {
            dlog(ERR, "Error on readdir(): %s\n", strerror(errno));
            dirfd = NULL;
            continue;
        }

        /* Done processing directory.  Close directory descriptor. */
        i = 0;
        while (closedir(dirfd) != 0) {
            if (++i > 10) {
                dlog(ERR, "Warning: closedir() failed 10 times.  Ignoring open descriptor.\n");
                break;
            }
        }
        dirfd = NULL;
>>>>>>> 01a6ffd8
    }
    return false;
}

bool getNext_BatchFile()
{
    static unsigned maxArgc = 0;
    static FILE *filefd = NULL;
    strlist cmdline = STRLIST_INITIALIZER;

    unsigned i = 0;
    if (filefd == NULL) {
<<<<<<< HEAD
	errno = 0;
	filefd = fopen(config.config_file, "r");
	if (filefd == NULL && errno != EINTR) {
	    dlog(ERR, "Could not open batch config file %s: %s\n", config.config_file, strerror(errno));
	    exit(-2);
	}
	if (++i > 10) {
	    dlog(ERR, "open() for %s has been interrupted 10 times.  Try again later.\n", config.config_file);
	    exit(-2);
	}
	config.argv = NULL;
=======
        errno = 0;
        filefd = fopen(config.config_file, "r");
        if (filefd == NULL && errno != EINTR) {
            dlog(ERR, "Could not open batch config file %s: %s\n", config.config_file, strerror(errno));
            exit(-2);
        }
        if (++i > 10) {
            dlog(ERR, "open() for %s has been interrupted 10 times.  Try again later.\n", config.config_file);
            exit(-2);
        }
        config.argv = NULL;
>>>>>>> 01a6ffd8
    }

    char *buf;
    while ( (buf = fgets_static(filefd))) {
<<<<<<< HEAD
	strlist_clear(&cmdline);
	cmdline = char2strlist(buf);

	strncpy(config.target, strlist_get(&cmdline, 0), sizeof(config.target));

	if (maxArgc < (cmdline.count + 1)) {
	    char **newargv = (char **)realloc(config.argv, (cmdline.count + 1) * sizeof(char *));
	    if (!newargv) {
		dlog(ERR, "Could not allocate memory for argv array in getNext_BatchFile().\n");
		exit(-2);
	    }
	    config.argv = newargv;
	}
	for (i = 0; i < cmdline.count; ++i)
	    config.argv[i] = strlist_get(&cmdline, i);
	config.argv[i] = NULL;

	if (strrchr(config.argv[0], '/'))
	    config.argv[0] = strrchr(config.argv[0], '/') + 1;

	if (validate_file(config.target)) return true;
=======
        strlist_clear(&cmdline);
        cmdline = char2strlist(buf);

        strncpy(config.target, strlist_get(&cmdline, 0),
                sizeof(config.target));

        if (maxArgc < (cmdline.count + 1)) {
            char **newargv =(char **)realloc(config.argv, (cmdline.count + 1) * sizeof(char *));
            if (!newargv) {
                dlog(ERR, "Could not allocate memory for argv array in getNext_BatchFile().\n");
                exit(-2);
            }
            config.argv = newargv;
        }
        for (i = 0; i < cmdline.count; ++i)
            config.argv[i] = strlist_get(&cmdline, i);
        config.argv[i] = NULL;

        if (strrchr(config.argv[0], '/'))
            config.argv[0] = strrchr(config.argv[0], '/') + 1;

        if (validate_file(config.target)) return true;
>>>>>>> 01a6ffd8
    }
    return false;
}<|MERGE_RESOLUTION|>--- conflicted
+++ resolved
@@ -1,9 +1,5 @@
 /*
-<<<<<<< HEAD
- * Copyright (c) 1996-2009 Barton P. Miller
-=======
  * Copyright (c) 1996-2011 Barton P. Miller
->>>>>>> 01a6ffd8
  * 
  * We provide the Paradyn Parallel Performance Tools (below
  * described as "Paradyn") on an AS IS basis, and do not warrant its
@@ -64,17 +60,10 @@
     config.no_fork = false;
     config.recursive = false;
     config.summary = false;
-<<<<<<< HEAD
-    config.include_libs = false;
-    config.use_attach = false;
-    config.use_merge_tramp = false;
-    config.use_save_world = false;
-=======
     config.memcpu = false;
     config.include_libs = false;
     config.use_attach = false;
     config.use_merge_tramp = false;
->>>>>>> 01a6ffd8
     config.saved_mutatee = NULL;
     config.use_process = true;
     config.use_exe = false;
@@ -124,15 +113,9 @@
     case BATCH_DIRECTORY: return getNext_BatchDirectory();
     case BATCH_FILE: return getNext_BatchFile();
     default:
-<<<<<<< HEAD
-	dlog(ERR, "*** parseThat error.  Invalid config.runMode detected in getNextTarget().\n");
-	dlog(ERR, "*** parseThat exiting.\n");
-	exit(-10);
-=======
         dlog(ERR, "*** Invalid config.runMode detected in getNextTarget().\n");
         dlog(ERR, "*** parseThat exiting.\n");
         exit(-10);
->>>>>>> 01a6ffd8
     }
 
     // We should never get here.
@@ -148,28 +131,14 @@
     FILE *fd = fopen(file, "r");
 
     if (!fd) {
-<<<<<<< HEAD
-	dlog(ERR, "Could not open %s for read: %s\n", file, strerror(errno));
-	return false;
-=======
         dlog(ERR, "Could not open %s for read: %s\n", file, strerror(errno));
         return false;
->>>>>>> 01a6ffd8
     }
     errno = 0;
     retval = fscanf(fd, "%c%c", &header[0], &header[1]);
     fclose(fd);
 
     if (errno) {
-<<<<<<< HEAD
-	dlog(ERR, "Could not read from target mutatee %s.  Dyninst requires read access to mutatees.\n", file);
-	return false;
-    }
-
-    if (retval == 2 && header[0] == '#' && header[1] == '!') {
-	dlog(ERR, "%s looks like a script.  Dyninst cannot process script files.\n", file);
-	return false;
-=======
         dlog(ERR, "Could not read from target mutatee %s.  Dyninst requires read access to mutatees.\n", file);
         return false;
     }
@@ -177,7 +146,6 @@
     if (retval == 2 && header[0] == '#' && header[1] == '!') {
         dlog(ERR, "%s looks like a script.  Dyninst cannot process script files.\n", file);
         return false;
->>>>>>> 01a6ffd8
     }
 
     return true;
@@ -188,13 +156,8 @@
     static int runOnce = 0;
 
     if (runOnce > 0) {
-<<<<<<< HEAD
-	config.target[0] = '\0';
-	return false;
-=======
         config.target[0] = '\0';
         return false;
->>>>>>> 01a6ffd8
     }
     runOnce = 1;
     return validate_file(config.target);
@@ -210,96 +173,6 @@
     struct dirent *d_entry;
 
     if (dir_q == NULL) {
-<<<<<<< HEAD
-	// Initial call.  Push first directory onto queue.
-	//
-	// config.target should hold directory specified on command line.
-	dir_q = strlist_alloc();
-	if (!dir_q) {
-	    dlog(ERR, "Could not allocate memory for strlist in getNext_BatchDirectory()\n");
-	    exit(-2);
-	}
-	strlist_push_back(dir_q, config.target);
-    }
-
-    while (dir_q->count > 0 || dirfd != NULL) {
-	if (dirfd == NULL) {
-	    char *data = strlist_get(dir_q, 0);
-	    if ( data[ strlen(data)-1 ] != '/' )
-		snprintf(base_dir, sizeof(base_dir), "%s/", data);
-	    else
-		strncpy(base_dir, data, sizeof(base_dir));
-	    strlist_pop_front(dir_q);
-
-	    dirfd = opendir(base_dir);
-	    if (dirfd == NULL) {
-		dlog(ERR, "Could not open directory %s: %s\n", base_dir, strerror(errno));
-		break;
-	    }
-	}
-
-	while ( (d_entry = readdir(dirfd)) != NULL) {
-	    if (strcmp(d_entry->d_name, ".") == 0) continue;
-	    if (strcmp(d_entry->d_name, "..") == 0) continue;
-
-	    /*
-	     * Generate target filename in config.target from base_dir and d_entry->d_name.
-	     */
-	    snprintf(config.target, sizeof(config.target), "%s%s", base_dir, d_entry->d_name);
-	    config.argv[0] = strrchr(config.target, '/') + 1;   /* strrchr() will never return NULL
-								   because we control base_dir. */
-
-	    /*
-	     * Check if target filename is a directory, or executable via stat().  Ignore if neither.
-	     */
-	    struct stat file_stat;
-	    i = 0;
-	    do {
-		if (i++ > 10) break;
-		errno = 0;
-	    } while (stat(config.target, &file_stat) != 0 && errno == EINTR);
-
-	    if (errno == EINTR) {
-		dlog(ERR, "Skipping %s.  stat() interrupted 10 times.\n", config.target);
-		continue;
-
-	    } else if (errno) {
-		dlog(ERR, "Skipping %s.  Error on stat(): %s\n", config.target, strerror(errno));
-		continue;
-	    }
-
-	    if ((file_stat.st_mode & S_IFMT) == S_IFDIR) {
-		if (config.recursive)
-		    strlist_push_back(dir_q, config.target);
-		else
-		    dlog(INFO, "%s is a directory.\n", config.target);
-
-	    } else if ((file_stat.st_mode & S_IXOTH) == S_IXOTH ||
-		       (file_stat.st_mode & S_IXGRP) == S_IXGRP ||
-		       (file_stat.st_mode & S_IXUSR) == S_IXUSR) {
-		if (validate_file(config.target)) return true;
-
-	    } else {
-		dlog(VERB1, "Skipping %s.  Not executable.\n", config.target);
-	    }
-	}
-
-	if (errno != 0) {
-	    dlog(ERR, "Error on readdir(): %s\n", strerror(errno));
-	    dirfd = NULL;
-	    continue;
-	}
-
-	/* Done processing directory.  Close directory descriptor. */
-	i = 0;
-	while (closedir(dirfd) != 0) {
-	    if (++i > 10) {
-		dlog(ERR, "Warning: closedir() failed 10 times.  Ignoring open descriptor.\n");
-		break;
-	    }
-	}
-	dirfd = NULL;
-=======
         // Initial call.  Push first directory onto queue.
         //
         // config.target should hold directory specified on command line.
@@ -388,7 +261,6 @@
             }
         }
         dirfd = NULL;
->>>>>>> 01a6ffd8
     }
     return false;
 }
@@ -401,19 +273,6 @@
 
     unsigned i = 0;
     if (filefd == NULL) {
-<<<<<<< HEAD
-	errno = 0;
-	filefd = fopen(config.config_file, "r");
-	if (filefd == NULL && errno != EINTR) {
-	    dlog(ERR, "Could not open batch config file %s: %s\n", config.config_file, strerror(errno));
-	    exit(-2);
-	}
-	if (++i > 10) {
-	    dlog(ERR, "open() for %s has been interrupted 10 times.  Try again later.\n", config.config_file);
-	    exit(-2);
-	}
-	config.argv = NULL;
-=======
         errno = 0;
         filefd = fopen(config.config_file, "r");
         if (filefd == NULL && errno != EINTR) {
@@ -425,34 +284,10 @@
             exit(-2);
         }
         config.argv = NULL;
->>>>>>> 01a6ffd8
     }
 
     char *buf;
     while ( (buf = fgets_static(filefd))) {
-<<<<<<< HEAD
-	strlist_clear(&cmdline);
-	cmdline = char2strlist(buf);
-
-	strncpy(config.target, strlist_get(&cmdline, 0), sizeof(config.target));
-
-	if (maxArgc < (cmdline.count + 1)) {
-	    char **newargv = (char **)realloc(config.argv, (cmdline.count + 1) * sizeof(char *));
-	    if (!newargv) {
-		dlog(ERR, "Could not allocate memory for argv array in getNext_BatchFile().\n");
-		exit(-2);
-	    }
-	    config.argv = newargv;
-	}
-	for (i = 0; i < cmdline.count; ++i)
-	    config.argv[i] = strlist_get(&cmdline, i);
-	config.argv[i] = NULL;
-
-	if (strrchr(config.argv[0], '/'))
-	    config.argv[0] = strrchr(config.argv[0], '/') + 1;
-
-	if (validate_file(config.target)) return true;
-=======
         strlist_clear(&cmdline);
         cmdline = char2strlist(buf);
 
@@ -475,7 +310,6 @@
             config.argv[0] = strrchr(config.argv[0], '/') + 1;
 
         if (validate_file(config.target)) return true;
->>>>>>> 01a6ffd8
     }
     return false;
 }