--- conflicted
+++ resolved
@@ -1,24 +1,8 @@
 #Don't add tests to Everything
 Everything = dynutil common elf dwarf symlite symtabAPI instructionAPI parseAPI patchAPI proccontrol stackwalk dyninstAPI_RT dyninstAPI dynC_API
-
-<<<<<<< HEAD
 Dwarf = dynutil common dwarf
 Elf = dynutil common elf
 Symlite = dynutil common elf symlite
-SymtabAPI 	= dynutil common dwarf elf symtabAPI
-StackwalkerAPI = dynutil common dwarf elf symlite proccontrol stackwalk
-DyninstAPI	= dynutil common symtabAPI instructionAPI parseAPI patchAPI proccontrol stackwalk dyninstAPI_RT dyninstAPI
-DynC_API = $(DyninstAPI) dynC_API
-Dyner = $(DyninstAPI) dyner
-InstructionAPI	= dynutil common instructionAPI
-ProcControlAPI = dynutil common elf symlite proccontrol
-DepGraphAPI = depGraphAPI
-ParseAPI = dynutil common elf symlite symtabAPI instructionAPI parseAPI
-ValueAdded = valueAdded/sharedMem
-DataflowAPI = ParseAPI
-PatchAPI = dynutil common parseAPI patchAPI
-
-=======
 SymtabAPI 	= dynutil common elf dwarf symtabAPI
 StackwalkerAPI = dynutil common elf dwarf symlite proccontrol stackwalk
 DyninstAPI	= dynutil common elf dwarf symtabAPI instructionAPI parseAPI patchAPI symlite proccontrol stackwalk dyninstAPI_RT dyninstAPI
@@ -31,7 +15,7 @@
 ValueAdded = valueAdded/sharedMem
 DataflowAPI = ParseAPI
 PatchAPI = dynutil common parseAPI patchAPI
->>>>>>> 7592040e
+
 ifndef WITHOUT_PARSE_API
 StackwalkerAPI += parseAPI instructionAPI
 endif
@@ -45,20 +29,15 @@
 #Map of target names to directories
 dynutil = 
 common = dynutil common
-<<<<<<< HEAD
-=======
-symlite = elf
->>>>>>> 7592040e
+symlite = $(Symlite)
+elf = $(Elf)
+dwarf = $(Dwarf)
 symtabAPI = $(SymtabAPI)
 instructionAPI = $(InstructionAPI)
 proccontrol = $(ProcControlAPI)
 stackwalk = $(StackwalkerAPI)
 parseAPI = $(ParseAPI)
-<<<<<<< HEAD
 dataflowAPI = $(ParseAPI)
-=======
-dataflowAPI = $(parseAPI)
->>>>>>> 7592040e
 patchAPI = $(PatchAPI)
 dyninstAPI = $(DyninstAPI)
 parseThat = $(DyninstAPI) parseThat
