# -*- makefile -*-
# Paradyn overall build configuration (unix)
#
# $Id: make.config,v 1.242 2008/09/20 03:56:08 jaw Exp $
#

SUITE_NAME	= Paradyn
RELEASE_NUM	= 6.0

#BUILD_MARK	=
#USE_DEPRECATED_BPATCH_VECTOR	= 1
# Apart from actual "full" releases, don't modify these build Id components.
# For personal/experimental builds, feel free to use your 
# dyninst/make.config.local file to (re-)define BUILD_MARK as you desire.

# most "main" modules are only two levels deep, but we need to be able to
# change this for those that are deeper in the tree
ifndef TO_CORE
TO_CORE		= ../..
endif
ifndef TO_SCRIPTS
TO_SCRIPTS = $(TO_CORE)/../scripts
endif

# If the PLATFORM environment variable isn't set, we'll try to figure it out.
ifndef PLATFORM
SNAME = $(shell if [ -f ${TO_SCRIPTS}/sysname ]; then echo ${TO_SCRIPTS}/sysname; else pwd; fi )
ifdef SNAME
CURPLAT = $(shell ${SNAME})

# IA64/Linux, i386/Linux, x86-64/Linux, ppc/Linux
ifneq (,$(findstring linux,$(CURPLAT)))

ifneq (,$(findstring ia64,$(CURPLAT)))
PLATFORM = ia64-unknown-linux2.4
endif 
ifneq (,$(findstring i686,$(CURPLAT)))
PLATFORM = i386-unknown-linux2.4
endif
ifneq (,$(findstring i586,$(CURPLAT)))
PLATFORM = i386-unknown-linux2.4
endif
ifneq (,$(findstring i486,$(CURPLAT)))
PLATFORM = i386-unknown-linux2.4
endif
ifneq (,$(findstring i386,$(CURPLAT)))
PLATFORM = i386-unknown-linux2.4
endif
ifneq (,$(findstring x86_64,$(CURPLAT)))
PLATFORM = x86_64-unknown-linux2.4
endif
ifneq (,$(findstring, ppc64,$(CURPLAT)))
PLATFORM = ppc64_linux
endif

endif

# AIX
ifneq (,$(findstring aix,$(CURPLAT)))
PLATFORM = rs6000-ibm-aix5.1
endif
# Solaris
ifneq (,$(findstring solaris,$(CURPLAT)))
PLATFORM = sparc-sun-solaris2.8
endif
# Irix
ifneq (,$(findstring irix,$(CURPLAT)))
PLATFORM = mips-sgi-irix6.5
endif
ifneq (,$(findstring osf,$(CURPLAT)))
PLATFORM = alpha-dec-osf5.1
endif

endif
endif

ifndef PLATFORM
$(error Could not determine you current platform.  Please set your PLATFORM environment variable to whichever closest matches your platform:  alpha-dec-osf5.1 i386-unknown-linux2.4 i386-unknown-nt4.0 ia64-unknown-linux2.4 x86_64-unknown-linux2.4 mips-sgi-irix6.5 rs6000-ibm-aix5.1 rs6000-ibm-aix64-5.2 sparc-sun-solaris2.8 )
endif

# ***** EXTERNAL SOFTWARE CONFIGURATION *****

# Include any per-user configuration changes; this "local" config file
# should *not* be under CVS control, so that it never gets committed.
-include $(TO_CORE)/make.config.local

# Choose default development directories if necessary variables are unset



# Destinations for library and executable installation (relative to "dyninst"!)
# Warning: modification of the build/install structure is not recommended!
LIBRARY_DEST	?= ${TO_CORE}/../${PLATFORM}/lib
PROGRAM_DEST	?= ${TO_CORE}/../${PLATFORM}/bin
INCLUDE_DEST   ?= ${TO_CORE}/../include

# Usually, we look for files, binaries, libs in $(TO_CORE)/....<something>.
# But if the file doesn't exist there (i.e. if the user hasn't checked them out
# with cvs), then we should look in a backup location.  That's what this vrble
# is about.  It's used several times below in this file.
GCC      ?= gcc
GXX      ?= g++
LINKER   = ld
AS      	= as
CC       ?= $(GCC)
CXX      ?= $(GXX)
LEX      = flex
RANLIB   = ranlib
AR       = ar
YFLAGS   = -d -y
YACC     = bison
MV       = mv
CP       = cp
RM       = rm -f
LN       = ln -s
MKDIR		= mkdir -p
CHMOD    = chmod
PERL		= perl		# NB: perl v5 or higher required!

# COLLECTOR is only used by purify & quantify
COLLECTOR	= /s/gcc-2.7.2/bin/../lib/gcc-lib/$(PLATFORM)/2.7.2/ld
# BUILDSTAMP is used to generate local build vouchers
BUILDSTAMP	= $(TO_CORE)/../scripts/buildstamp

ifndef PLATFORM
BUILDERROR: PLATFORM must be defined in environment to build (and run) Paradyn
endif

# Define all tags based on the platform string. When a new platform
# is added, add it to the list

#
# Brief description of -Ds:
#
# CAP
# cap_save_the_world: support for creating a patched binary
# cap_relocation: function relocation
# cap_stripped_binaries: recursive parsing and function discovery without symbols
# cap_async_events: 
# cap_ptrace: uses ptrace interface
# cap_proc: uses /proc interface
# cap_proc_ioctl: uses ioctl interface to proc
# cap_proc_fd: uses solaris-style multiple-fd proc interface
# cap_threads: support for threaded applications
# cap_dynamic_heap: support for a dynamically growing inferior heap
# cap_threaded_times: (Linux only) times() returns per-thread information.
# cap_syscall_trap: The ability (or necessity) to place a trap instruction at the instruction following a system call.
# cap_slicing: (i386-unknown-linux2.4 and 2.6, sparc-sun-solaris2.8 and 2.9) Intraprocedural slicing feature
# cap_32_64: platforms that support 32- and 64-bit mutatees
# cap_liveness: liveness analysis
# cap_fixpoint_gen: Generate code using a fixpoint method that saves space
# cap_noaddr_gen: Allow code generation before determining the address code is going into
# cap_mutatee_traps: Traps can be handled mutatee side
# cap_instruction_api: System uses instruction API
# cap_registers: User can access registers in snippets
# cap_instruction_replacement: we use the replaceCode concept to implement (e.g.,) function call replacement
# cap_tramp_liveness: we can run liveness over our trampolines to determine what's used
#
# BUG
# bug_aix_broken_fork: AIX child process does not stop on fork if requested.
# bug_syscall_changepc_rewind: Linux rewinds the PC by <addr width> if
#   the change occurs within a system call; reported by SGI.

ifeq ($(PLATFORM),i386-unknown-linux2.4)
OLD_DEF     = -Di386_unknown_linux2_0
ARCH_DEF    = -Darch_x86
OS_DEF      = -Dos_linux
CAP_DEF     = -Dcap_ptrace -Dcap_relocation -Dcap_stripped_binaries -Dcap_async_events -Dcap_threads -Dcap_dynamic_heap -Dcap_dwarf -Dcap_liveness -Dcap_fixpoint_gen -Dcap_noaddr_gen -Dcap_mutatee_traps -Dcap_instruction_api -Dcap_serialization -Dcap_binary_rewriter -Dcap_virtual_registers -Dcap_stackwalker_use_symtab -Dcap_cache_func_starts -Dcap_instruction_replacement -Dcap_tramp_liveness
BUG_DEF     = -Dbug_syscall_changepc_rewind
endif

ifeq ($(PLATFORM),i386-unknown-linux2.6)
OLD_DEF     = -Di386_unknown_linux2_0
ARCH_DEF    = -Darch_x86
OS_DEF      = -Dos_linux
CAP_DEF     = -Dcap_ptrace -Dcap_relocation -Dcap_stripped_binaries -Dcap_async_events -Dcap_threads -Dcap_dynamic_heap -Dcap_dwarf -Dcap_liveness -Dcap_fixpoint_gen -Dcap_noaddr_gen -Dcap_mutatee_traps -Dcap_instruction_api -Dcap_serialization -Dcap_binary_rewriter -Dcap_virtual_registers -Dcap_stackwalker_use_symtab -Dcap_instruction_replacement -Dcap_tramp_liveness
BUG_DEF     = -Dbug_syscall_changepc_rewind
endif

ifeq ($(PLATFORM),x86_64-unknown-linux2.4)
OLD_DEF     = -Dx86_64_unknown_linux2_4
ARCH_DEF    = -Darch_x86_64 -Darch_64bit
OS_DEF      = -Dos_linux
CAP_DEF     = -Dcap_ptrace -Dcap_stripped_binaries -Dcap_async_events -Dcap_threads -Dcap_dynamic_heap -Dcap_relocation -Dcap_dwarf -Dcap_32_64 -Dcap_liveness -Dcap_fixpoint_gen -Dcap_noaddr_gen -Dcap_mutatee_traps -Dcap_binary_rewriter -Dcap_registers -Dcap_instruction_api -Dcap_serialization -Dcap_stackwalker_use_symtab -Dcap_instruction_replacement -Dcap_tramp_liveness
BUG_DEF     = -Dbug_syscall_changepc_rewind
endif

ifeq ($(PLATFORM),ia64-unknown-linux2.4)
OLD_DEF     = -Dia64_unknown_linux2_4
ARCH_DEF    = -Darch_ia64 -Darch_64bit
OS_DEF      = -Dos_linux
CAP_DEF     = -Dcap_ptrace -Dcap_async_events -Dcap_unwind -Dcap_dynamic_heap -Dcap_threads -Dcap_dwarf -Dcap_serialization -Dcap_stackwalker_use_symtab
BUG_DEF     =
endif

ifeq ($(PLATFORM),sparc-sun-solaris2.8)
OLD_DEF     = -Dsparc_sun_solaris2_4
ARCH_DEF    = -Darch_sparc
OS_DEF      = -Dos_solaris
CAP_DEF     = -Dcap_proc -Dcap_proc_fd -Dcap_async_events -Dcap_dynamic_heap -Dcap_threads -Dcap_relocation -Dcap_dwarf \
-Dcap_syscall_trap -Dcap_serialization
BUG_DEF     =
endif

ifeq ($(PLATFORM),sparc-sun-solaris2.9)
OLD_DEF     = -Dsparc_sun_solaris2_4
ARCH_DEF    = -Darch_sparc
OS_DEF      = -Dos_solaris
CAP_DEF     = -Dcap_proc -Dcap_proc_fd -Dcap_async_events -Dcap_dynamic_heap -Dcap_threads -Dcap_relocation -Dcap_dwarf \
-Dcap_syscall_trap -Dcap_serialization
BUG_DEF     =
endif

ifeq ($(PLATFORM),rs6000-ibm-aix5.1)
OLD_DEF     = -Drs6000_ibm_aix5_1 -Drs6000_ibm_aix4_1
ARCH_DEF    = -Darch_power
OS_DEF      = -Dos_aix
CAP_DEF     = -Dcap_proc -Dcap_proc_fd -Dcap_async_events -Dcap_relocation -Dcap_threads -Dcap_dynamic_heap -Dcap_syscall_trap -Dcap_liveness -Dcap_use_pdvector -Dcap_serialization -Dcap_registers -Dcap_instruction_replacement -Dcap_instruction_api_liveness -Dcap_stackwalker_use_symtab
BUG_DEF     = 
endif

ifeq ($(PLATFORM),rs6000-ibm-aix64-5.2)
OLD_DEF     = -Drs6000_ibm_aix5_1 -Drs6000_ibm_aix4_1
ARCH_DEF    = -Darch_power -Darch_64bit
OS_DEF      = -Dos_aix
CAP_DEF     = -Dcap_proc -Dcap_proc_fd -Dcap_async_events -Dcap_relocation -Dcap_threads -Dcap_dynamic_heap -Dcap_syscall_trap \
-Dcap_32_64 -Dcap_liveness -Dcap_use_pdvector -Dcap_serialization -Dcap_registers -Dcap_instruction_replacement -Dcap_stackwalker_use_symtab
BUG_DEF     = 
endif

ifeq ($(PLATFORM),ppc64_linux)
OLD_DEF     = -Dppc64_linux
ARCH_DEF    = -Darch_power -Darch_64bit
OS_DEF      = -Dos_linux
CAP_DEF     = -Dcap_ptrace -Dcap_relocation -Dcap_async_events -Dcap_threads -Dcap_dynamic_heap -Dcap_dwarf -Dcap_liveness \
-Dcap_32_64 -Dcap_serialization -Dcap_registers -Dcap_instruction_replacement
BUG_DEF     = -Dbug_syscall_changepc_rewind
endif

ifeq ($(PLATFORM),ppc32_linux)
OLD_DEF     = -Dppc32_linux
ARCH_DEF    = -Darch_power
OS_DEF      = -Dos_linux
CAP_DEF     = -Dcap_ptrace -Dcap_relocation -Dcap_async_events -Dcap_threads -Dcap_dynamic_heap -Dcap_dwarf -Dcap_liveness -Dcap_serialization -Dcap_registers -Dcap_stackwalker_use_symtab -Dcap_instruction_replacement -Dcap_instruction_api_liveness
BUG_DEF     = -Dbug_syscall_changepc_rewind
endif

ifeq ($(PLATFORM),ppc32_bgl_ion)
OLD_DEF     = -Dppc32_bluegene
ARCH_DEF    = -Darch_power
OS_DEF      = -Dos_bg -Dos_bgl -Dos_bg_ion
CAP_DEF     = -Dcap_dwarf -Dcap_stackwalker_use_symtab
BUG_DEF     = 
endif

ifeq ($(PLATFORM),ppc32_bgl_compute)
OLD_DEF     = -Dppc32_bluegene
ARCH_DEF    = -Darch_powerO
OS_DEF      = -Dos_bg -Dos_bgl -Dos_bg_compute
CAP_DEF     = -Dcap_dwarf
BUG_DEF     = 
endif

ifeq ($(PLATFORM),ppc32_bgp_ion)
OLD_DEF     = -Dppc32_bluegene
ARCH_DEF    = -Darch_power
OS_DEF      = -Dos_bg -Dos_bgp -Dos_bg_ion
CAP_DEF     = -Dcap_dwarf -Dcap_stackwalker_use_symtab
BUG_DEF     = 
endif

ifeq ($(PLATFORM),ppc32_bgp_compute)
OLD_DEF     = -Dppc32_bluegene
ARCH_DEF    = -Darch_power
OS_DEF      = -Dos_bg -Dos_bgp -Dos_bg_compute
CAP_DEF     = -Dcap_dwarf
BUG_DEF     = 
endif

ifeq ($(PLATFORM),x86_64_catamount)
OLD_DEF     = -Dx86_64_catamount
ARCH_DEF    = -Darch_x86_64 -Darch_64bit
OS_DEF      = -Dos_catamount
CAP_DEF     = -Dcap_dwarf
BUG_DEF     = 
endif

ifeq ($(PLATFORM),x86_64_cnl)
OLD_DEF     = -Dx86_64_cnl
ARCH_DEF    = -Darch_x86_64 -Darch_64bit
OS_DEF      = -Dos_linux -Dos_cnl
CAP_DEF     = -Dcap_ptrace -Dcap_stripped_binaries -Dcap_async_events -Dcap_threads -Dcap_dynamic_heap -Dcap_relocation -Dcap_dwarf -Dcap_32_64 -Dcap_liveness -Dcap_fixpoint_gen -Dcap_noaddr_gen -Dcap_mutatee_traps -Dcap_stackwalker_use_symtab
BUG_DEF     = -Dbug_syscall_changepc_rewind
endif

ifeq ($(PLATFORM),ppc32-unknown-vxworks6.x)
OLD_DEF     = -Dppc32_vxworks
ARCH_DEF    = -Darch_power -Dtarget_ppc32 -Dtarget_smallmem -Dendian_mismatch
OS_DEF      = -Dos_vxworks
CAP_DEF     = -Dcap_relocation -Dcap_stripped_binaries -Dcap_async_events -Dcap_threads -Dcap_dynamic_heap -Dcap_dwarf -Dcap_slicing -Dcap_liveness -Dcap_fixpoint_gen -Dcap_noaddr_gen -Dno_cap_serialization -Dcap_virtual_registers -Dcap_stackwalker_use_symtab -Dcap_cache_func_starts -Dcap_instruction_replacement
#CAP_DEF     = -Dcap_mutatee_traps -Dcap_binary_rewriter -Dcap_instruction_api
BUG_DEF     =
endif
#

<<<<<<< HEAD
ifeq ($(PLATFORM),i386-unknown-freebsd8.0)
OLD_DEF     = -Di386_unknown_freebsd8_0
ARCH_DEF    = -Darch_x86
OS_DEF      = -Dos_freebsd
CAP_DEF     = -Dcap_instruction_api -Dcap_noaddr_gen -Dcap_dwarf -Dcap_binary_rewriter
BUG_DEF     = -Dbug_syscall_changepc_rewind
=======
ifneq ($(XLC_BUILD),true)
CAP_DEF += -Dcap_liberty
>>>>>>> 595e7f19
endif

# Combine all the #defines for ease of use
UNIFIED_DEF	= $(ARCH_DEF) $(OS_DEF) $(VER_DEF) $(CAP_DEF) $(BUG_DEF) $(OLD_DEF) $(AC_DEF)
UNIFIED_TEST_DEF	= $(ARCH_DEF) $(OS_DEF) $(VER_DEF) $(CAP_DEF) $(BUG_DEF) $(OLD_DEF)

#ifeq (solaris,$(findstring solaris,$(PLATFORM)))
ifeq (solaris,$(findstring solaris,$(OS_DEF)))
AS		= /usr/ccs/bin/as
RANLIB		= true
endif

ifeq (linux,$(findstring linux,$(OS_DEF)))
AS              = /usr/bin/as
RANLIB          = true 
ASFLAGS         =
else
ASFLAGS         = -P $(UNIFIED_DEF) 
endif 

# set the macros that control whether the stdint limit and constant
# macros are defined for C++ on the compilers command line so that
# we don't have to worry about the ordering of #includes.
ifeq (linux,$(findstring linux,$(PLATFORM)))
STDINT_MACROS   = -D__STDC_LIMIT_MACROS -D__STDC_CONSTANT_MACROS
else
ifeq (freebsd,$(findstring freebsd,$(PLATFORM)))
STDINT_MACROS   = -D__STDC_LIMIT_MACROS -D__STDC_CONSTANT_MACROS
else
ifeq (bluegene,$(findstring bluegene,$(PLATFORM)))
STDINT_MACROS   = -D__STDC_LIMIT_MACROS -D__STDC_CONSTANT_MACROS
else
STDINT_MACROS   = 
endif
endif
endif

# Default module compiler; modules which want $(CC) should redefine
# this, **NOT** CC

MODCC		= $(CXX)
MODCFLAGS	= $(CXXFLAGS)
DEPCC       = $(MODCC)

.SUFFIXES:	.I

# Added dyninst/external for included external dependencies - bernat, 11JUN07
IFLAGS          = $(FIRST_INCLUDE) -I../h -I. -I$(TO_CORE) -I$(TO_CORE)/dynutil/h -I$(TO_CORE)/external

# uncomment/comment the line below to build with/without compilation warnings
# SILENCE_WARNINGS=true

ifndef SILENCE_WARNINGS
BASICWARNINGS	= -W -Wall

COMMONWARNINGS	= -W -Wall -Wshadow -Wpointer-arith       \
		-Wcast-qual            \
		-Wredundant-decls -Woverloaded-virtual

# not as strict as above, but can actually be used -- mdc
USEFULWARNINGS	= -W -Wall -Wpointer-arith       \
		-Wcast-qual            \
		-Woverloaded-virtual

# being nice to poor old pathetic tcl/tk header files --ari
TCLFRIENDLYWARNINGS = -W -Wall -Wpointer-arith \
		-Wcast-qual \
		-Woverloaded-virtual

ifeq (solaris,$(findstring solaris,$(PLATFORM)))
COMMONWARNINGS       += -Wno-unknown-pragmas
USEFULWARNINGS       += -Wno-unknown-pragmas
TCLFRIENDLYWARNINGS  += -Wno-unknown-pragmas
else   # STL on Solaris with cast-align generates a warning with much output
COMMONWARNINGS       += -Wcast-align
USEFULWARNINGS       += -Wcast-align
endif
endif # SILENCE_WARNINGS


ifndef GCC_2_95
GCC_VER := $(shell gcc --version)
ifneq (,$(findstring 2.95,$(GCC_VER)))
GCC_2_95 = true
endif
endif

ifndef OLD_GCC
GCC_VER := $(shell gcc --version | head -n 1 | perl -ane 'print pop(@F)')
versionNumbers = $(sort $(GCC_VER) 2.95)
versionNumber  = $(firstword $(versionNumbers))
ifneq (2.95, $(versionNumber))
OLD_GCC = true
endif
endif

ifndef OLD_GCC
COMMONWARNINGS += -Wno-non-template-friend
USEFULWARNINGS += -Wno-non-template-friend
TCLFRIENDLYWARNINGS += -Wno-non-template-friend
endif

#don't inline -- for the files that won't emit template code
INLINE_DEFINES = 

#inline the private members of the class -- templates.o can use this
TEMP_INLINE_DEFINES = -DDO_INLINE_P="inline"

# inline everything -- the way things should be
ALL_INLINE_DEFINES = -DDO_INLINE_F="inline" -DDO_INLINE_P="inline"

# Set this variable if it's desired that dyninst be built with the native
# compiler on Solaris
SOLARIS_NATIVE =  #1

ifdef SOLARIS_NATIVE
ifeq (solaris,$(findstring solaris,$(PLATFORM)))
USES_NATIVE_CC = true
NATIVE_CC      = cc
NATIVE_CXX     = CC
endif
endif

ifeq (ibm-aix,$(findstring ibm-aix,$(PLATFORM)))

ifdef XLC_BUILD
  USES_NATIVE_CC = true
  NATIVE_CC = xlc
  NATIVE_CXX = xlC
  DEPCC = xlC
  DEPENDFLAGS = -M -E -qrtti=all -qro -DCOMPILER="xlC"
  AUTO_TEMPLATES = true
endif

endif

# if we don't want OPT_FLAG defined for a particular part of the code
# (e.g. rtinst for aix), we just need to define NO_OPT_FLAG before doing
# the include of make.config - naim
ifndef NO_OPT_FLAG
OPT_FLAG	= -O2
endif

ifeq (ibm-aix64-, $(findstring ibm-aix64-, $(PLATFORM)))
    ARCH_FLAGS   = -maix64 -Drs6000_ibm_aix64
endif

ifeq (ppc64_linux, $(findstring ppc64_linux, $(PLATFORM)))
    ARCH_FLAGS = -m64
endif

# flags for normal (non-kludge) files, with common warnings
CFLAGS		= $(IFLAGS) $(UNIFIED_DEF) $(OPT_FLAG) $(COMMON_WARNINGS) $(ARCH_FLAGS)
CXXFLAGS	+= $(IFLAGS) $(UNIFIED_DEF) $(OPT_FLAG) $(COMMON_WARNINGS) $(STDINT_MACROS) $(ARCH_FLAGS)
LDFLAGS		+= $(ARCH_FLAGS)

# flags for kludge files, won't have warnings generated
KFLAGS          = $(IFLAGS) $(UNIFIED_DEF) $(BASICWARNINGS)

ifdef COVERAGE

CFLAGS += -fprofile-arcs -ftest-coverage
CXXFLAGS += -fprofile-arcs -ftest-coverage
LDFLAGS += -fprofile-arcs -ftest-coverage

endif

ifdef USES_PERF_LIBRARY
# Add any platform-specific performance libraries here
ifeq (ibm-aix,$(findstring ibm-aix,$(PLATFORM)))
USES_PMAPI = true
CFLAGS		+= -DUSES_PMAPI
CXXFLAGS	+= -DUSES_PMAPI
LDFLAGS		+= -lpmapi
ifdef USES_PMAPI_GROUPS
CFLAGS		+= -DPMAPI_GROUPS
CXXFLAGS	+= -DPMAPI_GROUPS
endif # USES_PMAPI_GROUPS
endif # ibm-aix
endif # perf_library

ifdef USE_DEPRECATED_BPATCH_VECTOR
CXXFLAGS	+= -DUSE_DEPRECATED_BPATCH_VECTOR
CFLAGS          += -DUSE_DEPRECATED_BPATCH_VECTOR
TFLAGS          += -DUSE_DEPRECATED_BPATCH_VECTOR
else
#CFLAGS        += -fimplicit-templates
CXXFLAGS        += -fimplicit-templates
TFLAGS        += -fimplicit-templates
endif

ifndef OPT_FLAG
KFLAGS		+= -g
DEBUG_FLAG = -g
endif

ifeq ($(DEBUG_FLAG),none)
DEBUG_FLAG =
endif

ifdef DEBUG_FLAG
CFLAGS   += $(DEBUG_FLAG)
CXXFLAGS += $(DEBUG_FLAG)
KFLAGS   += $(DEBUG_FLAG)
endif

# flags for template files, don't define external template flags
# -g is optional in this case -- should be defined at module level
TFLAGS          = $(IFLAGS) $(TEMP_INLINE_DEFINES) $(UNIFIED_DEF) $(OPT_FLAG) $(BASICWARNINGS) $(STDINT_MACROS) $(ARCH_FLAGS)

ifdef DO_INLINE_ALL
CFLAGS	       += $(ALL_INLINE_DEFINES)
CXXFLAGS       += $(ALL_INLINE_DEFINES)
endif

# Start off LIBDIR to point to the user's devel area's paradyn lib directory.
# As a backup, in case the user hasn't checked out & compiled some paradyn lib,
LIBDIR		= $(FIRST_LIBDIR) \
                 -L$(TO_CORE)/../$(PLATFORM)/lib 

# Set IGEN to point to $(TO_CORE)/../bin/$(PLATFORM)/igen, if it exists,
# else set it to just "igen" (i.e. assume it's in the user's path)
ifdef CROSSCOMPILER
IGEN = $(shell if [ -f ${TO_CORE}/../${BASEPLATFORM}/bin/igen ]; then echo ${TO_CORE}/../${BASEPLATFORM}/bin/igen; else if [ -f ${TO_CORE}/igen/${BASEPLATFORM}/igen ]; then echo ${TO_CORE}/igen/${BASEPLATFORM}/igen; else echo igen; fi; fi )
else
IGEN = $(shell if [ -f ${TO_CORE}/${PROGRAM_DEST}/igen ]; then echo ${TO_CORE}/${PROGRAM_DEST}/igen; else if [ -f ${TO_CORE}/igen/$(PLATFORM)/igen ]; then echo ${TO_CORE}/igen/${PLATFORM}/igen; else echo igen; fi; fi )
endif

ifdef NO_IMPLICIT_TEMPLATES
ifdef USE_DEPRECATED_BPATCH_VECTOR
#  CFLAGS		+= -fno-implicit-templates
  CXXFLAGS	+= -fno-implicit-templates
  KFLAGS		+= -fno-implicit-templates
endif
endif

ifndef INSTANTIATE_TEMPLATES
ifndef NO_IMPLICIT_TEMPLATES
# -fexternal-templates and -Dexternal_templates should both be used or
# neither should be used; add them to CFLAGS, CXXFLAGS, and KFLAGS
# (but not to TFLAGS).
#
#CFLAGS		+=  -fexternal-templates -Dexternal_templates
#CXXFLAGS	+=  -fexternal-templates -Dexternal_templates
#KFLAGS		+=  -fexternal-templates -Dexternal_templates
endif
endif

THREADSLIB      =
USE_PTHREADS    = yes

ifeq (xyes,x$(USE_PTHREADS))
THREADSLIB      += -lpthread

# On Linux, programs using pthreads are supposed to define _REENTRANT
ifeq (linux,$(findstring linux,$(PLATFORM)))
CFLAGS			+= -D_REENTRANT=1
CXXFLAGS		+= -D_REENTRANT=1
KFLAGS			+= -D_REENTRANT=1
TFLAGS			+= -D_REENTRANT=1
endif

# Ditto for FreeBSD
ifeq (freebsd,$(findstring freebsd,$(PLATFORM)))
CFLAGS			+= -D_REENTRANT=1
CXXFLAGS		+= -D_REENTRANT=1
KFLAGS			+= -D_REENTRANT=1
TFLAGS			+= -D_REENTRANT=1
endif

ifeq (ibm-aix,$(findstring ibm-aix,$(PLATFORM)))
#CFLAGS			+= -D_REENTRANT=1 -D_THREAD_SAFE=1 -D_THREAD_SAFE_ERRNO=1
#CXXFLAGS		+= -D_REENTRANT=1 -D_THREAD_SAFE=1 -D_THREAD_SAFE_ERRNO=1
#KFLAGS			+= -D_REENTRANT=1 -D_THREAD_SAFE=1 -D_THREAD_SAFE_ERRNO=1
#TFLAGS			+= -D_REENTRANT=1 -D_THREAD_SAFE=1 -D_THREAD_SAFE_ERRNO=1
endif

ifeq (solaris,$(findstring solaris,$(PLATFORM)))
CFLAGS			+= -D_REENTRANT=1 -D_THREAD_SAFE=1 -D_THREAD_SAFE_ERRNO=1
CXXFLAGS		+= -D_REENTRANT=1 -D_THREAD_SAFE=1 -D_THREAD_SAFE_ERRNO=1
KFLAGS			+= -D_REENTRANT=1 -D_THREAD_SAFE=1 -D_THREAD_SAFE_ERRNO=1
TFLAGS			+= -D_REENTRANT=1 -D_THREAD_SAFE=1 -D_THREAD_SAFE_ERRNO=1
endif

endif

# System build constraints
#Build the MT daemon on AIX, Solaris, and Linux/x86
DONT_BUILD_PD_MT = true
ifeq (ibm-aix,$(findstring ibm-aix,$(PLATFORM)))
DONT_BUILD_PD_MT =
endif
ifeq (sparc-sun-solaris,$(findstring sparc-sun-solaris,$(PLATFORM)))
DONT_BUILD_PD_MT =
endif
ifeq (i386-unknown-linux2.4,$(findstring i386-unknown-linux2.4,$(PLATFORM)))
DONT_BUILD_PD_MT =
endif

# Build newtestsuite on i386, x86_64 and ia64 linux
#DONT_BUILD_NEWTESTSUITE = true
#ifeq (i386-unknown-linux,$(findstring i386-unknown-linux,$(PLATFORM)))
#DONT_BUILD_NEWTESTSUITE = false
#endif
#ifeq (ia64-unknown-linux,$(findstring ia64-unknown-linux,$(PLATFORM)))
#DONT_BUILD_NEWTESTSUITE = false
#endif
#ifeq (x86_64-unknown-linux,$(findstring x86_64-unknown-linux,$(PLATFORM)))
#DONT_BUILD_NEWTESTSUITE = false
#endif
#ifeq (ppc32_linux,$(findstring ppc32_linux,$(PLATFORM)))
#DONT_BUILD_NEWTESTSUITE = false
#endif
#ifeq (sparc-sun-solaris,$(findstring sparc-sun-solaris,$(PLATFORM)))
#DONT_BUILD_NEWTESTSUITE = false
#endif
#ifeq (rs6000-ibm-aix,$(findstring rs6000-ibm-aix,$(PLATFORM)))
#DONT_BUILD_NEWTESTSUITE = false
#endif

ifdef USES_MMTIMER
CFLAGS             += -Dcap_mmtimer
CXXFLAGS           += -Dcap_mmtimer
endif

ifdef USES_TCLTK
ifndef TCLTK_DIR
$(error error: TCLTK_DIR is not set.  Please set in make.config.local)
endif
TCLTK_LIB_DIR  ?= $(TCLTK_DIR)/lib
TCLTK_INC_DIR  ?= $(TCLTK_DIR)/include
endif

ifdef USES_UNWIND_LIB
CFLAGS         += -Dcap_unwind
CXXFLAGS       += -Dcap_unwind 
LIBUNWIND_LIB  ?= $(LIBUNWINDDIR)/lib
LIBUNWIND_INC  ?= $(LIBUNWINDDIR)/include
endif

ifdef USES_DWARF_DEBUG
LIBDWARF_INC   ?= $(LIBDWARFDIR)/include
LIBDWARF_LIB   ?= $(LIBDWARFDIR)/lib
endif

ifdef LIBDWARF_HASSETFRAME
CFLAGS         += -Ddwarf_has_setframe
CXXFLAGS       += -Ddwarf_has_setframe
endif


ifdef USES_LIBELF
LIBELF_INC     ?= $(LIBELFDIR)/include
LIBELF_LIB     ?= $(LIBELFDIR)/lib
endif

ifdef USES_FLEX
ifdef FLEX_DIR
WITHLIBFL       = --with-libfldir=$(FLEX_DIR)
else
WITHLIBFL       =
endif
endif

#Build other variables based off of the above defaults

ifdef USES_TCLTK
# use the first set if using tcl8.4,
# use the second set if still using tcl8.3
ifndef USE_TCL83

TCLTK_LIBVER_ID	= 8.4
CFLAGS      += -DTCLCONST=const
CXXFLAGS    += -DTCLCONST=const
KFLAGS      += -DTCLCONST=const
TFLAGS      += -DTCLCONST=const

else

TCLTK_LIBVER_ID	= 8.3
CFLAGS      += -DTCLCONST=""
CXXFLAGS    += -DTCLCONST=""
KFLAGS      += -DTCLCONST=""
TFLAGS      += -DTCLCONST=""

endif

TCL_LIB		= -ltcl$(TCLTK_LIBVER_ID)
TK_LIB		= -ltk$(TCLTK_LIBVER_ID)

ifdef LIBTCLTKSTATIC
TCLTK_LIBS	+= -Wl,-Bstatic $(TCL_LIB) $(TK_LIB) -Wl,-Bdynamic
else
TCLTK_LIBS	+= $(TCL_LIB) $(TK_LIB)
endif

# TCL2C is used to generate compilable sources from tcl files
TCL2C		= $(TO_CORE)/../scripts/tcl2c
TCL2C_GEN_SRCS	= tcl2c.C

IFLAGS		+= -I$(TCLTK_INC_DIR)
ifdef CROSSCOMPILER
LIBDIR		+= $(patsubst %,-L%/rs_aix41/lib,$(TCLTK_DIR))
else
LIBDIR      += $(patsubst %,-L%,$(TCLTK_LIB_DIR))
endif

endif # USES_TCLTK

ifdef USES_PAPI
PAPI_INCDIR	= $(PAPI_ROOT)
PAPI_LIBDIR	= $(PAPI_ROOT)
#PAPI_LIB	= -Wl,-static -lpapi -Wl,-Bdynamic
#PAPI_LIB	= $(PAPI_LIBDIR)/libpapi.a
PAPI_LIB        = -Wl,-rpath=$(PAPI_LIBDIR) -L$(PAPI_LIBDIR) -lpapi  
IFLAGS          += -I$(PAPI_INCDIR)
LIBDIR          += $(patsubst %,-L%,$(PAPI_LIBDIR))
CFLAGS          += -DPAPI 
CXXFLAGS        += -DPAPI
TFLAGS          += -DPAPI 
endif

ifdef USES_FLEX
FLEX_LIB	= -lfl
ifdef FLEX_DIR
LIBDIR		+= $(patsubst %,-L%,$(FLEX_DIR))
VPATH		+= $(FLEX_DIR)
endif
endif

ifdef CROSSCOMPILER
# no /s or /p allowed here
#FLEX_DIR	= /s/flex/rs_aix41/lib
#LIBDIR		+= -L/p/sp2/gcc/lib 
endif

ifdef USES_LIBERTY
# Since libiberty.a is in the same g++ directory as libstdc++.a and
# libg++.a, no need for a "-L$(LIBERTY_DIR)" entry -at
endif

ifdef USES_X11
X11_LIB		= -lX11

ifeq (solaris,$(findstring solaris,$(PLATFORM)))
X11DIR		= /usr/openwin
CFLAGS		+= -I$(X11DIR)/include
CXXFLAGS	+= -I$(X11DIR)/include
TFLAGS		+= -I$(X11DIR)/include
LIBDIR		+= -R$(X11DIR)/lib -L$(X11DIR)/lib
endif

ifeq (linux,$(findstring linux,$(PLATFORM)))
X11DIR		= /usr/X11R6
CFLAGS          += -I$(X11DIR)/include/X11
CXXFLAGS        += -I$(X11DIR)/include/X11
TFLAGS          += -I$(X11DIR)/include/X11
LIBDIR          += -L$(X11DIR)/lib
endif

ifeq (x86_64,$(findstring x86_64,$(PLATFORM)))
LIBDIR          += -L$(X11DIR)/lib64
endif
ifeq (ibm-aix,$(findstring ibm-aix,$(PLATFORM)))
X11DIR		= /usr
endif

endif # USES_X11<|MERGE_RESOLUTION|>--- conflicted
+++ resolved
@@ -303,17 +303,16 @@
 endif
 #
 
-<<<<<<< HEAD
 ifeq ($(PLATFORM),i386-unknown-freebsd8.0)
 OLD_DEF     = -Di386_unknown_freebsd8_0
 ARCH_DEF    = -Darch_x86
 OS_DEF      = -Dos_freebsd
 CAP_DEF     = -Dcap_instruction_api -Dcap_noaddr_gen -Dcap_dwarf -Dcap_binary_rewriter
 BUG_DEF     = -Dbug_syscall_changepc_rewind
-=======
+endif
+
 ifneq ($(XLC_BUILD),true)
 CAP_DEF += -Dcap_liberty
->>>>>>> 595e7f19
 endif
 
 # Combine all the #defines for ease of use
