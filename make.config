# Paradyn overall build configuration (unix)
#
# $Id: make.config,v 1.242 2008/09/20 03:56:08 jaw Exp $
#

SUITE_NAME	= Paradyn
RELEASE_NUM	= 5.2

#BUILD_MARK	=
EXPLICIT_DEPENDS = 1
#USE_DEPRECATED_BPATCH_VECTOR	= 1
#IBM_BPATCH_COMPAT = 1
# Apart from actual "full" releases, don't modify these build Id components.
# For personal/experimental builds, feel free to use your core/make.config.local
# file to (re-)define BUILD_MARK as you desire.

# most "main" modules are only two levels deep, but we need to be able to
# change this for those that are deeper in the tree
ifndef TO_CORE
TO_CORE		= ../..
endif
TO_SCRIPTS = $(TO_CORE)/../scripts

# If the PLATFORM environment variable isn't set, we'll try to figure it out.
ifndef PLATFORM
SNAME = $(shell if [ -f ${TO_SCRIPTS}/sysname ]; then echo ${TO_SCRIPTS}/sysname; else pwd; fi )
ifdef SNAME
CURPLAT = $(shell ${SNAME})

# IA64/Linux, i386/Linux, x86-64/Linux, ppc/Linux
ifneq (,$(findstring linux,$(CURPLAT)))

ifneq (,$(findstring ia64,$(CURPLAT)))
PLATFORM = ia64-unknown-linux2.4
endif 
ifneq (,$(findstring i686,$(CURPLAT)))
PLATFORM = i386-unknown-linux2.4
endif
ifneq (,$(findstring i586,$(CURPLAT)))
PLATFORM = i386-unknown-linux2.4
endif
ifneq (,$(findstring i486,$(CURPLAT)))
PLATFORM = i386-unknown-linux2.4
endif
ifneq (,$(findstring i386,$(CURPLAT)))
PLATFORM = i386-unknown-linux2.4
endif
ifneq (,$(findstring x86_64,$(CURPLAT)))
PLATFORM = x86_64-unknown-linux2.4cv
endif
ifneq (,$(findstring, ppc64,$(CURPLAT)))
PLATFORM = ppc64_linux
endif

endif

# AIX
ifneq (,$(findstring aix,$(CURPLAT)))
PLATFORM = rs6000-ibm-aix5.1
endif
# Solaris
ifneq (,$(findstring solaris,$(CURPLAT)))
PLATFORM = sparc-sun-solaris2.8
endif
# Irix
ifneq (,$(findstring irix,$(CURPLAT)))
PLATFORM = mips-sgi-irix6.5
endif
ifneq (,$(findstring osf,$(CURPLAT)))
PLATFORM = alpha-dec-osf5.1
endif

endif
endif

ifndef PLATFORM
$(error Could not determine you current platform.  Please set your PLATFORM environment variable to whichever closest matches your platform:  alpha-dec-osf5.1 i386-unknown-linux2.4 i386-unknown-nt4.0 ia64-unknown-linux2.4 ix86_64-unknown-linux2.4 mips-sgi-irix6.5 rs6000-ibm-aix5.1 rs6000-ibm-aix64-5.2 sparc-sun-solaris2.8 )
endif

# Destinations for library and executable installation (relative to core!)
# Warning: modification of the build/install structure is not recommended!
LIBRARY_DEST	= ../${PLATFORM}/lib
PROGRAM_DEST	= ../${PLATFORM}/bin
INCLUDE_DEST   = ../include

# Usually, we look for files, binaries, libs in $(TO_CORE)/....<something>.
# But if the file doesn't exist there (i.e. if the user hasn't checked them out
# with cvs), then we should look in a backup location.  That's what this vrble
# is about.  It's used several times below in this file.
GCC      ?= gcc
GXX      ?= g++
LINKER   = ld
AS      	= as
CC       ?= $(GCC)
CXX      ?= $(GXX)
LEX      = flex
RANLIB   = ranlib
AR       = ar
YFLAGS   = -d -y
YACC     = bison
MV       = mv
CP       = cp
RM       = rm -f
LN       = ln -s
MKDIR		= mkdir -p
CHMOD    = chmod
PERL		= perl		# NB: perl v5 or higher required!

# COLLECTOR is only used by purify & quantify
COLLECTOR	= /s/gcc-2.7.2/bin/../lib/gcc-lib/$(PLATFORM)/2.7.2/ld
# BUILDSTAMP is used to generate local build vouchers
BUILDSTAMP	= $(TO_CORE)/../scripts/buildstamp

ifndef PLATFORM
BUILDERROR: PLATFORM must be defined in environment to build (and run) Paradyn
endif

# Define all tags based on the platform string. When a new platform
# is added, add it to the list

#
# Brief description of -Ds:
#
# CAP
# cap_save_the_world: support for creating a patched binary
# cap_relocation: function relocation
# cap_stripped_binaries: recursive parsing and function discovery without symbols
# cap_async_events: 
# cap_ptrace: uses ptrace interface
# cap_proc: uses /proc interface
# cap_proc_ioctl: uses ioctl interface to proc
# cap_proc_fd: uses solaris-style multiple-fd proc interface
# cap_threads: support for threaded applications
# cap_dynamic_heap: support for a dynamically growing inferior heap
# cap_threaded_times: (Linux only) times() returns per-thread information.
# cap_syscall_trap: The ability (or necessity) to place a trap instruction at the instruction following a system call.
# cap_slicing: (i386-unknown-linux2.4 and 2.6, sparc-sun-solaris2.8 and 2.9) Intraprocedural slicing feature
# cap_32_64: platforms that support 32- and 64-bit mutatees
# cap_liveness: liveness analysis
# cap_fixpoint_gen: Generate code using a fixpoint method that saves space
# cap_noaddr_gen: Allow code generation before determining the address code is going into
# cap_mutatee_traps: Traps can be handled mutatee side
# cap_instruction_api: System uses instruction API
#
# BUG
# bug_aix_broken_fork: AIX child process does not stop on fork if requested.
# bug_syscall_changepc_rewind: Linux rewinds the PC by <addr width> if
#   the change occurs within a system call; reported by SGI.

ifeq ($(PLATFORM),i386-unknown-linux2.4)
OLD_DEF     = -Di386_unknown_linux2_0
ARCH_DEF    = -Darch_x86
OS_DEF      = -Dos_linux
<<<<<<< HEAD
CAP_DEF     = -Dcap_ptrace -Dcap_relocation -Dcap_stripped_binaries -Dcap_async_events -Dcap_threads -Dcap_dynamic_heap -Dcap_dwarf -Dcap_slicing -Dcap_liveness -Dcap_fixpoint_gen -Dcap_noaddr_gen -Dcap_mutatee_traps -Dcap_instruction_api -Dno_cap_serialization -Dcap_binary_rewriter
=======
CAP_DEF     = -Dcap_ptrace -Dcap_relocation -Dcap_stripped_binaries -Dcap_async_events -Dcap_threads -Dcap_dynamic_heap -Dcap_dwarf -Dcap_slicing -Dcap_liveness -Dcap_fixpoint_gen -Dcap_noaddr_gen -Dcap_mutatee_traps -Dcap_instruction_api -Dno_cap_serialization -Dcap_have_libxml
>>>>>>> c46ab46c
BUG_DEF     = -Dbug_syscall_changepc_rewind
endif

ifeq ($(PLATFORM),i386-unknown-linux2.6)
OLD_DEF     = -Di386_unknown_linux2_0
ARCH_DEF    = -Darch_x86
OS_DEF      = -Dos_linux
<<<<<<< HEAD
CAP_DEF     = -Dcap_ptrace -Dcap_relocation -Dcap_stripped_binaries -Dcap_async_events -Dcap_threads -Dcap_dynamic_heap -Dcap_dwarf -Dcap_slicing -Dcap_liveness -Dcap_fixpoint_gen -Dcap_noaddr_gen -Dcap_mutatee_traps -Dcap_instruction_api -Dcap_binary_rewriter
=======
CAP_DEF     = -Dcap_ptrace -Dcap_relocation -Dcap_stripped_binaries -Dcap_async_events -Dcap_threads -Dcap_dynamic_heap -Dcap_dwarf -Dcap_slicing -Dcap_liveness -Dcap_fixpoint_gen -Dcap_noaddr_gen -Dcap_mutatee_traps -Dcap_instruction_api -Dno_cap_serialization -Dcap_have_libxml
>>>>>>> c46ab46c
BUG_DEF     = -Dbug_syscall_changepc_rewind
endif

ifeq ($(PLATFORM),x86_64-unknown-linux2.4)
OLD_DEF     = -Dx86_64_unknown_linux2_4
ARCH_DEF    = -Darch_x86_64
OS_DEF      = -Dos_linux
<<<<<<< HEAD
CAP_DEF     = -Dcap_ptrace -Dcap_stripped_binaries -Dcap_async_events -Dcap_threads -Dcap_dynamic_heap -Dcap_relocation -Dcap_dwarf -Dcap_32_64 -Dcap_liveness -Dcap_fixpoint_gen -Dcap_noaddr_gen -Dcap_mutatee_traps -Dcap_binary_rewriter
=======
CAP_DEF     = -Dcap_ptrace -Dcap_stripped_binaries -Dcap_async_events -Dcap_threads -Dcap_dynamic_heap -Dcap_relocation -Dcap_dwarf -Dcap_32_64 -Dcap_liveness -Dcap_fixpoint_gen -Dcap_noaddr_gen -Dcap_mutatee_traps -Dno_cap_serialization -Dcap_have_libxml
>>>>>>> c46ab46c
BUG_DEF     = -Dbug_syscall_changepc_rewind
endif

ifeq ($(PLATFORM),ia64-unknown-linux2.4)
OLD_DEF     = -Dia64_unknown_linux2_4
ARCH_DEF    = -Darch_ia64
OS_DEF      = -Dos_linux
<<<<<<< HEAD
CAP_DEF     = -Dcap_ptrace -Dcap_async_events -Dcap_unwind -Dcap_dynamic_heap -Dcap_threads -Dcap_dwarf 
=======
CAP_DEF     = -Dcap_ptrace -Dcap_async_events -Dcap_unwind -Dcap_dynamic_heap -Dcap_threads -Dcap_dwarf -Dno_cap_serialization -Dcap_have_libxml
>>>>>>> c46ab46c
BUG_DEF     =
endif

ifeq ($(PLATFORM),sparc-sun-solaris2.8)
OLD_DEF     = -Dsparc_sun_solaris2_4
ARCH_DEF    = -Darch_sparc
OS_DEF      = -Dos_solaris
CAP_DEF     = -Dcap_proc -Dcap_proc_fd -Dcap_async_events -Dcap_dynamic_heap -Dcap_threads -Dcap_relocation -Dcap_dwarf -Dcap_syscall_trap -Dcap_slicing -Dno_cap_serialization -Dcap_have_libxml
BUG_DEF     =
endif

ifeq ($(PLATFORM),sparc-sun-solaris2.9)
OLD_DEF     = -Dsparc_sun_solaris2_4
ARCH_DEF    = -Darch_sparc
OS_DEF      = -Dos_solaris
CAP_DEF     = -Dcap_proc -Dcap_proc_fd -Dcap_async_events -Dcap_dynamic_heap -Dcap_threads -Dcap_relocation -Dcap_dwarf -Dcap_syscall_trap -Dcap_slicing -Dno_cap_serialization -Dcap_have_libxml
BUG_DEF     =
endif

ifeq ($(PLATFORM),rs6000-ibm-aix5.1)
OLD_DEF     = -Drs6000_ibm_aix5_1 -Drs6000_ibm_aix4_1
ARCH_DEF    = -Darch_power
OS_DEF      = -Dos_aix
CAP_DEF     = -Dcap_proc -Dcap_proc_fd -Dcap_async_events -Dcap_relocation -Dcap_threads -Dcap_dynamic_heap -Dcap_syscall_trap -Dcap_liveness -Dcap_use_pdvector -Dno_cap_serialization -Dcap_have_libxml
BUG_DEF     = 
endif

ifeq ($(PLATFORM),rs6000-ibm-aix64-5.2)
OLD_DEF     = -Drs6000_ibm_aix5_1 -Drs6000_ibm_aix4_1
ARCH_DEF    = -Darch_power
OS_DEF      = -Dos_aix
CAP_DEF     = -Dcap_proc -Dcap_proc_fd -Dcap_save_the_world -Dcap_async_events -Dcap_relocation -Dcap_threads -Dcap_dynamic_heap -Dcap_syscall_trap -Dcap_32_64 -Dcap_liveness -Dcap_use_pdvector -Dno_cap_serialization -Dcap_have_libxml
BUG_DEF     = 
endif

ifeq ($(PLATFORM),ppc64_linux)
OLD_DEF     = -Dppc64_linux
ARCH_DEF    = -Darch_power -Darch_64bit
OS_DEF      = -Dos_linux
CAP_DEF     = -Dcap_ptrace -Dcap_relocation -Dcap_async_events -Dcap_threads -Dcap_dynamic_heap -Dcap_dwarf -Dcap_liveness -Dcap_32_64 -Dno_cap_serialization -Dcap_have_libxml
BUG_DEF     = -Dbug_syscall_changepc_rewind
endif

ifeq ($(PLATFORM),ppc32_linux)
OLD_DEF     = -Dppc32_linux
ARCH_DEF    = -Darch_power
OS_DEF      = -Dos_linux
CAP_DEF     = -Dcap_ptrace -Dcap_relocation -Dcap_async_events -Dcap_threads -Dcap_dynamic_heap -Dcap_dwarf -Dcap_liveness -Dno_cap_serialization -Dcap_have_libxml
BUG_DEF     = -Dbug_syscall_changepc_rewind
endif

ifeq ($(PLATFORM),ppc32_bluegene)
OLD_DEF     = -Dppc32_bluegene
ARCH_DEF    = -Darch_x86_64
OS_DEF      = -Dos_bluegene
CAP_DEF     = -Dcap_dwarf
BUG_DEF     = 
endif

ifeq ($(PLATFORM),x86_64_catamount)
OLD_DEF     = -Dx86_64_catamount
ARCH_DEF    = -Darch_x86_64 -Darch_64bit
OS_DEF      = -Dos_catamount
CAP_DEF     = -Dcap_dwarf
BUG_DEF     = 
endif
#

# Combine all the #defines for ease of use
UNIFIED_DEF	= $(ARCH_DEF) $(OS_DEF) $(VER_DEF) $(CAP_DEF) $(BUG_DEF) $(OLD_DEF)

#ifeq (solaris,$(findstring solaris,$(PLATFORM)))
ifeq (solaris,$(findstring solaris,$(OS_DEF)))
AS		= /usr/ccs/bin/as
RANLIB		= true
endif

ifeq (linux,$(findstring linux,$(OS_DEF)))
AS              = /usr/bin/as
RANLIB          = true 
ASFLAGS         =
else
ASFLAGS         = -P $(UNIFIED_DEF) 
endif 

# set the macros that control whether the stdint limit and constant
# macros are defined for C++ on the compilers command line so that
# we don't have to worry about the ordering of #includes.
ifeq (linux,$(findstring linux,$(PLATFORM)))
STDINT_MACROS   = -D__STDC_LIMIT_MACROS -D__STDC_CONSTANT_MACROS
else
ifeq (bluegene,$(findstring bluegene,$(PLATFORM)))
STDINT_MACROS   = -D__STDC_LIMIT_MACROS -D__STDC_CONSTANT_MACROS
else
STDINT_MACROS   = 
endif
endif

# Default module compiler; modules which want $(CC) should redefine
# this, **NOT** CC

MODCC		= $(CXX)
MODCFLAGS	= $(CXXFLAGS)
DEPCC       = $(MODCC)

.SUFFIXES:	.I

# Added core/external for included external dependencies - bernat, 11JUN07
IFLAGS          = $(FIRST_INCLUDE) -I../h -I. -I$(TO_CORE) -I$(TO_CORE)/../$(PLATFORM)/include -I$(TO_CORE)/external -I$(TO_CORE)/dynutil/h 

# uncomment/comment the line below to build with/without compilation warnings
# SILENCE_WARNINGS=true

ifndef SILENCE_WARNINGS
BASICWARNINGS	= -W -Wall

COMMONWARNINGS	= -W -Wall -Wshadow -Wpointer-arith       \
		-Wcast-qual            \
		-Wredundant-decls -Woverloaded-virtual

# not as strict as above, but can actually be used -- mdc
USEFULWARNINGS	= -W -Wall -Wpointer-arith       \
		-Wcast-qual            \
		-Woverloaded-virtual

# being nice to poor old pathetic tcl/tk header files --ari
TCLFRIENDLYWARNINGS = -W -Wall -Wpointer-arith \
		-Wcast-qual \
		-Woverloaded-virtual

ifeq (solaris,$(findstring solaris,$(PLATFORM)))
COMMONWARNINGS       += -Wno-unknown-pragmas
USEFULWARNINGS       += -Wno-unknown-pragmas
TCLFRIENDLYWARNINGS  += -Wno-unknown-pragmas
else   # STL on Solaris with cast-align generates a warning with much output
COMMONWARNINGS       += -Wcast-align
USEFULWARNINGS       += -Wcast-align
endif
endif # SILENCE_WARNINGS


ifndef GCC_2_95
GCC_VER := $(shell gcc --version)
ifneq (,$(findstring 2.95,$(GCC_VER)))
GCC_2_95 = true
endif
endif

ifndef OLD_GCC
GCC_VER := $(shell gcc --version | head -n 1 | perl -ane 'print pop(@F)')
versionNumbers = $(sort $(GCC_VER) 2.95)
versionNumber  = $(firstword $(versionNumbers))
ifneq (2.95, $(versionNumber))
OLD_GCC = true
endif
endif

ifndef OLD_GCC
COMMONWARNINGS += -Wno-non-template-friend
USEFULWARNINGS += -Wno-non-template-friend
TCLFRIENDLYWARNINGS += -Wno-non-template-friend
endif

#don't inline -- for the files that won't emit template code
INLINE_DEFINES = 

#inline the private members of the class -- templates.o can use this
TEMP_INLINE_DEFINES = -DDO_INLINE_P="inline"

# inline everything -- the way things should be
ALL_INLINE_DEFINES = -DDO_INLINE_F="inline" -DDO_INLINE_P="inline"


ifeq (solaris,$(findstring solaris,$(PLATFORM)))
USES_LIBDYNINST_SO = true
endif
ifeq (linux,$(findstring linux,$(PLATFORM)))
USES_LIBDYNINST_SO = true
endif

# Set this variable if it's desired that dyninst be built with the native
# compiler on Solaris
SOLARIS_NATIVE =  #1

ifdef SOLARIS_NATIVE
ifeq (solaris,$(findstring solaris,$(PLATFORM)))
USES_LIBDYNINST_SO = true
USES_NATIVE_CC = true
NATIVE_CC      = cc
NATIVE_CXX     = CC
endif
endif

ifeq (ibm-aix,$(findstring ibm-aix,$(PLATFORM)))
ifndef IBM_BPATCH_COMPAT
  USES_LIBDYNINST_SO = true
endif

USES_PERF_LIBRARY = true
# No longer used, because of relocation.
#USES_LIB_TEXT_HEAP = true

ifdef IBM_BPATCH_COMPAT
  ifeq (ibm-aix, $(findstring ibm-aix, $(PLATFORM)))
    USES_NATIVE_CC = true
    NATIVE_CC = xlc
    NATIVE_CXX = xlC
    DEPCC = xlC
    DEPENDFLAGS = -M -E -qhalt=E -qro -qtbtable=full -DCOMPILER="xlC"
  endif
endif

# As of AIX 5, the pm_init function in libpmapi takes more
# parameters. This is keyed by the USES_PMAPI_GROUPS define,
# and handled in the paradyn runtime library
PMAPI_VERSION := $(shell uname -v )
ifeq (5, $(findstring 5,$(PMAPI_VERSION)))
USES_PMAPI_GROUPS = true
endif
endif

# if we don't want OPT_FLAG defined for a particular part of the code
# (e.g. rtinst for aix), we just need to define NO_OPT_FLAG before doing
# the include of make.config - naim
ifndef NO_OPT_FLAG
OPT_FLAG	= -O2
endif

ifeq (ibm-aix64-, $(findstring ibm-aix64-, $(PLATFORM)))
    ARCH_FLAGS   = -maix64 -Drs6000_ibm_aix64
endif

# flags for normal (non-kludge) files, with common warnings
CFLAGS		= $(IFLAGS) $(UNIFIED_DEF) $(OPT_FLAG) $(COMMON_WARNINGS) $(ARCH_FLAGS)
CXXFLAGS	= $(IFLAGS) $(UNIFIED_DEF) $(OPT_FLAG) $(COMMON_WARNINGS) $(STDINT_MACROS) $(ARCH_FLAGS)
LDFLAGS		= $(ARCH_FLAGS)

# flags for kludge files, won't have warnings generated
KFLAGS          = $(IFLAGS) $(UNIFIED_DEF) $(BASICWARNINGS)

ifdef COVERAGE

CFLAGS += -fprofile-arcs -ftest-coverage
CXXFLAGS += -fprofile-arcs -ftest-coverage
LDFLAGS += -fprofile-arcs -ftest-coverage

endif

ifdef USING_PURIFY
CFLAGS		+= -DPURE_BUILD
CXXFLAGS	+= -DPURE_BUILD
endif

ifdef USES_PERF_LIBRARY
# Add any platform-specific performance libraries here
ifeq (ibm-aix,$(findstring ibm-aix,$(PLATFORM)))
USES_PMAPI = true
CFLAGS		+= -DUSES_PMAPI
CXXFLAGS	+= -DUSES_PMAPI
LDFLAGS		+= -lpmapi
ifdef USES_PMAPI_GROUPS
CFLAGS		+= -DPMAPI_GROUPS
CXXFLAGS	+= -DPMAPI_GROUPS
endif # USES_PMAPI_GROUPS
endif # ibm-aix
endif # perf_library

ifdef USE_DEPRECATED_BPATCH_VECTOR
CXXFLAGS	+= -DUSE_DEPRECATED_BPATCH_VECTOR
CFLAGS          += -DUSE_DEPRECATED_BPATCH_VECTOR
TFLAGS          += -DUSE_DEPRECATED_BPATCH_VECTOR
else
#CFLAGS        += -fimplicit-templates
CXXFLAGS        += -fimplicit-templates
TFLAGS        += -fimplicit-templates
endif

ifdef IBM_BPATCH_COMPAT
CXXFLAGS	+= -DIBM_BPATCH_COMPAT
CFLAGS		+= -DIBM_BPATCH_COMPAT
endif

ifndef OPT_FLAG
KFLAGS		+= -g
DEBUG_FLAG = -g
endif

ifeq ($(DEBUG_FLAG),none)
DEBUG_FLAG =
endif

ifdef DEBUG_FLAG
CFLAGS   += $(DEBUG_FLAG)
CXXFLAGS += $(DEBUG_FLAG)
KFLAGS   += $(DEBUG_FLAG)
endif

# flags for template files, don't define external template flags
# -g is optional in this case -- should be defined at module level
TFLAGS          = $(IFLAGS) $(TEMP_INLINE_DEFINES) $(UNIFIED_DEF) $(OPT_FLAG) $(BASICWARNINGS) $(STDINT_MACROS) $(ARCH_FLAGS)

ifdef DO_INLINE_ALL
CFLAGS	       += $(ALL_INLINE_DEFINES)
CXXFLAGS       += $(ALL_INLINE_DEFINES)
endif

# Start off LIBDIR to point to the user's devel area's paradyn lib directory.
# As a backup, in case the user hasn't checked out & compiled some paradyn lib,
LIBDIR		= $(FIRST_LIBDIR) \
                 -L$(TO_CORE)/../$(PLATFORM)/lib 

# Set IGEN to point to $(TO_CORE)/../bin/$(PLATFORM)/igen, if it exists,
# else set it to just "igen" (i.e. assume it's in the user's path)
ifdef CROSSCOMPILER
IGEN = $(shell if [ -f ${TO_CORE}/../${BASEPLATFORM}/bin/igen ]; then echo ${TO_CORE}/../${BASEPLATFORM}/bin/igen; else if [ -f ${TO_CORE}/igen/${BASEPLATFORM}/igen ]; then echo ${TO_CORE}/igen/${BASEPLATFORM}/igen; else echo igen; fi; fi )
else
IGEN = $(shell if [ -f ${TO_CORE}/${PROGRAM_DEST}/igen ]; then echo ${TO_CORE}/${PROGRAM_DEST}/igen; else if [ -f ${TO_CORE}/igen/$(PLATFORM)/igen ]; then echo ${TO_CORE}/igen/${PLATFORM}/igen; else echo igen; fi; fi )
endif

ifdef NO_IMPLICIT_TEMPLATES
ifdef USE_DEPRECATED_BPATCH_VECTOR
#  CFLAGS		+= -fno-implicit-templates
  CXXFLAGS	+= -fno-implicit-templates
  KFLAGS		+= -fno-implicit-templates
endif
endif

ifndef INSTANTIATE_TEMPLATES
ifndef NO_IMPLICIT_TEMPLATES
# -fexternal-templates and -Dexternal_templates should both be used or
# neither should be used; add them to CFLAGS, CXXFLAGS, and KFLAGS
# (but not to TFLAGS).
#
#CFLAGS		+=  -fexternal-templates -Dexternal_templates
#CXXFLAGS	+=  -fexternal-templates -Dexternal_templates
#KFLAGS		+=  -fexternal-templates -Dexternal_templates
endif
endif

THREADSLIB      =
USE_PTHREADS    = yes

ifeq (xyes,x$(USE_PTHREADS))
THREADSLIB      += -lpthread

# On Linux, programs using pthreads are supposed to define _REENTRANT
ifeq (linux,$(findstring linux,$(PLATFORM)))
CFLAGS			+= -D_REENTRANT=1
CXXFLAGS		+= -D_REENTRANT=1
KFLAGS			+= -D_REENTRANT=1
TFLAGS			+= -D_REENTRANT=1
endif

ifeq (ibm-aix,$(findstring ibm-aix,$(PLATFORM)))
#CFLAGS			+= -D_REENTRANT=1 -D_THREAD_SAFE=1 -D_THREAD_SAFE_ERRNO=1
#CXXFLAGS		+= -D_REENTRANT=1 -D_THREAD_SAFE=1 -D_THREAD_SAFE_ERRNO=1
#KFLAGS			+= -D_REENTRANT=1 -D_THREAD_SAFE=1 -D_THREAD_SAFE_ERRNO=1
#TFLAGS			+= -D_REENTRANT=1 -D_THREAD_SAFE=1 -D_THREAD_SAFE_ERRNO=1
endif

ifeq (solaris,$(findstring solaris,$(PLATFORM)))
CFLAGS			+= -D_REENTRANT=1 -D_THREAD_SAFE=1 -D_THREAD_SAFE_ERRNO=1
CXXFLAGS		+= -D_REENTRANT=1 -D_THREAD_SAFE=1 -D_THREAD_SAFE_ERRNO=1
KFLAGS			+= -D_REENTRANT=1 -D_THREAD_SAFE=1 -D_THREAD_SAFE_ERRNO=1
TFLAGS			+= -D_REENTRANT=1 -D_THREAD_SAFE=1 -D_THREAD_SAFE_ERRNO=1
endif

endif

# System build constraints
#Build the MT daemon on AIX, Solaris, and Linux/x86
DONT_BUILD_PD_MT = true
ifeq (ibm-aix,$(findstring ibm-aix,$(PLATFORM)))
DONT_BUILD_PD_MT =
endif
ifeq (sparc-sun-solaris,$(findstring sparc-sun-solaris,$(PLATFORM)))
DONT_BUILD_PD_MT =
endif
ifeq (i386-unknown-linux2.4,$(findstring i386-unknown-linux2.4,$(PLATFORM)))
DONT_BUILD_PD_MT =
endif

# Build newtestsuite on i386, x86_64 and ia64 linux
DONT_BUILD_NEWTESTSUITE = true
ifeq (i386-unknown-linux,$(findstring i386-unknown-linux,$(PLATFORM)))
DONT_BUILD_NEWTESTSUITE = false
endif
ifeq (ia64-unknown-linux,$(findstring ia64-unknown-linux,$(PLATFORM)))
DONT_BUILD_NEWTESTSUITE = false
endif
ifeq (x86_64-unknown-linux,$(findstring x86_64-unknown-linux,$(PLATFORM)))
DONT_BUILD_NEWTESTSUITE = false
endif
ifeq (ppc32_linux,$(findstring ppc32_linux,$(PLATFORM)))
DONT_BUILD_NEWTESTSUITE = false
endif
ifeq (sparc-sun-solaris,$(findstring sparc-sun-solaris,$(PLATFORM)))
DONT_BUILD_NEWTESTSUITE = false
endif
ifeq (rs6000-ibm-aix,$(findstring rs6000-ibm-aix,$(PLATFORM)))
DONT_BUILD_NEWTESTSUITE = false
endif

# ***** EXTERNAL SOFTWARE CONFIGURATION *****

# Include any per-user configuration changes; this "local" config file
# should *not* be under CVS control, so that it never gets committed.
-include $(TO_CORE)/make.config.local

# Choose default development directories if necessary variables are unset

ifdef USES_MMTIMER
CFLAGS             += -Dcap_mmtimer
CXXFLAGS           += -Dcap_mmtimer
endif

ifdef USES_TCLTK
ifndef TCLTK_DIR
$(error error: TCLTK_DIR is not set.  Please set in make.config.local)
endif
TCLTK_LIB_DIR  ?= $(TCLTK_DIR)/lib
TCLTK_INC_DIR  ?= $(TCLTK_DIR)/include
endif

ifdef USES_UNWIND_LIB
CFLAGS         += -Dcap_unwind
CXXFLAGS       += -Dcap_unwind 
LIBUNWIND_LIB  ?= $(LIBUNWINDDIR)/lib
LIBUNWIND_INC  ?= $(LIBUNWINDDIR)/include
endif

ifdef USES_DWARF_DEBUG
LIBDWARF_INC   ?= $(LIBDWARFDIR)/include
LIBDWARF_LIB   ?= $(LIBDWARFDIR)/lib
endif

ifdef USES_LIBELF
LIBELF_INC     ?= $(LIBELFDIR)/include
LIBELF_LIB     ?= $(LIBELFDIR)/lib
endif

ifdef USES_FLEX
ifdef FLEX_DIR
WITHLIBFL       = --with-libfldir=$(FLEX_DIR)
else
WITHLIBFL       =
endif
endif

#Build other variables based off of the above defaults

ifdef USES_TCLTK
# use the first set if using tcl8.4,
# use the second set if still using tcl8.3
ifndef USE_TCL83

TCLTK_LIBVER_ID	= 8.4
CFLAGS      += -DTCLCONST=const
CXXFLAGS    += -DTCLCONST=const
KFLAGS      += -DTCLCONST=const
TFLAGS      += -DTCLCONST=const

else

TCLTK_LIBVER_ID	= 8.3
CFLAGS      += -DTCLCONST=""
CXXFLAGS    += -DTCLCONST=""
KFLAGS      += -DTCLCONST=""
TFLAGS      += -DTCLCONST=""

endif

TCL_LIB		= -ltcl$(TCLTK_LIBVER_ID)
TK_LIB		= -ltk$(TCLTK_LIBVER_ID)

ifdef LIBTCLTKSTATIC
TCLTK_LIBS	+= -Wl,-Bstatic $(TCL_LIB) $(TK_LIB) -Wl,-Bdynamic
else
TCLTK_LIBS	+= $(TCL_LIB) $(TK_LIB)
endif

# TCL2C is used to generate compilable sources from tcl files
TCL2C		= $(TO_CORE)/../scripts/tcl2c
TCL2C_GEN_SRCS	= tcl2c.C

IFLAGS		+= -I$(TCLTK_INC_DIR)
ifdef CROSSCOMPILER
LIBDIR		+= $(patsubst %,-L%/rs_aix41/lib,$(TCLTK_DIR))
else
LIBDIR      += $(patsubst %,-L%,$(TCLTK_LIB_DIR))
endif

endif # USES_TCLTK

ifdef USES_PAPI
PAPI_INCDIR	= $(PAPI_ROOT)
PAPI_LIBDIR	= $(PAPI_ROOT)
#PAPI_LIB	= -Wl,-static -lpapi -Wl,-Bdynamic
#PAPI_LIB	= $(PAPI_LIBDIR)/libpapi.a
PAPI_LIB        = -Wl,-rpath=$(PAPI_LIBDIR) -L$(PAPI_LIBDIR) -lpapi  
IFLAGS          += -I$(PAPI_INCDIR)
LIBDIR          += $(patsubst %,-L%,$(PAPI_LIBDIR))
CFLAGS          += -DPAPI 
CXXFLAGS        += -DPAPI
TFLAGS          += -DPAPI 
endif

ifdef USES_FLEX
FLEX_LIB	= -lfl
ifdef FLEX_DIR
LIBDIR		+= $(patsubst %,-L%,$(FLEX_DIR))
VPATH		+= $(FLEX_DIR)
endif
endif

ifdef CROSSCOMPILER
# no /s or /p allowed here
#FLEX_DIR	= /s/flex/rs_aix41/lib
#LIBDIR		+= -L/p/sp2/gcc/lib 
endif

ifdef USES_LIBERTY
# Since libiberty.a is in the same g++ directory as libstdc++.a and
# libg++.a, no need for a "-L$(LIBERTY_DIR)" entry -at
endif

ifdef USES_X11
X11_LIB		= -lX11

ifeq (solaris,$(findstring solaris,$(PLATFORM)))
X11DIR		= /usr/openwin
CFLAGS		+= -I$(X11DIR)/include
CXXFLAGS	+= -I$(X11DIR)/include
TFLAGS		+= -I$(X11DIR)/include
LIBDIR		+= -R$(X11DIR)/lib -L$(X11DIR)/lib
endif

ifeq (linux,$(findstring linux,$(PLATFORM)))
X11DIR		= /usr/X11R6
CFLAGS          += -I$(X11DIR)/include/X11
CXXFLAGS        += -I$(X11DIR)/include/X11
TFLAGS          += -I$(X11DIR)/include/X11
LIBDIR          += -L$(X11DIR)/lib
endif

ifeq (x86_64,$(findstring x86_64,$(PLATFORM)))
LIBDIR          += -L$(X11DIR)/lib64
endif
ifeq (ibm-aix,$(findstring ibm-aix,$(PLATFORM)))
X11DIR		= /usr
endif

endif # USES_X11<|MERGE_RESOLUTION|>--- conflicted
+++ resolved
@@ -151,11 +151,7 @@
 OLD_DEF     = -Di386_unknown_linux2_0
 ARCH_DEF    = -Darch_x86
 OS_DEF      = -Dos_linux
-<<<<<<< HEAD
-CAP_DEF     = -Dcap_ptrace -Dcap_relocation -Dcap_stripped_binaries -Dcap_async_events -Dcap_threads -Dcap_dynamic_heap -Dcap_dwarf -Dcap_slicing -Dcap_liveness -Dcap_fixpoint_gen -Dcap_noaddr_gen -Dcap_mutatee_traps -Dcap_instruction_api -Dno_cap_serialization -Dcap_binary_rewriter
-=======
-CAP_DEF     = -Dcap_ptrace -Dcap_relocation -Dcap_stripped_binaries -Dcap_async_events -Dcap_threads -Dcap_dynamic_heap -Dcap_dwarf -Dcap_slicing -Dcap_liveness -Dcap_fixpoint_gen -Dcap_noaddr_gen -Dcap_mutatee_traps -Dcap_instruction_api -Dno_cap_serialization -Dcap_have_libxml
->>>>>>> c46ab46c
+CAP_DEF     = -Dcap_ptrace -Dcap_relocation -Dcap_stripped_binaries -Dcap_async_events -Dcap_threads -Dcap_dynamic_heap -Dcap_dwarf -Dcap_slicing -Dcap_liveness -Dcap_fixpoint_gen -Dcap_noaddr_gen -Dcap_mutatee_traps -Dcap_instruction_api -Dno_cap_serialization -Dcap_binary_rewriter -Dcap_have_libxml
 BUG_DEF     = -Dbug_syscall_changepc_rewind
 endif
 
@@ -163,11 +159,7 @@
 OLD_DEF     = -Di386_unknown_linux2_0
 ARCH_DEF    = -Darch_x86
 OS_DEF      = -Dos_linux
-<<<<<<< HEAD
-CAP_DEF     = -Dcap_ptrace -Dcap_relocation -Dcap_stripped_binaries -Dcap_async_events -Dcap_threads -Dcap_dynamic_heap -Dcap_dwarf -Dcap_slicing -Dcap_liveness -Dcap_fixpoint_gen -Dcap_noaddr_gen -Dcap_mutatee_traps -Dcap_instruction_api -Dcap_binary_rewriter
-=======
-CAP_DEF     = -Dcap_ptrace -Dcap_relocation -Dcap_stripped_binaries -Dcap_async_events -Dcap_threads -Dcap_dynamic_heap -Dcap_dwarf -Dcap_slicing -Dcap_liveness -Dcap_fixpoint_gen -Dcap_noaddr_gen -Dcap_mutatee_traps -Dcap_instruction_api -Dno_cap_serialization -Dcap_have_libxml
->>>>>>> c46ab46c
+CAP_DEF     = -Dcap_ptrace -Dcap_relocation -Dcap_stripped_binaries -Dcap_async_events -Dcap_threads -Dcap_dynamic_heap -Dcap_dwarf -Dcap_slicing -Dcap_liveness -Dcap_fixpoint_gen -Dcap_noaddr_gen -Dcap_mutatee_traps -Dcap_instruction_api -Dcap_binary_rewriter -Dcap_have_xml
 BUG_DEF     = -Dbug_syscall_changepc_rewind
 endif
 
@@ -175,11 +167,7 @@
 OLD_DEF     = -Dx86_64_unknown_linux2_4
 ARCH_DEF    = -Darch_x86_64
 OS_DEF      = -Dos_linux
-<<<<<<< HEAD
-CAP_DEF     = -Dcap_ptrace -Dcap_stripped_binaries -Dcap_async_events -Dcap_threads -Dcap_dynamic_heap -Dcap_relocation -Dcap_dwarf -Dcap_32_64 -Dcap_liveness -Dcap_fixpoint_gen -Dcap_noaddr_gen -Dcap_mutatee_traps -Dcap_binary_rewriter
-=======
-CAP_DEF     = -Dcap_ptrace -Dcap_stripped_binaries -Dcap_async_events -Dcap_threads -Dcap_dynamic_heap -Dcap_relocation -Dcap_dwarf -Dcap_32_64 -Dcap_liveness -Dcap_fixpoint_gen -Dcap_noaddr_gen -Dcap_mutatee_traps -Dno_cap_serialization -Dcap_have_libxml
->>>>>>> c46ab46c
+CAP_DEF     = -Dcap_ptrace -Dcap_stripped_binaries -Dcap_async_events -Dcap_threads -Dcap_dynamic_heap -Dcap_relocation -Dcap_dwarf -Dcap_32_64 -Dcap_liveness -Dcap_fixpoint_gen -Dcap_noaddr_gen -Dcap_mutatee_traps -Dcap_binary_rewriter -Dcap_have_libxml
 BUG_DEF     = -Dbug_syscall_changepc_rewind
 endif
 
@@ -187,11 +175,7 @@
 OLD_DEF     = -Dia64_unknown_linux2_4
 ARCH_DEF    = -Darch_ia64
 OS_DEF      = -Dos_linux
-<<<<<<< HEAD
-CAP_DEF     = -Dcap_ptrace -Dcap_async_events -Dcap_unwind -Dcap_dynamic_heap -Dcap_threads -Dcap_dwarf 
-=======
 CAP_DEF     = -Dcap_ptrace -Dcap_async_events -Dcap_unwind -Dcap_dynamic_heap -Dcap_threads -Dcap_dwarf -Dno_cap_serialization -Dcap_have_libxml
->>>>>>> c46ab46c
 BUG_DEF     =
 endif
 
