# -*- makefile -*-
# Paradyn overall build configuration (unix)
#
# $Id: make.config,v 1.242 2008/09/20 03:56:08 jaw Exp $
#

SUITE_NAME	= Paradyn
RELEASE_NUM	= 6.0

#BUILD_MARK	=
EXPLICIT_DEPENDS = 1
#USE_DEPRECATED_BPATCH_VECTOR	= 1
#IBM_BPATCH_COMPAT = 1
# Apart from actual "full" releases, don't modify these build Id components.
# For personal/experimental builds, feel free to use your 
# dyninst/make.config.local file to (re-)define BUILD_MARK as you desire.

# most "main" modules are only two levels deep, but we need to be able to
# change this for those that are deeper in the tree
ifndef TO_CORE
TO_CORE		= ../..
endif
ifndef TO_SCRIPTS
TO_SCRIPTS = $(TO_CORE)/../scripts
endif

# If the PLATFORM environment variable isn't set, we'll try to figure it out.
ifndef PLATFORM
SNAME = $(shell if [ -f ${TO_SCRIPTS}/sysname ]; then echo ${TO_SCRIPTS}/sysname; else pwd; fi )
ifdef SNAME
CURPLAT = $(shell ${SNAME})

# IA64/Linux, i386/Linux, x86-64/Linux, ppc/Linux
ifneq (,$(findstring linux,$(CURPLAT)))

ifneq (,$(findstring ia64,$(CURPLAT)))
PLATFORM = ia64-unknown-linux2.4
endif 
ifneq (,$(findstring i686,$(CURPLAT)))
PLATFORM = i386-unknown-linux2.4
endif
ifneq (,$(findstring i586,$(CURPLAT)))
PLATFORM = i386-unknown-linux2.4
endif
ifneq (,$(findstring i486,$(CURPLAT)))
PLATFORM = i386-unknown-linux2.4
endif
ifneq (,$(findstring i386,$(CURPLAT)))
PLATFORM = i386-unknown-linux2.4
endif
ifneq (,$(findstring x86_64,$(CURPLAT)))
PLATFORM = x86_64-unknown-linux2.4
endif
ifneq (,$(findstring, ppc64,$(CURPLAT)))
PLATFORM = ppc64_linux
endif

endif

# AIX
ifneq (,$(findstring aix,$(CURPLAT)))
PLATFORM = rs6000-ibm-aix5.1
endif
# Solaris
ifneq (,$(findstring solaris,$(CURPLAT)))
PLATFORM = sparc-sun-solaris2.8
endif
# Irix
ifneq (,$(findstring irix,$(CURPLAT)))
PLATFORM = mips-sgi-irix6.5
endif
ifneq (,$(findstring osf,$(CURPLAT)))
PLATFORM = alpha-dec-osf5.1
endif

endif
endif

ifndef PLATFORM
$(error Could not determine you current platform.  Please set your PLATFORM environment variable to whichever closest matches your platform:  alpha-dec-osf5.1 i386-unknown-linux2.4 i386-unknown-nt4.0 ia64-unknown-linux2.4 x86_64-unknown-linux2.4 mips-sgi-irix6.5 rs6000-ibm-aix5.1 rs6000-ibm-aix64-5.2 sparc-sun-solaris2.8 )
endif

# ***** EXTERNAL SOFTWARE CONFIGURATION *****

# Include any per-user configuration changes; this "local" config file
# should *not* be under CVS control, so that it never gets committed.
-include $(TO_CORE)/make.config.local

# Choose default development directories if necessary variables are unset



# Destinations for library and executable installation (relative to "dyninst"!)
# Warning: modification of the build/install structure is not recommended!
LIBRARY_DEST	?= ${TO_CORE}/../${PLATFORM}/lib
PROGRAM_DEST	?= ${TO_CORE}/../${PLATFORM}/bin
INCLUDE_DEST   ?= ${TO_CORE}/../include

# Usually, we look for files, binaries, libs in $(TO_CORE)/....<something>.
# But if the file doesn't exist there (i.e. if the user hasn't checked them out
# with cvs), then we should look in a backup location.  That's what this vrble
# is about.  It's used several times below in this file.
GCC      ?= gcc
GXX      ?= g++
LINKER   = ld
AS      	= as
CC       ?= $(GCC)
CXX      ?= $(GXX)
LEX      = flex
RANLIB   = ranlib
AR       = ar
YFLAGS   = -d -y
YACC     = bison
MV       = mv
CP       = cp
RM       = rm -f
LN       = ln -s
MKDIR		= mkdir -p
CHMOD    = chmod
PERL		= perl		# NB: perl v5 or higher required!

# COLLECTOR is only used by purify & quantify
COLLECTOR	= /s/gcc-2.7.2/bin/../lib/gcc-lib/$(PLATFORM)/2.7.2/ld
# BUILDSTAMP is used to generate local build vouchers
BUILDSTAMP	= $(TO_CORE)/../scripts/buildstamp

ifndef PLATFORM
BUILDERROR: PLATFORM must be defined in environment to build (and run) Paradyn
endif

# Define all tags based on the platform string. When a new platform
# is added, add it to the list

#
# Brief description of -Ds:
#
# CAP
# cap_save_the_world: support for creating a patched binary
# cap_relocation: function relocation
# cap_stripped_binaries: recursive parsing and function discovery without symbols
# cap_async_events: 
# cap_ptrace: uses ptrace interface
# cap_proc: uses /proc interface
# cap_proc_ioctl: uses ioctl interface to proc
# cap_proc_fd: uses solaris-style multiple-fd proc interface
# cap_threads: support for threaded applications
# cap_dynamic_heap: support for a dynamically growing inferior heap
# cap_threaded_times: (Linux only) times() returns per-thread information.
# cap_syscall_trap: The ability (or necessity) to place a trap instruction at the instruction following a system call.
# cap_slicing: (i386-unknown-linux2.4 and 2.6, sparc-sun-solaris2.8 and 2.9) Intraprocedural slicing feature
# cap_32_64: platforms that support 32- and 64-bit mutatees
# cap_liveness: liveness analysis
# cap_fixpoint_gen: Generate code using a fixpoint method that saves space
# cap_noaddr_gen: Allow code generation before determining the address code is going into
# cap_mutatee_traps: Traps can be handled mutatee side
# cap_instruction_api: System uses instruction API
# cap_registers: User can access registers in snippets
# cap_instruction_replacement: we use the replaceCode concept to implement (e.g.,) function call replacement
# cap_tramp_liveness: we can run liveness over our trampolines to determine what's used
#
# BUG
# bug_aix_broken_fork: AIX child process does not stop on fork if requested.
# bug_syscall_changepc_rewind: Linux rewinds the PC by <addr width> if
#   the change occurs within a system call; reported by SGI.

ifeq ($(PLATFORM),i386-unknown-linux2.4)
OLD_DEF     = -Di386_unknown_linux2_0
ARCH_DEF    = -Darch_x86
OS_DEF      = -Dos_linux
CAP_DEF     = -Dcap_ptrace -Dcap_relocation -Dcap_stripped_binaries -Dcap_async_events -Dcap_threads -Dcap_dynamic_heap -Dcap_dwarf -Dcap_liveness -Dcap_fixpoint_gen -Dcap_noaddr_gen -Dcap_mutatee_traps -Dcap_instruction_api -Dcap_serialization -Dcap_binary_rewriter -Dcap_virtual_registers -Dcap_stackwalker_use_symtab -Dcap_cache_func_starts -Dcap_instruction_replacement -Dcap_tramp_liveness
BUG_DEF     = -Dbug_syscall_changepc_rewind
endif

ifeq ($(PLATFORM),i386-unknown-linux2.6)
OLD_DEF     = -Di386_unknown_linux2_0
ARCH_DEF    = -Darch_x86
OS_DEF      = -Dos_linux
CAP_DEF     = -Dcap_ptrace -Dcap_relocation -Dcap_stripped_binaries -Dcap_async_events -Dcap_threads -Dcap_dynamic_heap -Dcap_dwarf -Dcap_liveness -Dcap_fixpoint_gen -Dcap_noaddr_gen -Dcap_mutatee_traps -Dcap_instruction_api -Dcap_serialization -Dcap_binary_rewriter -Dcap_virtual_registers -Dcap_stackwalker_use_symtab -Dcap_instruction_replacement -Dcap_tramp_liveness
BUG_DEF     = -Dbug_syscall_changepc_rewind
endif

ifeq ($(PLATFORM),x86_64-unknown-linux2.4)
OLD_DEF     = -Dx86_64_unknown_linux2_4
ARCH_DEF    = -Darch_x86_64 -Darch_64bit
OS_DEF      = -Dos_linux
CAP_DEF     = -Dcap_ptrace -Dcap_stripped_binaries -Dcap_async_events -Dcap_threads -Dcap_dynamic_heap -Dcap_relocation -Dcap_dwarf -Dcap_32_64 -Dcap_liveness -Dcap_fixpoint_gen -Dcap_noaddr_gen -Dcap_mutatee_traps -Dcap_binary_rewriter -Dcap_registers -Dcap_instruction_api -Dcap_serialization -Dcap_stackwalker_use_symtab -Dcap_instruction_replacement -Dcap_tramp_liveness
BUG_DEF     = -Dbug_syscall_changepc_rewind
endif

ifeq ($(PLATFORM),ia64-unknown-linux2.4)
OLD_DEF     = -Dia64_unknown_linux2_4
ARCH_DEF    = -Darch_ia64 -Darch_64bit
OS_DEF      = -Dos_linux
CAP_DEF     = -Dcap_ptrace -Dcap_async_events -Dcap_unwind -Dcap_dynamic_heap -Dcap_threads -Dcap_dwarf -Dcap_serialization -Dcap_stackwalker_use_symtab
BUG_DEF     =
endif

ifeq ($(PLATFORM),sparc-sun-solaris2.8)
OLD_DEF     = -Dsparc_sun_solaris2_4
ARCH_DEF    = -Darch_sparc
OS_DEF      = -Dos_solaris
CAP_DEF     = -Dcap_proc -Dcap_proc_fd -Dcap_async_events -Dcap_dynamic_heap -Dcap_threads -Dcap_relocation -Dcap_dwarf \
-Dcap_syscall_trap -Dcap_serialization
BUG_DEF     =
endif

ifeq ($(PLATFORM),sparc-sun-solaris2.9)
OLD_DEF     = -Dsparc_sun_solaris2_4
ARCH_DEF    = -Darch_sparc
OS_DEF      = -Dos_solaris
CAP_DEF     = -Dcap_proc -Dcap_proc_fd -Dcap_async_events -Dcap_dynamic_heap -Dcap_threads -Dcap_relocation -Dcap_dwarf \
-Dcap_syscall_trap -Dcap_serialization
BUG_DEF     =
endif

ifeq ($(PLATFORM),rs6000-ibm-aix5.1)
OLD_DEF     = -Drs6000_ibm_aix5_1 -Drs6000_ibm_aix4_1
ARCH_DEF    = -Darch_power
OS_DEF      = -Dos_aix
CAP_DEF     = -Dcap_proc -Dcap_proc_fd -Dcap_async_events -Dcap_relocation -Dcap_threads -Dcap_dynamic_heap -Dcap_syscall_trap \
-Dcap_liveness -Dcap_use_pdvector -Dcap_serialization -Dcap_registers -Dcap_instruction_replacement
BUG_DEF     = 
endif

ifeq ($(PLATFORM),rs6000-ibm-aix64-5.2)
OLD_DEF     = -Drs6000_ibm_aix5_1 -Drs6000_ibm_aix4_1
ARCH_DEF    = -Darch_power -Darch_64bit
OS_DEF      = -Dos_aix
CAP_DEF     = -Dcap_proc -Dcap_proc_fd -Dcap_async_events -Dcap_relocation -Dcap_threads -Dcap_dynamic_heap -Dcap_syscall_trap \
-Dcap_32_64 -Dcap_liveness -Dcap_use_pdvector -Dcap_serialization -Dcap_registers -Dcap_instruction_replacement
BUG_DEF     = 
endif

ifeq ($(PLATFORM),ppc64_linux)
OLD_DEF     = -Dppc64_linux
ARCH_DEF    = -Darch_power -Darch_64bit
OS_DEF      = -Dos_linux
CAP_DEF     = -Dcap_ptrace -Dcap_relocation -Dcap_async_events -Dcap_threads -Dcap_dynamic_heap -Dcap_dwarf -Dcap_liveness \
-Dcap_32_64 -Dcap_serialization -Dcap_registers -Dcap_instruction_replacement -Dcap_binary_rewriter
BUG_DEF     = -Dbug_syscall_changepc_rewind
endif

ifeq ($(PLATFORM),ppc32_linux)
OLD_DEF     = -Dppc32_linux
ARCH_DEF    = -Darch_power
OS_DEF      = -Dos_linux
CAP_DEF     = -Dcap_ptrace -Dcap_relocation -Dcap_async_events -Dcap_threads -Dcap_dynamic_heap -Dcap_dwarf -Dcap_liveness -Dcap_serialization -Dcap_registers -Dcap_stackwalker_use_symtab -Dcap_instruction_replacement -Dcap_binary_rewriter
BUG_DEF     = -Dbug_syscall_changepc_rewind
endif

ifeq ($(PLATFORM),ppc32_bgl_ion)
OLD_DEF     = -Dppc32_bluegene
ARCH_DEF    = -Darch_power
OS_DEF      = -Dos_bg -Dos_bgl -Dos_bg_ion
CAP_DEF     = -Dcap_dwarf -Dcap_stackwalker_use_symtab
BUG_DEF     = 
endif

ifeq ($(PLATFORM),ppc32_bgl_compute)
OLD_DEF     = -Dppc32_bluegene
ARCH_DEF    = -Darch_powerO
OS_DEF      = -Dos_bg -Dos_bgl -Dos_bg_compute
CAP_DEF     = -Dcap_dwarf
BUG_DEF     = 
endif

ifeq ($(PLATFORM),ppc32_bgp_ion)
OLD_DEF     = -Dppc32_bluegene
ARCH_DEF    = -Darch_power
OS_DEF      = -Dos_bg -Dos_bgp -Dos_bg_ion
CAP_DEF     = -Dcap_dwarf -Dcap_stackwalker_use_symtab
BUG_DEF     = 
endif

ifeq ($(PLATFORM),ppc32_bgp_compute)
OLD_DEF     = -Dppc32_bluegene
ARCH_DEF    = -Darch_power
OS_DEF      = -Dos_bg -Dos_bgp -Dos_bg_compute
CAP_DEF     = -Dcap_dwarf
BUG_DEF     = 
endif

ifeq ($(PLATFORM),x86_64_catamount)
OLD_DEF     = -Dx86_64_catamount
ARCH_DEF    = -Darch_x86_64 -Darch_64bit
OS_DEF      = -Dos_catamount
CAP_DEF     = -Dcap_dwarf
BUG_DEF     = 
endif
ifeq ($(PLATFORM),x86_64_cnl)
OLD_DEF     = -Dx86_64_cnl
ARCH_DEF    = -Darch_x86_64 -Darch_64bit
OS_DEF      = -Dos_linux -Dos_cnl
CAP_DEF     = -Dcap_ptrace -Dcap_stripped_binaries -Dcap_async_events -Dcap_threads -Dcap_dynamic_heap -Dcap_relocation -Dcap_dwarf -Dcap_32_64 -Dcap_liveness -Dcap_fixpoint_gen -Dcap_noaddr_gen -Dcap_mutatee_traps -Dcap_stackwalker_use_symtab
BUG_DEF     = -Dbug_syscall_changepc_rewind
endif
#

<<<<<<< HEAD
ifeq ($(PLATFORM),i386-unknown-freebsd8.0)
OLD_DEF     = -Di386_unknown_freebsd8_0
ARCH_DEF    = -Darch_x86
OS_DEF      = -Dos_freebsd
CAP_DEF     = -Dcap_instruction_api -Dcap_noaddr_gen -Dcap_dwarf -Dcap_binary_rewriter -Dcap_liveness -Dcap_fixpoint_gen -Dcap_registers -Dcap_instruction_replacement -Dcap_tramp_liveness -Dcap_relocation -Dcap_virtual_registers -Dcap_stripped_binaries
BUG_DEF     = -Dbug_syscall_changepc_rewind
endif

ifneq ($(XLC_BUILD),true)
CAP_DEF += -Dcap_liberty
endif

=======
>>>>>>> 2dab2cbc
# Combine all the #defines for ease of use
UNIFIED_DEF	= $(ARCH_DEF) $(OS_DEF) $(VER_DEF) $(CAP_DEF) $(BUG_DEF) $(OLD_DEF) $(AC_DEF)
UNIFIED_TEST_DEF	= $(ARCH_DEF) $(OS_DEF) $(VER_DEF) $(CAP_DEF) $(BUG_DEF) $(OLD_DEF)

#ifeq (solaris,$(findstring solaris,$(PLATFORM)))
ifeq (solaris,$(findstring solaris,$(OS_DEF)))
AS		= /usr/ccs/bin/as
RANLIB		= true
endif

ifeq (linux,$(findstring linux,$(OS_DEF)))
AS              = /usr/bin/as
RANLIB          = true 
ASFLAGS         =
else
ASFLAGS         = -P $(UNIFIED_DEF) 
endif 

# set the macros that control whether the stdint limit and constant
# macros are defined for C++ on the compilers command line so that
# we don't have to worry about the ordering of #includes.
ifeq (linux,$(findstring linux,$(PLATFORM)))
STDINT_MACROS   = -D__STDC_LIMIT_MACROS -D__STDC_CONSTANT_MACROS
else
ifeq (freebsd,$(findstring freebsd,$(PLATFORM)))
STDINT_MACROS   = -D__STDC_LIMIT_MACROS -D__STDC_CONSTANT_MACROS
else
ifeq (bluegene,$(findstring bluegene,$(PLATFORM)))
STDINT_MACROS   = -D__STDC_LIMIT_MACROS -D__STDC_CONSTANT_MACROS
else
STDINT_MACROS   = 
endif
endif
endif

# Default module compiler; modules which want $(CC) should redefine
# this, **NOT** CC

MODCC		= $(CXX)
MODCFLAGS	= $(CXXFLAGS)
DEPCC       = $(MODCC)

.SUFFIXES:	.I

# Added dyninst/external for included external dependencies - bernat, 11JUN07
IFLAGS          = $(FIRST_INCLUDE) -I../h -I. -I$(TO_CORE) -I$(TO_CORE)/dynutil/h -I$(TO_CORE)/external

# uncomment/comment the line below to build with/without compilation warnings
# SILENCE_WARNINGS=true

ifndef SILENCE_WARNINGS
BASICWARNINGS	= -W -Wall

COMMONWARNINGS	= -W -Wall -Wshadow -Wpointer-arith       \
		-Wcast-qual            \
		-Wredundant-decls -Woverloaded-virtual

# not as strict as above, but can actually be used -- mdc
USEFULWARNINGS	= -W -Wall -Wpointer-arith       \
		-Wcast-qual            \
		-Woverloaded-virtual

# being nice to poor old pathetic tcl/tk header files --ari
TCLFRIENDLYWARNINGS = -W -Wall -Wpointer-arith \
		-Wcast-qual \
		-Woverloaded-virtual

ifeq (solaris,$(findstring solaris,$(PLATFORM)))
COMMONWARNINGS       += -Wno-unknown-pragmas
USEFULWARNINGS       += -Wno-unknown-pragmas
TCLFRIENDLYWARNINGS  += -Wno-unknown-pragmas
else   # STL on Solaris with cast-align generates a warning with much output
COMMONWARNINGS       += -Wcast-align
USEFULWARNINGS       += -Wcast-align
endif
endif # SILENCE_WARNINGS


ifndef GCC_2_95
GCC_VER := $(shell gcc --version)
ifneq (,$(findstring 2.95,$(GCC_VER)))
GCC_2_95 = true
endif
endif

ifndef OLD_GCC
GCC_VER := $(shell gcc --version | head -n 1 | perl -ane 'print pop(@F)')
versionNumbers = $(sort $(GCC_VER) 2.95)
versionNumber  = $(firstword $(versionNumbers))
ifneq (2.95, $(versionNumber))
OLD_GCC = true
endif
endif

ifndef OLD_GCC
COMMONWARNINGS += -Wno-non-template-friend
USEFULWARNINGS += -Wno-non-template-friend
TCLFRIENDLYWARNINGS += -Wno-non-template-friend
endif

#don't inline -- for the files that won't emit template code
INLINE_DEFINES = 

#inline the private members of the class -- templates.o can use this
TEMP_INLINE_DEFINES = -DDO_INLINE_P="inline"

# inline everything -- the way things should be
ALL_INLINE_DEFINES = -DDO_INLINE_F="inline" -DDO_INLINE_P="inline"


ifeq (solaris,$(findstring solaris,$(PLATFORM)))
USES_LIBDYNINST_SO = true
endif
ifeq (linux,$(findstring linux,$(PLATFORM)))
USES_LIBDYNINST_SO = true
endif

# Set this variable if it's desired that dyninst be built with the native
# compiler on Solaris
SOLARIS_NATIVE =  #1

ifdef SOLARIS_NATIVE
ifeq (solaris,$(findstring solaris,$(PLATFORM)))
USES_LIBDYNINST_SO = true
USES_NATIVE_CC = true
NATIVE_CC      = cc
NATIVE_CXX     = CC
endif
endif

ifeq (ibm-aix,$(findstring ibm-aix,$(PLATFORM)))
ifndef IBM_BPATCH_COMPAT
  USES_LIBDYNINST_SO = true
endif

USES_PERF_LIBRARY = true
# No longer used, because of relocation.
#USES_LIB_TEXT_HEAP = true

ifdef IBM_BPATCH_COMPAT
  ifeq (ibm-aix, $(findstring ibm-aix, $(PLATFORM)))
    USES_NATIVE_CC = true
    NATIVE_CC = xlc
    NATIVE_CXX = xlC
    DEPCC = xlC
    DEPENDFLAGS = -M -E -qhalt=E -qro -qtbtable=full -DCOMPILER="xlC"
  endif
endif

# As of AIX 5, the pm_init function in libpmapi takes more
# parameters. This is keyed by the USES_PMAPI_GROUPS define,
# and handled in the paradyn runtime library
PMAPI_VERSION := $(shell uname -v )
ifeq (5, $(findstring 5,$(PMAPI_VERSION)))
USES_PMAPI_GROUPS = true
endif
endif

# if we don't want OPT_FLAG defined for a particular part of the code
# (e.g. rtinst for aix), we just need to define NO_OPT_FLAG before doing
# the include of make.config - naim
ifndef NO_OPT_FLAG
OPT_FLAG	= -O2
endif

ifeq (ibm-aix64-, $(findstring ibm-aix64-, $(PLATFORM)))
    ARCH_FLAGS   = -maix64 -Drs6000_ibm_aix64
endif

ifeq (ppc64_linux, $(findstring ppc64_linux, $(PLATFORM)))
    ARCH_FLAGS = -m64
endif

# flags for normal (non-kludge) files, with common warnings
CFLAGS		= $(IFLAGS) $(UNIFIED_DEF) $(OPT_FLAG) $(COMMON_WARNINGS) $(ARCH_FLAGS)
CXXFLAGS	= $(IFLAGS) $(UNIFIED_DEF) $(OPT_FLAG) $(COMMON_WARNINGS) $(STDINT_MACROS) $(ARCH_FLAGS)
LDFLAGS		= $(ARCH_FLAGS)

# flags for kludge files, won't have warnings generated
KFLAGS          = $(IFLAGS) $(UNIFIED_DEF) $(BASICWARNINGS)

ifdef COVERAGE

CFLAGS += -fprofile-arcs -ftest-coverage
CXXFLAGS += -fprofile-arcs -ftest-coverage
LDFLAGS += -fprofile-arcs -ftest-coverage

endif

ifdef USING_PURIFY
CFLAGS		+= -DPURE_BUILD
CXXFLAGS	+= -DPURE_BUILD
endif

ifdef USES_PERF_LIBRARY
# Add any platform-specific performance libraries here
ifeq (ibm-aix,$(findstring ibm-aix,$(PLATFORM)))
USES_PMAPI = true
CFLAGS		+= -DUSES_PMAPI
CXXFLAGS	+= -DUSES_PMAPI
LDFLAGS		+= -lpmapi
ifdef USES_PMAPI_GROUPS
CFLAGS		+= -DPMAPI_GROUPS
CXXFLAGS	+= -DPMAPI_GROUPS
endif # USES_PMAPI_GROUPS
endif # ibm-aix
endif # perf_library

ifdef USE_DEPRECATED_BPATCH_VECTOR
CXXFLAGS	+= -DUSE_DEPRECATED_BPATCH_VECTOR
CFLAGS          += -DUSE_DEPRECATED_BPATCH_VECTOR
TFLAGS          += -DUSE_DEPRECATED_BPATCH_VECTOR
else
#CFLAGS        += -fimplicit-templates
CXXFLAGS        += -fimplicit-templates
TFLAGS        += -fimplicit-templates
endif

ifdef IBM_BPATCH_COMPAT
CXXFLAGS	+= -DIBM_BPATCH_COMPAT
CFLAGS		+= -DIBM_BPATCH_COMPAT
endif

ifndef OPT_FLAG
KFLAGS		+= -g
DEBUG_FLAG = -g
endif

ifeq ($(DEBUG_FLAG),none)
DEBUG_FLAG =
endif

ifdef DEBUG_FLAG
CFLAGS   += $(DEBUG_FLAG)
CXXFLAGS += $(DEBUG_FLAG)
KFLAGS   += $(DEBUG_FLAG)
endif

# flags for template files, don't define external template flags
# -g is optional in this case -- should be defined at module level
TFLAGS          = $(IFLAGS) $(TEMP_INLINE_DEFINES) $(UNIFIED_DEF) $(OPT_FLAG) $(BASICWARNINGS) $(STDINT_MACROS) $(ARCH_FLAGS)

ifdef DO_INLINE_ALL
CFLAGS	       += $(ALL_INLINE_DEFINES)
CXXFLAGS       += $(ALL_INLINE_DEFINES)
endif

# Start off LIBDIR to point to the user's devel area's paradyn lib directory.
# As a backup, in case the user hasn't checked out & compiled some paradyn lib,
LIBDIR		= $(FIRST_LIBDIR) \
                 -L$(TO_CORE)/../$(PLATFORM)/lib 

# Set IGEN to point to $(TO_CORE)/../bin/$(PLATFORM)/igen, if it exists,
# else set it to just "igen" (i.e. assume it's in the user's path)
ifdef CROSSCOMPILER
IGEN = $(shell if [ -f ${TO_CORE}/../${BASEPLATFORM}/bin/igen ]; then echo ${TO_CORE}/../${BASEPLATFORM}/bin/igen; else if [ -f ${TO_CORE}/igen/${BASEPLATFORM}/igen ]; then echo ${TO_CORE}/igen/${BASEPLATFORM}/igen; else echo igen; fi; fi )
else
IGEN = $(shell if [ -f ${TO_CORE}/${PROGRAM_DEST}/igen ]; then echo ${TO_CORE}/${PROGRAM_DEST}/igen; else if [ -f ${TO_CORE}/igen/$(PLATFORM)/igen ]; then echo ${TO_CORE}/igen/${PLATFORM}/igen; else echo igen; fi; fi )
endif

ifdef NO_IMPLICIT_TEMPLATES
ifdef USE_DEPRECATED_BPATCH_VECTOR
#  CFLAGS		+= -fno-implicit-templates
  CXXFLAGS	+= -fno-implicit-templates
  KFLAGS		+= -fno-implicit-templates
endif
endif

ifndef INSTANTIATE_TEMPLATES
ifndef NO_IMPLICIT_TEMPLATES
# -fexternal-templates and -Dexternal_templates should both be used or
# neither should be used; add them to CFLAGS, CXXFLAGS, and KFLAGS
# (but not to TFLAGS).
#
#CFLAGS		+=  -fexternal-templates -Dexternal_templates
#CXXFLAGS	+=  -fexternal-templates -Dexternal_templates
#KFLAGS		+=  -fexternal-templates -Dexternal_templates
endif
endif

THREADSLIB      =
USE_PTHREADS    = yes

ifeq (xyes,x$(USE_PTHREADS))
THREADSLIB      += -lpthread

# On Linux, programs using pthreads are supposed to define _REENTRANT
ifeq (linux,$(findstring linux,$(PLATFORM)))
CFLAGS			+= -D_REENTRANT=1
CXXFLAGS		+= -D_REENTRANT=1
KFLAGS			+= -D_REENTRANT=1
TFLAGS			+= -D_REENTRANT=1
endif

# Ditto for FreeBSD
ifeq (freebsd,$(findstring freebsd,$(PLATFORM)))
CFLAGS			+= -D_REENTRANT=1
CXXFLAGS		+= -D_REENTRANT=1
KFLAGS			+= -D_REENTRANT=1
TFLAGS			+= -D_REENTRANT=1
endif

ifeq (ibm-aix,$(findstring ibm-aix,$(PLATFORM)))
#CFLAGS			+= -D_REENTRANT=1 -D_THREAD_SAFE=1 -D_THREAD_SAFE_ERRNO=1
#CXXFLAGS		+= -D_REENTRANT=1 -D_THREAD_SAFE=1 -D_THREAD_SAFE_ERRNO=1
#KFLAGS			+= -D_REENTRANT=1 -D_THREAD_SAFE=1 -D_THREAD_SAFE_ERRNO=1
#TFLAGS			+= -D_REENTRANT=1 -D_THREAD_SAFE=1 -D_THREAD_SAFE_ERRNO=1
endif

ifeq (solaris,$(findstring solaris,$(PLATFORM)))
CFLAGS			+= -D_REENTRANT=1 -D_THREAD_SAFE=1 -D_THREAD_SAFE_ERRNO=1
CXXFLAGS		+= -D_REENTRANT=1 -D_THREAD_SAFE=1 -D_THREAD_SAFE_ERRNO=1
KFLAGS			+= -D_REENTRANT=1 -D_THREAD_SAFE=1 -D_THREAD_SAFE_ERRNO=1
TFLAGS			+= -D_REENTRANT=1 -D_THREAD_SAFE=1 -D_THREAD_SAFE_ERRNO=1
endif

endif

# System build constraints
#Build the MT daemon on AIX, Solaris, and Linux/x86
DONT_BUILD_PD_MT = true
ifeq (ibm-aix,$(findstring ibm-aix,$(PLATFORM)))
DONT_BUILD_PD_MT =
endif
ifeq (sparc-sun-solaris,$(findstring sparc-sun-solaris,$(PLATFORM)))
DONT_BUILD_PD_MT =
endif
ifeq (i386-unknown-linux2.4,$(findstring i386-unknown-linux2.4,$(PLATFORM)))
DONT_BUILD_PD_MT =
endif

# Build newtestsuite on i386, x86_64 and ia64 linux
#DONT_BUILD_NEWTESTSUITE = true
#ifeq (i386-unknown-linux,$(findstring i386-unknown-linux,$(PLATFORM)))
#DONT_BUILD_NEWTESTSUITE = false
#endif
#ifeq (ia64-unknown-linux,$(findstring ia64-unknown-linux,$(PLATFORM)))
#DONT_BUILD_NEWTESTSUITE = false
#endif
#ifeq (x86_64-unknown-linux,$(findstring x86_64-unknown-linux,$(PLATFORM)))
#DONT_BUILD_NEWTESTSUITE = false
#endif
#ifeq (ppc32_linux,$(findstring ppc32_linux,$(PLATFORM)))
#DONT_BUILD_NEWTESTSUITE = false
#endif
#ifeq (sparc-sun-solaris,$(findstring sparc-sun-solaris,$(PLATFORM)))
#DONT_BUILD_NEWTESTSUITE = false
#endif
#ifeq (rs6000-ibm-aix,$(findstring rs6000-ibm-aix,$(PLATFORM)))
#DONT_BUILD_NEWTESTSUITE = false
#endif

ifdef USES_MMTIMER
CFLAGS             += -Dcap_mmtimer
CXXFLAGS           += -Dcap_mmtimer
endif

ifdef USES_TCLTK
ifndef TCLTK_DIR
$(error error: TCLTK_DIR is not set.  Please set in make.config.local)
endif
TCLTK_LIB_DIR  ?= $(TCLTK_DIR)/lib
TCLTK_INC_DIR  ?= $(TCLTK_DIR)/include
endif

ifdef USES_UNWIND_LIB
CFLAGS         += -Dcap_unwind
CXXFLAGS       += -Dcap_unwind 
LIBUNWIND_LIB  ?= $(LIBUNWINDDIR)/lib
LIBUNWIND_INC  ?= $(LIBUNWINDDIR)/include
endif

ifdef USES_DWARF_DEBUG
LIBDWARF_INC   ?= $(LIBDWARFDIR)/include
LIBDWARF_LIB   ?= $(LIBDWARFDIR)/lib
endif

ifdef USES_LIBELF
LIBELF_INC     ?= $(LIBELFDIR)/include
LIBELF_LIB     ?= $(LIBELFDIR)/lib
endif

ifdef USES_FLEX
ifdef FLEX_DIR
WITHLIBFL       = --with-libfldir=$(FLEX_DIR)
else
WITHLIBFL       =
endif
endif

#Build other variables based off of the above defaults

ifdef USES_TCLTK
# use the first set if using tcl8.4,
# use the second set if still using tcl8.3
ifndef USE_TCL83

TCLTK_LIBVER_ID	= 8.4
CFLAGS      += -DTCLCONST=const
CXXFLAGS    += -DTCLCONST=const
KFLAGS      += -DTCLCONST=const
TFLAGS      += -DTCLCONST=const

else

TCLTK_LIBVER_ID	= 8.3
CFLAGS      += -DTCLCONST=""
CXXFLAGS    += -DTCLCONST=""
KFLAGS      += -DTCLCONST=""
TFLAGS      += -DTCLCONST=""

endif

TCL_LIB		= -ltcl$(TCLTK_LIBVER_ID)
TK_LIB		= -ltk$(TCLTK_LIBVER_ID)

ifdef LIBTCLTKSTATIC
TCLTK_LIBS	+= -Wl,-Bstatic $(TCL_LIB) $(TK_LIB) -Wl,-Bdynamic
else
TCLTK_LIBS	+= $(TCL_LIB) $(TK_LIB)
endif

# TCL2C is used to generate compilable sources from tcl files
TCL2C		= $(TO_CORE)/../scripts/tcl2c
TCL2C_GEN_SRCS	= tcl2c.C

IFLAGS		+= -I$(TCLTK_INC_DIR)
ifdef CROSSCOMPILER
LIBDIR		+= $(patsubst %,-L%/rs_aix41/lib,$(TCLTK_DIR))
else
LIBDIR      += $(patsubst %,-L%,$(TCLTK_LIB_DIR))
endif

endif # USES_TCLTK

ifdef USES_PAPI
PAPI_INCDIR	= $(PAPI_ROOT)
PAPI_LIBDIR	= $(PAPI_ROOT)
#PAPI_LIB	= -Wl,-static -lpapi -Wl,-Bdynamic
#PAPI_LIB	= $(PAPI_LIBDIR)/libpapi.a
PAPI_LIB        = -Wl,-rpath=$(PAPI_LIBDIR) -L$(PAPI_LIBDIR) -lpapi  
IFLAGS          += -I$(PAPI_INCDIR)
LIBDIR          += $(patsubst %,-L%,$(PAPI_LIBDIR))
CFLAGS          += -DPAPI 
CXXFLAGS        += -DPAPI
TFLAGS          += -DPAPI 
endif

ifdef USES_FLEX
FLEX_LIB	= -lfl
ifdef FLEX_DIR
LIBDIR		+= $(patsubst %,-L%,$(FLEX_DIR))
VPATH		+= $(FLEX_DIR)
endif
endif

ifdef CROSSCOMPILER
# no /s or /p allowed here
#FLEX_DIR	= /s/flex/rs_aix41/lib
#LIBDIR		+= -L/p/sp2/gcc/lib 
endif

ifdef USES_LIBERTY
# Since libiberty.a is in the same g++ directory as libstdc++.a and
# libg++.a, no need for a "-L$(LIBERTY_DIR)" entry -at
endif

ifdef USES_X11
X11_LIB		= -lX11

ifeq (solaris,$(findstring solaris,$(PLATFORM)))
X11DIR		= /usr/openwin
CFLAGS		+= -I$(X11DIR)/include
CXXFLAGS	+= -I$(X11DIR)/include
TFLAGS		+= -I$(X11DIR)/include
LIBDIR		+= -R$(X11DIR)/lib -L$(X11DIR)/lib
endif

ifeq (linux,$(findstring linux,$(PLATFORM)))
X11DIR		= /usr/X11R6
CFLAGS          += -I$(X11DIR)/include/X11
CXXFLAGS        += -I$(X11DIR)/include/X11
TFLAGS          += -I$(X11DIR)/include/X11
LIBDIR          += -L$(X11DIR)/lib
endif

ifeq (x86_64,$(findstring x86_64,$(PLATFORM)))
LIBDIR          += -L$(X11DIR)/lib64
endif
ifeq (ibm-aix,$(findstring ibm-aix,$(PLATFORM)))
X11DIR		= /usr
endif

endif # USES_X11<|MERGE_RESOLUTION|>--- conflicted
+++ resolved
@@ -296,7 +296,6 @@
 endif
 #
 
-<<<<<<< HEAD
 ifeq ($(PLATFORM),i386-unknown-freebsd8.0)
 OLD_DEF     = -Di386_unknown_freebsd8_0
 ARCH_DEF    = -Darch_x86
@@ -305,12 +304,6 @@
 BUG_DEF     = -Dbug_syscall_changepc_rewind
 endif
 
-ifneq ($(XLC_BUILD),true)
-CAP_DEF += -Dcap_liberty
-endif
-
-=======
->>>>>>> 2dab2cbc
 # Combine all the #defines for ease of use
 UNIFIED_DEF	= $(ARCH_DEF) $(OS_DEF) $(VER_DEF) $(CAP_DEF) $(BUG_DEF) $(OLD_DEF) $(AC_DEF)
 UNIFIED_TEST_DEF	= $(ARCH_DEF) $(OS_DEF) $(VER_DEF) $(CAP_DEF) $(BUG_DEF) $(OLD_DEF)
