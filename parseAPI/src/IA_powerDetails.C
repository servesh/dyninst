/*
 * See the dyninst/COPYRIGHT file for copyright information.
 * 
 * We provide the Paradyn Tools (below described as "Paradyn")
 * on an AS IS basis, and do not warrant its validity or performance.
 * We reserve the right to update, modify, or discontinue this
 * software at any time.  We shall have no obligation to supply such
 * updates or modifications or any other form of support to you.
 * 
 * By your use of Paradyn, you understand and agree that we (or any
 * other person or entity with proprietary rights in Paradyn) are
 * under no obligation to provide either maintenance services,
 * update services, notices of latent defects, or correction of
 * defects for Paradyn.
 * 
 * This library is free software; you can redistribute it and/or
 * modify it under the terms of the GNU Lesser General Public
 * License as published by the Free Software Foundation; either
 * version 2.1 of the License, or (at your option) any later version.
 * 
 * This library is distributed in the hope that it will be useful,
 * but WITHOUT ANY WARRANTY; without even the implied warranty of
 * MERCHANTABILITY or FITNESS FOR A PARTICULAR PURPOSE.  See the GNU
 * Lesser General Public License for more details.
 * 
 * You should have received a copy of the GNU Lesser General Public
 * License along with this library; if not, write to the Free Software
 * Foundation, Inc., 51 Franklin Street, Fifth Floor, Boston, MA 02110-1301 USA
 */

#include "IA_powerDetails.h"
#include "Visitor.h"
#include "Register.h"
#include "Dereference.h"
#include "Immediate.h"
#include "BinaryFunction.h"
#include "debug_parse.h"
#include <deque>
#include <boost/bind.hpp>
#include <algorithm>
#include <iterator>
#include <boost/iterator/indirect_iterator.hpp>


using namespace Dyninst;
using namespace InstructionAPI;
using namespace Dyninst::InsnAdapter;
using namespace Dyninst::ParseAPI;


namespace Dyninst
{
    namespace InsnAdapter
    {
        namespace detail
        {
            class TOCandOffsetExtractor : public Dyninst::InstructionAPI::Visitor
            {
            public:
                TOCandOffsetExtractor(Address TOCvalue) : result(0), toc_contents(TOCvalue) {}
                virtual ~TOCandOffsetExtractor() {}
                virtual void visit(BinaryFunction* b) {
                    Address arg1 = m_stack.front();
                    m_stack.pop_front();
                    Address arg2 = m_stack.front();
                    m_stack.pop_front();
                    if(b->isAdd()) {
                        result = arg1 + arg2;
                    } else if(b->isMultiply()) {
                        result = arg1 * arg2;
                    } else {
                        assert(!"unexpected binary function!");
                        result = 0;
                    }
                    parsing_printf("\tTOC visitor visiting binary function, result is 0x%lx\n",
                                   result);
                    m_stack.push_front(result);
                }
                virtual void visit(Immediate* i) {
                    Address tmp = i->eval().convert<Address>();
                    result = tmp;
                    parsing_printf("\tTOC visitor visiting immediate, result is 0x%lx\n",
                                   result);
                    m_stack.push_front(tmp);
                }
                virtual void visit(RegisterAST* r) {
                    if(r->getID() == toc_reg->getID()) {
                        m_stack.push_front(toc_contents);
                    } else {
                        m_stack.push_front(0);
                    }
                    result = m_stack.front();
                    parsing_printf("\tTOC visitor visiting register, result is 0x%lx\n",
                                   result);
                }
                virtual void visit(Dereference*) {}
                void clear() {
                    m_stack.clear();
                    result = 0;
                }
                std::deque<Address> m_stack;
                Address result;
                Address toc_contents;
                RegisterAST::Ptr toc_reg;
            };
        }
    }
};


bool IA_powerDetails::findTableAddrNoTOC(const IA_IAPI* blockToCheck)
{
    std::set<RegisterAST::Ptr> regs;
    std::set<RegisterAST::Ptr> writeregs, readregs;
    RegisterAST::Ptr writereg, readreg;
    int dfgreg;
    std::set<RegisterAST::Ptr>::iterator itw, itr;
    std::set<int>::iterator itd;
    toc_visitor->clear();
    bool foundAddis = false;
    bool foundAddi = false;
    bool foundDep = false;
    while(patternIter != blockToCheck->allInsns.begin())
    {
<<<<<<< HEAD
      patternIter--;
      // Do backward dataflow analysis to match the registers that compute the jump table address 
      parsing_printf("\tchecking insn %s at 0x%lx\n", patternIter->second->format().c_str(),
		     patternIter->first);
      // Ignore rlwinm instruction since its used for the index and not the table start.
      // Also, remove it from the backwards DFG
	  ArchSpecificFormatter *insnFormatter = patternIter->second->getFormatter();
      if(patternIter->second->getOperation().getID() == power_op_rlwinm){
	patternIter->second->getWriteSet(writeregs);
	for(itw=writeregs.begin(); itw!= writeregs.end(); itw++){
	  writereg=*(itw);
	  for(itd=dfgregs.begin(); itd!= dfgregs.end(); itd++){
	    dfgreg = *itd;
	    if (writereg->getID() == dfgreg) {
	      parsing_printf("found Match - erasing rlwinm  \n");
	      dfgregs.erase(*itd);
	    }
	  }
	}
	continue;
      }

      writeregs.clear();
      patternIter->second->getWriteSet(writeregs);
      foundDep =false;

      for(itw=writeregs.begin(); itw!= writeregs.end(); itw++){
	writereg=*(itw); 
	parsing_printf("Register Written %s \n", writereg->format(insnFormatter).c_str());
	for(itd=dfgregs.begin(); itd!= dfgregs.end(); itd++){
	  dfgreg = *itd;
	  parsing_printf("DFG has %d \n", dfgreg);
	  if (writereg->getID() == dfgreg) {
	    parsing_printf("found Match \n");
	    dfgregs.erase(*itd);
	    readregs.clear();
	    patternIter->second->getReadSet(readregs);
	    for(itr=readregs.begin(); itr!= readregs.end(); itr++){
	      readreg=*(itr); 
	      dfgregs.insert(readreg->getID());
	      parsing_printf("Reading %s \n", readreg->format(insnFormatter).c_str());
	    }
	    foundDep = true;
	    break;
	  }
	}
      }
      // We look for addi-addis combination. 
      // These instruction can occur in any order and in any block before the indirect branch. 
      // Also, there may be more than one addi instruction.
      // Hence, we use adjustTableStartAddress to keep track of immediate values from addi instructions.
      if(foundDep && !foundAddis && 
	 (patternIter->second->getOperation().getID() == power_op_addi || 
	  patternIter->second->getOperation().getID() == power_op_addic))
=======
        patternIter--;
        // Do backward dataflow analysis to match the registers that compute the jump table address
        parsing_printf("\tchecking insn %s at 0x%lx\n", patternIter->second->format().c_str(),
                       patternIter->first);
        // Ignore rlwinm instruction since its used for the index and not the table start.
        // Also, remove it from the backwards DFG
        if(patternIter->second->getOperation().getID() == power_op_rlwinm){
            patternIter->second->getWriteSet(writeregs);
            for(itw=writeregs.begin(); itw!= writeregs.end(); itw++){
                writereg=*(itw);
                for(itd=dfgregs.begin(); itd!= dfgregs.end(); itd++){
                    dfgreg = *itd;
                    if (writereg->getID() == dfgreg) {
                        parsing_printf("found Match - erasing rlwinm  \n");
                        dfgregs.erase(*itd);
                    }
                }
            }
            continue;
        }

        writeregs.clear();
        patternIter->second->getWriteSet(writeregs);
        foundDep =false;

        for(itw=writeregs.begin(); itw!= writeregs.end(); itw++){
            writereg=*(itw);
            parsing_printf("Register Written %s \n", writereg->format().c_str());
            for(itd=dfgregs.begin(); itd!= dfgregs.end(); itd++){
                dfgreg = *itd;
                parsing_printf("DFG has %d \n", dfgreg);
                if (writereg->getID() == dfgreg) {
                    parsing_printf("found Match \n");
                    dfgregs.erase(*itd);
                    readregs.clear();
                    patternIter->second->getReadSet(readregs);
                    for(itr=readregs.begin(); itr!= readregs.end(); itr++){
                        readreg=*(itr);
                        dfgregs.insert(readreg->getID());
                        parsing_printf("Reading %s \n", readreg->format().c_str());
                    }
                    foundDep = true;
                    break;
                }
            }
        }
        // We look for addi-addis combination.
        // These instruction can occur in any order and in any block before the indirect branch.
        // Also, there may be more than one addi instruction.
        // Hence, we use adjustTableStartAddress to keep track of immediate values from addi instructions.
        if(foundDep && !foundAddis &&
           (patternIter->second->getOperation().getID() == power_op_addi ||
            patternIter->second->getOperation().getID() == power_op_addic))
>>>>>>> c09b5ba4
        {
            std::set<RegisterAST::Ptr> tmpregs;
            patternIter->second->getReadSet(tmpregs);
            if(tmpregs.size() != 1) {
                continue;
            }
            regs.clear();
            patternIter->second->getReadSet(regs);
            if(regs.size() != 1) {
                continue;
            }
            parsing_printf("\tfound 0x%lx: %s, checking for addis previous\n",
                           patternIter->first,
                           patternIter->second->format().c_str());
            foundAddi = true;
            toc_visitor->clear();
            patternIter->second->getOperand(2).getValue()->apply(toc_visitor.get());
            adjustTableStartAddress += toc_visitor->result;
        }
        else if(foundDep && !foundAddi && patternIter->second->getOperation().getID() == power_op_addis)
        {
            std::set<RegisterAST::Ptr> tmpregs;
            patternIter->second->getReadSet(tmpregs);
            if(tmpregs.size() != 1) {
                continue;
            }
            regs.clear();
            patternIter->second->getReadSet(regs);
            if(regs.size() != 1) {
                continue;
            }
            parsing_printf("\tfound 0x%lx: %s, checking for addi previous\n",
                           patternIter->first,
                           patternIter->second->format().c_str());
            foundAddis = true;
            toc_visitor->clear();
            patternIter->second->getOperand(2).getValue()->apply(toc_visitor.get());
            tableStartAddress = toc_visitor->result;
            tableStartAddress *= 10000;
            tableStartAddress &= 0xFFFF0000;

        } else if( foundDep && foundAddi &&
                   patternIter->second &&
                   (patternIter->second->getOperation().getID() == power_op_addis) &&
                   patternIter->second->isWritten(*(regs.begin())))
        {
            foundAddis = true;
            parsing_printf("\tfound 0x%lx: %s, setting tableStartAddress\n",
                           patternIter->first,
                           patternIter->second->format().c_str());
            toc_visitor->clear();
            patternIter->second->getOperand(2).getValue()->apply(toc_visitor.get());
            tableStartAddress += (toc_visitor->result * 0x10000) & 0xFFFF0000;
            parsing_printf("\ttableStartAddress = 0x%lx\n",
                           tableStartAddress);
            break;
        } else if( foundDep && foundAddis &&
                   patternIter->second &&
                   ((patternIter->second->getOperation().getID() == power_op_addi) ||
                    (patternIter->second->getOperation().getID() == power_op_addic)) &&
                   patternIter->second->isWritten(*(regs.begin())))
        {
            foundAddi = true;
            parsing_printf("\tfound 0x%lx: %s, setting tableStartAddress\n",
                           patternIter->first,
                           patternIter->second->format().c_str());
            toc_visitor->clear();
            patternIter->second->getOperand(2).getValue()->apply(toc_visitor.get());
            tableStartAddress += toc_visitor->result;
            parsing_printf("\ttableStartAddress = 0x%lx\n", tableStartAddress);
            break;
        }
    }
    if (!foundAddi || !foundAddis)
        tableStartAddress = 0;
    else
        tableStartAddress += adjustTableStartAddress;

    parsing_printf(" TABLE START 0x%lx 0x%lx %ld\n", tableStartAddress, adjustTableStartAddress, adjustTableStartAddress);

    // If we've found an addi/addis combination and it's a relative table, look for a mfspr/thunk combination that
    // feeds that...
    if(tableStartAddress && tableIsRelative)
    {
        parsing_printf("\ttableStartAddress non-zero, tableIsRelative true\n");
        bool foundThunk = false;
        bool foundMFSPR = false;
        Address GOTaddress = 0;
        while(patternIter != blockToCheck->allInsns.begin())
        {
            patternIter--;
            if(patternIter->second->getOperation().getID() == power_op_mfspr &&
               patternIter->second->isWritten(*(regs.begin())))
            {
                foundMFSPR = true;
                break;
            }
        }
        while(patternIter != blockToCheck->allInsns.begin())
        {
            patternIter--;
            if(patternIter->second->getCategory() == c_CallInsn) // mid-block call, must be a thunk
            {
                patternIter++;
                parsing_printf("\tfound thunk/mfspr combo, adjusting tableStartAddress by 0x%lx\n", patternIter->first);
                GOTaddress = tableStartAddress + patternIter->first;
                foundThunk = true;
                break;
            }
        }
        if(foundThunk && foundMFSPR)
        {
<<<<<<< HEAD
	  toc_visitor->toc_reg = *(regs.begin());
	  toc_reg = toc_visitor->toc_reg;
	  toc_visitor->toc_contents = GOTaddress;
	  tableStartAddress = 0;
	  patternIter = currentBlock->curInsnIter;
	  parsing_printf("\t calling parseRelativeTableIdiom with toc_reg %s\n", toc_visitor->toc_reg->format(patternIter->second->getFormatter()).c_str());
	  return parseRelativeTableIdiom();
=======
            toc_visitor->toc_reg = *(regs.begin());
            toc_reg = toc_visitor->toc_reg;
            toc_visitor->toc_contents = GOTaddress;
            tableStartAddress = 0;
            patternIter = currentBlock->curInsnIter;
            parsing_printf("\t calling parseRelativeTableIdiom with toc_reg %s\n", toc_visitor->toc_reg->format().c_str());
            return parseRelativeTableIdiom();
>>>>>>> c09b5ba4
        }
    }
    else
    {
        parsing_printf("\ttableStartAddress = 0x%lx, tableIsRelative = %s\n", tableStartAddress,
                       tableIsRelative ? "true" : "false");
    }
    return tableStartAddress == 0;
}

bool IA_powerDetails::parseRelativeTableIdiom()
{
    bool foundAddress = false;
    while(patternIter != currentBlock->allInsns.begin())
    {
        patternIter--;
        parsing_printf("\t checking 0x%lx: %s for lwz/ld\n", patternIter->first, patternIter->second->format().c_str());
        if((patternIter->second->getOperation().getID() == power_op_lwz ||
            patternIter->second->getOperation().getID() == power_op_ld) &&
           patternIter->second->isRead(toc_reg))
        {
            toc_visitor->clear();
            patternIter->second->getOperand(1).getValue()->apply(toc_visitor.get());
            parsing_printf("%s[%d]: setting jumpStartAddress to 0x%lx, insn %s, TOC 0x%lx\n", FILE__, __LINE__,
                           toc_visitor->result, patternIter->second->format().c_str(), toc_visitor->toc_contents);
            jumpStartAddress = toc_visitor->result;
            foundAddress = true;
            tableStartAddress = jumpStartAddress;
            adjustEntry = 0;
            break;
        }
    }
    if(patternIter == currentBlock->allInsns.begin())
    {
        if (foundAddress) {
            return true;
        } else {

            // If we've already backed up to the beginning, we're not going to find a legit table
            // start address; bail now.
            parsing_printf("%s[%d]: jumpStartAddress insn was first in block w/relative table, ret false\n",
                           FILE__, __LINE__);
            return false;
        }
    }
    // Anyone know what this does?
    patternIter--;
    if((patternIter->second->getOperation().getID() == power_op_lwz ||
        patternIter->second->getOperation().getID() == power_op_ld))
    {
        toc_visitor->clear();
        patternIter->second->getOperand(1).getValue()->apply(toc_visitor.get());
        adjustEntry = toc_visitor->result;
        foundAdjustEntry = true;
        parsing_printf("%s[%d]: setting adjustEntry to 0x%lx, insn %s, TOC 0x%lx\n", FILE__, __LINE__,
                       toc_visitor->result, patternIter->second->format().c_str(), toc_visitor->toc_contents);
    }

    while(patternIter != currentBlock->allInsns.begin()){
        patternIter--;
        if((patternIter->second->getOperation().getID() == power_op_lwz ||
            patternIter->second->getOperation().getID() == power_op_ld) &&
           patternIter->second->isRead(toc_reg))
        {
            toc_visitor->clear();
            patternIter->second->getOperand(1).getValue()->apply(toc_visitor.get());
            tableStartAddress = toc_visitor->result;
            parsing_printf("%s[%d]: setting tableStartAddress to 0x%lx, insn %s, TOC 0x%lx\n", FILE__, __LINE__,
                           toc_visitor->result, patternIter->second->format().c_str(), toc_visitor->toc_contents);
            break;
        }
    }
    return true;
}

namespace detail_ppc
{
    bool isNonCallEdge(ParseAPI::Edge* e)
    {
        return e->type() != CALL;
    }
    bool leadsToVisitedBlock(ParseAPI::Edge* e, const std::set<Block*>& visited)
    {
        Block* src = e->src();
        return visited.find(src) != visited.end();
    }
    void processPredecessor(Edge* e, std::set<Block*>& visited, std::deque<Block*>& worklist)
    {
        parsing_printf("\t\tblock %x, edge type %s\n",
                       e->src()->start(),
                       format(e->type()).c_str());

        // FIXME debugging assert
        assert(isNonCallEdge(e));

        // FIXME check this algorithm... O(log n) lookup in visited
        if(!leadsToVisitedBlock(e, visited))
        {
            worklist.push_back(e->src());
            visited.insert(e->src());
        }
    }
};

bool IA_powerDetails::scanForAdjustOrBase(IA_IAPI::allInsns_t::const_iterator start,
<<<<<<< HEAD
					  IA_IAPI::allInsns_t::const_iterator end,
					  RegisterAST::Ptr &jumpAddrReg) {
  std::set<RegisterAST::Ptr> scratchRegs;
  std::set<RegisterAST::Ptr> loadRegs;
  loadRegs.insert(jumpAddrReg);
  for (; start != end; --start) {
    InstructionAPI::Instruction::Ptr insn = start->second;
    parsing_printf("\t\t Examining 0x%lx / %s\n",
		   start->first, start->second->format().c_str());

    if ((insn->getOperation().getID() == power_op_ld ||
	 insn->getOperation().getID() == power_op_ldx) &&
	insn->isWritten(jumpAddrReg)) {
      scratchRegs.clear();
      insn->getReadSet(scratchRegs);
      loadRegs.insert(scratchRegs.begin(), scratchRegs.end());
      parsing_printf("Found a load; now have %d load regs\n", loadRegs.size());
    }
    else if(insn->getOperation().getID() == power_op_addi &&
	    !foundAdjustEntry) {
      parsing_printf("Found add immediate (%d load regs)...\n", loadRegs.size());
      scratchRegs.clear();
      insn->getWriteSet(scratchRegs);
      
      bool found = false;
      // This is apparently broken
      for (std::set<RegisterAST::Ptr>::iterator iter = loadRegs.begin(); iter != loadRegs.end(); ++iter) {
	RegisterAST *tmp = (*iter).get();
	RegisterAST *cmp = (*(scratchRegs.begin())).get();
	if (*tmp == *cmp) {
	  found = true;
	  break;
	}
      }
      if (!found) continue;

      parsing_printf("... that adds to a load reg\n");
      foundAdjustEntry = true;
      toc_visitor->clear();
      parsing_printf("... with operand %s\n", insn->getOperand(1).format(insn->getFormatter(), insn->getArch(), start->first).c_str());
      insn->getOperand(1).getValue()->apply(toc_visitor.get());
      adjustEntry = toc_visitor->result;
      if (!adjustEntry)
      insn->getOperand(2).getValue()->apply(toc_visitor.get());
      adjustEntry = toc_visitor->result;
=======
                                          IA_IAPI::allInsns_t::const_iterator end,
                                          RegisterAST::Ptr &jumpAddrReg) {
    std::set<RegisterAST::Ptr> scratchRegs;
    std::set<RegisterAST::Ptr> loadRegs;
    loadRegs.insert(jumpAddrReg);
    for (; start != end; --start) {
        InstructionAPI::Instruction::Ptr insn = start->second;
        parsing_printf("\t\t Examining 0x%lx / %s\n",
                       start->first, start->second->format().c_str());

        if ((insn->getOperation().getID() == power_op_ld ||
             insn->getOperation().getID() == power_op_ldx) &&
            insn->isWritten(jumpAddrReg)) {
            scratchRegs.clear();
            insn->getReadSet(scratchRegs);
            loadRegs.insert(scratchRegs.begin(), scratchRegs.end());
            parsing_printf("Found a load; now have %d load regs\n", loadRegs.size());
        }
        else if(insn->getOperation().getID() == power_op_addi &&
                !foundAdjustEntry) {
            parsing_printf("Found add immediate (%d load regs)...\n", loadRegs.size());
            scratchRegs.clear();
            insn->getWriteSet(scratchRegs);

            bool found = false;
            // This is apparently broken
            for (std::set<RegisterAST::Ptr>::iterator iter = loadRegs.begin(); iter != loadRegs.end(); ++iter) {
                RegisterAST *tmp = (*iter).get();
                RegisterAST *cmp = (*(scratchRegs.begin())).get();
                if (*tmp == *cmp) {
                    found = true;
                    break;
                }
            }
            if (!found) continue;

            parsing_printf("... that adds to a load reg\n");
            foundAdjustEntry = true;
            toc_visitor->clear();
            parsing_printf("... with operand %s\n", insn->getOperand(1).format(insn->getArch(), start->first).c_str());
            insn->getOperand(1).getValue()->apply(toc_visitor.get());
            adjustEntry = toc_visitor->result;
            if (!adjustEntry)
                insn->getOperand(2).getValue()->apply(toc_visitor.get());
            adjustEntry = toc_visitor->result;
        }
        else if((insn->getOperation().getID() == power_op_lwz ||
                 insn->getOperation().getID() == power_op_ld) &&
                insn->isRead(toc_reg) &&
                insn->isWritten(jumpAddrReg))
        {
            parsing_printf("\t found TOC load at %s\n", insn->format().c_str());
            toc_visitor->clear();
            insn->getOperand(1).getValue()->apply(toc_visitor.get());
            tableStartAddress = toc_visitor->result;
            break;
        }
>>>>>>> c09b5ba4
    }
    return true;
}

// Like the above, but a wider net
bool IA_powerDetails::findTableBase(IA_IAPI::allInsns_t::const_iterator start,
                                    IA_IAPI::allInsns_t::const_iterator end) {
    for (; start != end; --start) {
        if(!start->second) continue;
        parsing_printf("\t\t Examining 0x%lx / %s\n",
                       start->first, start->second->format().c_str());
        if((start->second->getOperation().getID() == power_op_lwz ||
            start->second->getOperation().getID() == power_op_ld) &&
           start->second->isRead(toc_reg)) {
            parsing_printf("\t found TOC load at %s\n", start->second->format().c_str());
            toc_visitor->clear();
            start->second->getOperand(1).getValue()->apply(toc_visitor.get());
            tableStartAddress = toc_visitor->result;
            break;
        }
    }
    return true;
}

bool IA_powerDetails::parseJumpTable(Function *,
                                     Block* currBlk,
                                     std::vector<std::pair< Address, EdgeTypeEnum> >& outEdges)
{
    return parseJumpTable(currBlk, outEdges);
}



// This should only be called on a known indirect branch...
bool IA_powerDetails::parseJumpTable(Block* currBlk,
                                     std::vector<std::pair< Address, EdgeTypeEnum> >& outEdges)
{

    Address initialAddress = currentBlock->current;
    toc_reg.reset(new RegisterAST(ppc32::r2));

    TOC_address = currentBlock->_obj->cs()->getTOC();
    toc_visitor.reset(new detail::TOCandOffsetExtractor(TOC_address));
    toc_visitor->toc_reg = toc_reg;

    // If there are no prior instructions then we can't be looking at a
    // jump through a jump table.
    if(currentBlock->allInsns.size() < 2) {
        parsing_printf("%s[%d]: allInsns.size() == %d, ret false", FILE__, __LINE__, currentBlock->allInsns.size());
        return false;
    }


    // Check if the previous instruction is a move to CTR or LR;
    // if it is, then this is the pattern we're familiar with.  The
    // register being moved into CTR or LR has the address to jump to.
    patternIter = currentBlock->curInsnIter;
    patternIter--;
    RegisterAST::Ptr jumpAddrReg;
    std::set<RegisterAST::Ptr> regs;
    if(patternIter->second->getOperation().getID() == power_op_mtspr)
    {
<<<<<<< HEAD
      regs.clear();
      patternIter->second->getReadSet(regs);
      if(regs.size() != 1) {
	parsing_printf("expected mtspr to read 1 register, insn is %s\n", patternIter->second->format().c_str());
	return false;
      }
      jumpAddrReg = *(regs.begin());
      parsing_printf("%s[%d]: JUMPREG %s mtspr at prev insn %s \n", FILE__, __LINE__, jumpAddrReg->format(patternIter->second->getFormatter()).c_str(), patternIter->second->format().c_str());
      dfgregs.insert(jumpAddrReg->getID());
=======
        regs.clear();
        patternIter->second->getReadSet(regs);
        if(regs.size() != 1) {
            parsing_printf("expected mtspr to read 1 register, insn is %s\n", patternIter->second->format().c_str());
            return false;
        }
        jumpAddrReg = *(regs.begin());
        parsing_printf("%s[%d]: JUMPREG %s mtspr at prev insn %s \n", FILE__, __LINE__, jumpAddrReg->format().c_str(), patternIter->second->format().c_str());
        dfgregs.insert(jumpAddrReg->getID());
>>>>>>> c09b5ba4
    }
    else
    {
        parsing_printf("%s[%d]: couldn't find mtspr at prev insn %s, ret false", FILE__, __LINE__,
                       patternIter->second->format().c_str());
        return false;
    }
    assert(jumpAddrReg);
    // In the pattern we've seen, if the instruction previous to this is
    // an add with a result that ends up being used as the jump address,
    // then we're adding a relative value we got from the table to a base
    // address to get the jump address; in other words, the contents of
    // the jump table are relative.
    tableIsRelative = false;
    if(patternIter != currentBlock->allInsns.begin())
    {
        patternIter--;
        if(patternIter->second->getOperation().getID() == power_op_add &&
           patternIter->second->isWritten(*(regs.begin())))
        {
            tableIsRelative = true;
        }
    }
    parsing_printf(" TableIsRelative %d\n", tableIsRelative);

    patternIter = currentBlock->curInsnIter;

    jumpStartAddress = 0;
    adjustEntry = 0;
    tableStartAddress = 0;
    adjustTableStartAddress = 0;
    foundAdjustEntry = false;

    parsing_printf("\t TOC_address 0x%lx\n", TOC_address);
    if(!TOC_address)
    {
        // Find addi-addis instructions to determine the jump table start address.
        // These instructions can be anywhere in the function before the
        // indirect jump.Hence parse through the current block and previous block
        // till we reach the function entry.
        Block* worklistBlock = currBlk;
        std::set <Block*> visited;
        std::deque<Block*> worklist;
        worklist.insert(worklist.begin(), worklistBlock);
        visited.insert(worklistBlock);
        Intraproc epred;
        parsing_printf("Looking for table start address over blocks to function entry\n");
        while(!worklist.empty())
        {
            worklistBlock= worklist.front();
            worklist.pop_front();
            parsing_printf("\tAddress low 0x%lx high 0x%lx current block 0x%lx low 0x%lx high 0x%lx \n", worklistBlock->low(), worklistBlock->high(), currentBlock->current, currBlk->low(), currBlk->high());
            Address blockStart = worklistBlock->start();
            const unsigned char* b = (const unsigned char*)(currentBlock->_isrc->getPtrToInstruction(blockStart));
            parsing_printf(" Block start 0x%lx \n", blockStart);
            InstructionDecoder dec(b, worklistBlock->size(), currentBlock->_isrc->getArch());
            IA_IAPI IABlock(dec, blockStart, currentBlock->_obj, currentBlock->_cr, currentBlock->_isrc, worklistBlock);

            while(IABlock.getInstruction() && !IABlock.hasCFT()) {
                IABlock.advance();
            }

            patternIter = IABlock.curInsnIter;
            findTableAddrNoTOC(&IABlock);
            if(!jumpStartAddress)
            {
                jumpStartAddress = tableStartAddress;
            }
            if (tableStartAddress != 0) {
                jumpStartAddress = tableStartAddress;
                parsing_printf("\t\tjumpStartAddress 0x%lx \n", jumpStartAddress);
                break;
            }
            std::for_each(boost::make_filter_iterator(epred, worklistBlock->sources().begin(), worklistBlock->sources().end()),
                          boost::make_filter_iterator(epred, worklistBlock->sources().end(), worklistBlock->sources().end()),
                          boost::bind(detail_ppc::processPredecessor, _1, boost::ref(visited), boost::ref(worklist)));

        }

    }
    else if (tableIsRelative) {
        if(!parseRelativeTableIdiom())
        {
            return false;
        }
    } else {
        parsing_printf("\t Table is not relative and we know the TOC is 0x%lx, searching for table base\n",
                       TOC_address);
        foundAdjustEntry = false;

        scanForAdjustOrBase(patternIter, currentBlock->allInsns.begin(), jumpAddrReg);

        if (!tableStartAddress) {
            // Keep looking in the immediate predecessor - XLC
            for (Block::edgelist::const_iterator e_iter = currBlk->sources().begin();
                 e_iter != currBlk->sources().end(); ++e_iter) {
                Address blockStart = (*e_iter)->src()->start();
                const unsigned char* b = (const unsigned char*)(currentBlock->_isrc->getPtrToInstruction(blockStart));
                InstructionDecoder dec(b, (*e_iter)->src()->size(), currentBlock->_isrc->getArch());
                IA_IAPI IABlock(dec, blockStart, currentBlock->_obj, currentBlock->_cr, currentBlock->_isrc, (*e_iter)->src());

                // Cache instructions
                while(IABlock.getInstruction() && !IABlock.hasCFT()) {
                    IABlock.advance();
                }

                IA_IAPI::allInsns_t::const_iterator localIter = IABlock.curInsnIter;
                findTableBase(localIter, IABlock.allInsns.begin());
            }
        }
    }

    const Block::edgelist & sourceEdges = currBlk->sources();
    if(sourceEdges.size() != 1 || (*sourceEdges.begin())->type() == CALL) {
        parsing_printf("%s[%d]: jump table not properly guarded, ret false\n", FILE__, __LINE__);
        return false;
    }



    // We could also set this = jumpStartAddress...
    if (tableStartAddress == 0)  {
        parsing_printf("%s[%d]: couldn't find table start addr, ret false\n", FILE__, __LINE__);
        return false;

    }

    parsing_printf("%s[%d]: table start addr is 0x%x\n", FILE__, __LINE__, tableStartAddress);
    int maxSwitch = 0;

    Block* sourceBlock = (*sourceEdges.begin())->src();
    Address blockStart = sourceBlock->start();
    const unsigned char* b = (const unsigned char*)(currentBlock->_isrc->getPtrToInstruction(blockStart));
    InstructionDecoder dec(b, sourceBlock->size(), currentBlock->_isrc->getArch());
    IA_IAPI prevBlock(dec, blockStart,currentBlock->_obj,currentBlock->_cr,currentBlock->_isrc, sourceBlock);
    while(!prevBlock.hasCFT() && prevBlock.getInstruction()) {
        prevBlock.advance();
    }

    parsing_printf("%s[%d]: checking for max switch...\n", FILE__, __LINE__);
    bool foundBranch = false;
    IA_IAPI::allInsns_t::reverse_iterator iter;
    for(iter = prevBlock.allInsns.rbegin(); iter != prevBlock.allInsns.rend(); iter++)

    {
        parsing_printf("\t\tchecking insn 0x%x: %s for cond branch + compare\n", iter->first,
                       iter->second->format().c_str());
        if(iter->second->getOperation().getID() == power_op_bc) // make this a true cond. branch check
        {
            foundBranch = true;
        } else if(foundBranch &&
                  (iter->second->getOperation().getID() == power_op_cmpi ||
                   iter->second->getOperation().getID() == power_op_cmpli))
        {
            maxSwitch = iter->second->getOperand(2).getValue()->eval().convert<int>() + 1;
            break;

        }
    }

    parsing_printf("%s[%d]: After checking: max switch %d\n", FILE__, __LINE__, maxSwitch);
    if(!maxSwitch){
        return false;
    }

    Address jumpStart = 0;
    Address tableStart = 0;
    bool is64 = (currentBlock->_isrc->getAddressWidth() == 8);
    std::vector<std::pair< Address, EdgeTypeEnum> > edges;

    if(TOC_address)
    {
        if (tableIsRelative) {
            void *jumpStartPtr = currentBlock->_isrc->getPtrToData(jumpStartAddress);
            parsing_printf("%s[%d]: jumpStartPtr (0x%lx) = %p\n", FILE__, __LINE__, jumpStartAddress, jumpStartPtr);
            if (jumpStartPtr)
                jumpStart = (is64
                             ? *((Address  *)jumpStartPtr)
                             : *((uint32_t *)jumpStartPtr));
            parsing_printf("%s[%d]: jumpStart 0x%lx, initialAddr 0x%lx\n",
                           FILE__, __LINE__, jumpStart, initialAddress);
            if (jumpStartPtr == NULL) {
                return false;
            }
        }
        void *tableStartPtr = currentBlock->_isrc->getPtrToData(tableStartAddress);
        parsing_printf("%s[%d]: tableStartPtr (0x%lx) = %p\n", FILE__, __LINE__, tableStartAddress, tableStartPtr);
        tableStart = *((Address *)tableStartPtr);
        if (tableStartPtr)
            tableStart = (is64
                          ? *((Address  *)tableStartPtr)
                          : *((uint32_t *)tableStartPtr));
        else {
            return false;
        }
        parsing_printf("\t... tableStart 0x%lx\n", tableStart);

        bool tableData = false;
        for(int i=0;i<maxSwitch;i++){
            Address tableEntry = adjustEntry + tableStart + (i * 4 /*instruction::size()*/);
            parsing_printf("\t\tTable entry at 0x%lx\n", tableEntry);
            if (currentBlock->_isrc->isValidAddress(tableEntry)) {
                int jumpOffset;
                if (tableData) {
                    jumpOffset = *((int *)currentBlock->_isrc->getPtrToData(tableEntry));
                }
                else {
                    jumpOffset = *((int *)currentBlock->_isrc->getPtrToInstruction(tableEntry));
                }

                parsing_printf("\t\t\tjumpOffset 0x%lx\n", jumpOffset);
                Address res = (Address)(jumpStart + jumpOffset);

                if (currentBlock->_isrc->isCode(res)) {
                    edges.push_back(std::make_pair((Address)(jumpStart+jumpOffset), INDIRECT));
                    parsing_printf("\t\t\tEntry of 0x%lx\n", (Address)(jumpStart + jumpOffset));
                }
            }
            else {
                parsing_printf("\t\tAddress not valid!\n");
            }
        }
    }
        // No TOC, so we're on Power32 Linux.  Do the ELF thing.
    else
    {
        jumpStart = jumpStartAddress;
        tableStart = tableStartAddress;
        parsing_printf(" jumpStartaddress 0x%lx tableStartAddress 0x%lx \n", jumpStartAddress, tableStartAddress);
        if(toc_visitor->toc_contents)
        {
            void* tmp = NULL;
            if(currentBlock->_isrc->isValidAddress(jumpStartAddress))
            {
                tmp = currentBlock->_isrc->getPtrToData(jumpStartAddress);
                if(!tmp)
                {
                    tmp = currentBlock->_isrc->getPtrToInstruction(jumpStartAddress);
                }
                if(tmp)
                {
                    jumpStart = *((Address*)tmp);
                    parsing_printf("\t\tjumpStart adjusted to 0x%lx\n", jumpStart);
                }
            }
            if(currentBlock->_isrc->isValidAddress(tableStartAddress))
            {
                tmp = currentBlock->_isrc->getPtrToData(tableStartAddress);
                if(!tmp)
                {
                    tmp = currentBlock->_isrc->getPtrToInstruction(tableStartAddress);
                }
                if(tmp)
                {
                    tableStart = *((Address*)tmp);
                    parsing_printf("\t\ttableStart adjusted to 0x%lx\n", jumpStart);
                }
            }
        }


        if (jumpStart == 0) {
#if defined(WITH_SYMTAB_API)
            // If jump table address is a relocation entry, this will be filled by the loader
            // This case is common in shared library where the table address is in the GOT section which is filled by the loader
            // Find the relocation entry for this address and look up its value

            Block* sourceBlock = (*sourceEdges.begin())->src();
            Address blockStart = sourceBlock->start();
            const unsigned char* b = (const unsigned char*)(currentBlock->_isrc->getPtrToInstruction(blockStart));
            InstructionDecoder dec(b, sourceBlock->size(), currentBlock->_isrc->getArch());
            IA_IAPI IABlock(dec, blockStart,currentBlock->_obj,currentBlock->_cr,currentBlock->_isrc, sourceBlock);

            SymtabCodeSource *scs = dynamic_cast<SymtabCodeSource *>(IABlock._obj->cs());
            SymtabAPI::Symtab * symtab = scs->getSymtabObject();
            std::vector<SymtabAPI::Region *> regions;
            symtab->getAllRegions(regions);
            for (unsigned index = 0 ; index < regions.size(); index++) {
                if (regions[index]->getRegionType() == SymtabAPI::Region::RT_RELA ||
                    regions[index]->getRegionType() == SymtabAPI::Region::RT_REL) {
                    std::vector<SymtabAPI::relocationEntry> relocs =
                            regions[index]->getRelocations();
                    parsing_printf(" \t\trelocation size %d looking for 0x%lx\n", relocs.size(), jumpStartAddress);
                    for (unsigned i = 0; i < relocs.size(); ++i) {
                        parsing_printf(" \t 0x%lx => 0x%lx addend 0x%lx \n", relocs[i].rel_addr(),relocs[i].target_addr(), relocs[i].addend());
                        if (relocs[i].rel_addr() == jumpStartAddress) {
                            jumpStart = relocs[i].addend();
                            break;
                        }
                    }
                    break;
                }
            }
#else
            // Can't parse relocation entries without Symtab
        return false;
#endif
        }
        if (tableStart == 0) tableStart = jumpStart;

        if (!tableIsRelative) {
            jumpStart = 0;
        }
        parsing_printf(" jumpStartaddress 0x%lx tableStartAddress 0x%lx \n", jumpStart, tableStart);

        int entriesAdded = 0;
        for(int i = 0; i < maxSwitch; i++)
        {
            void* ptr = NULL;
            Address tableEntry = tableStart + i*4; // instruction::size();
            if(currentBlock->_isrc->isValidAddress(tableEntry))
            {
                ptr = currentBlock->_isrc->getPtrToInstruction(tableEntry);
            }
            if(ptr)
            {
                int jumpOffset = *((int *)ptr);
                edges.push_back(std::make_pair((Address)(jumpStart+jumpOffset), INDIRECT));
                parsing_printf("\t\t\t[0x%lx] -> 0x%lx (0x%lx in table)\n", tableEntry,
                               jumpStart+jumpOffset,
                               jumpOffset);
                ++entriesAdded;
            }
            else
            {
                parsing_printf("\t\t\t[0x%lx] -> [INVALID]\n", tableEntry);
            }
        }
        if(!entriesAdded)
        {
            parsing_printf("%s[%d]: no entries added from jump table, returning false\n", FILE__, __LINE__);
            return false;
        }
        parsing_printf("%s[%d]: Found %d entries in jump table, returning success\n", FILE__, __LINE__, entriesAdded);
    }

    // Sanity check entries in res
    for (std::vector<std::pair<Address, EdgeTypeEnum> >::iterator iter = edges.begin();
         iter != edges.end(); iter++) {
        if ((iter->first) % 4) {
            parsing_printf("Warning: found unaligned jump table destination 0x%lx for jump at 0x%lx, disregarding table\n",
                           iter->first, initialAddress);
            return false;
        }
    }
    // If we have found a jump table, add the targets to outEdges
    for (std::vector<std::pair<Address, EdgeTypeEnum> >::iterator iter = edges.begin();
         iter != edges.end(); iter++) {
        parsing_printf("Adding out edge %d/0x%lx\n", iter->second, iter->first);
        outEdges.push_back(*iter);
    }
    return true;
}<|MERGE_RESOLUTION|>--- conflicted
+++ resolved
@@ -122,62 +122,6 @@
     bool foundDep = false;
     while(patternIter != blockToCheck->allInsns.begin())
     {
-<<<<<<< HEAD
-      patternIter--;
-      // Do backward dataflow analysis to match the registers that compute the jump table address 
-      parsing_printf("\tchecking insn %s at 0x%lx\n", patternIter->second->format().c_str(),
-		     patternIter->first);
-      // Ignore rlwinm instruction since its used for the index and not the table start.
-      // Also, remove it from the backwards DFG
-	  ArchSpecificFormatter *insnFormatter = patternIter->second->getFormatter();
-      if(patternIter->second->getOperation().getID() == power_op_rlwinm){
-	patternIter->second->getWriteSet(writeregs);
-	for(itw=writeregs.begin(); itw!= writeregs.end(); itw++){
-	  writereg=*(itw);
-	  for(itd=dfgregs.begin(); itd!= dfgregs.end(); itd++){
-	    dfgreg = *itd;
-	    if (writereg->getID() == dfgreg) {
-	      parsing_printf("found Match - erasing rlwinm  \n");
-	      dfgregs.erase(*itd);
-	    }
-	  }
-	}
-	continue;
-      }
-
-      writeregs.clear();
-      patternIter->second->getWriteSet(writeregs);
-      foundDep =false;
-
-      for(itw=writeregs.begin(); itw!= writeregs.end(); itw++){
-	writereg=*(itw); 
-	parsing_printf("Register Written %s \n", writereg->format(insnFormatter).c_str());
-	for(itd=dfgregs.begin(); itd!= dfgregs.end(); itd++){
-	  dfgreg = *itd;
-	  parsing_printf("DFG has %d \n", dfgreg);
-	  if (writereg->getID() == dfgreg) {
-	    parsing_printf("found Match \n");
-	    dfgregs.erase(*itd);
-	    readregs.clear();
-	    patternIter->second->getReadSet(readregs);
-	    for(itr=readregs.begin(); itr!= readregs.end(); itr++){
-	      readreg=*(itr); 
-	      dfgregs.insert(readreg->getID());
-	      parsing_printf("Reading %s \n", readreg->format(insnFormatter).c_str());
-	    }
-	    foundDep = true;
-	    break;
-	  }
-	}
-      }
-      // We look for addi-addis combination. 
-      // These instruction can occur in any order and in any block before the indirect branch. 
-      // Also, there may be more than one addi instruction.
-      // Hence, we use adjustTableStartAddress to keep track of immediate values from addi instructions.
-      if(foundDep && !foundAddis && 
-	 (patternIter->second->getOperation().getID() == power_op_addi || 
-	  patternIter->second->getOperation().getID() == power_op_addic))
-=======
         patternIter--;
         // Do backward dataflow analysis to match the registers that compute the jump table address
         parsing_printf("\tchecking insn %s at 0x%lx\n", patternIter->second->format().c_str(),
@@ -231,7 +175,6 @@
         if(foundDep && !foundAddis &&
            (patternIter->second->getOperation().getID() == power_op_addi ||
             patternIter->second->getOperation().getID() == power_op_addic))
->>>>>>> c09b5ba4
         {
             std::set<RegisterAST::Ptr> tmpregs;
             patternIter->second->getReadSet(tmpregs);
@@ -344,15 +287,6 @@
         }
         if(foundThunk && foundMFSPR)
         {
-<<<<<<< HEAD
-	  toc_visitor->toc_reg = *(regs.begin());
-	  toc_reg = toc_visitor->toc_reg;
-	  toc_visitor->toc_contents = GOTaddress;
-	  tableStartAddress = 0;
-	  patternIter = currentBlock->curInsnIter;
-	  parsing_printf("\t calling parseRelativeTableIdiom with toc_reg %s\n", toc_visitor->toc_reg->format(patternIter->second->getFormatter()).c_str());
-	  return parseRelativeTableIdiom();
-=======
             toc_visitor->toc_reg = *(regs.begin());
             toc_reg = toc_visitor->toc_reg;
             toc_visitor->toc_contents = GOTaddress;
@@ -360,7 +294,6 @@
             patternIter = currentBlock->curInsnIter;
             parsing_printf("\t calling parseRelativeTableIdiom with toc_reg %s\n", toc_visitor->toc_reg->format().c_str());
             return parseRelativeTableIdiom();
->>>>>>> c09b5ba4
         }
     }
     else
@@ -466,53 +399,6 @@
 };
 
 bool IA_powerDetails::scanForAdjustOrBase(IA_IAPI::allInsns_t::const_iterator start,
-<<<<<<< HEAD
-					  IA_IAPI::allInsns_t::const_iterator end,
-					  RegisterAST::Ptr &jumpAddrReg) {
-  std::set<RegisterAST::Ptr> scratchRegs;
-  std::set<RegisterAST::Ptr> loadRegs;
-  loadRegs.insert(jumpAddrReg);
-  for (; start != end; --start) {
-    InstructionAPI::Instruction::Ptr insn = start->second;
-    parsing_printf("\t\t Examining 0x%lx / %s\n",
-		   start->first, start->second->format().c_str());
-
-    if ((insn->getOperation().getID() == power_op_ld ||
-	 insn->getOperation().getID() == power_op_ldx) &&
-	insn->isWritten(jumpAddrReg)) {
-      scratchRegs.clear();
-      insn->getReadSet(scratchRegs);
-      loadRegs.insert(scratchRegs.begin(), scratchRegs.end());
-      parsing_printf("Found a load; now have %d load regs\n", loadRegs.size());
-    }
-    else if(insn->getOperation().getID() == power_op_addi &&
-	    !foundAdjustEntry) {
-      parsing_printf("Found add immediate (%d load regs)...\n", loadRegs.size());
-      scratchRegs.clear();
-      insn->getWriteSet(scratchRegs);
-      
-      bool found = false;
-      // This is apparently broken
-      for (std::set<RegisterAST::Ptr>::iterator iter = loadRegs.begin(); iter != loadRegs.end(); ++iter) {
-	RegisterAST *tmp = (*iter).get();
-	RegisterAST *cmp = (*(scratchRegs.begin())).get();
-	if (*tmp == *cmp) {
-	  found = true;
-	  break;
-	}
-      }
-      if (!found) continue;
-
-      parsing_printf("... that adds to a load reg\n");
-      foundAdjustEntry = true;
-      toc_visitor->clear();
-      parsing_printf("... with operand %s\n", insn->getOperand(1).format(insn->getFormatter(), insn->getArch(), start->first).c_str());
-      insn->getOperand(1).getValue()->apply(toc_visitor.get());
-      adjustEntry = toc_visitor->result;
-      if (!adjustEntry)
-      insn->getOperand(2).getValue()->apply(toc_visitor.get());
-      adjustEntry = toc_visitor->result;
-=======
                                           IA_IAPI::allInsns_t::const_iterator end,
                                           RegisterAST::Ptr &jumpAddrReg) {
     std::set<RegisterAST::Ptr> scratchRegs;
@@ -570,7 +456,6 @@
             tableStartAddress = toc_visitor->result;
             break;
         }
->>>>>>> c09b5ba4
     }
     return true;
 }
@@ -633,17 +518,6 @@
     std::set<RegisterAST::Ptr> regs;
     if(patternIter->second->getOperation().getID() == power_op_mtspr)
     {
-<<<<<<< HEAD
-      regs.clear();
-      patternIter->second->getReadSet(regs);
-      if(regs.size() != 1) {
-	parsing_printf("expected mtspr to read 1 register, insn is %s\n", patternIter->second->format().c_str());
-	return false;
-      }
-      jumpAddrReg = *(regs.begin());
-      parsing_printf("%s[%d]: JUMPREG %s mtspr at prev insn %s \n", FILE__, __LINE__, jumpAddrReg->format(patternIter->second->getFormatter()).c_str(), patternIter->second->format().c_str());
-      dfgregs.insert(jumpAddrReg->getID());
-=======
         regs.clear();
         patternIter->second->getReadSet(regs);
         if(regs.size() != 1) {
@@ -653,7 +527,6 @@
         jumpAddrReg = *(regs.begin());
         parsing_printf("%s[%d]: JUMPREG %s mtspr at prev insn %s \n", FILE__, __LINE__, jumpAddrReg->format().c_str(), patternIter->second->format().c_str());
         dfgregs.insert(jumpAddrReg->getID());
->>>>>>> c09b5ba4
     }
     else
     {
