#include "dyntypes.h"
#include "Node.h"
#include "Graph.h"

#include "debug_parse.h"
#include "CodeObject.h"
#include "JumpTablePred.h"
#include "IndirectASTVisitor.h"

#include "Instruction.h"
#include "InstructionDecoder.h"

#include "AbslocInterface.h"
#include "SymEval.h"

using namespace Dyninst;
using namespace Dyninst::DataflowAPI;
using namespace Dyninst::ParseAPI;
using namespace Dyninst::InstructionAPI;
#define SIGNEX_64_32 0xffffffff00000000LL
#define SIGNEX_64_16 0xffffffffffff0000LL
#define SIGNEX_64_8  0xffffffffffffff00LL
#define SIGNEX_32_16 0xffff0000
#define SIGNEX_32_8 0xffffff00

// Assume the table contain less than this many entries.
#define MAX_TABLE_ENTRY 1000000
static void BuildEdgesAux(SliceNode::Ptr srcNode,
                          ParseAPI::Block* curBlock,
			  map<ParseAPI::Block*, map<AssignmentPtr, SliceNode::Ptr> > &targetMap,
			  GraphPtr newG,
			  set<ParseAPI::Block*> &visit,
			  EdgeTypeEnum t,
			  set<ParseAPI::Edge*> allowedEdges) {			 
    if (targetMap.find(curBlock) != targetMap.end()) {
        // This block contains at least one silce node 
	// that is reachable from the source DFS node
        map<AssignmentPtr, SliceNode::Ptr> &candNodes = targetMap[curBlock];
	Address addr = 0;
	for (auto cit = candNodes.begin(); cit != candNodes.end(); ++cit)
	    // The node has to be either in a different block from the source node
	    // or in the same block but has a larger address to be considered 
	    // reachable from the source node
	    if (cit->first->addr() > srcNode->addr() || curBlock != srcNode->block())
	        if (addr == 0 || addr > cit->first->addr()) {
		    addr = cit->first->addr();
		}
	if (addr != 0) {
	    // There may be several assignments locating 
	    // at the same address. Need to connecting all.
	    if (t == _edgetype_end_) t = FALLTHROUGH;
	    for (auto cit = candNodes.begin(); cit != candNodes.end(); ++cit)
	        if (cit->first->addr() > srcNode->addr() || curBlock != srcNode->block())
		    if (addr == cit->first->addr()) {
		        newG->insertPair(srcNode, cit->second, TypedSliceEdge::create(srcNode, cit->second, t));
		    }
	    return;
	}
    }

    if (visit.find(curBlock) != visit.end()) return;
    visit.insert(curBlock);
    for (auto eit = curBlock->targets().begin(); eit != curBlock->targets().end(); ++eit) {
	// Xiaozhu:
	// Our current slicing code ignores tail calls 
	// (the slice code only checks if an edge type is CALL or not)
 	// so, I should be consistent here.
	// If the slice code considers tail calls, need to change
	// the predicate to (*eit)->interproc()
        if ((*eit)->type() != CALL && (*eit)->type() != RET && allowedEdges.find(*eit) != allowedEdges.end()) {
	    EdgeTypeEnum newT = t; 
	    if (t == _edgetype_end_) {
	        if ((*eit)->type() == COND_TAKEN || (*eit)->type() == COND_NOT_TAKEN) 
		    newT = (*eit)->type();
		else 
		    newT = FALLTHROUGH;
	    } 
	    BuildEdgesAux(srcNode, (*eit)->trg(), targetMap, newG, visit, newT, allowedEdges);	   
	}
    }
}			  


static void BuildEdges(SliceNode::Ptr curNode,
		       map<ParseAPI::Block*, map<AssignmentPtr, SliceNode::Ptr> > &targetMap,
		       GraphPtr newG,
		       set<ParseAPI::Edge*> &allowedEdges) {
    set<ParseAPI::Block*> visit;		     
    BuildEdgesAux(curNode, curNode->block(), targetMap, newG, visit, _edgetype_end_, allowedEdges);
}		       

static bool AssignIsZF(Assignment::Ptr a) {
    return a->out().absloc().type() == Absloc::Register &&
	   (a->out().absloc().reg() == MachRegister::getZeroFlag(a->out().absloc().reg().getArchitecture()));
}

static bool IsPushAndChangeSP(Assignment::Ptr a) {
    entryID id = a->insn()->getOperation().getID();
    if (id != e_push) return false;
    Absloc aloc = a->out().absloc();
    if (aloc.type() == Absloc::Register && aloc.reg().isStackPointer()) return true;
    return false;;

}

static int AdjustGraphEntryAndExit(GraphPtr gp) {
    int nodeCount = 0;
    NodeIterator gbegin, gend;
    gp->allNodes(gbegin, gend);
    for (; gbegin != gend; ++gbegin) {
        ++nodeCount;
        Node::Ptr ptr = *gbegin;
	if (!ptr->hasInEdges()) gp->insertEntryNode(ptr);
	if (!ptr->hasOutEdges()) gp->insertExitNode(ptr);
    }
    return nodeCount;
}

GraphPtr JumpTablePred::BuildAnalysisGraph(set<ParseAPI::Edge*> &visitedEdges) {
    GraphPtr newG = Graph::createGraph();
    
    NodeIterator gbegin, gend;
    parsing_printf("\t\t start to build analysis graph\n");

    // Create a map to help find whether we have reached a node
    map<ParseAPI::Block*, map<AssignmentPtr, SliceNode::Ptr> > targetMap;

    // Assignments that are at these addresses have flag assignment colocated
    set<Address> shouldSkip;
    for (auto ait = currentAssigns.begin(); ait != currentAssigns.end(); ++ait) {
	if (AssignIsZF(*ait))
	    shouldSkip.insert((*ait)->addr());
    }
    parsing_printf("\t\t calculate skipped nodes\n");

    // We only need one assignment from xchg instruction at each address
    set<Address> xchgCount;
    set<Assignment::Ptr> xchgAssign;
    for (auto ait = currentAssigns.begin(); ait != currentAssigns.end(); ++ait) {
        if ((*ait)->insn()->getOperation().getID() == e_xchg) {
	    if (xchgCount.find( (*ait)->addr() ) != xchgCount.end() ) continue;
	    xchgCount.insert((*ait)->addr());
	    xchgAssign.insert(*ait);
	}
    }
    parsing_printf("\t\t calculate xchg assignments\n");
   
    for (auto ait = currentAssigns.begin(); ait != currentAssigns.end(); ++ait) {
        Assignment::Ptr a = *ait;
	if (   (AssignIsZF(a) || shouldSkip.find(a->addr()) == shouldSkip.end()) 
	    && !IsPushAndChangeSP(a)
	    && (!a->insn()->writesMemory() || MatchReadAST(a))) {
	    if (a->insn()->getOperation().getID() == e_xchg && xchgAssign.find(a) == xchgAssign.end()) continue;
	    SliceNode::Ptr newNode = SliceNode::create(a, a->block(), a->func());
	    targetMap[a->block()][a] = newNode;
	    newG->addNode(newNode);
	}
    }
    parsing_printf("\t\t calculate nodes in the new graph\n");
    // Start from each node to do DFS and build edges
    newG->allNodes(gbegin, gend);
    for (; gbegin != gend; ++gbegin) {
        SliceNode::Ptr node = boost::static_pointer_cast<SliceNode>(*gbegin);
	BuildEdges(node, targetMap, newG, visitedEdges);
    }
    parsing_printf("\t\t calculate edges in the new graph\n");

    // Build a virtual exit node
    SliceNode::Ptr virtualExit = SliceNode::create(Assignment::Ptr(), NULL, NULL);
    newG->addNode(virtualExit);
    newG->allNodes(gbegin, gend);
    for (; gbegin != gend; ++gbegin) {
        SliceNode::Ptr cur = boost::static_pointer_cast<SliceNode>(*gbegin);
	if (!cur->hasOutEdges() && cur != virtualExit) {
	    newG->insertPair(cur, virtualExit, TypedSliceEdge::create(cur, virtualExit, FALLTHROUGH));
	}
    }
    parsing_printf("\t\t calculate virtual nodes in the new graph\n");

    AdjustGraphEntryAndExit(newG);


    return newG;

}


bool JumpTablePred::addNodeCallback(AssignmentPtr ap, set<ParseAPI::Edge*> &visitedEdges) {
    if (!jumpTableFormat) return false;
    if (unknownInstruction) return false;
    if (currentAssigns.find(ap) != currentAssigns.end()) return true;
    if (currentAssigns.size() > 50) return false; 
    // For flags, we only analyze zf
    if (ap->out().absloc().type() == Absloc::Register) {
        MachRegister reg = ap->out().absloc().reg();
	if (reg.isFlag() && reg != MachRegister::getZeroFlag(reg.getArchitecture())) {
	    return true;
	}
    }
    pair<AST::Ptr, bool> expandRet = ExpandAssignment(ap);

    currentAssigns.insert(ap);

    parsing_printf("Adding assignment %s in instruction %s at %lx, total %d\n", ap->format().c_str(), ap->insn()->format().c_str(), ap->addr(), currentAssigns.size());
/*
    if (ap->insn() && ap->insn()->readsMemory() && firstMemoryRead) {
        firstMemoryRead = false;
	parsing_printf("\tThe first memory read, check if format is correct\n");
	if 
    }
*/

    if (!expandRet.second || expandRet.first == NULL) {
        if (ap && ap->block() && ap->block()->obj()->cs()->getArch() == Arch_aarch64) {
            unknownInstruction = true;
        }
        return true;
    }

    // If this assignment writes memory,
    // we only want to analyze it when it writes to 
    // an AST we have seen before and potentially
    // can used for aliasing
    if (ap->insn()->writesMemory()) {
        if (!MatchReadAST(ap)) return true;
    }

    // If this assignment reads memory,
    // we record the AST of the read so
    // that in the future we can match a
    // corresponding write to identify aliasing
    if (ap->insn()->readsMemory() && expandRet.first->getID() == AST::V_RoseAST) {
        RoseAST::Ptr roseAST = boost::static_pointer_cast<RoseAST>(expandRet.first);
	if (roseAST->val().op == ROSEOperation::derefOp) {
	    readAST.push_back(expandRet.first);
	}
    }
    // I really do not want to redo the analysis from scratch,
    // but it seems like with newly added edges and nodes,
    // it is necessary to redo.

    // We create the CFG based on the found nodes
    GraphPtr g = BuildAnalysisGraph(visitedEdges);
<<<<<<< HEAD
    BoundFactsCalculator bfc(func, g, func->entry() == block, rf, thunks, block->last(), false, expandCache);
=======

    BoundFactsCalculator bfc(func, g, func->entry() == block, rf, thunks, false, expandCache);
>>>>>>> 7ba3a0df
    bfc.CalculateBoundedFacts();

    BoundValue target;
    bool ijt = IsJumpTable(g, bfc, target);
    if (ijt) {
        bool ret = !FillInOutEdges(target, outEdges) || outEdges.empty();
	// Now we have stopped slicing in advance, so the cache contents are not complete any more.
	if (!ret) setClearCache(true);
        return ret;
    } else {
        return true;
    }	



}
bool JumpTablePred::FillInOutEdges(BoundValue &target, 
                                                 vector<pair< Address, Dyninst::ParseAPI::EdgeTypeEnum > >& outEdges) {
    set<Address> jumpTargets;						 
    outEdges.clear();
<<<<<<< HEAD
    Address tableBase = target.interval.low;
    Address tableLastEntry = target.interval.high;
    int addressWidth = block->obj()->cs()->getAddressWidth();
    if (addressWidth == 4) {
=======
    Address tableBase = (Address)target.interval.low;
    Address tableLastEntry = (Address)target.interval.high;
    Architecture arch = block->obj()->cs()->getArch();
    if (arch == Arch_x86) {
>>>>>>> 7ba3a0df
        tableBase &= 0xffffffff;
	tableLastEntry &= 0xffffffff;
    }

#if defined(os_windows)
    tableBase -= block->obj()->cs()->loadAddress();
    tableLastEntry -= block->obj()->cs()->loadAddress();
#endif

    parsing_printf("The final target bound fact:\n");
    target.Print();
    if (!block->obj()->cs()->isCode(tableBase) && !block->obj()->cs()->isData(tableBase)) {
        parsing_printf("\ttableBase 0x%lx invalid, returning false\n", tableBase);
	jumpTableFormat = false;
	parsing_printf("Not jump table format!\n");
	return false;
    }
    if (!block->obj()->cs()->isReadOnly(tableBase)) {
        parsing_printf("\ttableBase 0x%lx not read only, returning false\n", tableBase);
	jumpTableFormat = false;
	parsing_printf("Not jump table format!\n");
        return false;
    }


<<<<<<< HEAD
    for (Address tableEntry = tableBase; tableEntry <= tableLastEntry; tableEntry += target.interval.stride) {
	if (!block->obj()->cs()->isCode(tableEntry) && !block->obj()->cs()->isData(tableEntry)) continue;
=======
    for (Address tableEntry = tableBase; tableEntry <= tableLastEntry; tableEntry += (Address)target.interval.stride) {
	if (!block->obj()->cs()->isValidAddress(tableEntry)) continue;
>>>>>>> 7ba3a0df
	if (!block->obj()->cs()->isReadOnly(tableEntry)) continue;
	int targetAddress = 0;
	if (target.tableReadSize > 0) {
	    switch (target.tableReadSize) {
	        case 8:
		    targetAddress = *(const uint64_t *) block->obj()->cs()->getPtrToInstruction(tableEntry);
		    break;
		case 4:
		    targetAddress = *(const uint32_t *) block->obj()->cs()->getPtrToInstruction(tableEntry);
		    if (target.isZeroExtend) break;
		    if ((addressWidth == 8) && (targetAddress & 0x80000000)) {
		        targetAddress |= SIGNEX_64_32;
		    }
		    break;
		case 2:
		    targetAddress = *(const uint16_t *) block->obj()->cs()->getPtrToInstruction(tableEntry);
		    if (target.isZeroExtend) break;
		    if ((addressWidth == 8) && (targetAddress & 0x8000)) {
		        targetAddress |= SIGNEX_64_16;
		    }
		    if ((addressWidth == 4) && (targetAddress & 0x8000)) {
		        targetAddress |= SIGNEX_32_16;
		    }

		    break;
		case 1:
		    targetAddress = *(const uint8_t *) block->obj()->cs()->getPtrToInstruction(tableEntry);
		    if (target.isZeroExtend) break;
		    if ((addressWidth == 8) && (targetAddress & 0x80)) {
		        targetAddress |= SIGNEX_64_8;
		    }
		    if ((addressWidth == 4) && (targetAddress & 0x80)) {
		        targetAddress |= SIGNEX_32_8;
		    }

		    break;

		default:
		    parsing_printf("Invalid memory read size %d\n", target.tableReadSize);
		    return false;
	    }
	    targetAddress *= target.multiply;
	    if (target.targetBase != 0) {
	        if (target.isSubReadContent) 
		    targetAddress = target.targetBase - targetAddress;
		else 
		    targetAddress += target.targetBase; 

	    }
#if defined(os_windows)
            targetAddress -= block->obj()->cs()->loadAddress();
#endif
	} else targetAddress = tableEntry;

	if (addressWidth == 4) targetAddress &= 0xffffffff;
	parsing_printf("Jumping to target %lx,", targetAddress);
	if (block->obj()->cs()->isCode(targetAddress)) {
	    // Jump tables may contain may repetitious entries.
	    // We only want to create one edge for disctinct each jump target.
	    jumpTargets.insert(targetAddress);
	    parsing_printf(" is code.\n" );
	} else {
	    parsing_printf(" not code.\n");
	}
	// If the jump target is resolved to be a constant, 
	if (target.interval.stride == 0) break;
    }
    for (auto tit = jumpTargets.begin(); tit != jumpTargets.end(); ++tit) {
        outEdges.push_back(make_pair(*tit, INDIRECT));
    }
    return true;
}
bool JumpTablePred::IsJumpTable(GraphPtr slice, 
					      BoundFactsCalculator &bfc,
					      BoundValue &target) {
    NodeIterator exitBegin, exitEnd, srcBegin, srcEnd;
    slice->exitNodes(exitBegin, exitEnd);
    SliceNode::Ptr virtualExit = boost::static_pointer_cast<SliceNode>(*exitBegin);
    virtualExit->ins(srcBegin, srcEnd);
    SliceNode::Ptr jumpNode = boost::static_pointer_cast<SliceNode>(*srcBegin);
    
    const Absloc &loc = jumpNode->assign()->out().absloc();
    parsing_printf("Checking final bound fact for %s\n",loc.format().c_str()); 
    BoundFact *bf = bfc.GetBoundFactOut(virtualExit);
    VariableAST::Ptr ip = VariableAST::create(Variable(loc));
    BoundValue *tarBoundValue = bf->GetBound(ip);
    if (tarBoundValue != NULL) {
        target = *(tarBoundValue);
	uint64_t s = target.interval.size();
	if (s > 0 && s <= MAX_TABLE_ENTRY) return true;
    }
    AST::Ptr ipExp = bf->GetAlias(ip);
    if (ipExp) {
        parsing_printf("\t jump target expression %s\n", ipExp->format().c_str());
	JumpTableFormatVisitor jtfv(block);
	ipExp->accept(&jtfv);
	if (!jtfv.format) {
	    parsing_printf("\t Not jump table format!\n");
	    jumpTableFormat = false;
	}
    }

    return false;
}

bool JumpTablePred::MatchReadAST(Assignment::Ptr a) {
    pair<AST::Ptr, bool> expandRet = ExpandAssignment(a);
    if (!expandRet.second || expandRet.first == NULL) return false;
    if (a->out().generator() == NULL) return false;
    AST::Ptr write = SimplifyAnAST(RoseAST::create(ROSEOperation(ROSEOperation::derefOp, a->out().size()), a->out().generator()), 
                                   PCValue(a->addr(),
				           a->insn()->size(),
					   a->block()->obj()->cs()->getArch()));

    if (write == NULL) return false;
    for (auto ait = readAST.begin(); ait != readAST.end(); ++ait) 
        if (*write == **ait) return true;
    return false;
}

pair<AST::Ptr, bool> JumpTablePred::ExpandAssignment(Assignment::Ptr assign) {
    if (expandCache.find(assign) != expandCache.end()) {
        AST::Ptr ast = expandCache[assign];
        if (ast) return make_pair(ast, true); else return make_pair(ast, false);

    } else {
		parsing_printf("\t\tExpanding instruction @ %x: %s\n", assign->addr(), assign->insn()->format().c_str());
        pair<AST::Ptr, bool> expandRet = SymEval::expand(assign, false);
	if (expandRet.second && expandRet.first) {
parsing_printf("Original expand: %s\n", expandRet.first->format().c_str());

	    AST::Ptr calculation = SimplifyAnAST(expandRet.first, 
	                                         PCValue(assign->addr(),
						         assign->insn()->size(),
							 assign->block()->obj()->cs()->getArch()));
	    expandCache[assign] = calculation;
	} else {
	    expandCache[assign] = AST::Ptr();
	}
	return make_pair( expandCache[assign], expandRet.second );
    }
}
<|MERGE_RESOLUTION|>--- conflicted
+++ resolved
@@ -241,12 +241,7 @@
 
     // We create the CFG based on the found nodes
     GraphPtr g = BuildAnalysisGraph(visitedEdges);
-<<<<<<< HEAD
-    BoundFactsCalculator bfc(func, g, func->entry() == block, rf, thunks, block->last(), false, expandCache);
-=======
-
     BoundFactsCalculator bfc(func, g, func->entry() == block, rf, thunks, false, expandCache);
->>>>>>> 7ba3a0df
     bfc.CalculateBoundedFacts();
 
     BoundValue target;
@@ -267,17 +262,10 @@
                                                  vector<pair< Address, Dyninst::ParseAPI::EdgeTypeEnum > >& outEdges) {
     set<Address> jumpTargets;						 
     outEdges.clear();
-<<<<<<< HEAD
-    Address tableBase = target.interval.low;
-    Address tableLastEntry = target.interval.high;
+    Address tableBase = (Address)target.interval.low;
+    Address tableLastEntry = (Address)target.interval.high;
     int addressWidth = block->obj()->cs()->getAddressWidth();
     if (addressWidth == 4) {
-=======
-    Address tableBase = (Address)target.interval.low;
-    Address tableLastEntry = (Address)target.interval.high;
-    Architecture arch = block->obj()->cs()->getArch();
-    if (arch == Arch_x86) {
->>>>>>> 7ba3a0df
         tableBase &= 0xffffffff;
 	tableLastEntry &= 0xffffffff;
     }
@@ -303,13 +291,8 @@
     }
 
 
-<<<<<<< HEAD
     for (Address tableEntry = tableBase; tableEntry <= tableLastEntry; tableEntry += target.interval.stride) {
 	if (!block->obj()->cs()->isCode(tableEntry) && !block->obj()->cs()->isData(tableEntry)) continue;
-=======
-    for (Address tableEntry = tableBase; tableEntry <= tableLastEntry; tableEntry += (Address)target.interval.stride) {
-	if (!block->obj()->cs()->isValidAddress(tableEntry)) continue;
->>>>>>> 7ba3a0df
 	if (!block->obj()->cs()->isReadOnly(tableEntry)) continue;
 	int targetAddress = 0;
 	if (target.tableReadSize > 0) {
