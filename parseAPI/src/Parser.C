/*
 * See the dyninst/COPYRIGHT file for copyright information.
 * 
 * We provide the Paradyn Tools (below described as "Paradyn")
 * on an AS IS basis, and do not warrant its validity or performance.
 * We reserve the right to update, modify, or discontinue this
 * software at any time.  We shall have no obligation to supply such
 * updates or modifications or any other form of support to you.
 * 
 * By your use of Paradyn, you understand and agree that we (or any
 * other person or entity with proprietary rights in Paradyn) are
 * under no obligation to provide either maintenance services,
 * update services, notices of latent defects, or correction of
 * defects for Paradyn.
 * 
 * This library is free software; you can redistribute it and/or
 * modify it under the terms of the GNU Lesser General Public
 * License as published by the Free Software Foundation; either
 * version 2.1 of the License, or (at your option) any later version.
 * 
 * This library is distributed in the hope that it will be useful,
 * but WITHOUT ANY WARRANTY; without even the implied warranty of
 * MERCHANTABILITY or FITNESS FOR A PARTICULAR PURPOSE.  See the GNU
 * Lesser General Public License for more details.
 * 
 * You should have received a copy of the GNU Lesser General Public
 * License along with this library; if not, write to the Free Software
 * Foundation, Inc., 51 Franklin Street, Fifth Floor, Boston, MA 02110-1301 USA
 */

#include <vector>
#include <limits>

#include "dyntypes.h"

#include "CodeObject.h"
#include "CFGFactory.h"
#include "ParseCallback.h"
#include "Parser.h"
#include "CFG.h"
#include "util.h"
#include "debug_parse.h"

#include <boost/tuple/tuple.hpp>

using namespace std;
using namespace Dyninst;
using namespace Dyninst::ParseAPI;
using namespace Dyninst::InstructionAPI;

typedef std::pair< Address, EdgeTypeEnum > edge_pair_t;
typedef vector< edge_pair_t > Edges_t;


namespace {
    struct less_cr {
     bool operator()(CodeRegion * x, CodeRegion * y) 
     { 
         return x->offset() < y->offset();
     }
    };
}

Parser::Parser(CodeObject & obj, CFGFactory & fact, ParseCallbackManager & pcb) :
    _obj(obj),
    _cfgfact(fact),
    _pcb(pcb),
    _parse_data(NULL),
    num_delayedFrames(0),
    _sink(NULL),
    _parse_state(UNPARSED),
    _in_parse(false),
    _in_finalize(false)
{
    // cache plt entries for fast lookup
    const map<Address, string> & lm = obj.cs()->linkage();
    map<Address, string>::const_iterator lit = lm.begin();
    for( ; lit != lm.end(); ++lit) {
        parsing_printf("Cached PLT entry %s (%lx)\n",lit->second.c_str(),lit->first);
        plt_entries[lit->first] = lit->second;
    }

    if(obj.cs()->regions().empty()) {
        parsing_printf("[%s:%d] CodeSource provides no CodeRegions"
                       " -- unparesable\n",
            FILE__,__LINE__);
        _parse_state = UNPARSEABLE;
        return;
    }

    // check whether regions overlap
    vector<CodeRegion *> const& regs = obj.cs()->regions();
    vector<CodeRegion *> copy(regs.begin(),regs.end());
    sort(copy.begin(),copy.end(),less_cr());

    // allocate a sink block -- region is arbitrary
    _sink = _cfgfact._mksink(&_obj,copy[0]);

    bool overlap = false;
    CodeRegion * prev = copy[0], *cur = NULL;
    for(unsigned i=1;i<copy.size();++i) {
        cur = copy[i];
        if(cur->offset() < prev->offset() + prev->length()) {
            parsing_printf("Overlapping code regions [%lx,%lx) and [%lx,%lx)\n",
                prev->offset(),prev->offset()+prev->length(),
                cur->offset(),cur->offset()+cur->length());
            overlap = true;
            break;
        }
    }

    if(overlap)
        _parse_data = new OverlappingParseData(this,copy);
    else
        _parse_data = new StandardParseData(this);
}

ParseFrame::~ParseFrame()
{
    cleanup(); // error'd frames still need cleanup
}

Parser::~Parser()
{
    if(_parse_data)
        delete _parse_data;

    vector<ParseFrame *>::iterator fit = frames.begin();
    for( ; fit != frames.end(); ++fit) 
        delete *fit;
    frames.clear();
}

void
Parser::add_hint(Function * f)
{
    if(!_parse_data->findFunc(f->region(),f->addr()))
        record_func(f);
}

void
Parser::parse()
{
    parsing_printf("[%s:%d] parse() called on Parser %p with state %d\n",
                   FILE__,__LINE__,this, _parse_state);

    // For modification: once we've full-parsed once, don't do it again
    if (_parse_state >= COMPLETE) return;

    if(_parse_state == UNPARSEABLE)
        return;

    assert(!_in_parse);
    _in_parse = true;

    parse_vanilla();

    // anything else by default...?

    if(_parse_state < COMPLETE)
        _parse_state = COMPLETE;
    
    _in_parse = false;
    parsing_printf("[%s:%d] parsing complete for Parser %p with state %d\n", FILE__, __LINE__, this, _parse_state);
}

void
Parser::parse_at(
    CodeRegion * region,
    Address target,
    bool recursive,
    FuncSource src)
{
    Function *f;
    ParseFrame *pf;
    vector<ParseFrame *> work;

    parsing_printf("[%s:%d] entered parse_at([%lx,%lx),%lx)\n",
        FILE__,__LINE__,region->low(),region->high(),target);

    if(!region->contains(target)) {
        parsing_printf("\tbad address, bailing\n");
        return;
    }

    if(_parse_state < PARTIAL)
        _parse_state = PARTIAL;

    f = _parse_data->get_func(region,target,src);
    if(!f) {
        parsing_printf("   could not create function at %lx\n",target);
        return;
    }

    ParseFrame::Status exist = _parse_data->frameStatus(region,target);
    if(exist != ParseFrame::BAD_LOOKUP && exist != ParseFrame::UNPARSED) {
        parsing_printf("   function at %lx already parsed, status %d\n",
            target, exist);
        return;
    }

    if(!(pf = _parse_data->findFrame(region,target))) {
        pf = new ParseFrame(f,_parse_data);
        init_frame(*pf);
        frames.push_back(pf);
        _parse_data->record_frame(pf);
    } 

    work.push_back(pf);
    parse_frames(work,recursive);

    // downgrade state if necessary
    if(_parse_state > COMPLETE)
        _parse_state = COMPLETE;

}

void
Parser::parse_at(Address target, bool recursive, FuncSource src)
{
    CodeRegion * region = NULL;

    parsing_printf("[%s:%d] entered parse_at(%lx)\n",FILE__,__LINE__,target);

    if(_parse_state == UNPARSEABLE)
        return;

    StandardParseData * spd = dynamic_cast<StandardParseData *>(_parse_data);
    if(!spd) {
        parsing_printf("   parse_at is invalid on overlapping regions\n");
        return;
    }

    region = spd->reglookup(region,target); // input region ignored for SPD
    if(!region) {
        parsing_printf("   failed region lookup at %lx\n",target);
        return;
    }

    parse_at(region,target,recursive,src);
}

void
Parser::parse_vanilla()
{
    ParseFrame *pf;
    vector<ParseFrame *> work;
    vector<Function *>::iterator fit;

    parsing_printf("[%s:%d] entered parse_vanilla()\n",FILE__,__LINE__);
    parsing_printf("\t%d function hints\n",hint_funcs.size());

    if(_parse_state < PARTIAL)
        _parse_state = PARTIAL;
    else
        parsing_printf("\tparse state is %d, some parsing already done\n",
            _parse_state);

    /* Initialize parse frames from hints */
    for(fit=hint_funcs.begin();fit!=hint_funcs.end();++fit) {
        Function * hf = *fit;
        ParseFrame::Status test = frame_status(hf->region(),hf->addr());
        if(test != ParseFrame::BAD_LOOKUP &&
           test != ParseFrame::UNPARSED)
        {
            parsing_printf("\tskipping repeat parse of %lx [%s]\n",
                hf->addr(),hf->name().c_str());
            continue;
        }

        pf = new ParseFrame(hf,_parse_data);
        init_frame(*pf);
        frames.push_back(pf);
        work.push_back(pf);
        _parse_data->record_frame(pf);
    }

    parse_frames(work,true);
}

void
Parser::parse_edges( vector< ParseWorkElem * > & work_elems )
{
    if(_parse_state == UNPARSEABLE)
        return;

    // build up set of needed parse frames and load them with work elements
    set<ParseFrame*> frameset; // for dup checking
    vector<ParseFrame*> frames;

    for (unsigned idx=0; idx < work_elems.size(); idx++) {

        ParseWorkElem *elem = work_elems[idx];
        Block *src = elem->edge()->src();

        if (elem->order() == ParseWorkElem::call_fallthrough)
        {
            Edge *callEdge = NULL;
            Block::edgelist trgs = src->targets();
            for (Block::edgelist::iterator eit = trgs.begin(); 
                 eit != trgs.end(); 
                 eit++) 
            {
                if ((*eit)->type() == CALL) {
                    callEdge = *eit;
                    if (!(*eit)->sinkEdge()) // if it's a sink edge, look for nonsink CALL
                        break; 
                }
            }
            // create a call work elem so that the bundle is complete
            // and set the target function's return status and 
            // tamper to RETURN and TAMPER_NONE, respectively
            //assert(callEdge);

            // When we have a direct call to unallocated memory or garbage
            // we there is no call edge when the call is first executed. I'm
            // not sure why not, so I'm attempting to continue past here without
            // fixing up the called function...
            // Also, in the case I saw, the callee was _not_ returning. Not directly. It 
            // led into a big case with a longjmp() equivalent. 

            if (callEdge) 
            {
                bool isResolvable = false;
                Address callTarget = 0;
                if ( ! callEdge->sinkEdge() ) 
                {
                    isResolvable = true;
                    callTarget = callEdge->trg()->start();
                    // the call target may be in another Code Object
                    Function *callee = callEdge->trg()->obj()->findFuncByEntry(
                        callEdge->trg()->region(), callTarget);
                    assert(callee);
                    callee->set_retstatus(RETURN);
                    callee->_tamper = TAMPER_NONE;
                }
                elem->bundle()->add(new ParseWorkElem
                    ( elem->bundle(), 
                    callEdge,
                    callTarget,
                    isResolvable,
                    false ));
            }
        }
        ParseFrame *frame = _parse_data->findFrame
            ( src->region(), 
              src->lastInsnAddr() );
        bool isNewFrame = false;
        if (!frame) {
            vector<Function*> funcs;
            src->getFuncs(funcs);
            frame = new ParseFrame(*funcs.begin(),_parse_data);
            for (unsigned fix=1; fix < funcs.size(); fix++) {
                // if the block is shared, all of its funcs need
                // to add the new edge
                funcs[fix]->_cache_valid = false;
            }
            isNewFrame = true;
        }

        // push before frame init so no seed is added
        if (elem->bundle()) {
            frame->work_bundles.push_back(elem->bundle());
        }
        frame->pushWork(elem);
        if (isNewFrame) {
            init_frame(*frame);
        }

        if (frameset.end() == frameset.find(frame)) {
            frameset.insert(frame);
            frames.push_back(frame);
        }
    }

    // now parse
    if(_parse_state < PARTIAL)
        _parse_state = PARTIAL;
    _in_parse = true;

    parse_frames( frames, true );

    if(_parse_state > COMPLETE)
        _parse_state = COMPLETE;
    _in_parse = false;

    finalize();

}

void
Parser::parse_frames(vector<ParseFrame *> & work, bool recursive)
{
    ParseFrame * pf;

    /* Recursive traversal parsing */ 
    while(!work.empty()) {
        
        pf = work.back();
        work.pop_back();

        if(pf->status() == ParseFrame::PARSED)
            continue;

        parse_frame(*pf,recursive);
        switch(pf->status()) {
            case ParseFrame::CALL_BLOCKED: {
                parsing_printf("[%s] frame %lx blocked at %lx\n",
                    FILE__,pf->func->addr(),pf->curAddr);

                assert(pf->call_target);        

                parsing_printf("    call target %lx\n",pf->call_target->addr());
                work.push_back(pf);
    
                CodeRegion * cr = pf->call_target->region();
                Address targ = pf->call_target->addr();

                ParseFrame * tf = _parse_data->findFrame(cr,targ);
                if(!tf)
                {
                    // sanity
                    if(_parse_data->frameStatus(cr,targ) == ParseFrame::PARSED)
                        assert(0);

                    tf = new ParseFrame(pf->call_target,_parse_data);
                    init_frame(*tf);
                    frames.push_back(tf);
                    _parse_data->record_frame(tf);
                }
                if(likely(recursive))
                    work.push_back(tf);
                else {
                    assert(0);
                    // XXX should never get here
                    //parsing_printf("    recursive parsing disabled\n");
                }

                break;
            }
            case ParseFrame::PARSED:
                parsing_printf("[%s] frame %lx complete, return status: %d\n",
                    FILE__,pf->func->addr(),pf->func->_rs);

                if (unlikely( _obj.defensiveMode() && 
                              TAMPER_NONE != pf->func->tampersStack() &&
                              TAMPER_NONZERO != pf->func->tampersStack() ))
                {   // may adjust CALL_FT targets, add a frame to the worklist,
                    // or trigger parsing in a separate target CodeObject
                    tamper_post_processing(work,pf);
                }
                
                /* add waiting frames back onto the worklist */
                resumeFrames(pf->func, work);
                
                pf->cleanup();
                break;
            case ParseFrame::FRAME_ERROR:
                parsing_printf("[%s] frame %lx error at %lx\n",
                    FILE__,pf->func->addr(),pf->curAddr);
                break;
            case ParseFrame::FRAME_DELAYED: {
                parsing_printf("[%s] frame %lx delayed at %lx\n",
                        FILE__,
                        pf->func->addr(),
                       pf->curAddr);
                
                if (pf->delayedWork.size()) {
                    // Add frame to global delayed list
                    map<ParseWorkElem *, Function *>::iterator iter;
                    map<Function *, set<ParseFrame *> >::iterator fIter;
                    for (iter = pf->delayedWork.begin();
                            iter != pf->delayedWork.end();
                            ++iter) {

                        Function * ct = iter->second;
                        parsing_printf("[%s] waiting on %s\n",
                                __FILE__,
                                ct->name().c_str());

                        fIter = delayedFrames.find(ct);
                        if (fIter == delayedFrames.end()) {
                            std::set<ParseFrame *> waiters;
                            waiters.insert(pf);
                            delayedFrames[ct] = waiters;
                        } else {
                            delayedFrames[ct].insert(pf);
                        }
                    }
                } else {
                    // We shouldn't get here
                    assert(0 && "Delayed frame with no delayed work");
                }
                
                /* if the return status of this function has been updated, add
                 * waiting frames back onto the work list */
                resumeFrames(pf->func, work);
                break;
            }
            default:
                assert(0 && "invalid parse frame status");
        }
    }

    // Use fixed-point to ensure we parse frames whose parsing had to be delayed
    if (delayedFrames.size() == 0) {
        // Done!
        parsing_printf("[%s] Fixed point reached (0 funcs with unknown return status)\n)",
                __FILE__);
        num_delayedFrames = 0;
    } else if (delayedFrames.size() == num_delayedFrames) {
        // If we've reached a fixedpoint and have remaining frames, we must
        // have a cyclic dependency
        parsing_printf("[%s] Fixed point reached (%d funcs with unknown return status)\n", 
                __FILE__, 
                delayedFrames.size());

        // Mark UNSET functions in cycle as NORETURN
	// except if we're doing non-recursive parsing.
	// If we're just parsing one function, we want
	// to mark everything RETURN instead.
        map<Function *, set<ParseFrame *> >::iterator iter;
        vector<Function *> updated;
        for (iter = delayedFrames.begin(); iter != delayedFrames.end(); ++iter) {
            Function * func = iter->first;
            if (func->retstatus() == UNSET) {
	      if(recursive) 
	      {
                func->set_retstatus(NORETURN);
                func->obj()->cs()->incrementCounter(PARSE_NORETURN_HEURISTIC);
	      }
	      else
	      {
		func->set_retstatus(RETURN);
	      }
	      updated.push_back(func);
            } 

            set<ParseFrame *> vec = iter->second;
            set<ParseFrame *>::iterator vIter;
            for (vIter = vec.begin(); vIter != vec.end(); ++vIter) {
                Function * delayed = (*vIter)->func;
                if (delayed->retstatus() == UNSET) {
                    delayed->set_retstatus(NORETURN);
                    delayed->obj()->cs()->incrementCounter(PARSE_NORETURN_HEURISTIC);
                    updated.push_back(func);
                }
            }
        }

        // We should have updated the return status of one or more frames; recurse
        if (updated.size()) {
            for (vector<Function *>::iterator uIter = updated.begin();
                    uIter != updated.end();
                    ++uIter) {
                resumeFrames((*uIter), work);
            }

            if (work.size()) {
                parsing_printf("[%s] Updated retstatus of delayed frames, trying again; work.size() = %d\n",
                        __FILE__,
                        work.size());
                parse_frames(work, recursive);
            }
        } else {
            // We shouldn't get here
            parsing_printf("[%s] No more work can be done (%d funcs with unknown return status)\n",
                    __FILE__, 
                    delayedFrames.size());
            assert(0);
        }
    } else {
        // We haven't yet reached a fixedpoint; let's recurse
        parsing_printf("[%s] Fixed point not yet reached (%d funcs with unknown return status)\n", 
                __FILE__,
                delayedFrames.size());

        // Update num_delayedFrames for next iteration 
        num_delayedFrames = delayedFrames.size();

        // Check if we can resume any frames yet
        vector<Function *> updated;
        for (map<Function *, set<ParseFrame *> >::iterator iter = delayedFrames.begin(); 
                iter != delayedFrames.end(); 
                ++iter) {
            if (iter->first->_rs != UNSET) {
                updated.push_back(iter->first);
            }
        }

        if (updated.size()) {
            for (vector<Function *>::iterator uIter = updated.begin();
                    uIter != updated.end();
                    ++uIter) {
                resumeFrames((*uIter), work);
            }
        }

        // Recurse through parse_frames        
        parsing_printf("[%s] Calling parse_frames again, work.size() = %d\n", 
                __FILE__,
                work.size());
        parse_frames(work, recursive);
    }

    for(unsigned i=0;i<frames.size();++i) {
        _parse_data->remove_frame(frames[i]);
        delete frames[i];
    }
    frames.clear();
}

/* Finalizing all functions for consumption:
  
   - Finish delayed parsing
   - Prepare and record FuncExtents for range-based lookup
*/

// Could set cache_valid depending on whether the function is currently
// being parsed somewhere. 

void
Parser::finalize(Function *f)
{
    if(f->_cache_valid) {
        return;
    }

    if(!f->_parsed) {
        parsing_printf("[%s:%d] Parser::finalize(f[%lx]) "
                       "forced parsing\n",
            FILE__,__LINE__,f->addr());
        parse();
    }

	bool cache_value = true;
	/* this is commented out to prevent a failure in tampersStack, but
           this may be an incorrect approach to fixing the problem.
	if(frame_status(f->region(), f->addr()) < ParseFrame::PARSED) {
		// XXX prevent caching of blocks, extents for functions that
		// are actively being parsed. This prevents callbacks and other
		// functions called from within, e.g. parse_frame from setting
		// the caching flag and preventing later updates to the blocks()
		// vector during finalization.
<<<<<<< HEAD
	//	cache_value = false;
	}
=======
		cache_value = false;
	}*/
>>>>>>> e3dadf3f

    parsing_printf("[%s] finalizing %s (%lx)\n",
        FILE__,f->name().c_str(),f->addr());

    region_data * rd = _parse_data->findRegion(f->region());
    assert(rd);

    // finish delayed parsing and sorting
    Function::blocklist blocks = f->blocks_int();

    // is this the first time we've parsed this function?
    if (unlikely( !f->_extents.empty() )) {
        _parse_data->remove_extents(f->_extents);
        f->_extents.clear();
    }
    

    if(blocks.empty()) {
        f->_cache_valid = cache_value; // see above
        return;
    }
    
    auto bit = blocks.begin();
    FuncExtent * ext = NULL;
    Address ext_s = (*bit)->start();
    Address ext_e = ext_s;

    for( ; bit != blocks.end(); ++bit) {
        Block * b = *bit;
        if(b->start() > ext_e) {
            ext = new FuncExtent(f,ext_s,ext_e);
            parsing_printf("%lx extent [%lx,%lx)\n",f->addr(),ext_s,ext_e);
            f->_extents.push_back(ext);
            rd->funcsByRange.insert(ext);
            ext_s = b->start();
        }
        ext_e = b->end();
    }
    ext = new FuncExtent(f,ext_s,ext_e);
    parsing_printf("%lx extent [%lx,%lx)\n",f->addr(),ext_s,ext_e);
    rd->funcsByRange.insert(ext);
    f->_extents.push_back(ext);

    f->_cache_valid = cache_value; // see comment at function entry

    if (unlikely( f->obj()->defensiveMode())) {
        // add fallthrough edges for calls assumed not to be returning
        // whose fallthrough blocks we parsed anyway (this happens if 
        // the FT block is also a branch target)
        Function::edgelist & edges = f->_call_edge_list;
        for (Function::edgelist::iterator eit = edges.begin();
             eit != edges.end(); 
             eit++)
        {
            if (2 > (*eit)->src()->targets().size()) {
                Block *ft = _parse_data->findBlock((*eit)->src()->region(),
                                                   (*eit)->src()->end());
                if (ft && HASHDEF(f->_bmap,ft->start())) {
                    link((*eit)->src(),ft,CALL_FT,false);
                }
            }
        }
    }
}

void
Parser::finalize()
{
    assert(!_in_finalize);
    _in_finalize = true;

    if(_parse_state < FINALIZED) {
        finalize_funcs(hint_funcs);
        finalize_funcs(discover_funcs);
        _parse_state = FINALIZED;
    }

    _in_finalize = false;
}

void
Parser::finalize_funcs(vector<Function *> &funcs)
{
    vector<Function *>::iterator fit = funcs.begin();
    for( ; fit != funcs.end(); ++fit) {
        finalize(*fit);
    } 
}

void
Parser::record_func(Function *f) {
    if(!f) return;

    if(f->src() == HINT)
        hint_funcs.push_back(f);
    else
        discover_funcs.push_back(f);

    sorted_funcs.insert(f);

    _parse_data->record_func(f);
}

void
Parser::init_frame(ParseFrame & frame)
{
   Block * b = NULL;
    Block * split = NULL;

    if ( ! frame.func->_entry ) 
    {
        // Find or create a block
        b = block_at(frame.func, frame.func->addr(),split);
        if(b) {
            frame.leadersToBlock[frame.func->addr()] = b;
            frame.func->_entry = b;
            frame.seed = new ParseWorkElem(NULL,NULL,frame.func->addr(),true,false);
            frame.pushWork(frame.seed);
        } else {
            parsing_printf("[%s] failed to initialize parsing frame\n",
                FILE__);
            return;
        }
        if (split) {
            _pcb.splitBlock(split,b);
        }
    }

    // FIXME these operations should move into the actual parsing
    Address ia_start = frame.func->addr();
    unsigned size = 
     frame.codereg->offset() + frame.codereg->length() - ia_start;
    const unsigned char* bufferBegin =
     (const unsigned char *)(frame.func->isrc()->getPtrToInstruction(ia_start));
    InstructionDecoder dec(bufferBegin,size,frame.codereg->getArch());
    InstructionAdapter_t ah(dec, ia_start, frame.func->obj(),
        frame.codereg, frame.func->isrc(), b);
	if(ah.isStackFramePreamble()) {
        frame.func->_no_stack_frame = false;
	}
    frame.func->_saves_fp = ah.savesFP();
}

void ParseFrame::cleanup()
{
    for(unsigned i=0;i<work_bundles.size();++i)
        delete work_bundles[i];
    work_bundles.clear();
    if(seed)
        delete seed;
    seed = NULL;
}

namespace {
    inline Edge * bundle_call_edge(ParseWorkBundle * b)
    {
        if(!b) return NULL;

        vector<ParseWorkElem*> const& elems = b->elems();
        vector<ParseWorkElem*>::const_iterator it = elems.begin();
        for( ; it != elems.end(); ++it) {
            if((*it)->edge()->type() == CALL)
                return (*it)->edge();
        }
        return NULL;
    }

    /* 
     * Look up the next block for detection of straight-line
     * fallthrough edges into existing blocks.
     */
    inline std::pair<Address, Block*> get_next_block(
        Address addr,
        CodeRegion * codereg, 
        ParseData * _parse_data)
    {
        Block * nextBlock = NULL;
        Address nextBlockAddr;

        nextBlockAddr = numeric_limits<Address>::max();
        region_data * rd = _parse_data->findRegion(codereg);

        if((nextBlock = rd->blocksByRange.successor(addr)) &&
           nextBlock->start() > addr)
        {
            nextBlockAddr = nextBlock->start();   
        }

        return std::pair<Address,Block*>(nextBlockAddr,nextBlock);
    }
}

void
Parser::parse_frame(ParseFrame & frame, bool recursive) {
    /** Persistent intermediate state **/
    boost::shared_ptr<InstructionAdapter_t> ahPtr;
    ParseFrame::worklist_t & worklist = frame.worklist;
    dyn_hash_map<Address, Block *> & leadersToBlock = frame.leadersToBlock;
    Address & curAddr = frame.curAddr;
    Function * func = frame.func;
    dyn_hash_map<Address, bool> & visited = frame.visited;
    unsigned & num_insns = frame.num_insns;
    func->_cache_valid = false;

    /** Non-persistent intermediate state **/
    Address nextBlockAddr;
    Block * nextBlock;

    if (frame.status() == ParseFrame::UNPARSED) {
        parsing_printf("[%s] ==== starting to parse frame %lx ====\n",
            FILE__,frame.func->addr());
        // prevents recursion of parsing
        frame.func->_parsed = true;
    } else {
        parsing_printf("[%s] ==== resuming parse of frame %lx ====\n",
            FILE__,frame.func->addr());
        // Pull work that can be resumed off the delayedWork list
        std::map<ParseWorkElem *, Function *>::iterator iter;
        
        vector<ParseWorkElem *> updated;
        vector<ParseWorkElem *>::iterator uIter;

        for (iter = frame.delayedWork.begin();
                iter != frame.delayedWork.end();
                ++iter) {
            if (iter->second->_rs != UNSET) {
                frame.pushWork(iter->first);
                updated.push_back(iter->first);
            }
        }
        for (uIter = updated.begin(); uIter != updated.end(); ++uIter) {
            frame.delayedWork.erase(*uIter);
        }
    }


    frame.set_status(ParseFrame::PROGRESS);

    while(!worklist.empty()) {
        
        Block * cur = NULL;
        ParseWorkElem * work = frame.popWork();
        if (work->order() == ParseWorkElem::call) {
            Function * ct = NULL;
            Edge * ce = NULL;

            if (!work->callproc()) {
	      // If we're not doing recursive traversal, skip *all* of the call edge processing.
	      // We don't want to create a stub. We'll handle the assumption of a fallthrough
	      // target for the fallthrough work element, not the call work element. Catch blocks
	      // will get excluded but that's okay; our heuristic is not reliable enough that I'm willing to deploy
	      // it when we'd only be detecting a non-returning callee by name anyway.
	      // --BW 12/2012
				if (!recursive) {
				    parsing_printf("[%s] non-recursive parse skipping call %lx->%lx\n",
								   FILE__, work->edge()->src()->lastInsnAddr(), work->target());
					continue;
				}
	      
                parsing_printf("[%s] binding call %lx->%lx\n",
                               FILE__,work->edge()->src()->lastInsnAddr(),work->target());
            
                pair<Function*,Edge*> ctp =
                    bind_call(frame,
                              work->target(),
                              work->edge()->src(),
                              work->edge());
                ct = ctp.first;
                ce = ctp.second;

                work->mark_call();
            } else {
                ct = _parse_data->findFunc(frame.codereg,work->target());
                ce = work->edge();
            }

            if (recursive && ct &&
               (frame_status(ct->region(),ct->addr())==ParseFrame::UNPARSED || 
                frame_status(ct->region(),ct->addr())==ParseFrame::BAD_LOOKUP)) {
                // suspend this frame and parse the next
                parsing_printf("    [suspend frame %lx]\n", func->addr()); 
                frame.call_target = ct;
                frame.set_status(ParseFrame::CALL_BLOCKED);
                // need to re-visit this edge
                frame.pushWork(work);
                return;
            } else if (ct && work->tailcall()) {
                // XXX The target has been or is currently being parsed (else
                //     the previous conditional would have been taken),
                //     so if its return status is unset then this
                //     function has to take UNKNOWN
                if (func->_rs != RETURN) {
                    if (ct->_rs > NORETURN)
                      func->set_retstatus(ct->_rs);
                    else if (ct->_rs == UNSET)
                      func->set_retstatus(UNKNOWN);
                }
            }

            // check for catch blocks after non-returning calls
            if (ct && ct->_rs == NORETURN) {
                Address catchStart;
                Block * caller = ce->src();
                if (frame.codereg->findCatchBlock(caller->end(),catchStart)) {
                    parsing_printf("[%s] found post-return catch block %lx\n",
                        FILE__,catchStart);

                    // make an edge
                    Edge * catch_edge = link_tempsink(caller,CATCH);
                
                    // push on worklist
                    frame.pushWork(
                        frame.mkWork(
                            work->bundle(),
                            catch_edge,
                            catchStart,
                            true,
                            false));
                }
            }
    
            continue;
        } else if (work->order() == ParseWorkElem::call_fallthrough) {
            // check associated call edge's return status
            Edge * ce = bundle_call_edge(work->bundle());
            if (!ce) {
                // odd; no call edge in this bundle
                parsing_printf("[%s] unexpected missing call edge at %lx\n",
                        FILE__,work->edge()->src()->lastInsnAddr());
            } else {
                // check for system call FT
                Edge* edge = work->edge();
                Block::Insns blockInsns;
                edge->src()->getInsns(blockInsns);
                auto prev = blockInsns.rbegin();
                InstructionAPI::InstructionPtr prevInsn = prev->second;
                if (prevInsn->getOperation().getID() == e_syscall) {
                    Address src = edge->src()->lastInsnAddr();

                    bool is_nonret = false;

                    // Need to determine if system call is non-returning
                    long int syscallNumber;
                    if (!getSyscallNumber(func, edge->src(), src, frame.codereg->getArch(), syscallNumber)) {
                        // If we cannot retrieve a syscall number, assume the syscall returns
                        parsing_printf("[%s] could not retrieve syscall edge, assuming returns\n", FILE__);
                        continue;
                    }

                    if (obj().cs()->nonReturningSyscall(syscallNumber)) {
                        is_nonret = true;
                    }

                    if (is_nonret) {
                        parsing_printf("[%s] no fallthrough for non-returning syscall\n",
                                FILE__,
                                work->edge()->src()->lastInsnAddr());

                        // unlink tempsink fallthrough edge
                        Edge * remove = work->edge();
                        remove->src()->removeTarget(remove);
                        factory().destroy_edge(remove);
                        continue;
                    }
                } else {
                    Address target = ce->trg()->start();
                    Function * ct = _parse_data->findFunc(frame.codereg,target);
                    bool is_plt = false;
                    bool is_nonret = false;

                    // check if associated call edge's return status is still unknown
                    if (ct && (ct->_rs == UNSET) ) {
                        // Delay parsing until we've finished the corresponding call edge
                        parsing_printf("[%s] Parsing FT edge %lx, corresponding callee (%s) return status unknown; delaying work\n",
                                __FILE__,
                                work->edge()->src()->lastInsnAddr(),
                                ct->name().c_str());

                        // Add work to ParseFrame's delayed list
                        frame.pushDelayedWork(work, ct);

                        // Continue other work for this frame
                        continue; 
                    }

                    is_plt = HASHDEF(plt_entries,target);

                    // CodeSource-defined tests 
                    is_nonret = obj().cs()->nonReturning(target);
                    if (is_nonret) {
                        parsing_printf("\t Disallowing FT edge: CodeSource reports nonreturning\n");
                    }
                    if (!is_nonret && is_plt) {
                        is_nonret |= obj().cs()->nonReturning(plt_entries[target]);
                        if (is_nonret) {
                            parsing_printf("\t Disallowing FT edge: CodeSource reports PLT nonreturning\n");
                        }
                    }
                    // Parsed return status tests
                    if (!is_nonret && !is_plt && ct) {
                        is_nonret |= (ct->retstatus() == NORETURN);
                        if (is_nonret) {
                            parsing_printf("\t Disallowing FT edge: function is non-returning\n");
                        }
                    }
                    // Call-stack tampering tests
                    if (unlikely(!is_nonret && frame.func->obj()->defensiveMode() && ct)) {
                        is_nonret |= (ct->retstatus() == UNKNOWN);
                        if (is_nonret) {
                            parsing_printf("\t Disallowing FT edge: function in "
                                    "defensive binary may not return\n");
                            mal_printf("Disallowing FT edge: function %lx in "
                                    "defensive binary may not return\n", ct->addr());
                        } else {
                            StackTamper ct_tamper = ct->tampersStack();
                            is_nonret |= (TAMPER_NONZERO == ct_tamper);
                            is_nonret |= (TAMPER_ABS == ct_tamper);
                            if (is_nonret) {
                                mal_printf("Disallowing FT edge: function at %lx "
                                        "tampers with its stack\n", ct->addr());
                                parsing_printf("\t Disallowing FT edge: function "
                                        "tampers with its stack\n");
                            }
                        }
                    }
                    if (is_nonret) {
                        parsing_printf("[%s] no fallthrough for non-returning call "
                                "to %lx at %lx\n",FILE__,target,
                                work->edge()->src()->lastInsnAddr());

                        // unlink tempsink fallthrough edge
                        Edge * remove = work->edge();
                        remove->src()->removeTarget(remove);
                        factory().destroy_edge(remove);
                        continue;
                    }

                    // Invalidate cache_valid for all sharing functions
                    invalidateContainingFuncs(func, ce->src());                
                }
            }
        } else if (work->order() == ParseWorkElem::seed_addr) {
            cur = leadersToBlock[work->target()];
<<<<<<< HEAD
        } else if (work->order() == ParseWorkElem::resolve_jump_table) {
	    // resume to resolve jump table 
	    parsing_printf("... continue parse indirect jump at %lx\n", work->ah()->getAddr());
	    Block *nextBlock = work->cur();
	    if (nextBlock->last() != work->ah()->getAddr()) {
	        // The block has been split
	        region_data * rd = _parse_data->findRegion(frame.codereg);
		set<Block*> blocks;
		rd->blocksByRange.find(work->ah()->getAddr(), blocks);
//		assert(blocks.size() == 1);
		nextBlock = *(blocks.begin());

	    }
	    ProcessCFInsn(frame,nextBlock,*work->ah());
            continue;
	}
                       
=======

        // call fallthrough case where we have already checked that
        // the target returns. this is used in defensive mode.
        } else if (work->order() == ParseWorkElem::checked_call_ft) {
            Edge* ce = bundle_call_edge(work->bundle());
            if (ce != NULL) {
                invalidateContainingFuncs(func, ce->src());
            } else {
                parsing_printf("[%s] unexpected missing call edge at %lx\n",
                        FILE__,work->edge()->src()->lastInsnAddr());
            }
        }
        
>>>>>>> e3dadf3f
        if (NULL == cur) {
            pair<Block*,Edge*> newedge =
                add_edge(frame,
                         frame.func,
                         work->edge()->src(),
                         work->target(),
                         work->edge()->type(),
                         work->edge());
            cur = newedge.first;
        }

        if (HASHDEF(visited,cur->start()))
        {
            parsing_printf("[%s] skipping locally parsed target at %lx\n",
                FILE__,work->target());
            continue;
        } 
        visited[cur->start()] = true;
        leadersToBlock[cur->start()] = cur;

        if (!cur->_parsed)
        {
            parsing_printf("[%s] parsing block %lx\n",
                FILE__,cur->start());
            if (frame.func->obj()->defensiveMode()) {
                mal_printf("new block at %lx (0x%lx)\n",cur->start(), cur);
            }

            cur->_parsed = true;
            curAddr = cur->start();
        } else {
            parsing_printf("[%s] deferring parse of shared block %lx\n",
                FILE__,cur->start());
            if (func->_rs < UNKNOWN) {
                // we've parsed into another function, if we've parsed
                // into it's entry point, set retstatus to match it
                Function * other_func = _parse_data->findFunc(
                    func->region(), cur->start());
                if (other_func && other_func->retstatus() > UNKNOWN) {
                  func->set_retstatus(other_func->retstatus());
                } else {
                  func->set_retstatus(UNKNOWN);
                }
            }
            continue;
        }

        /*
         * External consumers of parsing may have invoked finalizing
         * methods from callback routines. Ensure that the caches
         * are invalidated because a new block is being added to the
         * function's view
         */
        func->_cache_valid = false;

        // NB Using block's region() here because it may differ from the
        //    function's if control flow has jumped to another region
        unsigned size = 
            cur->region()->offset() + cur->region()->length() - curAddr;
        const unsigned char* bufferBegin =
          (const unsigned char *)(func->isrc()->getPtrToInstruction(curAddr));
        InstructionDecoder dec(bufferBegin,size,frame.codereg->getArch());

        if (!ahPtr)
            ahPtr.reset(new InstructionAdapter_t(dec, curAddr, func->obj(), 
                        cur->region(), func->isrc(), cur));
        else
            ahPtr->reset(dec,curAddr,func->obj(),
                         cur->region(), func->isrc(), cur);
       
        InstructionAdapter_t & ah = *ahPtr; 

        using boost::tuples::tie;
        tie(nextBlockAddr,nextBlock) = get_next_block(
            frame.curAddr, frame.codereg, _parse_data);

        bool isNopBlock = ah.isNop();

        while(true) {
            curAddr = ah.getAddr();
            /** Check for straight-line fallthrough **/
            if (curAddr == nextBlockAddr) {
                parsing_printf("[%s] straight-line parse into block at %lx\n",
                    FILE__,curAddr);
                if (frame.func->obj()->defensiveMode()) {
                    mal_printf("straight-line parse into block at %lx\n",curAddr);
                }
                ah.retreat();
                curAddr = ah.getAddr();

                end_block(cur,ah);
                pair<Block*,Edge*> newedge =
                    add_edge(frame,frame.func,cur,
                             nextBlockAddr,FALLTHROUGH,NULL);
        
                if (!HASHDEF(visited,nextBlockAddr) &&
                   !HASHDEF(leadersToBlock,nextBlockAddr)) {
                    parsing_printf("[%s:%d] pushing %lx onto worklist\n",
                                   FILE__,__LINE__,nextBlockAddr);

                    frame.pushWork(
                        frame.mkWork(
                            NULL,
                            newedge.second,
                            nextBlockAddr,
                            true,
                            false)
                    );
                    /* preserved as example of leaky code; use mkWork instead
                    frame.pushWork(
                        new ParseWorkElem(
                            NULL,
                            newedge.second,
                            nextBlockAddr,
                            true,
                            false)
                        );
                    */
                    leadersToBlock[nextBlockAddr] = nextBlock;
                }
                break;
            } else if (curAddr > nextBlockAddr) {
                parsing_printf("[%s:%d] inconsistent instruction stream: "
                               "%lx is within [%lx,%lx)\n",
                    FILE__,__LINE__,curAddr,
                    nextBlock->start(),nextBlock->end());

                // NB "cur" hasn't ended, so its range may
                // not look like it overlaps with nextBlock
                _pcb.overlapping_blocks(cur,nextBlock);

                tie(nextBlockAddr,nextBlock) = 
                    get_next_block(frame.curAddr, frame.codereg, _parse_data);
            }

            // per-instruction callback notification 
            ParseCallback::insn_details insn_det;
            insn_det.insn = &ah;
	     
                parsing_printf("[%s:%d] curAddr 0x%lx \n",
                    FILE__,__LINE__,curAddr);

            if (func->_is_leaf_function) {
                Address ret_addr;
    	        func->_is_leaf_function = !(insn_det.insn->isReturnAddrSave(ret_addr));
                    parsing_printf("[%s:%d] leaf %d funcname %s \n",
                        FILE__,__LINE__,func->_is_leaf_function, func->name().c_str());
                if (!func->_is_leaf_function) func->_ret_addr = ret_addr;	
            }
		
            _pcb.instruction_cb(func,cur,curAddr,&insn_det);

            if (isNopBlock && !ah.isNop()) {
                ah.retreat();

                end_block(cur,ah);
                pair<Block*,Edge*> newedge =
                    add_edge(frame,frame.func,cur,curAddr,FALLTHROUGH,NULL);
                Block * targ = newedge.first;
  
                parsing_printf("[%s:%d] nop-block ended at %lx\n",
                    FILE__,__LINE__,curAddr); 
                if (targ && !HASHDEF(visited,targ->start())) {
                    parsing_printf("[%s:%d] pushing %lx onto worklist\n",
                        FILE__,__LINE__,targ->start());

                    frame.pushWork(
                        frame.mkWork(
                            NULL,
                            newedge.second,
                            targ->start(),
                            true,
                            false)
                        );
                    leadersToBlock[targ->start()] = targ; 
                }
                break;
            }
            
            /** Particular instruction handling (calls, branches, etc) **/
            ++num_insns; 

            if(ah.hasCFT()) {
//	       if (false) {
	       if (ah.isIndirectJump()) {
	           // Create a work element to represent that
		   // we will resolve the jump table later
                   end_block(cur,ah);
                   frame.pushWork( frame.mkWork( work->bundle(), cur, ah));
	       } else {
	           ProcessCFInsn(frame,cur,ah);
	       }
               break;
            } else if (func->_saves_fp &&
                       func->_no_stack_frame &&
                       ah.isFrameSetupInsn()) { // isframeSetup is expensive
               func->_no_stack_frame = false;
            } else if (ah.isLeave()) {
                func->_no_stack_frame = false;
            } else if ( ah.isAbort() ) {
                // 4. `abort-causing' instructions
                end_block(cur,ah);
                //link(cur, _sink, DIRECT, true);
                break; 
            } else if ( ah.isInvalidInsn() ) {
                // 4. Invalid or `abort-causing' instructions
                end_block(cur,ah);
                link(cur, _sink, DIRECT, true);
                break; 
            } else if ( ah.isInterruptOrSyscall() ) {
                // 5. Raising instructions
                end_block(cur,ah);

                pair<Block*,Edge*> newedge =
                    add_edge(frame,frame.func,cur,ah.getNextAddr(),FALLTHROUGH,NULL);
                Block * targ = newedge.first;
   
                if (targ && !HASHDEF(visited,targ->start()) &&
                            !HASHDEF(leadersToBlock,targ->start())) {
                    parsing_printf("[%s:%d] pushing %lx onto worklist\n",
                                   FILE__,__LINE__,targ->start());

                    frame.pushWork(
                        frame.mkWork(
                            NULL,
                            newedge.second,
                            targ->start(),
                            true,
                            false)
                        );
                    leadersToBlock[targ->start()] = targ; 
                }
                if (unlikely(func->obj()->defensiveMode())) {
                    fprintf(stderr,"parsed bluepill insn sysenter or syscall "
                            "in defensive mode at %lx\n",curAddr);
                }
                break;
            } else if (unlikely(func->obj()->defensiveMode())) {
                if (!_pcb.hasWeirdInsns(func) && ah.isGarbageInsn()) {
                    // add instrumentation at this addr so we can
                    // extend the function if this really executes
                    ParseCallback::default_details det(
                        (unsigned char*) cur->region()->getPtrToInstruction(cur->lastInsnAddr()),
                        cur->end() - cur->lastInsnAddr(),
                        true);
                    _pcb.abruptEnd_cf(cur->lastInsnAddr(),cur,&det);
                    _pcb.foundWeirdInsns(func);
                    end_block(cur,ah);
                    // allow invalid instructions to end up as a sink node.
		    link(cur, _sink, DIRECT, true);
                    break;
                } else if (ah.isNopJump()) {
                    // patch the jump to make it a nop, and re-set the 
                    // instruction adapter so we parse the instruction
                    // as a no-op this time, allowing the subsequent
                    // instruction to be parsed correctly
                    mal_printf("Nop jump at %lx, changing it to nop\n",ah.getAddr());
                    _pcb.patch_nop_jump(ah.getAddr());
                    unsigned bufsize = 
                        func->region()->offset() + func->region()->length() - ah.getAddr();
                    const unsigned char* bufferBegin = (const unsigned char *)
                        (func->isrc()->getPtrToInstruction(ah.getAddr()));
                    dec = InstructionDecoder
                        (bufferBegin, bufsize, frame.codereg->getArch());
                    ah = InstructionAdapter_t(dec, curAddr, func->obj(), 
                                              func->region(), func->isrc(), cur);
                } else {
                    entryID id = ah.getInstruction()->getOperation().getID();
                    switch (id) {
                        case e_rdtsc:
                            fprintf(stderr,"parsed bluepill insn rdtsc at %lx\n",curAddr);
                            break;
                        case e_sldt:
                            fprintf(stderr,"parsed bluepill insn sldt at %lx\n",curAddr);
                            break;
                        default:
                            break;
                    }
                }
            } else {
                // default
            }

            /** Check for overruns of valid address space **/
            if (!is_code(func,ah.getNextAddr())) {
                parsing_printf("[%s] next insn %lx is invalid\n",
                               FILE__,ah.getNextAddr());

                end_block(cur,ah);
                // We need to tag the block with a sink edge
                link(cur, _sink, DIRECT, true);
                break;
            } else if (!cur->region()->contains(ah.getNextAddr())) {
                parsing_printf("[%s] next address %lx is outside [%lx,%lx)\n",
                    FILE__,ah.getNextAddr(),
                    cur->region()->offset(),
                    cur->region()->offset()+cur->region()->length());
                end_block(cur,ah);
                // We need to tag the block with a sink edge
                link(cur, _sink, DIRECT, true);
                break;
            }
            ah.advance();
        }
    }

    // Check if parsing is complete
    if (!frame.delayedWork.empty()) {
        frame.set_status(ParseFrame::FRAME_DELAYED);
        return; 
    }

    /** parsing complete **/
    if (HASHDEF(plt_entries,frame.func->addr())) {
//        if (obj().cs()->nonReturning(frame.func->addr())) {
        if (obj().cs()->nonReturning(plt_entries[frame.func->addr()])) {        
            frame.func->set_retstatus(NORETURN);
        } else {
            frame.func->set_retstatus(UNKNOWN);
        }

        // Convenience -- adopt PLT name
        frame.func->_name = plt_entries[frame.func->addr()];
    } else if (frame.func->_rs == UNSET) {
        frame.func->set_retstatus(NORETURN);
    }

    frame.set_status(ParseFrame::PARSED);

    if (unlikely(obj().defensiveMode())) {
       // calculate this after setting the function to PARSED, so that when
       // we finalize the function we'll actually save the results and won't 
       // re-finalize it
       func->tampersStack(); 
       _pcb.newfunction_retstatus( func );
    }
}

void
Parser::end_block(Block * b, InstructionAdapter_t & ah)
{
    b->_lastInsn = ah.getAddr();
    b->updateEnd(ah.getNextAddr());

    record_block(b);
}

void
Parser::record_block(Block *b)
{
    parsing_printf("[%s:%d] recording block [%lx,%lx)\n",
        FILE__,__LINE__,b->start(),b->end());
    _parse_data->record_block(b->region(),b);
}


Block *
Parser::block_at(
    Function * owner,
    Address addr,
    Block * & split)
{
    set<Block *> overlap;
    Block * exist = NULL;
    Block * ret = NULL;
    Block * inconsistent = NULL;
    Address prev_insn = 0;

    split = NULL;

    CodeRegion *cr;
    if(owner->region()->contains(addr))
        cr = owner->region();
    else
        cr = _parse_data->reglookup(owner->region(),addr);

    if(!is_code(owner,addr)) {
        parsing_printf("[%s] block address %lx rejected by isCode()\n",
            FILE__,addr);
        return NULL;
    }

    if(NULL == (exist = _parse_data->findBlock(cr,addr))) {
        _parse_data->findBlocks(cr,addr,overlap);
        if(overlap.size() > 1)
            parsing_printf("[%s] address %lx overlapped by %d blocks\n",
                FILE__,addr,overlap.size());

        /* Platform specific consistency test: 
           generally checking for whether the address is an
           instruction boundary in a block */
        for(set<Block *>::iterator sit=overlap.begin();sit!=overlap.end();++sit)
        {
            Block * b = *sit;

            // consistent will fill in prev_insn with the address of the
            // instruction preceeding addr if addr is consistent
            if(b->consistent(addr,prev_insn)) {
                exist = b;
                break;   
            } else {
                parsing_printf("[%s] %lx is inconsistent with [%lx,%lx)\n", 
                    FILE__,addr,b->start(),b->end());
                if(inconsistent) {
                    parsing_printf("   multiple inconsistent blocks!\n");
                }
                inconsistent = b;
            }
        }
    }

    if(exist) {
        if(exist->start() == addr) {
            parsing_printf("[%s] block %lx exists\n",
                FILE__,addr);
            ret = exist;
        }
        else {
            parsing_printf("[%s] address %lx splits [%lx,%lx) (%p)\n",
               FILE__,addr,exist->start(),exist->end(),exist);
            if (owner->obj()->defensiveMode()) {
                mal_printf("new block at %lx splits [%lx %lx)\n",
                           addr, exist->start(), exist->end());
            }
            split = exist;
            ret = split_block(owner,exist,addr,prev_insn);
        }
    } else {
        ret = factory()._mkblock(owner,cr,addr);
        record_block(ret);
        _pcb.addBlock(owner, ret);
    }

    if(unlikely(inconsistent)) {
       _pcb.overlapping_blocks(ret,inconsistent); 
    }

    return ret;
}

pair<Block *,Edge *>
Parser::add_edge(
    ParseFrame & frame,
    Function * owner,
    Block * src,
    Address dst,
    EdgeTypeEnum et,
    Edge * exist)
{
    Block * split = NULL;
    Block * ret = NULL;
    Edge * newedge = NULL;
    pair<Block *, Edge *> retpair((Block *) NULL, (Edge *) NULL);

    if(!is_code(owner,dst)) {
        parsing_printf("[%s] target address %lx rejected by isCode()\n",dst);
        return retpair;
    }

    ret = block_at(owner,dst,split);
    retpair.first = ret;

    if(split == src) {
        // special case -- same block
        src = ret;
    }

    if(split && HASHDEF(frame.visited,split->start())) {
        // prevent "delayed parsing" of extant block if 
        // this frame has already visited it
        frame.visited[ret->start()] = true;
        frame.leadersToBlock[ret->start()] = ret;
    }

    if(NULL == exist) {
        newedge = link(src,ret,et,false);
        retpair.second = newedge;
    } else {
        relink(exist,src,ret);
        retpair.second = exist;
    }

    return retpair;
}

Block *
Parser::split_block(
    Function * owner, 
    Block *b, 
    Address addr, 
    Address previnsn)
{
    Block * ret;
    CodeRegion * cr;
    bool isRetBlock = false;
    if(owner->region()->contains(b->start()))
        cr = owner->region();
    else
        cr = _parse_data->reglookup(owner->region(),b->start());
    region_data * rd = _parse_data->findRegion(cr);

    // enable for extra-safe testing, but callers are responsbible
    // assert(b->consistent(addr);

    ret = factory()._mkblock(owner,cr,addr);

    // move out edges
    vector<Edge *> & trgs = b->_trglist;
    vector<Edge *>::iterator tit = trgs.begin(); 
    for(;tit!=trgs.end();++tit) {
        Edge *e = *tit;
        e->_source = ret;
        ret->_trglist.push_back(e);
    }
    if (!trgs.empty() && RET == (*trgs.begin())->type()) {
       isRetBlock = true;
    }
    trgs.clear();
    ret->updateEnd(b->_end);
    ret->_lastInsn = b->_lastInsn;
    ret->_parsed = true;
    link(b,ret,FALLTHROUGH,false); 

    record_block(ret);

    // b's range has changed
    rd->blocksByRange.remove(b);
    b->updateEnd(addr);
    b->_lastInsn = previnsn;
    rd->blocksByRange.insert(b); 
    // Any functions holding b that have already been finalized
    // need to have their caches invalidated so that they will
    // find out that they have this new 'ret' block
    std::set<Function*> prev_owners;
    rd->findFuncs(b->start(),prev_owners);
    for(std::set<Function*>::iterator oit = prev_owners.begin();
        oit != prev_owners.end(); ++oit)
    {
        Function * po = *oit;
        if (po->_cache_valid) {
           po->_cache_valid = false;
           parsing_printf("[%s:%d] split of [%lx,%lx) invalidates cache of "
                   "func at %lx\n",
           FILE__,__LINE__,b->start(),b->end(),po->addr());
        }
        if (isRetBlock) {
           po->_retBL.clear(); //could remove b from the vector instead of clearing it, not sure what's cheaper
        }
    }
    // KEVINTODO: study performance impact of this callback
    _pcb.splitBlock(b,ret);

    return ret;
 }

pair<Function *,Edge*>
Parser::bind_call(ParseFrame & frame, Address target, Block * cur, Edge * exist)
{
    Function * tfunc = NULL;
    Block * tblock = NULL;
    FuncSource how = RT;
    if(frame.func->_src == GAP || frame.func->_src == GAPRT)
        how = GAPRT;

    // look it up
    tfunc = _parse_data->get_func(frame.codereg,target,how);
    if(!tfunc) {
        parsing_printf("[%s:%d] can't bind call to %lx\n",
            FILE__,__LINE__,target);
        return pair<Function*,Edge*>((Function *) NULL,exist);
    }

    // add an edge
    pair<Block*,Edge*> ret = add_edge(frame,tfunc,cur,target,CALL,exist);
    tblock = ret.first;
    if(!tblock) {
        parsing_printf("[%s:%d] can't bind call to %lx\n",
            FILE__,__LINE__,target);
        return pair<Function*,Edge*>((Function *) NULL,exist);
    }

    return pair<Function*,Edge*>(tfunc,ret.second);
}

Function *
Parser::findFuncByEntry(CodeRegion *r, Address entry)
{
    if(_parse_state < PARTIAL) {
        parsing_printf("[%s:%d] Parser::findFuncByEntry([%lx,%lx),%lx) "
                       "forced parsing\n",
            FILE__,__LINE__,r->low(),r->high(),entry);
        parse();
    }
    return _parse_data->findFunc(r,entry);
}

int 
Parser::findFuncs(CodeRegion *r, Address addr, set<Function *> & funcs)
{
    if(_parse_state < COMPLETE) {
        parsing_printf("[%s:%d] Parser::findFuncs([%lx,%lx),%lx,...) "
                       "forced parsing\n",
            FILE__,__LINE__,r->low(),r->high(),addr);
        parse();
    }
    if(_parse_state < FINALIZED) {
        parsing_printf("[%s:%d] Parser::findFuncs([%lx,%lx),%lx,...) "
                       "forced finalization\n",
            FILE__,__LINE__,r->low(),r->high(),addr);
        finalize();
    }
    return _parse_data->findFuncs(r,addr,funcs);
}

int 
Parser::findFuncs(CodeRegion *r, Address start, Address end, set<Function *> & funcs)
{
    if(_parse_state < COMPLETE) {
        parsing_printf("[%s:%d] Parser::findFuncs([%lx,%lx),%lx,%lx) "
                       "forced parsing\n",
            FILE__,__LINE__,r->low(),r->high(),start,end);
        parse();
    }
    if(_parse_state < FINALIZED) {
        parsing_printf("[%s:%d] Parser::findFuncs([%lx,%lx),%lx,%lx) "
                       "forced finalization\n",
            FILE__,__LINE__,r->low(),r->high(),start,end);
        finalize();
    }
    return _parse_data->findFuncs(r,start,end,funcs);
}

Block *
Parser::findBlockByEntry(CodeRegion *r, Address entry)
{
    if(_parse_state < PARTIAL) {
        parsing_printf("[%s:%d] Parser::findBlockByEntry([%lx,%lx),%lx) "
                       "forced parsing\n",
            FILE__,__LINE__,r->low(),r->high(),entry);
        parse();
    }
    return _parse_data->findBlock(r,entry);
}

Block *
Parser::findNextBlock(CodeRegion *r, Address addr)
{
    if(_parse_state < PARTIAL) {
        parsing_printf("[%s:%d] Parser::findBlockByEntry([%lx,%lx),%lx) "
                       "forced parsing\n",
            FILE__,__LINE__,r->low(),r->high(),addr);
        parse();
    }
    return _parse_data->findRegion(r)->get_next_block(addr).second;
}

int
Parser::findBlocks(CodeRegion *r, Address addr, set<Block *> & blocks)
{
    if(_parse_state < COMPLETE) {
        parsing_printf("[%s:%d] Parser::findBlocks([%lx,%lx),%lx,...) "
                       "forced parsing\n",
            FILE__,__LINE__,r->low(),r->high(),addr);
        parse();
    }
    return _parse_data->findBlocks(r,addr,blocks); 
}

// find blocks without parsing.
int Parser::findCurrentBlocks(CodeRegion* cr, Address addr, 
                                std::set<Block*>& blocks) {
    return _parse_data->findBlocks(cr, addr, blocks);
}

Edge*
Parser::link(Block *src, Block *dst, EdgeTypeEnum et, bool sink)
{
    assert(et != NOEDGE);
    Edge * e = factory()._mkedge(src,dst,et);
    e->_type._sink = sink;
    src->_trglist.push_back(e);
    dst->_srclist.push_back(e);
    _pcb.addEdge(src, e, ParseCallback::target);
    _pcb.addEdge(dst, e, ParseCallback::source);
    return e;
}

/* 
 * During parsing, all edges are temporarily linked to the _tempsink
 * block. Adding and then removing edges to and from this block is
 * wasteful, especially given that removal is an O(N) operation with
 * vector storage. This call thus does not record edges into the sink.
 * These edges are guaranteed to have been relinked when parsing is
 * in state COMPLETE.
 *
 * NB This introduces an inconsistency into the CFG invariant that all
 *    targets of an edge have that edge in their source list if the
 *    data structures are queried during parsing. Extenders of 
 *    parsing callbacks are the only ones who can see this state;
 *    they have been warned and should know better.
 */
Edge*
Parser::link_tempsink(Block *src, EdgeTypeEnum et)
{
    Edge * e = factory()._mkedge(src,_sink,et);
    e->_type._sink = true;
    src->_trglist.push_back(e);
    return e;
}

void
Parser::relink(Edge * e, Block *src, Block *dst)
{
    bool addSrcAndDest = true;
    if(src != e->src()) {
        e->src()->removeTarget(e);
        _pcb.removeEdge(e->src(), e, ParseCallback::target);
        e->_source = src;
        src->addTarget(e);
        _pcb.addEdge(src, e, ParseCallback::target);
        addSrcAndDest = false;
    }
    if(dst != e->trg()) { 
        if(e->trg() != _sink) {
            e->trg()->removeSource(e);
            _pcb.removeEdge(e->trg(), e, ParseCallback::source);
            addSrcAndDest = false;
        }
        e->_target = dst;
        dst->addSource(e);
        _pcb.addEdge(dst, e, ParseCallback::source);
        if (addSrcAndDest) {
            // We're re-linking a sinkEdge to be a non-sink edge; since 
            // we don't inform PatchAPI of temporary sinkEdges, we have
            // to add both the source AND target edges
            _pcb.addEdge(src, e, ParseCallback::target);
        }
    }

    e->_type._sink = (dst == _sink);
}

ParseFrame::Status
Parser::frame_status(CodeRegion * cr, Address addr)
{
    // XXX parsing frames may have been cleaned up, but status
    //     is always cached
    return _parse_data->frameStatus(cr,addr);
}

void
Parser::remove_func(Function *func)
{
    if (sorted_funcs.end() != sorted_funcs.find(func)) {
        sorted_funcs.erase(func);
    }
    if (HINT == func->src()) {
        for (unsigned fidx=0; fidx < hint_funcs.size(); fidx++) {
            if (hint_funcs[fidx] == func) {
                hint_funcs[fidx] = hint_funcs[hint_funcs.size()-1];
                hint_funcs.pop_back();
                break;
            }
        }
    }
    else {
        for (unsigned fidx=0; fidx < discover_funcs.size(); fidx++) {
            if (discover_funcs[fidx] == func) {
                discover_funcs[fidx] = discover_funcs[discover_funcs.size()-1];
                discover_funcs.pop_back();
                break;
            }
        }
    }
    
    _parse_data->remove_func(func);
}

void
Parser::remove_block(Dyninst::ParseAPI::Block *block)
{
    _parse_data->remove_block(block);
}

void Parser::move_func(Function *func, Address new_entry, CodeRegion *new_reg)
{
    region_data *reg_data = _parse_data->findRegion(func->region());
    reg_data->funcsByAddr.erase(func->addr());

    reg_data = _parse_data->findRegion(new_reg);
    reg_data->funcsByAddr[new_entry] = func;
}

void Parser::invalidateContainingFuncs(Function *owner, Block *b)
{
    CodeRegion * cr;
    if(owner->region()->contains(b->start()))
        cr = owner->region();
    else
        cr = _parse_data->reglookup(owner->region(),b->start());
    region_data * rd = _parse_data->findRegion(cr);
    

    // Any functions holding b that have already been finalized
    // need to have their caches invalidated so that they will
    // find out that they have this new 'ret' block
    std::set<Function*> prev_owners;
    rd->findFuncs(b->start(),prev_owners);
    for(std::set<Function*>::iterator oit = prev_owners.begin();
        oit != prev_owners.end(); ++oit)
    {
        Function * po = *oit;
        po->_cache_valid = false;
        parsing_printf("[%s:%d] split of [%lx,%lx) invalidates cache of "
                       "func at %lx\n",
                       FILE__,__LINE__,b->start(),b->end(),po->addr());
    }   
}

/* Add ParseFrames waiting on func back to the work queue */
void Parser::resumeFrames(Function * func, vector<ParseFrame *> & work)
{
    // If we do not know the function's return status, don't put its waiters back on the worklist
    if (func->_rs == UNSET) { 
        parsing_printf("[%s] %s return status unknown, cannot resume waiters\n",
                __FILE__,
                func->name().c_str());
        return; 
    }

    // When a function's return status is set, all waiting frames back into the worklist
    map<Function *, set<ParseFrame *> >::iterator iter = delayedFrames.find(func);
    if (iter == delayedFrames.end()) {
        // There were no frames waiting, ignore
        parsing_printf("[%s] %s return status %d, no waiters\n",
                __FILE__,
                func->name().c_str(),
                func->_rs);
        return;
    } else {
        parsing_printf("[%s] %s return status %d, undelaying waiting functions\n",
                __FILE__,
                func->name().c_str(),
                func->_rs);
        // Add each waiting frame back to the worklist
        set<ParseFrame *> vec = iter->second;
        for (set<ParseFrame *>::iterator fIter = vec.begin(); 
                fIter != vec.end();
                ++fIter) {
            work.push_back(*fIter);
        }
        // remove func from delayedFrames map
        delayedFrames.erase(func);
    }
}

bool Parser::getSyscallNumber(Function * /*func*/,
        Block * block,
        Address /*addr*/,
        Architecture arch,
        long int & val)
{
    val = -1;

    // In the common case, the setup of system call number
    // is a mov in the previous instruction. We don't currently look elsewhere.
    // In the future, could use slicing and symeval to find the value of
    // this register at the system call (as unstrip does).
    Block::Insns blockInsns;
    block->getInsns(blockInsns);
    auto prevPair = ++(blockInsns.rbegin());
    InstructionAPI::InstructionPtr prevInsn = prevPair->second;
    if (prevInsn->getOperation().getID() != e_mov) {
        return false;
    }

    MachRegister syscallNumberReg = MachRegister::getSyscallNumberReg(arch);
    if (syscallNumberReg == InvalidReg) {
        return false;
    }
    InstructionAPI::RegisterAST* regAST = new InstructionAPI::RegisterAST(syscallNumberReg);
    InstructionAPI::RegisterAST::Ptr regASTPtr = InstructionAPI::RegisterAST::Ptr(regAST);

    std::vector<InstructionAPI::Operand> operands;
    prevInsn->getOperands(operands);
    for (unsigned i = 0; i < operands.size(); i++) {
        if (!operands[i].isWritten(regASTPtr)) {
            InstructionAPI::Expression::Ptr value = operands[i].getValue();
            InstructionAPI::Result res = value->eval();
            if (res.defined) {
                val = res.convert<Offset>();
            }
        }
    }

    return (val != -1);
}
<|MERGE_RESOLUTION|>--- conflicted
+++ resolved
@@ -642,13 +642,8 @@
 		// functions called from within, e.g. parse_frame from setting
 		// the caching flag and preventing later updates to the blocks()
 		// vector during finalization.
-<<<<<<< HEAD
-	//	cache_value = false;
-	}
-=======
 		cache_value = false;
 	}*/
->>>>>>> e3dadf3f
 
     parsing_printf("[%s] finalizing %s (%lx)\n",
         FILE__,f->name().c_str(),f->addr());
@@ -1092,7 +1087,6 @@
             }
         } else if (work->order() == ParseWorkElem::seed_addr) {
             cur = leadersToBlock[work->target()];
-<<<<<<< HEAD
         } else if (work->order() == ParseWorkElem::resolve_jump_table) {
 	    // resume to resolve jump table 
 	    parsing_printf("... continue parse indirect jump at %lx\n", work->ah()->getAddr());
@@ -1109,12 +1103,9 @@
 	    ProcessCFInsn(frame,nextBlock,*work->ah());
             continue;
 	}
-                       
-=======
-
         // call fallthrough case where we have already checked that
         // the target returns. this is used in defensive mode.
-        } else if (work->order() == ParseWorkElem::checked_call_ft) {
+        else if (work->order() == ParseWorkElem::checked_call_ft) {
             Edge* ce = bundle_call_edge(work->bundle());
             if (ce != NULL) {
                 invalidateContainingFuncs(func, ce->src());
@@ -1124,7 +1115,6 @@
             }
         }
         
->>>>>>> e3dadf3f
         if (NULL == cur) {
             pair<Block*,Edge*> newedge =
                 add_edge(frame,
