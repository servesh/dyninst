/*
 * See the dyninst/COPYRIGHT file for copyright information.
 * 
 * We provide the Paradyn Tools (below described as "Paradyn")
 * on an AS IS basis, and do not warrant its validity or performance.
 * We reserve the right to update, modify, or discontinue this
 * software at any time.  We shall have no obligation to supply such
 * updates or modifications or any other form of support to you.
 * 
 * By your use of Paradyn, you understand and agree that we (or any
 * other person or entity with proprietary rights in Paradyn) are
 * under no obligation to provide either maintenance services,
 * update services, notices of latent defects, or correction of
 * defects for Paradyn.
 * 
 * This library is free software; you can redistribute it and/or
 * modify it under the terms of the GNU Lesser General Public
 * License as published by the Free Software Foundation; either
 * version 2.1 of the License, or (at your option) any later version.
 * 
 * This library is distributed in the hope that it will be useful,
 * but WITHOUT ANY WARRANTY; without even the implied warranty of
 * MERCHANTABILITY or FITNESS FOR A PARTICULAR PURPOSE.  See the GNU
 * Lesser General Public License for more details.
 * 
 * You should have received a copy of the GNU Lesser General Public
 * License along with this library; if not, write to the Free Software
 * Foundation, Inc., 51 Franklin Street, Fifth Floor, Boston, MA 02110-1301 USA
 */

#include <omp.h>

#include <vector>
#include <limits>

// For Mutex
#define PROCCONTROL_EXPORTS

#include "dyntypes.h"

#include "CodeObject.h"
#include "CFGFactory.h"
#include "ParseCallback.h"
#include "Parser.h"
#include "Parser.h"
#include "CFG.h"
#include "util.h"
#include "debug_parse.h"

#include <boost/bind/bind.hpp>


#include <boost/timer/timer.hpp>
#include <fstream>

#ifdef ENABLE_RACE_DETECTION
#define USE_CILK 1
#else
#define USE_OPENMP 1
#endif

#if USE_CILK
#include <cilk/cilk.h>
#include <cilk/cilk_api.h>
#endif

#include "race-detector-annotations.h"

using namespace std;
using namespace Dyninst;
using namespace Dyninst::ParseAPI;
using namespace Dyninst::InstructionAPI;

typedef std::pair< Address, EdgeTypeEnum > edge_pair_t;
typedef vector< edge_pair_t > Edges_t;

#include "common/src/dthread.h"

namespace {
    struct less_cr {
        bool operator()(CodeRegion * x, CodeRegion * y)
        {
            return x->offset() < y->offset();
        }
    };
}

Parser::Parser(CodeObject & obj, CFGFactory & fact, ParseCallbackManager & pcb) :
        _obj(obj),
        _cfgfact(fact),
        _pcb(pcb),
        _parse_data(NULL),
        _parse_state(UNPARSED),
        _in_parse(false),
        _in_finalize(false)
{
    delayed_frames.size = 0;
    // cache plt entries for fast lookup
    const map<Address, string> & lm = obj.cs()->linkage();
    map<Address, string>::const_iterator lit = lm.begin();
    for( ; lit != lm.end(); ++lit) {
        parsing_printf("Cached PLT entry %s (%lx)\n",lit->second.c_str(),lit->first);
        plt_entries[lit->first] = lit->second;
    }

    if(obj.cs()->regions().empty()) {
        parsing_printf("[%s:%d] CodeSource provides no CodeRegions"
                               " -- unparesable\n",
                       FILE__,__LINE__);
        _parse_state = UNPARSEABLE;
        return;
    }

    // check whether regions overlap
    vector<CodeRegion *> const& regs = obj.cs()->regions();
    vector<CodeRegion *> copy(regs.begin(),regs.end());
    sort(copy.begin(),copy.end(),less_cr());

    // allocate a sink block -- region is arbitrary
    _sink = new Block(&_obj, regs[0], std::numeric_limits<Address>::max());

    bool overlap = false;
    CodeRegion * prev = copy[0], *cur = NULL;
    for(unsigned i=1;i<copy.size();++i) {
        cur = copy[i];
        if(cur->offset() < prev->offset() + prev->length()) {
            parsing_printf("Overlapping code regions [%lx,%lx) and [%lx,%lx)\n",
                           prev->offset(),prev->offset()+prev->length(),
                           cur->offset(),cur->offset()+cur->length());
            overlap = true;
            break;
        }
    }

    if(overlap)
        _parse_data = new OverlappingParseData(this,copy);
    else
        _parse_data = new StandardParseData(this);
}

ParseFrame::~ParseFrame()
{
    cleanup(); // error'd frames still need cleanup
}

Parser::~Parser()
{
    if(_parse_data)
        delete _parse_data;

    for(auto fit = frames.begin() ; fit != frames.end(); ++fit)
        delete *fit;

    frames.clear();
}

void
Parser::add_hint(Function * f)
{
    if(!_parse_data->findFunc(f->region(),f->addr()))
        record_func(f);
}

template <typename T>
std::string pair_to_string(T pr)
{
    std::stringstream s;
    s << pr.first << ", " << pr.second;
    return s.str();
}


void
Parser::parse()
{
    parsing_printf("[%s:%d] parse() called on Parser %p with state %d\n",
                   FILE__,__LINE__,this, _parse_state);

    // For modification: once we've full-parsed once, don't do it again
    if (_parse_state >= COMPLETE) return;

    if(_parse_state == UNPARSEABLE)
        return;

    ScopeLock<Mutex<true> > L(parse_mutex);
//    assert(!_in_parse);
    _in_parse = true;

    parse_vanilla();
    finalize();
    // anything else by default...?

    if(_parse_state < COMPLETE)
        _parse_state = COMPLETE;

    _in_parse = false;
    parsing_printf("[%s:%d] parsing complete for Parser %p with state %d\n", FILE__, __LINE__, this, _parse_state);
#ifdef ADD_PARSE_FRAME_TIMERS
    std::ofstream stat_log("functions.csv");
    stat_log << "Results for " << time_histogram.size() << " buckets\n";
    stat_log << "usecs,count\n";
    std::transform(time_histogram.begin(), time_histogram.end(),
                   std::ostream_iterator<std::string >(stat_log, "\n"),
                   pair_to_string<std::pair<unsigned int, unsigned int> >);
#endif
}

void
Parser::parse_at(
        CodeRegion * region,
        Address target,
        bool recursive,
        FuncSource src)
{
    Function *f;
    ParseFrame *pf;
    LockFreeQueue<ParseFrame *> work;

    parsing_printf("[%s:%d] entered parse_at([%lx,%lx),%lx)\n",
                   FILE__,__LINE__,region->low(),region->high(),target);

    if(!region->contains(target)) {
        parsing_printf("\tbad address, bailing\n");
        return;
    }

    if(_parse_state < PARTIAL)
        _parse_state = PARTIAL;

    f = _parse_data->get_func(region,target,src);
    if(!f) {
        parsing_printf("   could not create function at %lx\n",target);
        return;
    }

    ParseFrame::Status exist = _parse_data->frameStatus(region,target);
    if(exist != ParseFrame::BAD_LOOKUP && exist != ParseFrame::UNPARSED) {
        parsing_printf("   function at %lx already parsed, status %d\n",
                       target, exist);
        return;
    }

    if(!(pf = _parse_data->findFrame(region,target))) {
        pf = new ParseFrame(f,_parse_data);
        init_frame(*pf);
        frames.insert(pf);
        _parse_data->record_frame(pf);
    }

    work.insert(pf);
    parse_frames(work,recursive);

    // downgrade state if necessary
    if(_parse_state > COMPLETE)
        _parse_state = COMPLETE;

}

void
Parser::parse_at(Address target, bool recursive, FuncSource src)
{
    CodeRegion * region = NULL;

    parsing_printf("[%s:%d] entered parse_at(%lx)\n",FILE__,__LINE__,target);

    if(_parse_state == UNPARSEABLE)
        return;

    StandardParseData * spd = dynamic_cast<StandardParseData *>(_parse_data);
    if(!spd) {
        parsing_printf("   parse_at is invalid on overlapping regions\n");
        return;
    }

    region = spd->reglookup(region,target); // input region ignored for SPD
    if(!region) {
        parsing_printf("   failed region lookup at %lx\n",target);
        return;
    }

    parse_at(region,target,recursive,src);
}

void
Parser::parse_vanilla()
{
    LockFreeQueue<ParseFrame *> work;

    parsing_printf("[%s:%d] entered parse_vanilla()\n",FILE__,__LINE__);
    parsing_printf("\t%d function hints\n",hint_funcs.size());

    if(_parse_state < PARTIAL)
        _parse_state = PARTIAL;
    else
        parsing_printf("\tparse state is %d, some parsing already done\n",
                       _parse_state);

    /* Initialize parse frames from hints */

    // Note: there is no fundamental obstacle to parallelizing this loop. However,
    // race conditions need to be resolved in supporting laysrs first.
    for (unsigned int i = 0; i < hint_funcs.size(); i++) {
        Function * hf = hint_funcs[i];
        ParseFrame::Status test = frame_status(hf->region(),hf->addr());
        if(test != ParseFrame::BAD_LOOKUP &&
           test != ParseFrame::UNPARSED)
        {
            parsing_printf("\tskipping repeat parse of %lx [%s]\n",
                           hf->addr(),hf->name().c_str());
            continue;
        }

	ParseFrame *pf = new ParseFrame(hf,_parse_data);
        init_frame(*pf);
        frames.insert(pf);
        work.insert(pf);
        _parse_data->record_frame(pf);
    }

    parse_frames(work,true);
}

void
Parser::parse_edges( vector< ParseWorkElem * > & work_elems )
{
    if(_parse_state == UNPARSEABLE)
        return;

    // build up set of needed parse frames and load them with work elements
    set<ParseFrame*> frameset; // for dup checking
    LockFreeQueue<ParseFrame*> frames;

    for (unsigned idx=0; idx < work_elems.size(); idx++) {

        ParseWorkElem *elem = work_elems[idx];
        Block *src = elem->edge()->src();

        if (elem->order() == ParseWorkElem::call_fallthrough)
        {
            Edge *callEdge = NULL;
            boost::lock_guard<Block> g(*src);
            Block::edgelist trgs = src->targets();
            for (Block::edgelist::iterator eit = trgs.begin();
                 eit != trgs.end();
                 eit++)
            {
                if ((*eit)->type() == CALL) {
                    callEdge = *eit;
                    if (!(*eit)->sinkEdge()) // if it's a sink edge, look for nonsink CALL
                        break;
                }
            }
            // create a call work elem so that the bundle is complete
            // and set the target function's return status and 
            // tamper to RETURN and TAMPER_NONE, respectively
            //assert(callEdge);

            // When we have a direct call to unallocated memory or garbage
            // we there is no call edge when the call is first executed. I'm
            // not sure why not, so I'm attempting to continue past here without
            // fixing up the called function...
            // Also, in the case I saw, the callee was _not_ returning. Not directly. It 
            // led into a big case with a longjmp() equivalent. 

            if (callEdge)
            {
                bool isResolvable = false;
                Address callTarget = 0;
                if ( ! callEdge->sinkEdge() )
                {
                    isResolvable = true;
                    callTarget = callEdge->trg_addr();
                    // the call target may be in another Code Object
                    Function *callee = callEdge->trg()->obj()->findFuncByEntry(
                            callEdge->trg()->region(), callTarget);
                    assert(callee);
                    callee->set_retstatus(RETURN);
                    callee->_tamper = TAMPER_NONE;
                }
                elem->bundle()->add(new ParseWorkElem
                                            ( elem->bundle(),
                                              callEdge,
                                              callTarget,
                                              isResolvable,
                                              false ));
            }
        }
        ParseFrame *frame = _parse_data->findFrame
                ( src->region(),
                  src->lastInsnAddr() );
        bool isNewFrame = false;
        if (!frame) {
            vector<Function*> funcs;
            src->getFuncs(funcs);
            frame = new ParseFrame(*funcs.begin(),_parse_data);
            for (unsigned fix=1; fix < funcs.size(); fix++) {
                // if the block is shared, all of its funcs need
                // to add the new edge
                funcs[fix]->_cache_valid = false;
            }
            isNewFrame = true;
        }

        // push before frame init so no seed is added
        if (elem->bundle()) {
            frame->work_bundles.push_back(elem->bundle());
        }
        frame->pushWork(elem);
        if (isNewFrame) {
            init_frame(*frame);
        }

        if (frameset.end() == frameset.find(frame)) {
            frameset.insert(frame);
            frames.insert(frame);
        }
    }
    ScopeLock<Mutex<true> > L(parse_mutex);
    // now parse
    if(_parse_state < PARTIAL)
        _parse_state = PARTIAL;
    _in_parse = true;

    parse_frames( frames, true );

    if(_parse_state > COMPLETE)
        _parse_state = COMPLETE;
    _in_parse = false;

    finalize();

}


LockFreeQueueItem<ParseFrame*> *
Parser::ProcessOneFrame(ParseFrame* pf, bool recursive) {
  LockFreeQueueItem<ParseFrame*> *frame_list = 0;
  if (pf->func && !pf->swap_busy(true)) {
#ifdef ADD_PARSE_FRAME_TIMERS
    boost::timer::cpu_timer t;
    t.start();
#endif
    parse_frame(*pf,recursive);
#ifdef ADD_PARSE_FRAME_TIMERS
    t.stop();
    unsigned int msecs = floor(t.elapsed().wall / 1000000.0);
    race_detector_fake_lock_acquire(race_detector_fake_lock(time_histogram));
    {
      tbb::concurrent_hash_map<unsigned int, unsigned int>::accessor a;
      time_histogram.insert(a, msecs);
      ++(a->second);
    }
    race_detector_fake_lock_release(race_detector_fake_lock(time_histogram));
#endif
    frame_list = postProcessFrame(pf, recursive);

    // exclusive access to each ParseFrame is mediated by marking a frame busy.
    // we clear evidence of our access to the ParseFrame here because a concurrent
    // thread may try to touch it because of duplicates in the work list. that
    // won't actually be concurrent because of swap_busy. we suppress the race
    // report by scrubbing information about our access.
    race_detector_forget_access_history(pf, sizeof(*pf));

    pf->swap_busy(false);
  }
  return frame_list;
}

LockFreeQueueItem<ParseFrame *> *Parser::postProcessFrame(ParseFrame *pf, bool recursive) {
    LockFreeQueue<ParseFrame*> work;
    boost::lock_guard<ParseFrame> g(*pf);
    switch(pf->status()) {
        case ParseFrame::CALL_BLOCKED: {
            parsing_printf("[%s] frame %lx blocked at %lx\n",
                           FILE__,pf->func->addr(),pf->curAddr);
            {

                assert(pf->call_target);

                parsing_printf("    call target %lx\n",pf->call_target->addr());
                work.insert(pf);

                CodeRegion * cr = pf->call_target->region();
                Address targ = pf->call_target->addr();
                ParseFrame * tf = _parse_data->findFrame(cr,targ);
                if(!tf)
                {
                    // sanity
                    if(_parse_data->frameStatus(cr,targ) == ParseFrame::PARSED)
                        assert(0);

                    tf = new ParseFrame(pf->call_target,_parse_data);
                    init_frame(*tf);
                    frames.insert(tf);
                    _parse_data->record_frame(tf);
                }
                if(likely(recursive))
                    work.insert(tf);
                else {
                    assert(0);
                    // XXX should never get here
                    //parsing_printf("    recursive parsing disabled\n");
                }

            }
            break;
        }
        case ParseFrame::PARSED:{
            parsing_printf("[%s] frame %lx complete, return status: %d\n",
                           FILE__,pf->func->addr(),pf->func->retstatus());

            if (unlikely(_obj.defensiveMode() &&
                         TAMPER_NONE != pf->func->tampersStack() &&
                         TAMPER_NONZERO != pf->func->tampersStack() ))
            {   // may adjust CALL_FT targets, add a frame to the worklist,
                // or trigger parsing in a separate target CodeObject
                tamper_post_processing(work,pf);
            }

            /* add waiting frames back onto the worklist */
            resumeFrames(pf->func, work);

            pf->cleanup();
            break;
        }
        case ParseFrame::FRAME_ERROR:
            parsing_printf("[%s] frame %lx error at %lx\n",
                           FILE__,pf->func->addr(),pf->curAddr);
            break;
        case ParseFrame::FRAME_DELAYED:
        {
            boost::lock_guard<DelayedFrames> g(delayed_frames);
            parsing_printf("[%s] frame %lx delayed at %lx\n",
                                                                                  FILE__,
                                                                                  pf->func->addr(),
                                                                                  pf->curAddr);

            if (pf->delayedWork.size()) {
                // Add frame to global delayed list

                for (auto iter = pf->delayedWork.begin();
                     iter != pf->delayedWork.end();
                     ++iter) {

                    Function * ct = iter->second;
                    parsing_printf("[%s] waiting on %s\n",
                                   __FILE__,
                                   ct->name().c_str());
                    {

                        auto fIter = delayed_frames.frames.find(ct);
                        if (fIter == delayed_frames.frames.end()) {
                            set<ParseFrame *> waiters;
                            waiters.insert(pf);
                            delayed_frames.frames[ct] = waiters;
                        } else {
                            delayed_frames.frames[ct].insert(pf);
                        }
                    }
                }
            } else {
                // We shouldn't get here
                assert(0 && "Delayed frame with no delayed work");
            }

            /* if the return status of this function has been updated, add
             * waiting frames back onto the work list */
            resumeFrames(pf->func, work);
            break;
        }
        case ParseFrame::PROGRESS:
            // another thread is working on this already; possibly something else unblocked.
            break;

        default:
            assert(0 && "invalid parse frame status");
    }
    return work.steal();
}


static void
InsertFrames
(
 LockFreeQueueItem<ParseFrame *> *frames,
 LockFreeQueue<ParseFrame *> *q
)
{
  if (frames) {
    LockFreeQueue<ParseFrame *> myq(frames);
    q->splice(myq);
  }
}


void
Parser::LaunchWork
(
 LockFreeQueueItem<ParseFrame*> *frame_list,
 bool recursive
)
{
  LockFreeQueue<ParseFrame *> private_queue(frame_list);
  for(;;) {
    LockFreeQueueItem<ParseFrame *> *first = private_queue.pop();
    if (first == 0) break;
    ParseFrame *frame = first->value();
    delete first;
#if USE_OPENMP
#pragma omp task firstprivate(frame, recursive)
    SpawnProcessFrame(frame, recursive);
#else
    cilk_spawn SpawnProcessFrame(frame, recursive);
#endif
  }
}


void
Parser::SpawnProcessFrame
(
 ParseFrame *pf,
 bool recursive
)
{
  LockFreeQueueItem<ParseFrame*> *new_frames = ProcessOneFrame(pf, recursive);
  LaunchWork(new_frames, recursive);
}

void print_work_queue(LockFreeQueue<ParseFrame *> *work_queue)
{
  LockFreeQueueItem<ParseFrame *> *current = work_queue->peek();

  std::cout << "Work Queue" << std::endl;
  while (current) {
    std::cout << "  parse frame " << std::hex << current->value()
	      << std::dec << std::endl;
    current = current->next();
  }
}


void
Parser::ProcessFrames
(
 LockFreeQueue<ParseFrame *> *work_queue,
 bool recursive
)
{
#if USE_OPENMP
#pragma omp parallel shared(work_queue)
  {
#pragma omp master
    LaunchWork(work_queue->steal(), recursive);
  }
#else
  LaunchWork(work_queue->steal(), recursive);
#endif
}


void
Parser::parse_frames(LockFreeQueue<ParseFrame *> &work, bool recursive)
{
    ProcessFrames(&work, recursive);

    bool done = false, cycle = false;
    {
        boost::lock_guard<DelayedFrames> g(delayed_frames);
        if(delayed_frames.frames.empty()) {
            parsing_printf("[%s] Fixed point reached (0 funcs with unknown return status)\n)",
                           __FILE__);
            delayed_frames.size = 0;
            done = true;
        } else if(delayed_frames.size == delayed_frames.frames.size()) {
            cycle = true;
        }
    }

    // Use fixed-point to ensure we parse frames whose parsing had to be delayed
    if (!done) {
        if(cycle) {
            processCycle(work,recursive);
        } else {
            processFixedPoint(work, recursive);
        }
    }

    cleanup_frames();
}

void Parser::processFixedPoint(LockFreeQueue<ParseFrame *> &work, bool recursive) {// We haven't yet reached a fixedpoint; let's recurse
    {
        boost::lock_guard<DelayedFrames> g(delayed_frames);

        parsing_printf("[%s] Fixed point not yet reached (%d funcs with unknown return status)\n",
                       __FILE__,
                       delayed_frames.frames.size());

        // Update delayed_frames.size for next iteration
        delayed_frames.size = delayed_frames.frames.size();

        // Check if we can resume any frames yet
        vector<Function *> updated;
        for (auto iter = delayed_frames.frames.begin();
             iter != delayed_frames.frames.end();
             ++iter) {
            if (iter->first->retstatus() != UNSET) {
                updated.push_back(iter->first);
            }
        }

        if (updated.size()) {
            for (auto uIter = updated.begin();
                 uIter != updated.end();
                 ++uIter) {
                resumeFrames((*uIter), work);
            }
        }
    }
    // Recurse through parse_frames
    parsing_printf("[%s] Calling parse_frames again... \n", __FILE__);

    parse_frames(work, recursive);
}

void Parser::processCycle(LockFreeQueue<ParseFrame *> &work, bool recursive) {// If we've reached a fixedpoint and have remaining frames, we must
    // have a cyclic dependency
    vector<Function *> updated;
    {
        boost::lock_guard<DelayedFrames> g(delayed_frames);
        parsing_printf("[%s] Fixed point reached (%d funcs with unknown return status)\n",
                       __FILE__,
                       delayed_frames.frames.size());

        // Mark UNSET functions in cycle as NORETURN
        // except if we're doing non-recursive parsing.
        // If we're just parsing one function, we want
        // to mark everything RETURN instead.
        for (auto iter = delayed_frames.frames.begin(); iter != delayed_frames.frames.end(); ++iter) {
            Function * func = iter->first;
            if (func->retstatus() == UNSET) {
                if(recursive)
                {
                    func->set_retstatus(NORETURN);
                    func->obj()->cs()->incrementCounter(PARSE_NORETURN_HEURISTIC);
                }
                else
                {
                    func->set_retstatus(RETURN);
                }
                updated.push_back(func);
            }

            set<ParseFrame *> vec = iter->second;
            for (auto vIter = vec.begin(); vIter != vec.end(); ++vIter) {
                Function * delayed = (*vIter)->func;
                if (delayed->retstatus() == UNSET) {
                    delayed->set_retstatus(NORETURN);
                    delayed->obj()->cs()->incrementCounter(PARSE_NORETURN_HEURISTIC);
                    updated.push_back(func);
                }
            }
        }

    }

    // We should have updated the return status of one or more frames; recurse
    if (updated.size()) {
        for (auto uIter = updated.begin();
             uIter != updated.end();
             ++uIter) {
            resumeFrames((*uIter), work);
        }

        if (work.peek()) {
            parsing_printf("[%s] Updated retstatus of delayed frames, trying again...\n", __FILE__);
            parse_frames(work, recursive);
        }
    } else {
        // We shouldn't get here
        parsing_printf("[%s] No more work can be done (%d funcs with unknown return status)\n",
                       __FILE__,
                       delayed_frames.frames.size());
        assert(0);
    }
}

void Parser::cleanup_frames()  {
  vector <ParseFrame *> pfv;
  std::copy(frames.begin(), frames.end(), std::back_inserter(pfv));
#if USE_OPENMP
#pragma omp parallel for schedule(auto)
  for (unsigned int i = 0; i < pfv.size(); i++) {
    ParseFrame *pf = pfv[i];
    if (pf) {
      _parse_data->remove_frame(pf);
      delete pf;
    }
  }
  frames.clear();
#elif USE_CILK
  cilk_for(unsigned i=0; i < pfv.size(); ++i) {
    ParseFrame *pf = pfv[i];
    if (pf) {
      _parse_data->remove_frame(pf);
      delete pf;
    }
  }
#else
  for(unsigned i=0; i < pfv.size(); ++i) {
    ParseFrame *pf = pfv[i];
    if (pf) {
      _parse_data->remove_frame(pf);
      delete pf;
    }
  }
#endif
  frames.clear();
}

/* Finalizing all functions for consumption:
  
   - Finish delayed parsing
   - Prepare and record FuncExtents for range-based lookup
*/

// Could set cache_valid depending on whether the function is currently
// being parsed somewhere. 

void Parser::finalize_block(Block* b, Function* owner) {
    Address addr = b->start();
    Address prev_insn = b->lastInsnAddr();
    set<Block *> overlap;
    CodeRegion *cr;
    if (owner->region()->contains(addr))
        cr = owner->region();
    else
        cr = _parse_data->reglookup(owner->region(), addr);

    Block *exist = _parse_data->findBlock(cr, addr);
    if (NULL == exist) {
        _parse_data->findBlocks(cr, addr, overlap);
        if (overlap.size() > 1)
            parsing_printf("[%s] address %lx overlapped by %d blocks\n",
                           FILE__, addr, overlap.size());

        /* Platform specific consistency test:
           generally checking for whether the address is an
           instruction boundary in a block */
        for (set<Block *>::iterator sit = overlap.begin(); sit != overlap.end(); ++sit) {
            Block *ob = *sit;

            // consistent will fill in prev_insn with the address of the
            // instruction preceeding addr if addr is consistent
            if (ob->consistent(addr, prev_insn)) {
                exist = b;
                break;
            } else {
                parsing_printf("[%s] %lx is inconsistent with [%lx,%lx)\n",
                               FILE__, addr, b->start(), b->end());
                _pcb.overlapping_blocks(ob, b);
            }
        }

    }
    if (exist) {
        if (exist->start() != addr) {
            Block *ret = split_block(owner, b, addr, prev_insn);
            record_block(ret);
        }
    }
    for (auto e = b->targets().begin();
         e != b->targets().end();
         ++e)
    {
        auto t = (*e)->type();
        if(t == CALL_FT ||
           t == COND_NOT_TAKEN ||
           t == FALLTHROUGH)
        {
            auto off = (*e)->_target_off;
            assert(off >= b->end());
            assert((*e)->trg()->start() == off);
        }
    }
    _pcb.addBlock(owner, b);

}

void
Parser::finalize(Function *f)
{
    if(f->_cache_valid) {
        return;
    }

    if(!f->_parsed) {
        parsing_printf("[%s:%d] Parser::finalize(f[%lx]) "
                               "forced parsing\n",
                       FILE__,__LINE__,f->addr());
        parse_at(f->addr(), true, f->src());
    }

    bool cache_value = true;
    boost::unique_lock<boost::mutex> finalize_write_lock(finalize_mutex);
    /* this is commented out to prevent a failure in tampersStack, but
           this may be an incorrect approach to fixing the problem.
    if(frame_status(f->region(), f->addr()) < ParseFrame::PARSED) {
        // XXX prevent caching of blocks, extents for functions that
        // are actively being parsed. This prevents callbacks and other
        // functions called from within, e.g. parse_frame from setting
        // the caching flag and preventing later updates to the blocks()
        // vector during finalization.
        cache_value = false;
    }*/

    parsing_printf("[%s] finalizing %s (%lx)\n",
                   FILE__,f->name().c_str(),f->addr());

    region_data * rd = _parse_data->findRegion(f->region());
    assert(rd);

    // finish delayed parsing and sorting
    Function::blocklist blocks = f->blocks_int();

    // is this the first time we've parsed this function?
    if (unlikely( !f->_extents.empty() )) {
        _parse_data->remove_extents(f->_extents);
        f->_extents.clear();
    }


    if(blocks.empty()) {
        f->_cache_valid = cache_value; // see above
        return;
    }

    auto bit = blocks.begin();
    FuncExtent * ext = NULL;
    Address ext_s = (*bit)->start();
    Address ext_e = ext_s;

    for( ; bit != blocks.end(); ++bit) {
        Block * b = *bit;
        finalize_block(b, f);
        if(b->start() > ext_e) {
            ext = new FuncExtent(f,ext_s,ext_e);

            // remove access history for ext before publishing it
            // to concurrent readers to avoid false race reports.
            // ext is written before it is published and only read
            // thereafter.
	    race_detector_forget_access_history(ext, sizeof(*ext));

            parsing_printf("%lx extent [%lx,%lx)\n",f->addr(),ext_s,ext_e);
            f->_extents.push_back(ext);
            rd->funcsByRange.insert(ext);
            ext_s = b->start();
        }
        ext_e = b->end();
    }
    ext = new FuncExtent(f,ext_s,ext_e);

    // remove access history for ext before publishing it
    // to concurrent readers to avoid false race reports.
    // ext is written before it is published and only read
    // thereafter.
    race_detector_forget_access_history(ext, sizeof(*ext));

    parsing_printf("%lx extent [%lx,%lx)\n",f->addr(),ext_s,ext_e);
    rd->funcsByRange.insert(ext);
    f->_extents.push_back(ext);

    f->_cache_valid = cache_value; // see comment at function entry

    if (unlikely( f->obj()->defensiveMode())) {
        // add fallthrough edges for calls assumed not to be returning
        // whose fallthrough blocks we parsed anyway (this happens if 
        // the FT block is also a branch target)
        Function::edgelist & edges = f->_call_edge_list;
        for (Function::edgelist::iterator eit = edges.begin();
             eit != edges.end();
             eit++)
        {
            boost::lock_guard<Block> g(*(*eit)->src());
            if (2 > (*eit)->src()->targets().size()) {
                Block *ft = _parse_data->findBlock((*eit)->src()->region(),
                                                   (*eit)->src()->end());
                if (ft && HASHDEF(f->_bmap,ft->start())) {
                    link((*eit)->src(),ft,CALL_FT,false);
                }
            }
        }
    }
}

void
Parser::finalize()
{
    if(_parse_state < FINALIZED) {
        finalize_funcs(hint_funcs);
        finalize_funcs(discover_funcs);
        _parse_state = FINALIZED;
    }
}

void
Parser::finalize_funcs(vector<Function *> &funcs)
{
    vector<Function *>::iterator fit = funcs.begin();
    for( ; fit != funcs.end(); ++fit) {
        finalize(*fit);
    }
}

void
Parser::record_func(Function *f)
{
    if(!f) return;

    if(f->src() == HINT)
        hint_funcs.push_back(f);
    else
        discover_funcs.push_back(f);

    sorted_funcs.insert(f);

    _parse_data->record_func(f);
}

void
Parser::init_frame(ParseFrame & frame)
{
    boost::lock_guard<ParseFrame> g(frame);
    Block * b = NULL;
    Block * split = NULL;

    if ( ! frame.func->_entry )
    {
        // Find or create a block
        b = block_at(frame.func, frame.func->addr(),split);
        if(b) {
            frame.leadersToBlock[frame.func->addr()] = b;
            frame.func->_entry = b;
            frame.seed = new ParseWorkElem(NULL,NULL,frame.func->addr(),true,false);
            frame.pushWork(frame.seed);
        } else {
            parsing_printf("[%s] failed to initialize parsing frame\n",
                           FILE__);
            return;
        }
        if (split) {
            _pcb.splitBlock(split,b);
        }
    }

    // FIXME these operations should move into the actual parsing
    Address ia_start = frame.func->addr();
    unsigned size =
            frame.codereg->offset() + frame.codereg->length() - ia_start;
    const unsigned char* bufferBegin =
            (const unsigned char *)(frame.func->isrc()->getPtrToInstruction(ia_start));
    InstructionDecoder dec(bufferBegin,size,frame.codereg->getArch());
    InstructionAdapter_t* ah = InstructionAdapter_t::makePlatformIA_IAPI(obj().cs()->getArch(),
                                                                         dec, ia_start, frame.func->obj(),
                                                                         frame.codereg, frame.func->isrc(), b);
    if(ah->isStackFramePreamble()) {
        frame.func->_no_stack_frame = false;
    }
    frame.func->_saves_fp = ah->savesFP();
    delete ah;
}

void ParseFrame::cleanup()
{
    boost::lock_guard<ParseFrame> g(*this);
    for(unsigned i=0;i<work_bundles.size();++i)
        delete work_bundles[i];
    work_bundles.clear();
    if(seed)
        delete seed;
    seed = NULL;
}

namespace {
    inline Edge * bundle_call_edge(ParseWorkBundle * b)
    {
        if(!b) return NULL;

        vector<ParseWorkElem*> const& elems = b->elems();
        vector<ParseWorkElem*>::const_iterator it = elems.begin();
        for( ; it != elems.end(); ++it) {
            if((*it)->edge()->type() == CALL)
                return (*it)->edge();
        }
        return NULL;
    }

    /* 
     * Look up the next block for detection of straight-line
     * fallthrough edges into existing blocks.
     */
}

void
Parser::parse_frame(ParseFrame & frame, bool recursive) {
    boost::lock_guard<Function> g(*frame.func);
    /** Persistent intermediate state **/
    InstructionAdapter_t *ahPtr = NULL;
    ParseFrame::worklist_t & worklist = frame.worklist;
    dyn_hash_map<Address, Block *> & leadersToBlock = frame.leadersToBlock;
    Address & curAddr = frame.curAddr;
    Function * func = frame.func;
    dyn_hash_map<Address, bool> & visited = frame.visited;
    unsigned & num_insns = frame.num_insns;
    func->_cache_valid = false;

    /** Non-persistent intermediate state **/
    Address nextBlockAddr;
    Block * nextBlock;

    if (frame.status() == ParseFrame::UNPARSED) {
        parsing_printf("[%s] ==== starting to parse frame %lx ====\n",
                       FILE__,frame.func->addr());
        // prevents recursion of parsing
        frame.func->_parsed = true;
    } else {
        parsing_printf("[%s] ==== resuming parse of frame %lx ====\n",
                       FILE__,frame.func->addr());
        // Pull work that can be resumed off the delayedWork list
        std::map<ParseWorkElem *, Function *>::iterator iter;

        vector<ParseWorkElem *> updated;
        vector<ParseWorkElem *>::iterator uIter;

        for (iter = frame.delayedWork.begin();
             iter != frame.delayedWork.end();
             ++iter) {
            if (iter->second->retstatus() != UNSET) {
                frame.pushWork(iter->first);
                updated.push_back(iter->first);
            }
        }
        for (uIter = updated.begin(); uIter != updated.end(); ++uIter) {
            frame.delayedWork.erase(*uIter);
        }
    }


    frame.set_status(ParseFrame::PROGRESS);

    while(!worklist.empty()) {

        Block * cur = NULL;
        ParseWorkElem * work = frame.popWork();
        if (work->order() == ParseWorkElem::call) {
            Function * ct = NULL;

            if (!work->callproc()) {
                // If we're not doing recursive traversal, skip *all* of the call edge processing.
                // We don't want to create a stub. We'll handle the assumption of a fallthrough
                // target for the fallthrough work element, not the call work element. Catch blocks
                // will get excluded but that's okay; our heuristic is not reliable enough that I'm willing to deploy
                // it when we'd only be detecting a non-returning callee by name anyway.
                // --BW 12/2012
                if (!recursive) {
                    parsing_printf("[%s] non-recursive parse skipping call %lx->%lx\n",
                                   FILE__, work->edge()->src()->lastInsnAddr(), work->target());
                    continue;
                }

                parsing_printf("[%s] binding call %lx->%lx\n",
                               FILE__,work->edge()->src()->lastInsnAddr(),work->target());

                pair<Function*,Edge*> ctp =
                        bind_call(frame,
                                  work->target(),
                                  work->edge()->src(),
                                  work->edge());
                ct = ctp.first;

                work->mark_call();
            } else {
                ct = _parse_data->findFunc(frame.codereg,work->target());
            }

            if (recursive && ct &&
                (frame_status(ct->region(),ct->addr())==ParseFrame::UNPARSED ||
                 frame_status(ct->region(),ct->addr())==ParseFrame::BAD_LOOKUP)) {
                // suspend this frame and parse the next
                parsing_printf("    [suspend frame %lx]\n", func->addr());
                frame.call_target = ct;
                frame.set_status(ParseFrame::CALL_BLOCKED);
                // need to re-visit this edge
                frame.pushWork(work);
                if (ahPtr) delete ahPtr;
                return;
            } else if (ct && work->tailcall()) {
                // XXX The target has been or is currently being parsed (else
                //     the previous conditional would have been taken),
                //     so if its return status is unset then this
                //     function has to take UNKNOWN
<<<<<<< HEAD
                if (func->retstatus() != RETURN) {
                    if (ct->retstatus() > NORETURN)
                        func->set_retstatus(ct->retstatus());
                    else if (ct->retstatus() == UNSET)
                        func->set_retstatus(UNKNOWN);
=======
                if (func->_rs != RETURN) {
                    if (ct->_rs > NORETURN)
                      func->set_retstatus(ct->_rs);
                    else if (ct->_rs == UNSET)
                      frame.pushDelayedWork(work, ct);
>>>>>>> 34c5f58c
                }
            }

            continue;
        } else if (work->order() == ParseWorkElem::call_fallthrough) {
            // check associated call edge's return status
            Edge * ce = bundle_call_edge(work->bundle());
            if (!ce) {
                // odd; no call edge in this bundle
                parsing_printf("[%s] unexpected missing call edge at %lx\n",
                               FILE__,work->edge()->src()->lastInsnAddr());
            } else {
                // check for system call FT
                Edge* edge = work->edge();
                Block::Insns blockInsns;
//                boost::lock_guard<Block> src_guard(*edge->src());
                edge->src()->getInsns(blockInsns);
                auto prev = blockInsns.rbegin();
                InstructionAPI::Instruction prevInsn = prev->second;
                bool is_nonret = false;

                if (prevInsn.getOperation().getID() == e_syscall) {
                    Address src = edge->src()->lastInsnAddr();


                    // Need to determine if system call is non-returning
                    long int syscallNumber;
                    if (!getSyscallNumber(func, edge->src(), src, frame.codereg->getArch(), syscallNumber)) {
                        // If we cannot retrieve a syscall number, assume the syscall returns
                        parsing_printf("[%s] could not retrieve syscall edge, assuming returns\n", FILE__);
                    } else {
                        if (obj().cs()->nonReturningSyscall(syscallNumber)) {
                            is_nonret = true;
                        }
                    }

                    if (is_nonret) {
                        parsing_printf("[%s] no fallthrough for non-returning syscall\n",
                                       FILE__,
                                       work->edge()->src()->lastInsnAddr());

                        // unlink tempsink fallthrough edge
                        Edge * remove = work->edge();
                        remove->src()->removeTarget(remove);
                        factory().destroy_edge(remove, destroyed_noreturn);
                        continue;
                    }
                } else if (ce->trg()) {
                    Address target = ce->trg_addr();
                    Function * ct = _parse_data->findFunc(frame.codereg,target);
                    bool is_plt = false;

                    // check if associated call edge's return status is still unknown
                    if (ct && (ct->retstatus() == UNSET) ) {
                        // Delay parsing until we've finished the corresponding call edge
                        parsing_printf("[%s] Parsing FT edge %lx, corresponding callee (%s) return status unknown; delaying work\n",
                                       __FILE__,
                                       work->edge()->src()->lastInsnAddr(),
                                       ct->name().c_str());

                        // Add work to ParseFrame's delayed list
                        frame.pushDelayedWork(work, ct);

                        // Continue other work for this frame
                        continue;
                    }

                    is_plt = HASHDEF(plt_entries,target);

                    // CodeSource-defined tests 
                    is_nonret = obj().cs()->nonReturning(target);
                    if (is_nonret) {
                        parsing_printf("\t Disallowing FT edge: CodeSource reports nonreturning\n");
                    }
                    if (!is_nonret && is_plt) {
                        is_nonret |= obj().cs()->nonReturning(plt_entries[target]);
                        if (is_nonret) {
                            parsing_printf("\t Disallowing FT edge: CodeSource reports PLT nonreturning\n");
                        }
                    }
                    // Parsed return status tests
                    if (!is_nonret && !is_plt && ct) {
                        is_nonret |= (ct->retstatus() == NORETURN);
                        if (is_nonret) {
                            parsing_printf("\t Disallowing FT edge: function is non-returning\n");
                        }
                    }
                    // Call-stack tampering tests
                    if (unlikely(!is_nonret && frame.func->obj()->defensiveMode() && ct)) {
                        is_nonret |= (ct->retstatus() == UNKNOWN);
                        if (is_nonret) {
                            parsing_printf("\t Disallowing FT edge: function in "
                                                   "defensive binary may not return\n");
                            mal_printf("Disallowing FT edge: function %lx in "
                                               "defensive binary may not return\n", ct->addr());
                        } else {
                            StackTamper ct_tamper = ct->tampersStack();
                            is_nonret |= (TAMPER_NONZERO == ct_tamper);
                            is_nonret |= (TAMPER_ABS == ct_tamper);
                            if (is_nonret) {
                                mal_printf("Disallowing FT edge: function at %lx "
                                                   "tampers with its stack\n", ct->addr());
                                parsing_printf("\t Disallowing FT edge: function "
                                                       "tampers with its stack\n");
                            }
                        }
                    }
                    if (is_nonret) {
                        parsing_printf("[%s] no fallthrough for non-returning call "
                                               "to %lx at %lx\n",FILE__,target,
                                       work->edge()->src()->lastInsnAddr());

                        // unlink tempsink fallthrough edge
                        Edge * remove = work->edge();
                        remove->src()->removeTarget(remove);
                        factory().destroy_edge(remove, destroyed_noreturn);
                        continue;
                    } else
                        // Invalidate cache_valid for all sharing functions
                        invalidateContainingFuncs(func, ce->src());
                }
            }
        } else if (work->order() == ParseWorkElem::seed_addr) {
            cur = leadersToBlock[work->target()];
        } else if (work->order() == ParseWorkElem::resolve_jump_table) {
            // resume to resolve jump table
            auto work_ah = work->ah();
            parsing_printf("... continue parse indirect jump at %lx\n", work_ah->getAddr());
            Block *nextBlock = work->cur();
            if (nextBlock->last() != work_ah->getAddr()) {
                // The block has been split
                region_data * rd = _parse_data->findRegion(frame.codereg);
                set<Block*> blocks;
                rd->blocksByRange.find(work_ah->getAddr(), blocks);
                for (auto bit = blocks.begin(); bit != blocks.end(); ++bit) {
                    if ((*bit)->last() == work_ah->getAddr()) {
                        nextBlock = (*bit);
                        break;
                    }
                }

            }
            ProcessCFInsn(frame,nextBlock,work->ah());
            continue;
        }
            // call fallthrough case where we have already checked that
            // the target returns. this is used in defensive mode.
        else if (work->order() == ParseWorkElem::checked_call_ft) {
            Edge* ce = bundle_call_edge(work->bundle());
            if (ce != NULL) {
                invalidateContainingFuncs(func, ce->src());
            } else {
                parsing_printf("[%s] unexpected missing call edge at %lx\n",
                               FILE__,work->edge()->src()->lastInsnAddr());
            }
        }

        if (NULL == cur) {
            pair<Block*,Edge*> newedge =
                    add_edge(frame,
                             frame.func,
                             work->edge()->src(),
                             work->target(),
                             work->edge()->type(),
                             work->edge());
            cur = newedge.first;
        }

        if (HASHDEF(visited,cur->start()))
        {
            parsing_printf("[%s] skipping locally parsed target at %lx\n",
                           FILE__,work->target());
            continue;
        }
        visited[cur->start()] = true;
        leadersToBlock[cur->start()] = cur;

        if (!cur->_parsed)
        {
            parsing_printf("[%s] parsing block %lx\n",
                           FILE__,cur->start());
            if (frame.func->obj()->defensiveMode()) {
                mal_printf("new block at %lx (0x%lx)\n",cur->start(), cur);
            }

            cur->_parsed = true;
            curAddr = cur->start();
        } else {
            parsing_printf("[%s] deferring parse of shared block %lx\n",
                           FILE__,cur->start());
            if (func->retstatus() < UNKNOWN) {
                // we've parsed into another function, if we've parsed
                // into it's entry point, set retstatus to match it
                Function * other_func = _parse_data->findFunc(
                        func->region(), cur->start());
                if (other_func && other_func->retstatus() > UNKNOWN) {
                    func->set_retstatus(other_func->retstatus());
                } else {
                    func->set_retstatus(UNKNOWN);
                }
            }
            // The edge to this shared block is changed from
            // "going to sink" to going to this shared block.
            // This changes the function boundary, so we need to
            // invalidate the cache.
            func->_cache_valid = false;
            continue;
        }

        /*
         * External consumers of parsing may have invoked finalizing
         * methods from callback routines. Ensure that the caches
         * are invalidated because a new block is being added to the
         * function's view
         */
        func->_cache_valid = false;

        // NB Using block's region() here because it may differ from the
        //    function's if control flow has jumped to another region
        unsigned size =
                cur->region()->offset() + cur->region()->length() - curAddr;
        const unsigned char* bufferBegin =
                (const unsigned char *)(func->isrc()->getPtrToInstruction(curAddr));
        InstructionDecoder dec(bufferBegin,size,frame.codereg->getArch());

        if (!ahPtr)
            ahPtr = InstructionAdapter_t::makePlatformIA_IAPI(func->obj()->cs()->getArch(), dec, curAddr, func->obj(),
                                                              cur->region(), func->isrc(), cur);
        else
            ahPtr->reset(dec,curAddr,func->obj(),
                         cur->region(), func->isrc(), cur);

        InstructionAdapter_t * ah = ahPtr;

        using boost::tuples::tie;
        tie(nextBlockAddr,nextBlock) = func->get_next_block(
                frame.curAddr, frame.codereg);

        bool isNopBlock = ah->isNop();

        while(true) {
            curAddr = ah->getAddr();
            /** Check for straight-line fallthrough **/
            if (curAddr == nextBlockAddr) {
                parsing_printf("[%s] straight-line parse into block at %lx\n",
                               FILE__,curAddr);
                if (frame.func->obj()->defensiveMode()) {
                    mal_printf("straight-line parse into block at %lx\n",curAddr);
                }
                ah->retreat();
                curAddr = ah->getAddr();

                end_block(cur,ahPtr);
                pair<Block*,Edge*> newedge =
                        add_edge(frame,frame.func,cur,
                                 nextBlockAddr,FALLTHROUGH,NULL);

                if (!HASHDEF(visited,nextBlockAddr) &&
                    !HASHDEF(leadersToBlock,nextBlockAddr)) {
                    parsing_printf("[%s:%d] pushing %lx onto worklist\n",
                                   FILE__,__LINE__,nextBlockAddr);

                    frame.pushWork(
                            frame.mkWork(
                                    NULL,
                                    newedge.second,
                                    nextBlockAddr,
                                    true,
                                    false)
                    );
                    /* preserved as example of leaky code; use mkWork instead
                    frame.pushWork(
                        new ParseWorkElem(
                            NULL,
                            newedge.second,
                            nextBlockAddr,
                            true,
                            false)
                        );
                    */
                    leadersToBlock[nextBlockAddr] = nextBlock;
                }
                break;
            } else if (curAddr > nextBlockAddr) {
                parsing_printf("[%s:%d] inconsistent instruction stream: "
<<<<<<< HEAD
                                       "%lx is within [%lx,%lx)\n",
                               FILE__,__LINE__,curAddr,
                               nextBlock->start(),nextBlock->end());
=======
                               "%lx is within [%lx,%lx)\n",
                    FILE__,__LINE__,curAddr,
                    nextBlock->start(),nextBlock->end());
                Address prev_insn; 
                if (nextBlock->consistent(curAddr, prev_insn)) {
                    // The two overlapping blocks aligned.
                    // We need to split the large block, and create new edge to the later block
                    Block* new_block = split_block(frame.func, nextBlock, curAddr, prev_insn);
                    ah->retreat();
                    end_block(cur, ah);
                    add_edge(frame, frame.func, cur, curAddr, FALLTHROUGH, NULL);
                    leadersToBlock[curAddr] = new_block;

                    // We break from this loop because no need more stright-line parsing
                    break;
                }
>>>>>>> 34c5f58c

                // NB "cur" hasn't ended, so its range may
                // not look like it overlaps with nextBlock
                _pcb.overlapping_blocks(cur,nextBlock);

                tie(nextBlockAddr,nextBlock) =
                        func->get_next_block(frame.curAddr, frame.codereg);
            }

            // per-instruction callback notification
            ParseCallback::insn_details insn_det;
            insn_det.insn = ah;

            parsing_printf("[%s:%d] curAddr 0x%lx: %s \n",
                           FILE__,__LINE__,curAddr, insn_det.insn->getInstruction().format().c_str() );

            if (func->_is_leaf_function) {
                Address ret_addr;
                func->_is_leaf_function = !(insn_det.insn->isReturnAddrSave(ret_addr));
                parsing_printf("[%s:%d] leaf %d funcname %s \n",
                               FILE__,__LINE__,func->_is_leaf_function, func->name().c_str());
                if (!func->_is_leaf_function) func->_ret_addr = ret_addr;
            }

            _pcb.instruction_cb(func,cur,curAddr,&insn_det);

            if (isNopBlock && !ah->isNop()) {
                ah->retreat();

                end_block(cur,ahPtr);
                pair<Block*,Edge*> newedge =
                        add_edge(frame,frame.func,cur,curAddr,FALLTHROUGH,NULL);
                Block * targ = newedge.first;

                parsing_printf("[%s:%d] nop-block ended at %lx\n",
                               FILE__,__LINE__,curAddr);
                if (targ && !HASHDEF(visited,targ->start())) {
                    parsing_printf("[%s:%d] pushing %lx onto worklist\n",
                                   FILE__,__LINE__,targ->start());

                    frame.pushWork(
                            frame.mkWork(
                                    NULL,
                                    newedge.second,
                                    targ->start(),
                                    true,
                                    false)
                    );
                    leadersToBlock[targ->start()] = targ;
                }
                break;
            }

            /** Particular instruction handling (calls, branches, etc) **/
            ++num_insns;

            if(ah->hasCFT()) {
                if (ah->isIndirectJump()) {
                    // Create a work element to represent that
                    // we will resolve the jump table later
                    end_block(cur,ahPtr);
                    frame.pushWork( frame.mkWork( work->bundle(), cur, ahPtr));
                } else {
                    ProcessCFInsn(frame,cur,ahPtr);
                }
                break;
            } else if (func->_saves_fp &&
                       func->_no_stack_frame &&
                       ah->isFrameSetupInsn()) { // isframeSetup is expensive
                func->_no_stack_frame = false;
            } else if (ah->isLeave()) {
                func->_no_stack_frame = false;
            } else if ( ah->isAbort() ) {
                // 4. `abort-causing' instructions
                end_block(cur,ahPtr);
                //link(cur, sink_block, DIRECT, true);
                break;
            } else if ( ah->isInvalidInsn() ) {
                // 4. Invalid or `abort-causing' instructions
                end_block(cur,ahPtr);
                link(cur, _sink, DIRECT, true);
                break;
            } else if ( ah->isInterruptOrSyscall() ) {
                // 5. Raising instructions
                end_block(cur,ahPtr);

                pair<Block*,Edge*> newedge =
                        add_edge(frame,frame.func,cur,ah->getNextAddr(),FALLTHROUGH,NULL);
                Block * targ = newedge.first;

                if (targ && !HASHDEF(visited,targ->start()) &&
                    !HASHDEF(leadersToBlock,targ->start())) {
                    parsing_printf("[%s:%d] pushing %lx onto worklist\n",
                                   FILE__,__LINE__,targ->start());

                    frame.pushWork(
                            frame.mkWork(
                                    NULL,
                                    newedge.second,
                                    targ->start(),
                                    true,
                                    false)
                    );
                    leadersToBlock[targ->start()] = targ;
                }
                if (unlikely(func->obj()->defensiveMode())) {
                    fprintf(stderr,"parsed bluepill insn sysenter or syscall "
                            "in defensive mode at %lx\n",curAddr);
                }
                break;
            } else if (unlikely(func->obj()->defensiveMode())) {
                if (!_pcb.hasWeirdInsns(func) && ah->isGarbageInsn()) {
                    // add instrumentation at this addr so we can
                    // extend the function if this really executes
                    ParseCallback::default_details det(
                            (unsigned char*) cur->region()->getPtrToInstruction(cur->lastInsnAddr()),
                            cur->end() - cur->lastInsnAddr(),
                            true);
                    _pcb.abruptEnd_cf(cur->lastInsnAddr(),cur,&det);
                    _pcb.foundWeirdInsns(func);
                    end_block(cur,ahPtr);
                    // allow invalid instructions to end up as a sink node.
                    link(cur, _sink, DIRECT, true);
                    break;
                } else if (ah->isNopJump()) {
                    // patch the jump to make it a nop, and re-set the 
                    // instruction adapter so we parse the instruction
                    // as a no-op this time, allowing the subsequent
                    // instruction to be parsed correctly
                    mal_printf("Nop jump at %lx, changing it to nop\n",ah->getAddr());
                    _pcb.patch_nop_jump(ah->getAddr());
                    unsigned bufsize =
                            func->region()->offset() + func->region()->length() - ah->getAddr();
                    func->region()->offset() + func->region()->length() - ahPtr->getAddr();
                    const unsigned char* bufferBegin = (const unsigned char *)
                            (func->isrc()->getPtrToInstruction(ah->getAddr()));
                    dec = InstructionDecoder
                            (bufferBegin, bufsize, frame.codereg->getArch());
                    ah->reset(dec, curAddr, func->obj(),
                              func->region(), func->isrc(), cur);
                } else {
                    entryID id = ah->getInstruction().getOperation().getID();
                    switch (id) {
                        case e_rdtsc:
                            fprintf(stderr,"parsed bluepill insn rdtsc at %lx\n",curAddr);
                            break;
                        case e_sldt:
                            fprintf(stderr,"parsed bluepill insn sldt at %lx\n",curAddr);
                            break;
                        default:
                            break;
                    }
                }
            } else {
                // default
            }

            /** Check for overruns of valid address space **/
            if (!is_code(func,ah->getNextAddr())) {
                parsing_printf("[%s] next insn %lx is invalid\n",
                               FILE__,ah->getNextAddr());

                end_block(cur,ahPtr);
                // We need to tag the block with a sink edge
                link(cur, _sink, DIRECT, true);
                break;
            } else if (!cur->region()->contains(ah->getNextAddr())) {
                parsing_printf("[%s] next address %lx is outside [%lx,%lx)\n",
                               FILE__,ah->getNextAddr(),
                               cur->region()->offset(),
                               cur->region()->offset()+cur->region()->length());
                end_block(cur,ahPtr);
                // We need to tag the block with a sink edge
                link(cur, _sink, DIRECT, true);
                break;
            }
            ah->advance();
        }
    }
    if (ahPtr) delete ahPtr;
    // Check if parsing is complete
    if (!frame.delayedWork.empty()) {
        frame.set_status(ParseFrame::FRAME_DELAYED);
        return;
    }

    /** parsing complete **/
    if (HASHDEF(plt_entries,frame.func->addr())) {
//        if (obj().cs()->nonReturning(frame.func->addr())) {
        if (obj().cs()->nonReturning(plt_entries[frame.func->addr()])) {
            frame.func->set_retstatus(NORETURN);
        } else {
            frame.func->set_retstatus(UNKNOWN);
        }

        // Convenience -- adopt PLT name
        frame.func->_name = plt_entries[frame.func->addr()];
    } else if (frame.func->retstatus() == UNSET) {
        frame.func->set_retstatus(NORETURN);
    }

    frame.set_status(ParseFrame::PARSED);

    if (unlikely(obj().defensiveMode())) {
        // calculate this after setting the function to PARSED, so that when
        // we finalize the function we'll actually save the results and won't
        // re-finalize it
        func->tampersStack();
    }
    _pcb.newfunction_retstatus( func );
}

void
Parser::end_block(Block * b, InstructionAdapter_t * ah)
{
    b->_lastInsn = ah->getAddr();
    b->updateEnd(ah->getNextAddr());

//    record_block(b);
}

void
Parser::record_block(Block *b)
{
    parsing_printf("[%s:%d] recording block [%lx,%lx)\n",
                   FILE__,__LINE__,b->start(),b->end());
    _parse_data->record_block(b->region(),b);
}


Block *
Parser::block_at(
        Function * owner,
        Address addr,
        Block * & split)
{
//    ScopeLock<Mutex<true> > l(work_mutex);

    Block * exist = NULL;
    Block * ret = NULL;
    Block * inconsistent = NULL;
    Address prev_insn = 0;

    split = NULL;
    CodeRegion *cr;
    if(owner->region()->contains(addr))
        cr = owner->region();
    else
        cr = _parse_data->reglookup(owner->region(),addr);


    if(!is_code(owner,addr)) {
        parsing_printf("[%s] block address %lx rejected by isCode()\n",
                       FILE__,addr);
        return NULL;
    }


    {
#ifdef ENABLE_RACE_DETECTION
    // this lock causes deadlock when running in parallel, but it is
    // useful for suppressing unimportant races on the iterator
    boost::lock_guard<Function> g(*owner);
#endif
    for(auto i = owner->blocks_begin();
        i != owner->blocks_end();
        ++i)
    {
        if((*i)->start() == addr) return *i;
        if((*i)->start() < addr && addr < (*i)->end()) {
            ret = split_block(owner, *i, addr, prev_insn);
        }
    }
        ret = _cfgfact._mkblock(owner, cr, addr);
    }
}

pair<Block *,Edge *>
Parser::add_edge(
        ParseFrame & frame,
        Function * owner,
        Block * src,
        Address dst,
        EdgeTypeEnum et,
        Edge * exist)
{
    // adjust anything pointing to zero to force it to sink
    if(dst == 0) { dst = -1; }
    Block * split = NULL;
    Block * ret = NULL;
    Edge * newedge = NULL;
    pair<Block *, Edge *> retpair((Block *) NULL, (Edge *) NULL);

    if(!is_code(owner,dst)) {
        parsing_printf("[%s:%d] target address %lx rejected by isCode()\n",
            FILE__, __LINE__, dst);
        return retpair;
    }

    ret = block_at(owner,dst,split);
    retpair.first = ret;

    if(split == src) {
        // special case -- same block
        src = ret;
    }

    if(split && HASHDEF(frame.visited,split->start())) {
        // prevent "delayed parsing" of extant block if 
        // this frame has already visited it
        frame.visited[ret->start()] = true;
        frame.leadersToBlock[ret->start()] = ret;
    }

    if(NULL == exist) {
        newedge = link(src,ret,et,false);
        retpair.second = newedge;
    } else {
        relink(exist,src,ret);
        retpair.second = exist;
    }

    return retpair;
}

Block *
Parser::split_block(
        Function * owner,
        Block *b,
        Address addr,
        Address previnsn)
{
    Block * ret;
    CodeRegion * cr;
    bool isRetBlock = false;
    if(owner->region()->contains(b->start()))
        cr = owner->region();
    else
        cr = _parse_data->reglookup(owner->region(),b->start());
    region_data * rd = _parse_data->findRegion(cr);

    // enable for extra-safe testing, but callers are responsbible
    // assert(b->consistent(addr);

    ret = factory()._mkblock(owner,cr,addr);

    // move out edges

    {

        Block::edgelist &trgs = b->_trglist;
        Block::edgelist::iterator tit = trgs.begin();
        for (; tit != trgs.end(); ++tit) {
            Edge *e = *tit;
            e->_source = ret;
            ret->_trglist.push_back(e);
        }
        if (!trgs.empty() && RET == (*trgs.begin())->type()) {
            isRetBlock = true;
        }
        trgs.clear();
        ret->updateEnd(b->end());
        ret->_lastInsn = b->_lastInsn;
        ret->_parsed = true;
        link(b,ret,FALLTHROUGH,false);

        record_block(ret);

        // b's range has changed
        //rd->updateBlockEnd(b, addr, previnsn);
        // Any functions holding b that have already been finalized
        // need to have their caches invalidated so that they will
        // find out that they have this new 'ret' block
        std::set<Function*> prev_owners;
        rd->findFuncs(b->start(),prev_owners);
        for(std::set<Function*>::iterator oit = prev_owners.begin();
            oit != prev_owners.end(); ++oit)
        {
            Function * po = *oit;
            if (po->_cache_valid) {
                po->_cache_valid = false;
                parsing_printf("[%s:%d] split of [%lx,%lx) invalidates cache of "
                                       "func at %lx\n",
                               FILE__,__LINE__,b->start(),b->end(),po->addr());
            }
            if (isRetBlock) {
                po->_retBL.clear(); //could remove b from the vector instead of clearing it, not sure what's cheaper
            }
        }
        // KEVINTODO: study performance impact of this callback
        _pcb.splitBlock(b,ret);
    }

    return ret;
}


pair<Function *,Edge*>
Parser::bind_call(ParseFrame & frame, Address target, Block * cur, Edge * exist)
{
    Function * tfunc = NULL;
    Block * tblock = NULL;
    FuncSource how = RT;
    if(frame.func->_src == GAP || frame.func->_src == GAPRT)
        how = GAPRT;

    // look it up
    tfunc = _parse_data->get_func(frame.codereg,target,how);
    if(!tfunc) {
        parsing_printf("[%s:%d] can't bind call to %lx\n",
                       FILE__,__LINE__,target);
        return pair<Function*,Edge*>((Function *) NULL,exist);
    }
    _pcb.discover_function(tfunc);

    // add an edge
    pair<Block*,Edge*> ret = add_edge(frame,tfunc,cur,target,CALL,exist);
    tblock = ret.first;
    if(!tblock) {
        parsing_printf("[%s:%d] can't bind call to %lx\n",
                       FILE__,__LINE__,target);
        return pair<Function*,Edge*>((Function *) NULL,exist);
    }

    return pair<Function*,Edge*>(tfunc,ret.second);
}

Function *
Parser::findFuncByEntry(CodeRegion *r, Address entry)
{
    if(_parse_state < PARTIAL) {
        parsing_printf("[%s:%d] Parser::findFuncByEntry([%lx,%lx),%lx) "
                               "forced parsing\n",
                       FILE__,__LINE__,r->low(),r->high(),entry);
        parse();
    }
    return _parse_data->findFunc(r,entry);
}

int
Parser::findFuncs(CodeRegion *r, Address addr, set<Function *> & funcs)
{
    if(_parse_state < COMPLETE) {
        parsing_printf("[%s:%d] Parser::findFuncs([%lx,%lx),%lx,...) "
                               "forced parsing\n",
                       FILE__,__LINE__,r->low(),r->high(),addr);
        parse();
    }
    if(_parse_state < FINALIZED) {
        parsing_printf("[%s:%d] Parser::findFuncs([%lx,%lx),%lx,...) "
                               "forced finalization\n",
                       FILE__,__LINE__,r->low(),r->high(),addr);
        finalize();
    }
    return _parse_data->findFuncs(r,addr,funcs);
}

int
Parser::findFuncs(CodeRegion *r, Address start, Address end, set<Function *> & funcs)
{
    if(_parse_state < COMPLETE) {
        parsing_printf("[%s:%d] Parser::findFuncs([%lx,%lx),%lx,%lx) "
                               "forced parsing\n",
                       FILE__,__LINE__,r->low(),r->high(),start,end);
        parse();
    }
    if(_parse_state < FINALIZED) {
        parsing_printf("[%s:%d] Parser::findFuncs([%lx,%lx),%lx,%lx) "
                               "forced finalization\n",
                       FILE__,__LINE__,r->low(),r->high(),start,end);
        finalize();
    }
    return _parse_data->findFuncs(r,start,end,funcs);
}

Block *
Parser::findBlockByEntry(CodeRegion *r, Address entry)
{
    if(_parse_state < PARTIAL) {
        parsing_printf("[%s:%d] Parser::findBlockByEntry([%lx,%lx),%lx) "
                               "forced parsing\n",
                       FILE__,__LINE__,r->low(),r->high(),entry);
        parse();
    }
    return _parse_data->findBlock(r,entry);
}

Block *
Parser::findNextBlock(CodeRegion *r, Address addr)
{
    if(_parse_state < PARTIAL) {
        parsing_printf("[%s:%d] Parser::findBlockByEntry([%lx,%lx),%lx) "
                               "forced parsing\n",
                       FILE__,__LINE__,r->low(),r->high(),addr);
        parse();
    }
    return _parse_data->findRegion(r)->get_next_block(addr).second;
}

int
Parser::findBlocks(CodeRegion *r, Address addr, set<Block *> & blocks)
{
    if(_parse_state < COMPLETE) {
        parsing_printf("[%s:%d] Parser::findBlocks([%lx,%lx),%lx,...) "
                               "forced parsing\n",
                       FILE__,__LINE__,r->low(),r->high(),addr);
        parse();
    }
    return _parse_data->findBlocks(r,addr,blocks);
}

// find blocks without parsing.
int Parser::findCurrentBlocks(CodeRegion* cr, Address addr,
                              std::set<Block*>& blocks) {
    return _parse_data->findBlocks(cr, addr, blocks);
}

int Parser::findCurrentFuncs(CodeRegion * cr, Address addr, std::set<Function*> &funcs) {
    return _parse_data->findFuncs(cr, addr, funcs);
}

Edge*
Parser::link(Block *src, Block *dst, EdgeTypeEnum et, bool sink)
{
    assert(et != NOEDGE);
    Edge * e = factory()._mkedge(src,dst,et);
    e->_type._sink = sink;
    src->addTarget(e);
    dst->addSource(e);
    _pcb.addEdge(src, e, ParseCallback::target);
    _pcb.addEdge(dst, e, ParseCallback::source);
    return e;
}

/* 
 * During parsing, all edges are temporarily linked to the _tempsink
 * block. Adding and then removing edges to and from this block is
 * wasteful, especially given that removal is an O(N) operation with
 * vector storage. This call thus does not record edges into the sink.
 * These edges are guaranteed to have been relinked when parsing is
 * in state COMPLETE.
 *
 * NB This introduces an inconsistency into the CFG invariant that all
 *    targets of an edge have that edge in their source list if the
 *    data structures are queried during parsing. Extenders of 
 *    parsing callbacks are the only ones who can see this state;
 *    they have been warned and should know better.
 */
Edge*
Parser::link_tempsink(Block *src, EdgeTypeEnum et)
{
    Edge * e = factory()._mkedge(src,_sink,et);
    e->_type._sink = true;
    src->_trglist.push_back(e);
    return e;
}

void
Parser::relink(Edge * e, Block *src, Block *dst)
{
    assert(e);
    bool addSrcAndDest = true;
    if(src != e->src()) {
        e->src()->removeTarget(e);
        _pcb.removeEdge(e->src(), e, ParseCallback::target);
        e->_source = src;
        src->addTarget(e);
        _pcb.addEdge(src, e, ParseCallback::target);
        addSrcAndDest = false;
    }
    if(!e->trg()) {
        e->_target_off = dst->start();
        dst->addSource(e);
        _pcb.addEdge(src, e, ParseCallback::target);
    } else if(e->trg() != dst) {
        _pcb.removeEdge(e->trg(), e, ParseCallback::source);
        addSrcAndDest = false;
        e->_target_off = dst->start();
        dst->addSource(e);
        _pcb.addEdge(dst, e, ParseCallback::source);
    }
    if (addSrcAndDest) {
        // We're re-linking a sinkEdge to be a non-sink edge; since
        // we don't inform PatchAPI of temporary sinkEdges, we have
        // to add both the source AND target edges
        _pcb.addEdge(src, e, ParseCallback::target);
    }
    if(parse_data()->findBlock(dst->region(), dst->start()) != dst) {
        record_block(dst);
    }
    assert(e->index == parse_data());
    assert(parse_data()->findBlock(dst->region(), dst->start()) == dst);
    assert(e->trg_addr() == dst->start());
    assert(e->trg()->start() == dst->start());
    assert(e->trg() == dst);

    e->_type._sink = (dst == _sink);
}

ParseFrame::Status
Parser::frame_status(CodeRegion * cr, Address addr)
{
    // XXX parsing frames may have been cleaned up, but status
    //     is always cached
    return _parse_data->frameStatus(cr,addr);
}

void
Parser::remove_func(Function *func)
{
    if (sorted_funcs.end() != sorted_funcs.find(func)) {
        sorted_funcs.erase(func);
    }
    if (HINT == func->src()) {
        for (unsigned fidx=0; fidx < hint_funcs.size(); fidx++) {
            if (hint_funcs[fidx] == func) {
                hint_funcs[fidx] = hint_funcs[hint_funcs.size()-1];
                hint_funcs.pop_back();
                break;
            }
        }
    }
    else {
        for (unsigned fidx=0; fidx < discover_funcs.size(); fidx++) {
            if (discover_funcs[fidx] == func) {
                discover_funcs[fidx] = discover_funcs[discover_funcs.size()-1];
                discover_funcs.pop_back();
                break;
            }
        }
    }

    _parse_data->remove_func(func);
}

void
Parser::remove_block(Dyninst::ParseAPI::Block *block)
{
    boost::lock_guard<ParseData> g(*_parse_data, boost::adopt_lock);
    _parse_data->remove_block(block);
}

void Parser::move_func(Function *func, Address new_entry, CodeRegion *new_reg)
{
    region_data *reg_data = _parse_data->findRegion(func->region());

    race_detector_fake_lock_acquire(race_detector_fake_lock(reg_data->funcsByAddr));
    {
      tbb::concurrent_hash_map<Address, Function*>::accessor a;
      if(reg_data->funcsByAddr.find(a, func->addr()))
	{
	  reg_data->funcsByAddr.erase(a);
	}
      reg_data = _parse_data->findRegion(new_reg);
      reg_data->funcsByAddr.insert(a, make_pair(new_entry, func));
    }
    race_detector_fake_lock_release(race_detector_fake_lock(reg_data->funcsByAddr));
}

void Parser::invalidateContainingFuncs(Function *owner, Block *b)
{
    CodeRegion * cr;
    if(owner->region()->contains(b->start()))
        cr = owner->region();
    else
        cr = _parse_data->reglookup(owner->region(),b->start());
    region_data * rd = _parse_data->findRegion(cr);


    // Any functions holding b that have already been finalized
    // need to have their caches invalidated so that they will
    // find out that they have this new 'ret' block
    std::set<Function*> prev_owners;
    rd->findFuncs(b->start(),prev_owners);
    for(std::set<Function*>::iterator oit = prev_owners.begin();
        oit != prev_owners.end(); ++oit)
    {
        Function * po = *oit;
        po->_cache_valid = false;
        parsing_printf("[%s:%d] split of [%lx,%lx) invalidates cache of "
                               "func at %lx\n",
                       FILE__,__LINE__,b->start(),b->end(),po->addr());
    }
}

/* Add ParseFrames waiting on func back to the work queue */
void Parser::resumeFrames(Function * func, LockFreeQueue<ParseFrame *> & work)
{
    // If we do not know the function's return status, don't put its waiters back on the worklist
    if (func->retstatus() == UNSET) {
        parsing_printf("[%s] %s return status unknown, cannot resume waiters\n",
                       __FILE__,
                       func->name().c_str());
        return;
    }
    boost::lock_guard<DelayedFrames> g(delayed_frames);

    // When a function's return status is set, all waiting frames back into the worklist
    map<Function *, set<ParseFrame *> >::iterator iter = delayed_frames.frames.find(func);
    if (iter == delayed_frames.frames.end()) {
        // There were no frames waiting, ignore
        parsing_printf("[%s] %s return status %d, no waiters\n",
                       __FILE__,
                       func->name().c_str(),
                       func->retstatus());
        return;
    } else {
        parsing_printf("[%s] %s return status %d, undelaying waiting functions\n",
                       __FILE__,
                       func->name().c_str(),
                       func->retstatus());
        // Add each waiting frame back to the worklist
        set<ParseFrame *> vec = iter->second;
        for (set<ParseFrame *>::iterator fIter = vec.begin();
             fIter != vec.end();
             ++fIter) {
            work.insert(*fIter);
        }
        // remove func from delayedFrames map
        delayed_frames.frames.erase(func);
    }
}

bool Parser::getSyscallNumber(Function * /*func*/,
                              Block * block,
                              Address /*addr*/,
                              Architecture arch,
                              long int & val)
{
    val = -1;

    // In the common case, the setup of system call number
    // is a mov in the previous instruction. We don't currently look elsewhere.
    // In the future, could use slicing and symeval to find the value of
    // this register at the system call (as unstrip does).
    Block::Insns blockInsns;
    block->getInsns(blockInsns);
    auto prevPair = ++(blockInsns.rbegin());
    InstructionAPI::Instruction prevInsn = prevPair->second;
    if (prevInsn.getOperation().getID() != e_mov) {
        return false;
    }

    MachRegister syscallNumberReg = MachRegister::getSyscallNumberReg(arch);
    if (syscallNumberReg == InvalidReg) {
        return false;
    }
    InstructionAPI::RegisterAST* regAST = new InstructionAPI::RegisterAST(syscallNumberReg);
    InstructionAPI::RegisterAST::Ptr regASTPtr = InstructionAPI::RegisterAST::Ptr(regAST);

    std::vector<InstructionAPI::Operand> operands;
    prevInsn.getOperands(operands);
    for (unsigned i = 0; i < operands.size(); i++) {
        if (!operands[i].isWritten(regASTPtr)) {
            InstructionAPI::Expression::Ptr value = operands[i].getValue();
            InstructionAPI::Result res = value->eval();
            if (res.defined) {
                val = res.convert<Offset>();
            }
        }
    }

    return (val != -1);
}
<|MERGE_RESOLUTION|>--- conflicted
+++ resolved
@@ -1201,19 +1201,11 @@
                 //     the previous conditional would have been taken),
                 //     so if its return status is unset then this
                 //     function has to take UNKNOWN
-<<<<<<< HEAD
                 if (func->retstatus() != RETURN) {
                     if (ct->retstatus() > NORETURN)
-                        func->set_retstatus(ct->retstatus());
+                      func->set_retstatus(ct->retstatus());
                     else if (ct->retstatus() == UNSET)
-                        func->set_retstatus(UNKNOWN);
-=======
-                if (func->_rs != RETURN) {
-                    if (ct->_rs > NORETURN)
-                      func->set_retstatus(ct->_rs);
-                    else if (ct->_rs == UNSET)
                       frame.pushDelayedWork(work, ct);
->>>>>>> 34c5f58c
                 }
             }
 
@@ -1499,15 +1491,10 @@
                 break;
             } else if (curAddr > nextBlockAddr) {
                 parsing_printf("[%s:%d] inconsistent instruction stream: "
-<<<<<<< HEAD
                                        "%lx is within [%lx,%lx)\n",
                                FILE__,__LINE__,curAddr,
                                nextBlock->start(),nextBlock->end());
-=======
-                               "%lx is within [%lx,%lx)\n",
-                    FILE__,__LINE__,curAddr,
-                    nextBlock->start(),nextBlock->end());
-                Address prev_insn; 
+                Address prev_insn;
                 if (nextBlock->consistent(curAddr, prev_insn)) {
                     // The two overlapping blocks aligned.
                     // We need to split the large block, and create new edge to the later block
@@ -1520,7 +1507,6 @@
                     // We break from this loop because no need more stright-line parsing
                     break;
                 }
->>>>>>> 34c5f58c
 
                 // NB "cur" hasn't ended, so its range may
                 // not look like it overlaps with nextBlock
