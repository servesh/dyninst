/*
 * Copyright (c) 1996-2009 Barton P. Miller
 * 
 * We provide the Paradyn Parallel Performance Tools (below
 * described as "Paradyn") on an AS IS basis, and do not warrant its
 * validity or performance.  We reserve the right to update, modify,
 * or discontinue this software at any time.  We shall have no
 * obligation to supply such updates or modifications or any other
 * form of support to you.
 * 
 * By your use of Paradyn, you understand and agree that we (or any
 * other person or entity with proprietary rights in Paradyn) are
 * under no obligation to provide either maintenance services,
 * update services, notices of latent defects, or correction of
 * defects for Paradyn.
 * 
 * This library is free software; you can redistribute it and/or
 * modify it under the terms of the GNU Lesser General Public
 * License as published by the Free Software Foundation; either
 * version 2.1 of the License, or (at your option) any later version.
 * 
 * This library is distributed in the hope that it will be useful,
 * but WITHOUT ANY WARRANTY; without even the implied warranty of
 * MERCHANTABILITY or FITNESS FOR A PARTICULAR PURPOSE.  See the GNU
 * Lesser General Public License for more details.
 * 
 * You should have received a copy of the GNU Lesser General Public
 * License along with this library; if not, write to the Free Software
 * Foundation, Inc., 51 Franklin Street, Fifth Floor, Boston, MA 02110-1301 USA
 */

#if !defined(IA_IAPI_H)
#define IA_IAPI_H

#include <boost/tuple/tuple.hpp>

#include "InstructionAdapter.h"
#include "InstructionDecoder.h"
#include "Instruction.h"

#include "dyntypes.h"

#include "CFG.h"

namespace Dyninst {
namespace InsnAdapter {

class IA_IAPI : public InstructionAdapter
{
    friend class image_func;
    friend class IA_platformDetails;
    friend class IA_x86Details;
    friend class IA_powerDetails;
    public:
        IA_IAPI(Dyninst::InstructionAPI::InstructionDecoder &dec_,
                Address start_, 
                Dyninst::ParseAPI::CodeObject* o,
                Dyninst::ParseAPI::CodeRegion* r,
                Dyninst::InstructionSource *isrc,
		Dyninst::ParseAPI::Block * curBlk_);
        virtual ~IA_IAPI() {
        }
        Dyninst::InstructionAPI::Instruction::Ptr getInstruction();
    
        virtual bool hasCFT() const;
        virtual size_t getSize() const;
        virtual bool isFrameSetupInsn() const;
        virtual bool isAbortOrInvalidInsn() const;
        virtual void
                getNewEdges(std::vector<std::pair< Address, 
                                Dyninst::ParseAPI::EdgeTypeEnum> >&outEdges, 
                Dyninst::ParseAPI::Function * context,
                Dyninst::ParseAPI::Block * currBlk,
                unsigned int num_insns,
                dyn_hash_map<Address, std::string> *pltFuncs) const;
        virtual InstrumentableLevel getInstLevel(Dyninst::ParseAPI::Function *, unsigned int num_insns ) const;
        virtual bool isDynamicCall() const;
        virtual bool isAbsoluteCall() const;
        virtual bool simulateJump() const;
        virtual void advance();
        virtual bool retreat();
        virtual bool isNop() const;
        virtual bool isLeave() const;
        virtual bool isDelaySlot() const;
        virtual bool isRelocatable(InstrumentableLevel lvl) const;
        virtual bool isTailCall(Dyninst::ParseAPI::Function *,unsigned int) const;
        virtual std::pair<bool, Address> getCFT() const;
        virtual bool isStackFramePreamble() const;
        virtual bool savesFP() const;
        virtual bool cleansStack() const;
        virtual bool isConditional() const;
        virtual bool isBranch() const;
        virtual bool isInterruptOrSyscall() const;
        virtual bool isSyscall() const;
        virtual bool isInterrupt() const;
        virtual bool isCall() const;
<<<<<<< HEAD
        virtual bool isReturnAddrSave() const;
        virtual bool isNopJump() const;
=======
        virtual bool isReturnAddrSave(Address &) const;
	virtual bool sliceReturn(ParseAPI::Block* bit, Address ret_addr, ParseAPI::Function * func) const;
        virtual ParseAPI::StackTamper tampersStack(ParseAPI::Function *func, Address &retAddr) const;
>>>>>>> f4eb92fb
private:
        virtual bool isRealCall() const;
        virtual bool isThunk() const;
        bool parseJumpTable(Dyninst::ParseAPI::Block* currBlk,
             std::vector<std::pair< Address, Dyninst::ParseAPI::EdgeTypeEnum > >& outEdges) const;
        bool isIPRelativeBranch() const;
        bool isFrameSetupInsn(Dyninst::InstructionAPI::Instruction::Ptr i) const;
        virtual bool isReturn(Dyninst::ParseAPI::Function *, Dyninst::ParseAPI::Block* currBlk) const;
        virtual bool isReturnInst(Dyninst::ParseAPI::Function *, Dyninst::ParseAPI::Block* currBlk) const;
        bool isFakeCall() const;
        const char *isIATcall() const;
        bool isLinkerStub() const;


        Dyninst::InstructionAPI::InstructionDecoder & dec;
        std::map<Address, Dyninst::InstructionAPI::Instruction::Ptr> allInsns;
        Dyninst::InstructionAPI::Instruction::Ptr curInsn() const;
        std::map<Address, Dyninst::InstructionAPI::Instruction::Ptr>::iterator curInsnIter;
        mutable bool validCFT;
        mutable std::pair<bool, Address> cachedCFT;
        mutable bool validLinkerStubState;
        mutable bool cachedLinkerStubState;
        mutable std::pair<bool, bool> hascftstatus;
        mutable std::pair<bool, bool> tailCall;
        static std::map<Architecture, Dyninst::InstructionAPI::RegisterAST::Ptr> framePtr;
        static std::map<Architecture, Dyninst::InstructionAPI::RegisterAST::Ptr> stackPtr;
        static std::map<Architecture, Dyninst::InstructionAPI::RegisterAST::Ptr> thePC;
        static std::map<Address, bool> thunkAtTarget;
        static void initASTs();
};

}
}


#endif // !defined(IA_IAPI_H)<|MERGE_RESOLUTION|>--- conflicted
+++ resolved
@@ -45,14 +45,13 @@
 namespace Dyninst {
 namespace InsnAdapter {
 
-class IA_IAPI : public InstructionAdapter
-{
+class IA_IAPI : public InstructionAdapter {
     friend class image_func;
     friend class IA_platformDetails;
     friend class IA_x86Details;
     friend class IA_powerDetails;
     public:
-        IA_IAPI(Dyninst::InstructionAPI::InstructionDecoder &dec_,
+        IA_IAPI(Dyninst::InstructionAPI::InstructionDecoder dec_,
                 Address start_, 
                 Dyninst::ParseAPI::CodeObject* o,
                 Dyninst::ParseAPI::CodeRegion* r,
@@ -94,14 +93,10 @@
         virtual bool isSyscall() const;
         virtual bool isInterrupt() const;
         virtual bool isCall() const;
-<<<<<<< HEAD
-        virtual bool isReturnAddrSave() const;
+        virtual bool isReturnAddrSave(Address &ret_addr) const;
         virtual bool isNopJump() const;
-=======
-        virtual bool isReturnAddrSave(Address &) const;
 	virtual bool sliceReturn(ParseAPI::Block* bit, Address ret_addr, ParseAPI::Function * func) const;
         virtual ParseAPI::StackTamper tampersStack(ParseAPI::Function *func, Address &retAddr) const;
->>>>>>> f4eb92fb
 private:
         virtual bool isRealCall() const;
         virtual bool isThunk() const;
@@ -116,7 +111,7 @@
         bool isLinkerStub() const;
 
 
-        Dyninst::InstructionAPI::InstructionDecoder & dec;
+        Dyninst::InstructionAPI::InstructionDecoder dec;
         std::map<Address, Dyninst::InstructionAPI::Instruction::Ptr> allInsns;
         Dyninst::InstructionAPI::Instruction::Ptr curInsn() const;
         std::map<Address, Dyninst::InstructionAPI::Instruction::Ptr>::iterator curInsnIter;
