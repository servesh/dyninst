/*
 * See the dyninst/COPYRIGHT file for copyright information.
 * 
 * We provide the Paradyn Tools (below described as "Paradyn")
 * on an AS IS basis, and do not warrant its validity or performance.
 * We reserve the right to update, modify, or discontinue this
 * software at any time.  We shall have no obligation to supply such
 * updates or modifications or any other form of support to you.
 * 
 * By your use of Paradyn, you understand and agree that we (or any
 * other person or entity with proprietary rights in Paradyn) are
 * under no obligation to provide either maintenance services,
 * update services, notices of latent defects, or correction of
 * defects for Paradyn.
 * 
 * This library is free software; you can redistribute it and/or
 * modify it under the terms of the GNU Lesser General Public
 * License as published by the Free Software Foundation; either
 * version 2.1 of the License, or (at your option) any later version.
 * 
 * This library is distributed in the hope that it will be useful,
 * but WITHOUT ANY WARRANTY; without even the implied warranty of
 * MERCHANTABILITY or FITNESS FOR A PARTICULAR PURPOSE.  See the GNU
 * Lesser General Public License for more details.
 * 
 * You should have received a copy of the GNU Lesser General Public
 * License along with this library; if not, write to the Free Software
 * Foundation, Inc., 51 Franklin Street, Fifth Floor, Boston, MA 02110-1301 USA
 */

#if !defined(IA_IAPI_H)
#define IA_IAPI_H

#include <boost/tuple/tuple.hpp>
#include <boost/static_assert.hpp>

#include "InstructionAdapter.h"
#include "InstructionDecoder.h"
#include "Instruction.h"

#include "dyntypes.h"

#include "CFG.h"
using namespace std;

namespace Dyninst {
namespace InsnAdapter {

class IA_IAPI : public InstructionAdapter {
    friend class image_func;
    public:
        IA_IAPI(Dyninst::InstructionAPI::InstructionDecoder dec_,
                Address start_, 
                Dyninst::ParseAPI::CodeObject* o,
                Dyninst::ParseAPI::CodeRegion* r,
                Dyninst::InstructionSource *isrc,
		Dyninst::ParseAPI::Block * curBlk_);
        // We have a iterator, and so can't use the implicit copiers
	IA_IAPI(const IA_IAPI &); 
	IA_IAPI &operator=(const IA_IAPI &r);
	~IA_IAPI() { }
	static IA_IAPI* makePlatformIA_IAPI(Dyninst::Architecture arch,
	                                    Dyninst::InstructionAPI::InstructionDecoder dec_,
					    Address start_, 
					    Dyninst::ParseAPI::CodeObject* o,
					    Dyninst::ParseAPI::CodeRegion* r,
					    Dyninst::InstructionSource *isrc,
					    Dyninst::ParseAPI::Block * curBlk_);
	virtual IA_IAPI* clone() const = 0;
        virtual void reset(Dyninst::InstructionAPI::InstructionDecoder dec_,
          Address start, ParseAPI::CodeObject *o,
          ParseAPI::CodeRegion *r, InstructionSource *isrc, ParseAPI::Block *);

        virtual Dyninst::InstructionAPI::Instruction::Ptr getInstruction() const;
    
        virtual bool hasCFT() const;
        virtual size_t getSize() const;
        virtual bool isFrameSetupInsn() const;
        virtual bool isAbort() const;
        virtual bool isInvalidInsn() const;
        virtual bool isGarbageInsn() const; //true for insns indicative of bad parse, for defensive mode
        virtual void
                getNewEdges(std::vector<std::pair< Address, 
                                Dyninst::ParseAPI::EdgeTypeEnum> >&outEdges, 
                Dyninst::ParseAPI::Function * context,
                Dyninst::ParseAPI::Block * currBlk,
                unsigned int num_insns,
                dyn_hash_map<Address, std::string> *pltFuncs,
		const set<Address>& knownTargets) const;
        virtual InstrumentableLevel getInstLevel(Dyninst::ParseAPI::Function *, unsigned int num_insns ) const;
        virtual bool isDynamicCall() const;
        virtual bool isAbsoluteCall() const;
        virtual bool simulateJump() const;
        virtual void advance();
        virtual bool retreat();
        virtual bool isNop() const = 0;
        virtual bool isLeave() const;
        virtual bool isDelaySlot() const;
        virtual bool isRelocatable(InstrumentableLevel lvl) const;
<<<<<<< HEAD
        virtual bool isTailCall(const ParseAPI::Function *,
                                Dyninst::ParseAPI::EdgeTypeEnum,
                                unsigned int,
                                const std::set<Address> &) const;
=======
        virtual bool isTailCall(Dyninst::ParseAPI::Function *, 
	                        Dyninst::ParseAPI::EdgeTypeEnum, 
				unsigned int,
				const std::set<Address> &) const = 0;
>>>>>>> 74cf2a7b
        virtual std::pair<bool, Address> getCFT() const;
        virtual bool isStackFramePreamble() const = 0;
        virtual bool savesFP() const = 0;
        virtual bool cleansStack() const = 0;
        virtual bool isConditional() const;
        virtual bool isBranch() const;
        virtual bool isInterruptOrSyscall() const;
        virtual bool isSyscall() const;
        virtual bool isInterrupt() const;
        virtual bool isCall() const;
        virtual bool isReturnAddrSave(Address &ret_addr) const = 0;
        virtual bool isNopJump() const = 0;
        virtual bool sliceReturn(ParseAPI::Block* bit, Address ret_addr, ParseAPI::Function * func) const = 0;
        virtual bool isIATcall(std::string &calleeName) const = 0;
        virtual bool isThunk() const = 0;
	virtual bool isIndirectJump() const;

protected:
        virtual bool isRealCall() const;
        virtual bool parseJumpTable(Dyninst::ParseAPI::Function * currFunc,
	                            Dyninst::ParseAPI::Block* currBlk,
				    std::vector<std::pair< Address, Dyninst::ParseAPI::EdgeTypeEnum > >& outEdges) const;
        virtual bool isIPRelativeBranch() const;
        virtual bool isFrameSetupInsn(Dyninst::InstructionAPI::Instruction::Ptr i) const = 0;
        virtual bool isReturn(Dyninst::ParseAPI::Function *, Dyninst::ParseAPI::Block* currBlk) const = 0;
        virtual bool isFakeCall() const = 0;
        virtual bool isLinkerStub() const = 0;
	virtual bool isSysEnter() const;
	virtual void parseSyscall(std::vector<std::pair<Address, Dyninst::ParseAPI::EdgeTypeEnum> >& outEdges) const;
	virtual void parseSysEnter(std::vector<std::pair<Address, Dyninst::ParseAPI::EdgeTypeEnum> >& outEdges) const;
        std::pair<bool, Address> getFallthrough() const;

        Dyninst::InstructionAPI::InstructionDecoder dec;

        /*
         * Decoded instruction cache: contains the linear
         * sequence of instructions decoded by the decoder
         * underlying this adapter.
         * 
         * - curInsnIter == *(allInsns.end()-1)
         * - (super)->current = curInsnIter->first
         */
public:
        typedef std::vector< 
            std::pair<Address, 
            Dyninst::InstructionAPI::Instruction::Ptr> 
        > allInsns_t;
protected:
        allInsns_t allInsns;
        Dyninst::InstructionAPI::Instruction::Ptr curInsn() const;
        allInsns_t::iterator curInsnIter;

        mutable bool validCFT;
        mutable std::pair<bool, Address> cachedCFT;
        mutable bool validLinkerStubState;
        mutable bool cachedLinkerStubState;
        mutable std::pair<bool, bool> hascftstatus;

        mutable std::map<ParseAPI::EdgeTypeEnum, bool> tailCalls;

        static std::map<Architecture, Dyninst::InstructionAPI::RegisterAST::Ptr> framePtr;
        static std::map<Architecture, Dyninst::InstructionAPI::RegisterAST::Ptr> stackPtr;
        static std::map<Architecture, Dyninst::InstructionAPI::RegisterAST::Ptr> thePC;
        static std::map<Address, bool> thunkAtTarget;
        static void initASTs();
};

}
}


#endif // !defined(IA_IAPI_H)<|MERGE_RESOLUTION|>--- conflicted
+++ resolved
@@ -56,12 +56,12 @@
                 Dyninst::InstructionSource *isrc,
 		Dyninst::ParseAPI::Block * curBlk_);
         // We have a iterator, and so can't use the implicit copiers
-	IA_IAPI(const IA_IAPI &); 
+	IA_IAPI(const IA_IAPI &);
 	IA_IAPI &operator=(const IA_IAPI &r);
 	~IA_IAPI() { }
 	static IA_IAPI* makePlatformIA_IAPI(Dyninst::Architecture arch,
 	                                    Dyninst::InstructionAPI::InstructionDecoder dec_,
-					    Address start_, 
+					    Address start_,
 					    Dyninst::ParseAPI::CodeObject* o,
 					    Dyninst::ParseAPI::CodeRegion* r,
 					    Dyninst::InstructionSource *isrc,
@@ -97,17 +97,10 @@
         virtual bool isLeave() const;
         virtual bool isDelaySlot() const;
         virtual bool isRelocatable(InstrumentableLevel lvl) const;
-<<<<<<< HEAD
         virtual bool isTailCall(const ParseAPI::Function *,
                                 Dyninst::ParseAPI::EdgeTypeEnum,
                                 unsigned int,
-                                const std::set<Address> &) const;
-=======
-        virtual bool isTailCall(Dyninst::ParseAPI::Function *, 
-	                        Dyninst::ParseAPI::EdgeTypeEnum, 
-				unsigned int,
-				const std::set<Address> &) const = 0;
->>>>>>> 74cf2a7b
+                                const std::set<Address> &) const = 0;
         virtual std::pair<bool, Address> getCFT() const;
         virtual bool isStackFramePreamble() const = 0;
         virtual bool savesFP() const = 0;
