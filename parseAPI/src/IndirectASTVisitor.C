--- conflicted
+++ resolved
@@ -5,25 +5,12 @@
 #include <algorithm>
 #include "SymbolicExpression.h"
 using namespace Dyninst::ParseAPI;
-<<<<<<< HEAD
-#define SIGNEX_64_32 0xffffffff00000000LL
-#define SIGNEX_64_16 0xffffffffffff0000LL
-#define SIGNEX_64_8  0xffffffffffffff00LL
-#define SIGNEX_32_16 0xffff0000
-#define SIGNEX_32_8 0xffffff00
-
-=======
->>>>>>> 74cf2a7b
 
 AST::Ptr SimplifyVisitor::visit(DataflowAPI::RoseAST *ast) {
         unsigned totalChildren = ast->numChildren();
 	for (unsigned i = 0 ; i < totalChildren; ++i) {
 	    ast->child(i)->accept(this);
-<<<<<<< HEAD
-	    ast->setChild(i, SymbolicExpression::SimplifyRoot(ast->child(i), addr));
-=======
 	    ast->setChild(i, SymbolicExpression::SimplifyRoot(ast->child(i), addr, keepMultiOne));
->>>>>>> 74cf2a7b
 	}
 	return AST::Ptr();
 }
@@ -64,10 +51,7 @@
 	    // a cmp bound not found yet. So we only apply and
 	    // bound when this is the last attempt
 	    if (handleOneByteRead) {
-<<<<<<< HEAD
-=======
 	        parsing_printf("\tTry to generate bound for AND\n");
->>>>>>> 74cf2a7b
 	        StridedInterval *val = NULL;
 		if (IsResultBounded(ast->child(0)))
 		    val = new StridedInterval(*GetResultBound(ast->child(0)));
@@ -149,10 +133,7 @@
 	// and change it to a negative number
         value = -(((~value) & ((1ULL << v.size) - 1)) + 1);
     }
-<<<<<<< HEAD
-=======
     parsing_printf("\t\tGet a constant %ld\n", value);
->>>>>>> 74cf2a7b
     bound.insert(make_pair(ast, new StridedInterval(value)));
     return AST::Ptr();
 }
@@ -254,121 +235,6 @@
 JumpTableFormatVisitor::JumpTableFormatVisitor(ParseAPI::Block *bl) {
     b = bl;
     numOfVar = 0;
-<<<<<<< HEAD
-    findIncorrectFormat = false;
-    findTableBase = false;
-    findIndex = false;
-}
-
-AST::Ptr JumpTableFormatVisitor::visit(DataflowAPI::RoseAST *ast) {
-    unsigned totalChildren = ast->numChildren();
-    for (unsigned i = 0 ; i < totalChildren; ++i) {
-        ast->child(i)->accept(this);
-    }
-
-    if (ast->val().op == ROSEOperation::derefOp) {
-        // We only check the first memory read
-	if (ast->child(0)->getID() == AST::V_RoseAST) {
-	    RoseAST::Ptr roseAST = boost::static_pointer_cast<RoseAST>(ast->child(0));
-	    if (roseAST->val().op == ROSEOperation::derefOp) {
-	        // Two directly nested memory accesses cannot be jump tables
-		parsing_printf("Two directly nested memory access, not jump table format\n");
-	        findIncorrectFormat = true;
-		return AST::Ptr();
-	    }
-	}
-    } else if (ast->val().op == ROSEOperation::addOp) {
-        Address tableBase = 0;
-	if (ast->child(0)->getID() == AST::V_ConstantAST && PotentialIndexing(ast->child(1))) {
-	    ConstantAST::Ptr constAST = boost::static_pointer_cast<ConstantAST>(ast->child(0));
-	    tableBase = (Address)constAST->val().val;
-	}
-	if (ast->child(1)->getID() == AST::V_ConstantAST && PotentialIndexing(ast->child(0))) {
-	    ConstantAST::Ptr constAST = boost::static_pointer_cast<ConstantAST>(ast->child(1));
-	    tableBase = (Address)constAST->val().val;
-	}
-	if (tableBase) {
-	    Architecture arch = b->obj()->cs()->getArch();
-	    if (arch == Arch_x86) {
-	        tableBase &= 0xffffffff;
-	    }
-#if defined(os_windows)
-            tableBase -= b->obj()->cs()->loadAddress();
-#endif
-            if (!b->obj()->cs()->isValidAddress(tableBase)) {
-	        parsing_printf("\ttableBase 0x%lx invalid, not jump table format\n", tableBase);
-		findIncorrectFormat = true;
-		return AST::Ptr();
-	    }
-	    if (!b->obj()->cs()->isReadOnly(tableBase)) {
-	        parsing_printf("\ttableBase 0x%lx not read only, not jump table format\n", tableBase);
-		findIncorrectFormat = true;
-		return AST::Ptr();
-	    }
-	    // Note that this table base may not be within a memory read.
-	    // Functions with variable arguments often have an indirect jump with form:
-	    // targetBase - index * 4
-	    // We merge this special case with other general jump table cases.
-	    findTableBase = true;
-       }
-    } else if (ast->val().op == ROSEOperation::uMultOp || ast->val().op == ROSEOperation::sMultOp) {
-	if (ast->child(0)->getID() == AST::V_ConstantAST && ast->child(1)->getID() == AST::V_VariableAST) {
-	    findIndex = true;
-	    numOfVar++;
-	    VariableAST::Ptr varAst = boost::static_pointer_cast<VariableAST>(ast->child(1));
-	    index = varAst->val().reg;
-	    return AST::Ptr();
-	}
-	if (ast->child(1)->getID() == AST::V_ConstantAST && ast->child(0)->getID() == AST::V_VariableAST) {
-	    findIndex = true;
-	    numOfVar++;
-	    VariableAST::Ptr varAst = boost::static_pointer_cast<VariableAST>(ast->child(0));
-	    index = varAst->val().reg;
-	    return AST::Ptr();
-	}
-    }
-    return AST::Ptr();
-}
-
-AST::Ptr JumpTableFormatVisitor::visit(DataflowAPI::VariableAST *) {
-    numOfVar++;
-    return AST::Ptr();
-}
-
-bool JumpTableFormatVisitor::PotentialIndexing(AST::Ptr ast) {
-    if (ast->getID() == AST::V_VariableAST) return true;
-    if (ast->getID() == AST::V_RoseAST) {
-        RoseAST::Ptr r = boost::static_pointer_cast<RoseAST>(ast);
-	if (r->val().op == ROSEOperation::uMultOp || r->val().op == ROSEOperation::sMultOp) return true;
-	if (r->val().op == ROSEOperation::addOp) {
-	    // The index can be subtracted 
-	    if (r->child(0)->getID() == AST::V_RoseAST && r->child(1)->getID() == AST::V_ConstantAST) {
-	        RoseAST::Ptr lc = boost::static_pointer_cast<RoseAST>(r->child(0));
-		ConstantAST::Ptr rc = boost::static_pointer_cast<ConstantAST>(r->child(1));
-		if (lc->val().op == ROSEOperation::invertOp && rc->val().val == 1) {
-		    return PotentialIndexing(lc->child(0));
-		}
-	    }
-	}
-    }
-    return false;
-}
-
-JumpTableReadVisitor::JumpTableReadVisitor(AbsRegion i, int v, CodeSource *c, bool ze, int m) {
-    index = i;
-    indexValue = v;
-    cs = c;
-    isZeroExtend = ze;
-    valid = true;
-    memoryReadSize = m;
-}
-
-AST::Ptr JumpTableReadVisitor::visit(DataflowAPI::RoseAST *ast) {
-    unsigned totalChildren = ast->numChildren();
-    for (unsigned i = 0 ; i < totalChildren; ++i) {
-        ast->child(i)->accept(this);
-	if (!valid) return AST::Ptr();
-=======
     memoryReadLayer = 0; 
     findIncorrectFormat = false;
     findTableBase = false;
@@ -585,106 +451,13 @@
     int addressWidth = cs->getAddressWidth();
     if (addressWidth == 4) {
         addr &= 0xffffffff;
->>>>>>> 74cf2a7b
-    }
-
-    // As soon as we do not know the value of one child, we will return.
-    // So, we will always have good values for each child at this point.
-    switch (ast->val().op) {
-        case ROSEOperation::addOp:
-	    results.insert(make_pair(ast, results[ast->child(0).get()] + results[ast->child(1).get()]));
-	    break;
-	case ROSEOperation::invertOp:
-	    results.insert(make_pair(ast, ~results[ast->child(0).get()]));
-	    break;
-	case ROSEOperation::andOp: 
-	    results.insert(make_pair(ast, results[ast->child(0).get()] & results[ast->child(1).get()]));
-	    break;
-	case ROSEOperation::sMultOp:
-	case ROSEOperation::uMultOp:
-	    results.insert(make_pair(ast, results[ast->child(0).get()] * results[ast->child(1).get()]));
-	    break;
-	case ROSEOperation::shiftLOp:
-	    results.insert(make_pair(ast, results[ast->child(0).get()] << results[ast->child(1).get()]));
-	    break;
-	case ROSEOperation::shiftROp:
-	    results.insert(make_pair(ast, results[ast->child(0).get()] >> results[ast->child(1).get()]));
-	    break;
-	case ROSEOperation::derefOp: {
-	        int64_t v;
-	        bool validRead = PerformMemoryRead(results[ast->child(0).get()], v);
-		if (!validRead) {
-		    valid = false;
-		    // We encounter an invalid table entry
-		    parsing_printf("WARNING: invalid table entry for index value %ld\n", indexValue);
-		    return AST::Ptr();
-		}
-		results.insert(make_pair(ast, v));
-	    }
-	    break;
-	case ROSEOperation::orOp: 
-	    results.insert(make_pair(ast, results[ast->child(0).get()] | results[ast->child(1).get()]));
-	    break;
-	default:
-	    parsing_printf("WARNING: unhandled operation in the jump table format AST!\n");
-	    valid = false;
-	    break;
-    }
-    targetAddress = results[ast];
-    if (cs->getAddressWidth() == 4) {
-        targetAddress &= 0xffffffff;
-    }
-#if defined(os_windows)
-<<<<<<< HEAD
-    targetAddress -= cs->loadAddress();
-#endif
-
-    return AST::Ptr();
-   
-}
-
-AST::Ptr JumpTableReadVisitor::visit(DataflowAPI::ConstantAST *ast) {
-    const Constant &v = ast->val();
-    int64_t value = v.val;
-    if (v.size != 1 && v.size != 64 && (value & (1ULL << (v.size - 1)))) {
-        // Compute the two complements in bits of v.size
-	// and change it to a negative number
-        value = -(((~value) & ((1ULL << v.size) - 1)) + 1);
-    }
-    results.insert(make_pair(ast, value));
-    return AST::Ptr();
-}
-
-
-AST::Ptr JumpTableReadVisitor::visit(DataflowAPI::VariableAST * var) {
-    if (var->val().reg != index) {
-        // The only variable in the jump table format AST should the index.
-	// If it is not the case, something is wrong
-	parsing_printf("WARNING: the jump table format AST contains a variable that is not the index\n");
-        valid = false;
-    }
-    results.insert(make_pair(var, indexValue));
-    return AST::Ptr();
-}
-
-
-bool JumpTableReadVisitor::PerformMemoryRead(Address addr, int64_t &v) {
-    int addressWidth = cs->getAddressWidth();
-    if (addressWidth == 4) {
-        addr &= 0xffffffff;
     }
 
 #if defined(os_windows)
     addr -= cs->loadAddress();
 #endif
     if (!cs->isCode(addr) && !cs->isData(addr)) return false;
-    if (!cs->isReadOnly(addr)) return false;
-=======
-    addr -= cs->loadAddress();
-#endif
-    if (!cs->isCode(addr) && !cs->isData(addr)) return false;
 //    if (!cs->isReadOnly(addr)) return false;
->>>>>>> 74cf2a7b
     switch (memoryReadSize) {
         case 8:
 	    v = *(const uint64_t *) cs->getPtrToInstruction(addr);
