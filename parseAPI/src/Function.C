--- conflicted
+++ resolved
@@ -312,7 +312,6 @@
            }
         }
     }
-<<<<<<< HEAD
     Block::compare comp;
     sort(_bl.begin(),_bl.end(),comp);
 
@@ -350,10 +349,7 @@
     }
 
 
-    return _bl;
-=======
     return blocklist(blocks_begin(), blocks_end());
->>>>>>> 8620b9f4
 }
 
 /* Adds return edges to the CFG for a particular retblk, based 
