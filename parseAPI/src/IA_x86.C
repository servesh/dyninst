--- conflicted
+++ resolved
@@ -284,76 +284,6 @@
 
 //class ST_Predicates : public Slicer::Predicates {};
 
-<<<<<<< HEAD
-=======
-// returns stackTamper, which is false if parsing should not resume 
-// after call instructions to this function.  
-// The function recommends parsing at an alternative address if the stack 
-// delta is a known absolute or relative value, otherwise we will instrument
-// this function's return instructions to see if the function returns
-StackTamper IA_IAPI::tampersStack(ParseAPI::Function *, 
-                                  Address &) const
-{
-    return TAMPER_NONE;
-
-#if 0
-
-    using namespace DataflowAPI;
-    if (TAMPER_UNSET != func->stackTamper()) {
-        return func->stackTamper();
-    }
-
-    if ( ! _obj->defensiveMode() ) { 
-        return TAMPER_NONE;
-    }
-
-    Function::blocklist & retblks = func->returnBlocks();
-    if ( retblks.begin() == retblks.end() ) {
-        return TAMPER_NONE;
-    }
-
-    AssignmentConverter converter(true);
-    vector<Assignment::Ptr> assgns;
-    ST_Predicates preds;
-    StackTamper tamper = TAMPER_UNSET;
-    //Absloc stkLoc (MachRegister::getStackPointer(_isrc->getArch()));
-    Function::blocklist::iterator bit;
-    for (bit = retblks.begin(); retblks.end() != bit; bit++) {
-        Address retnAddr = (*bit)->lastInsnAddr();
-        InstructionDecoder retdec( _isrc->getPtrToInstruction( retnAddr ), 
-                                  InstructionDecoder::maxInstructionLength, 
-                                  _cr->getArch() );
-        Instruction::Ptr retn = retdec.decode();
-        converter.convert(retn, retnAddr, func, assgns);
-        vector<Assignment::Ptr>::iterator ait;
-        AST::Ptr sliceAtRet;
-
-        for (ait = assgns.begin(); assgns.end() != ait; ait++) {
-            AbsRegion & outReg = (*ait)->out();
-            if ( outReg.absloc().isPC() ) {
-                Slicer slicer(*ait,*bit,func);
-                Graph::Ptr slGraph = slicer.backwardSlice(preds);
-                SymEval::Result_t slRes;
-                SymEval::expand(slGraph,slRes);
-                if (0 && dyn_debug_malware) {
-                    stringstream graphDump;
-                    graphDump << "sliceDump_" << func->name() 
-                              << "_" << retnAddr << ".dot";
-                    slGraph->printDOT(graphDump.str());
-                }
-                sliceAtRet = slRes[*ait];
-                break;
-            }
-        }
-        assert(sliceAtRet != NULL);
-        StackTamperVisitor vis((*ait)->out());
-        tamper = vis.tampersStack(sliceAtRet, tamperAddr);
-        assgns.clear();
-    }
-    return tamper;
-#endif
-}
->>>>>>> dbfcdf4b
 
 /* returns true if the call leads to:
  * -an invalid instruction (or immediately branches/calls to an invalid insn)
