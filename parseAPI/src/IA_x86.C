--- conflicted
+++ resolved
@@ -136,31 +136,19 @@
     };
 }
 bool IA_IAPI::isThunk() const {
-<<<<<<< HEAD
   // Before we go a-wandering, check the target
    bool valid; Address addr;
    boost::tie(valid, addr) = getCFT();
    if (!valid ||
        !_isrc->isValidAddress(addr)) {
-=======
-    if (!_isrc->isValidAddress(getCFT()))
-    {
->>>>>>> f4eb92fb
         parsing_printf("... Call to 0x%lx is invalid (outside code or data)\n",
                        addr);
         return false;
     }
 
     const unsigned char *target =
-<<<<<<< HEAD
-            (const unsigned char *)_isrc->getPtrToInstruction(addr);
-  // We're decoding two instructions: possible move and possible return.
-  // Check for move from the stack pointer followed by a return.
-    InstructionDecoder targetChecker(target, 
-=======
-            (const unsigned char *)_isrc->getPtrToInstruction(getCFT());
+       (const unsigned char *)_isrc->getPtrToInstruction(addr);
     InstructionDecoder targetChecker(target,
->>>>>>> f4eb92fb
             2*InstructionDecoder::maxInstructionLength, _isrc->getArch());
     Instruction::Ptr thunkFirst = targetChecker.decode();
     Instruction::Ptr thunkSecond = targetChecker.decode();
@@ -286,14 +274,12 @@
     return false;
 }
 
-<<<<<<< HEAD
-=======
 bool IA_IAPI::isReturnInst(Dyninst::ParseAPI::Function* /*context*/, Dyninst::ParseAPI::Block* /*currBlk*/) const{
     return curInsn()->getCategory() == c_ReturnInsn;
 }
 
 bool IA_IAPI::sliceReturn(ParseAPI::Block* /*bit*/, Address /*ret_addr*/, ParseAPI::Function * /*func*/) const {
-	return true;
+   return true;
 }
 
 //class ST_Predicates : public Slicer::Predicates {};
@@ -366,7 +352,6 @@
 #endif
 }
 
->>>>>>> f4eb92fb
 /* returns true if the call leads to:
  * -an invalid instruction (or immediately branches/calls to an invalid insn)
  * -a block not ending in a return instruction that pops the return address 
@@ -405,20 +390,15 @@
     InstructionDecoder newdec( bufPtr,
                               _cr->length() - entryOff,
                               _cr->getArch() );
-<<<<<<< HEAD
-    IA_IAPI * ah = new IA_IAPI(newdec, entry, _obj, _cr, _isrc);
-    Instruction::Ptr insn = ah->curInsn();
-=======
     IA_IAPI ah(newdec, entry, _obj, _cr, _isrc, _curBlk);
     Instruction::Ptr insn = ah.curInsn();
->>>>>>> f4eb92fb
 
     // follow ctrl transfers until you get a block containing non-ctrl 
     // transfer instructions, or hit a return instruction
     while (insn->getCategory() == c_CallInsn ||
            insn->getCategory() == c_BranchInsn) 
     {
-       boost::tie(valid, entry) = ah->getCFT();
+       boost::tie(valid, entry) = ah.getCFT();
        if ( !valid || ! _cr->contains(entry) || ! _isrc->isCode(entry) ) {
           mal_printf("WARNING: found call to function at %lx that "
                      "leaves to %lx, out of the code region %s[%d]\n", 
@@ -430,14 +410,8 @@
         newdec = InstructionDecoder(bufPtr, 
                                     _cr->length() - entryOff, 
                                     _cr->getArch());
-<<<<<<< HEAD
-        delete ah;
-        ah = new IA_IAPI(newdec, entry, _obj, _cr, _isrc);
-        insn = ah->curInsn();
-=======
         ah = IA_IAPI(newdec, entry, _obj, _cr, _isrc, _curBlk);
         insn = ah.curInsn();
->>>>>>> f4eb92fb
     }
 
     // calculate instruction stack deltas for the block, leaving the iterator
@@ -472,7 +446,7 @@
                 stackDelta += sign * size;
                 if (1 == sign) {
                     mal_printf("pop ins'n at %lx in func at %lx changes sp "
-                               "by %d. %s[%d]\n", ah->getAddr(), entry,
+                               "by %d. %s[%d]\n", ah.getAddr(), entry,
                                sign * size, FILE__, __LINE__);
                 }
                 break;
@@ -484,7 +458,7 @@
             case e_popad:
                 if (1 == sign) {
                     mal_printf("popad ins'n at %lx in func at %lx changes sp "
-                               "by %d. %s[%d]\n", ah->getAddr(), 
+                               "by %d. %s[%d]\n", ah.getAddr(), 
                                entry, 8 * sign * addrWidth, FILE__, __LINE__);
                 }
                 stackDelta += sign * 8 * addrWidth;
@@ -497,7 +471,7 @@
                 stackDelta += sign * 4;
                 if (1 == sign) {
                     mal_printf("popf ins'n at %lx in func at %lx changes sp "
-                               "by %d. %s[%d]\n", ah->getAddr(), entry, 
+                               "by %d. %s[%d]\n", ah.getAddr(), entry, 
                                sign * 4, FILE__, __LINE__);
                 }
                 break;
@@ -548,7 +522,7 @@
                                "at %lx (in first block of function at "
                                "%lx) modifies the sp but failed to evaluate "
                                "its arguments %s[%d]\n", 
-                               ah->getAddr(), entry, FILE__, __LINE__);
+                               ah.getAddr(), entry, FILE__, __LINE__);
                     return true;
                 }
                 break;
@@ -565,7 +539,7 @@
                 mal_printf("in isFakeCall, add ins'n "
                            "at %lx (in first block of function at "
                            "%lx) modifies the sp. %s[%d]\n", 
-                           ah->getAddr(), entry, FILE__, __LINE__);
+                           ah.getAddr(), entry, FILE__, __LINE__);
                 std::vector<Operand> opers;
                 insn->getOperands(opers);
                 // if the insn uses a register (other than sp, which it writes)
@@ -595,7 +569,7 @@
                 fprintf(stderr,"WARNING: in isFakeCall non-push/pop "
                         "ins'n at %lx (in first block of function at "
                         "%lx) modifies the sp by an unknown amount. "
-                        "%s[%d]\n", ah->getAddr(), entry, 
+                        "%s[%d]\n", ah.getAddr(), entry, 
                         FILE__, __LINE__);
                 assert(0); // what stack-altering instruction is this?
                 break;
@@ -608,8 +582,8 @@
         }
 
         // exit condition 2
-        ah->advance();
-        Instruction::Ptr next = ah->curInsn();
+        ah.advance();
+        Instruction::Ptr next = ah.curInsn();
         if (NULL == next) {
             break;
         }
