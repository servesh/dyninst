--- conflicted
+++ resolved
@@ -1078,9 +1078,7 @@
 StackTamper IA_IAPI::tampersStack(ParseAPI::Function *func, 
                                   Address &tamperAddr) const
 {
-<<<<<<< HEAD
-  return TAMPER_NONE;
-    using namespace SymbolicEvaluation;
+    using namespace DataflowAPI;
     // want to re-calculate the tamper address
     //if (TAMPER_UNSET != func->stackTamper()) {
     //    tamperAddr = func->_tamper_addr;
@@ -1088,19 +1086,6 @@
     //}
 
     if ( ! func->obj()->defensiveMode() ) { 
-        assert(0);
-=======
-    return TAMPER_NONE;
-
-#if 0
-
-    using namespace DataflowAPI;
-    if (TAMPER_UNSET != func->stackTamper()) {
-        return func->stackTamper();
-    }
-
-    if ( ! _obj->defensiveMode() ) { 
->>>>>>> d2a20fea
         return TAMPER_NONE;
     }
 
