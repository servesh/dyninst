/*
 * Copyright (c) 1996-2009 Barton P. Miller
 * 
 * We provide the Paradyn Parallel Performance Tools (below
 * described as "Paradyn") on an AS IS basis, and do not warrant its
 * validity or performance.  We reserve the right to update, modify,
 * or discontinue this software at any time.  We shall have no
 * obligation to supply such updates or modifications or any other
 * form of support to you.
 * 
 * By your use of Paradyn, you understand and agree that we (or any
 * other person or entity with proprietary rights in Paradyn) are
 * under no obligation to provide either maintenance services,
 * update services, notices of latent defects, or correction of
 * defects for Paradyn.
 * 
 * This library is free software; you can redistribute it and/or
 * modify it under the terms of the GNU Lesser General Public
 * License as published by the Free Software Foundation; either
 * version 2.1 of the License, or (at your option) any later version.
 * 
 * This library is distributed in the hope that it will be useful,
 * but WITHOUT ANY WARRANTY; without even the implied warranty of
 * MERCHANTABILITY or FITNESS FOR A PARTICULAR PURPOSE.  See the GNU
 * Lesser General Public License for more details.
 * 
 * You should have received a copy of the GNU Lesser General Public
 * License along with this library; if not, write to the Free Software
 * Foundation, Inc., 51 Franklin Street, Fifth Floor, Boston, MA 02110-1301 USA
 */


#include "IA_IAPI.h"

#include "Register.h"
#include "Dereference.h"
#include "Immediate.h"
#include "BinaryFunction.h"
#include "debug_parse.h"
#include "dataflowAPI/h/slicing.h"
#include "dataflowAPI/h/SymEval.h"
//#include "StackTamperVisitor.h"

#include <deque>

using namespace Dyninst;
using namespace InstructionAPI;
using namespace Dyninst::InsnAdapter;
using namespace Dyninst::ParseAPI;

class zeroAllGPRegisters : public InstructionAPI::Visitor
{
    public:
    zeroAllGPRegisters(Address ip) : defined(true), m_ip(ip) {}
    virtual ~zeroAllGPRegisters() {}
    bool defined;
    std::deque<long> results;
    Address m_ip;
    long getResult() {
        if(results.empty()) return 0;
        return results.front();
    }
    bool isDefined() {
        return defined && (results.size() == 1);
    }
    virtual void visit(BinaryFunction* b)
    {
        if(!defined) return;
        long arg1 = results.back();
        results.pop_back();
        long arg2 = results.back();
        results.pop_back();
        if(b->isAdd())
        {
            results.push_back(arg1+arg2);
        }
        else if(b->isMultiply())
        {
            results.push_back(arg1*arg2);
        }
        else
        {
            defined = false;
        }
    }
    virtual void visit(Immediate* i)
    {
        if(!defined) return;
        results.push_back(i->eval().convert<long>());
    }
    virtual void visit(RegisterAST* r)
    {
        if(!defined) return;
        if(r->getID() == x86::eip ||
           r->getID() == x86_64::eip ||
           r->getID() == x86_64::rip)
        {
            results.push_back(m_ip);
            return;
        }
        results.push_back(0);
    }
    virtual void visit(Dereference* )
    {
        defined = false;
    }
    
};

bool IA_IAPI::isFrameSetupInsn(Instruction::Ptr i) const
{
    if(i->getOperation().getID() == e_mov)
    {
        if(i->isRead(stackPtr[_isrc->getArch()]) &&
           i->isWritten(framePtr[_isrc->getArch()]))
        {
            return true;
        }
    }
    return false;
}

bool IA_IAPI::isNop() const
{
    Instruction::Ptr ci = curInsn();

    // TODO: add LEA no-ops
    assert(ci);
    if(ci->getOperation().getID() == e_nop)
        return true;
    if(ci->getOperation().getID() == e_lea)
    {
        std::set<Expression::Ptr> memReadAddr;
        ci->getMemoryReadOperands(memReadAddr);
        std::set<RegisterAST::Ptr> writtenRegs;
        ci->getWriteSet(writtenRegs);
        
        if(memReadAddr.size() == 1 && writtenRegs.size() == 1)
        {
            if(**(memReadAddr.begin()) == **(writtenRegs.begin()))
            {
                return true;
            }
            // TODO: check for zero displacement--do we want to bind here?
        }
    }
    return false;
}

bool IA_IAPI::isMovAPSTable(std::vector<std::pair< Address, EdgeTypeEnum > >& outEdges) const
{
    /**
    * AMD-64 gcc emits a re-accuring idiom of:
     *         jmpq   *%r8
     *         movaps %xmm7,-0xf(%rax)
     *         movaps %xmm6,-0x1f(%rax)
     *         movaps %xmm5,-0x2f(%rax)
     *         movaps %xmm4,-0x3f(%rax)
     *         movaps %xmm3,-0x4f(%rax)
     *         movaps %xmm2,-0x5f(%rax)
     *         movaps %xmm1,-0x6f(%rax)
     *         movaps %xmm0,-0x7f(%rax)
     *         <other>
     *
     * The jump register is calculated in such a way that it'll be difficult
     * for our analysis to figure it out.  Instead we'll recognize the pattern
     * of the 'movaps'.  Note that the following instruction is also a valid jump
     * target
     **/
    parsing_printf("\tChecking for movaps table at 0x%lx...\n", current);
    std::set<Address> found;
    const unsigned char *bufferBegin =
            (const unsigned char *)_isrc->getPtrToInstruction(current);
    if( bufferBegin == NULL ) {
        parsing_printf("%s[%d]: failed to get pointer to instruction by offset\n",
                       FILE__, __LINE__);
        return false;
    }

    unsigned int size = (_cr->offset() + _cr->length()) - current;
    InstructionDecoder d(bufferBegin, size, _isrc->getArch());
    Address cur = current;
    unsigned last_insn_size = 0;
    InstructionAPI::Instruction::Ptr i = d.decode();
    cur += i->size();
    InstructionAPI::Instruction::Ptr insn;
    while (NULL != (insn = d.decode())) {
        //All insns in sequence are movaps
        parsing_printf("\t\tChecking instruction %s\n", insn->format().c_str());
        if (insn->getOperation().getID() != e_movapd &&
            insn->getOperation().getID() != e_movaps)
        {
            break;
        }
        //All insns are same size
        if (last_insn_size == 0)
            last_insn_size = insn->size();
        else if (last_insn_size != insn->size())
            break;

        found.insert(cur);

        cur += insn->size();
    }
    if (found.size() == 8) {
        found.insert(cur);
        //It's a match
        for (std::set<Address>::iterator i=found.begin(); i != found.end(); i++) {
            outEdges.push_back(std::make_pair(*i, INDIRECT));
        }
        parsing_printf("\tfound\n");
        return true;
    }
    parsing_printf("\tnot found (%d insns)\n", found.size());
    return false;
}

bool IA_IAPI::isTableInsn(Instruction::Ptr i) const
{
    if(i->getOperation().getID() == e_mov && i->readsMemory() && !i->writesMemory())
    {
        return true;
    }
    if(i->getOperation().getID() == e_lea)
    {
        return true;
    }
    return false;
}
        
std::map<Address, Instruction::Ptr>::const_iterator IA_IAPI::findTableInsn() const
{
    // Check whether the jump is our table insn!
    Expression::Ptr cft = curInsn()->getControlFlowTarget();
    if(cft)
    {
        std::vector<InstructionAST::Ptr> tmp;
        cft->getChildren(tmp);
        if(tmp.size() == 1)
        {
            Expression::Ptr cftAddr = dyn_detail::boost::dynamic_pointer_cast<Expression>(tmp[0]);
            zeroAllGPRegisters z(current);
            cftAddr->apply(&z);
            parsing_printf("\tChecking indirect jump %s for table insn\n", curInsn()->format().c_str());
            if(z.isDefined() && z.getResult())
            {
                parsing_printf("\tAddress in jump\n");
                return allInsns.find(current);
            }
        }
    }
    else {
      parsing_cerr << "\t Current insn " << curInsn()->format() << " has no CFT!" << endl;
    }
    std::map<Address, Instruction::Ptr>::const_iterator c =
            allInsns.find(current);
    while(!isTableInsn(c->second) && c != allInsns.begin())
    {
        --c;
    }
    if(isTableInsn(c->second))
    {
        return c;
    }
    return allInsns.end();
}
        
// This should only be called on a known indirect branch...
bool IA_IAPI::parseJumpTable(Block* currBlk,
    std::vector<std::pair< Address, EdgeTypeEnum> >& outEdges) const
{
    if(isIPRelativeBranch())
    {
        return false;
    }

    if(isMovAPSTable(outEdges))
    {
        return true;
    }
    bool foundJCCAlongTaken = false;
    Instruction::Ptr tableInsn;
    Address tableInsnAddr;
    std::map<Address, Instruction::Ptr>::const_iterator tableLoc = findTableInsn();
    if(tableLoc == allInsns.end())
    {
        parsing_printf("\tunable to find table insn\n");
        return false;
    }
    tableInsnAddr = tableLoc->first;
    tableInsn = tableLoc->second;
    Instruction::Ptr maxSwitchInsn, branchInsn;
    boost::tie(maxSwitchInsn, branchInsn, foundJCCAlongTaken) = findMaxSwitchInsn(currBlk);
    if(!maxSwitchInsn || !branchInsn)
    {
        parsing_printf("\tunable to fix max switch size\n");
        return false;
    }
    Address thunkOffset;
    Address thunkInsnAddr;
    boost::tie(thunkInsnAddr, thunkOffset) = findThunkAndOffset(currBlk);
    if(thunkInsnAddr != 0)
    {
        std::map<Address, Instruction::Ptr>::const_iterator thunkLoc =
                allInsns.find(thunkInsnAddr);
        if(thunkLoc != allInsns.end())
        {
            tableLoc = thunkLoc;
            tableInsnAddr = thunkInsnAddr;
            tableInsn = thunkLoc->second;
        }
    }
    parsing_printf("\ttableInsn %s at 0x%lx\n",tableInsn->format().c_str(), tableInsnAddr);
    if(thunkOffset) {
        parsing_printf("\tThunk-calculated table base address: 0x%lx\n",
                       thunkOffset);
    }
    unsigned tableSize = 0, tableStride = 0;
    bool ok = computeTableBounds(maxSwitchInsn, branchInsn, tableInsn, foundJCCAlongTaken,
                                 tableSize, tableStride);
    if(!ok)
    {
        return false;
    }
    std::map<Address, Instruction::Ptr>::const_iterator cur = allInsns.find(current);
    
    while(tableLoc != cur)
    {
        tableLoc++;
        if(tableLoc->second->getOperation().getID() == e_lea)
        {
            parsing_printf("\tchecking instruction %s at 0x%lx for IP-relative LEA\n", tableLoc->second->format().c_str(),
                           tableLoc->first);
            Expression::Ptr IPRelAddr = tableLoc->second->getOperand(1).getValue();
            IPRelAddr->bind(thePC[_isrc->getArch()].get(), Result(s64, tableLoc->first + tableLoc->second->size()));
            Result iprel = IPRelAddr->eval();
            if(iprel.defined)
            {
                parsing_printf("\trevising tableInsn to %s at 0x%lx\n",tableLoc->second->format().c_str(), tableLoc->first);
                tableInsn = tableLoc->second;
                tableInsnAddr = tableLoc->first;
            }

        }
        else
        {
            parsing_printf("\tChecking for sign-extending mov at 0x%lx...\n", tableLoc->first);
            if(tableLoc->second->getOperation().getID() == e_movsxd ||
               tableLoc->second->getOperation().getID() == e_movsx)
            {
                std::set<Expression::Ptr> movsxReadAddr;
                tableLoc->second->getMemoryReadOperands(movsxReadAddr);

                if(movsxReadAddr.empty()) {
                    // should be a register-register movsx[d]
                    // from either 16- or 32-bit source operand
                    Expression::Ptr op1 = 
                        tableLoc->second->getOperand(0).getValue(); 
                    Expression::Ptr op2 = 
                        tableLoc->second->getOperand(1).getValue();
            
                    if(op1 && op2) {
                        int sz1 = op1->eval().size();
                        int sz2 = op2->eval().size();
                        parsing_printf("\t\tfound %d-byte to %d-byte move, revised stride to %d\n",
                        
                            sz2,sz1,sz2);
                        tableStride = sz2;
                    }
                }

                static Immediate::Ptr four(new Immediate(Result(u8, 4)));
                static Expression::Ptr dummy4(new DummyExpr());
                static Expression::Ptr dummy2(new DummyExpr());
                static Immediate::Ptr two(new Immediate(Result(u8, 2)));
                static BinaryFunction::funcT::Ptr multiplier(new BinaryFunction::multResult());
                static BinaryFunction::Ptr scaleCheck4(new BinaryFunction(four, dummy4, (tableStride == 8) ? u64: u32,
                        multiplier));
                static BinaryFunction::Ptr scaleCheck2(new BinaryFunction(two, dummy2, (tableStride == 8) ? u64: u32,
                        multiplier));
                for(std::set<Expression::Ptr>::const_iterator readExp =
                    movsxReadAddr.begin();
                    readExp != movsxReadAddr.end();
                    ++readExp)
                {
                    if((*readExp)->isUsed(scaleCheck4))
                    {
                        parsing_printf("\tFound sign-extending mov, revising table stride to scale (4)\n");
                        tableStride = 4;
                    }
                    else if((*readExp)->isUsed(scaleCheck2))
                    {
                        parsing_printf("\tFound sign-extending mov, revising table stride to scale (2)\n");
                        tableStride = 2;
                    }
                    else
                    {
                        parsing_printf("\tFound sign-extending mov insn %s, readExp %s\n",
                                       tableLoc->second->format().c_str(), (*readExp)->format().c_str());
                        parsing_printf("\tcouldn't match stride expression %s or %s--HELP!\n",
                                       scaleCheck2->format().c_str(), scaleCheck4->format().c_str());
                    }
                }
                break;
            }
        }
    }
    Address tableBase = getTableAddress(tableInsn, tableInsnAddr, thunkOffset);
    return fillTableEntries(thunkOffset, tableBase,
                            tableSize, tableStride, outEdges);
}
namespace detail
{
    bool isNonCallEdge(ParseAPI::Edge* e)
    {
        return e->type() != CALL;
    }
    bool leadsToVisitedBlock(ParseAPI::Edge* e, const std::set<Block*>& visited)
    {
        Block* src = e->src();
        return visited.find(src) != visited.end();
    }
};


Address IA_IAPI::findThunkInBlock(Block* curBlock, Address& thunkOffset) const
{
    const unsigned char* buf =
            (const unsigned char*)(_isrc->getPtrToInstruction(curBlock->start()));
    if( buf == NULL ) {
        parsing_printf("%s[%d]: failed to get pointer to instruction by offset\n",
                       FILE__, __LINE__);
        return false;
    }
    
    InstructionDecoder dec(buf,curBlock->size() + InstructionDecoder::maxInstructionLength,
                           _isrc->getArch());
    IA_IAPI * blockptr = NULL;
    blockptr = new IA_IAPI(dec,curBlock->start(),_obj,_cr,_isrc);
    IA_IAPI & block = *blockptr;

    parsing_printf("\tchecking block at 0x%lx for thunk\n", curBlock->start());
    while(block.getAddr() < curBlock->end())
    {
        if(block.getInstruction()->getCategory() == c_CallInsn)
        {
            parsing_printf("\tchecking call at 0x%lx for thunk\n", block.getAddr());
            if(!block.isRealCall())
            {
                parsing_printf("\tthunk found at 0x%lx, checking for add\n", block.getAddr());
                block.advance();
                thunkOffset = block.getAddr();
                Instruction::Ptr addInsn = block.getInstruction();
                if(addInsn)
                    parsing_printf("\tinsn after thunk: %s\n", addInsn->format().c_str());
                else
                    parsing_printf("\tNO INSN after thunk at 0x%lx\n", thunkOffset);
                if(addInsn && (addInsn->getOperation().getID() == e_add))
                {
                    Result imm = addInsn->getOperand(1).getValue()->eval();
                    Result imm2 = addInsn->getOperand(0).getValue()->eval();
                    if(imm.defined)
                    {
                        Address thunkDiff = imm.convert<Address>();
                        parsing_printf("\tsetting thunkOffset to 0x%lx (0x%lx + 0x%lx)\n",
                                       thunkOffset+thunkDiff, thunkOffset, thunkDiff);
                        Address ret = block.getPrevAddr();
                        thunkOffset = thunkOffset + thunkDiff;
                        delete blockptr;
                        return ret;
                    }
                    else if(imm2.defined)
                    {
                        Address thunkDiff = imm2.convert<Address>();
                        parsing_printf("\tsetting thunkOffset to 0x%lx (0x%lx + 0x%lx)\n",
                                       thunkOffset+thunkDiff, thunkOffset, thunkDiff);
                        Address ret = block.getPrevAddr();
                        thunkOffset = thunkOffset + thunkDiff;
                        delete blockptr;
                        return ret;
                    }
                    else
                    {
                        parsing_printf("\tadd insn %s found following thunk at 0x%lx, couldn't bind operands!\n",
                                       addInsn->format().c_str(), thunkOffset);
                    }
                }
                thunkOffset = 0;
            }
        }
        else if(block.getInstruction()->getOperation().getID() == e_lea)
            // Look for an AMD64 IP-relative LEA.  If we find one, it should point to the start of a
        {    // relative jump table.
            parsing_printf("\tchecking instruction %s at 0x%lx for IP-relative LEA\n", block.getInstruction()->format().c_str(),
                           block.getAddr());
            Expression::Ptr IPRelAddr = block.getInstruction()->getOperand(1).getValue();
            IPRelAddr->bind(thePC[_isrc->getArch()].get(), Result(s64, block.getNextAddr()));
            Result iprel = IPRelAddr->eval();
            if(iprel.defined)
            {
                thunkOffset = iprel.convert<Address>();
                parsing_printf("\tsetting thunkOffset to 0x%lx at 0x%lx\n",thunkOffset, block.getAddr());
                Address ret = block.getAddr();
                delete blockptr;
                return ret;
            }
        }
        block.advance();
    }
    delete blockptr;
    return 0;
}


std::pair<Address, Address> IA_IAPI::findThunkAndOffset(Block* start) const
{
    std::set<Block*> visited;
    std::deque<Block*> worklist;
    Block* curBlock;
    worklist.insert(worklist.begin(), start);
    visited.insert(start);
    Address thunkOffset = 0;

    // traverse only intraprocedural edges
    Intraproc epred;

    while(!worklist.empty())
    {
        curBlock = worklist.front();
        worklist.pop_front();
        // If the only thunk we can find within this function that precedes the
        // indirect jump in control flow (we think) is after it in the address space,
        // it may be a jump table but it's not one our heuristics should expect to
        // handle well.  Better to bail out than try to parse something that will be garbage.
        if(curBlock->start() > start->start()) continue;
        Address tableInsnAddr = findThunkInBlock(curBlock, thunkOffset);
        if(tableInsnAddr != 0)
        {
            return std::make_pair(tableInsnAddr, thunkOffset);
        }

        Block::edgelist::iterator sit = curBlock->sources().begin(&epred);
        for( ; sit != curBlock->sources().end(); ++sit) {
            ParseAPI::Edge *e = *sit;

            // FIXME debugging assert
            assert(detail::isNonCallEdge(e));

            // FIXME check this algorithm... O(log n) lookup in visited
            if(!detail::leadsToVisitedBlock(e, visited))
            {
                worklist.push_back(e->src());
                visited.insert(e->src());
            }
        }
    }
    return std::make_pair(0, 0);

}

boost::tuple<Instruction::Ptr,
 Instruction::Ptr,
 bool> IA_IAPI::findMaxSwitchInsn(Block *start) const
{
    std::set<Block *> visited;
    std::vector<Block *> WL;
    Block *curBlk;
    int depth = 0;

    bool foundMaxSwitch = false;
    bool foundCondBranch = false;
    Address maxSwitchAddr = 0;

    WL.push_back(start);
    Instruction::Ptr compareInsn, condBranchInsn;
    bool compareOnTakenBranch = false;
    for(unsigned j=0;j < WL.size(); j++)
    {
        curBlk = WL[j];
        visited.insert(curBlk);

        foundMaxSwitch = false;
        foundCondBranch = false;
        const unsigned char* buf =
                (const unsigned char*)(_isrc->getPtrToInstruction(curBlk->start()));
        if( buf == NULL ) {
            parsing_printf("%s[%d]: failed to get pointer to instruction by offset\n",
                           FILE__, __LINE__);
            return boost::make_tuple(Instruction::Ptr(), Instruction::Ptr(), false);
        }
        InstructionDecoder dec(buf, curBlk->size(), _isrc->getArch());
        Instruction::Ptr i;
        Address curAdr = curBlk->start();
        while(i = dec.decode())
        {
            if(i->getCategory() == c_CompareInsn)
            // check for cmp
            {
                parsing_printf("\tFound jmp table cmp instruction %s at 0x%lx\n",
                               i->format().c_str(), curAdr);
                compareInsn = i;
                maxSwitchAddr = curAdr;
                foundMaxSwitch = true;
            }
            if(i->getCategory() == c_BranchInsn &&
               i->allowsFallThrough())
            {
                parsing_printf("\tFound jmp table cond br instruction %s at 0x%lx\n",
                               i->format().c_str(), curAdr);
                condBranchInsn = i;
                foundCondBranch = true;

                Block::edgelist::iterator tit = curBlk->targets().begin();
                bool taken_hit = false;
                bool fallthrough_hit = false;
                for ( ; tit != curBlk->targets().end(); ++tit) {
                    ParseAPI::Edge *t = *tit;
                    if (t->type() == COND_TAKEN &&
                        (visited.find(t->trg()) != visited.end()))
                    {
                        taken_hit = true;
                    }
                    if ((t->type() == COND_NOT_TAKEN ||
                         t->type() == FALLTHROUGH) &&
                         (visited.find(t->trg()) != visited.end()))
                    {
                        fallthrough_hit = true;
                    }
                }
                parsing_printf("\tfindMaxSwitchInsn: taken_hit: %d, fallthrough_hit: %d\n", taken_hit, fallthrough_hit);
                compareOnTakenBranch = taken_hit && !fallthrough_hit;
                break;
            }
            curAdr += i->size();
        }

        if(foundMaxSwitch && foundCondBranch)
            break; // done

            // look further back
        Block::edgelist::iterator sit = curBlk->sources().begin();
        depth++;
            // We've seen depth 2 in libc et al
        if(depth > 2) return boost::make_tuple(Instruction::Ptr(), Instruction::Ptr(), false);
           
        for( ; sit != curBlk->sources().end(); ++sit) 
        {
            ParseAPI::Edge * s = *sit;

            // ignore return edges
            if(s->type() == RET)
                continue;

            if(s->type() == CALL)
                return boost::make_tuple(Instruction::Ptr(), Instruction::Ptr(), false);

            Block * src = s->src();
            if( (visited.find( src ) == visited.end())) {
                WL.push_back(src);
            }
        }
    }
    WL.clear();
    parsing_printf("\tfindMaxSwitchInsn: table on taken branch: %d, returning: %d\n", compareOnTakenBranch, foundMaxSwitch &&
            foundCondBranch);
    
    return boost::make_tuple(compareInsn, condBranchInsn, compareOnTakenBranch);
}
 
Address IA_IAPI::getTableAddress(Instruction::Ptr tableInsn, 
    Address tableInsnAddr,
    Address thunkOffset) const
{
    // Extract displacement from table insn
    Expression::Ptr displacementSrc;
    if(tableInsn->getCategory() == c_BranchInsn)
    {
        Expression::Ptr op = tableInsn->getOperand(0).getValue();
        std::vector<InstructionAST::Ptr> tmp;
        op->getChildren(tmp);
        if(tmp.empty())
        {
            displacementSrc = op;
        }
        else
        {
            displacementSrc = dyn_detail::boost::dynamic_pointer_cast<Expression>(tmp[0]);
        }
    }
    else
    {
        parsing_printf("\tcracking table instruction %s\n", tableInsn->format().c_str());
        std::vector<InstructionAST::Ptr> tmp;
        Expression::Ptr op = tableInsn->getOperand(1).getValue();
        if(!op)
        {
            parsing_printf("\ttable insn BAD! (no second operand)\n");
            return 0;
        }
        if(tableInsn->getOperation().getID() != e_lea)
        {
            op->getChildren(tmp);
            if(tmp.empty())
            {
                parsing_printf("\ttable insn BAD! (not LEA, second operand not a deref)\n");
                return 0;
            }
            displacementSrc = dyn_detail::boost::dynamic_pointer_cast<Expression>(tmp[0]);
        }
        else
        {
            displacementSrc = op;
        }
    }
    
    zeroAllGPRegisters z(tableInsnAddr + tableInsn->size());
    displacementSrc->apply(&z);
    
    Address jumpTable = 0;
    //if(!disp.defined)
    if(!z.isDefined())
    {
        if(!thunkOffset)
        {
            parsing_printf("\ttable insn: %s, displacement %s, bind of all GPRs FAILED\n",
                           tableInsn->format().c_str(), displacementSrc->format().c_str());
            return 0;
        }
    }
    else
    {
//        jumpTable = disp.convert<Address>();
        jumpTable = z.getResult();
    }
    parsing_printf("\tjumpTable set to 0x%lx\n",jumpTable);

    if(!jumpTable && !thunkOffset)
    {
        return 0;
    }

    // in AMD64 rip-relative LEA case, jumpTable and thunkOffset are
    // calculated from the same instruction (FIXME this indicates
    // a flaw in the overall logic which is corrected here)
    if(jumpTable != thunkOffset) {
        jumpTable += thunkOffset;
        parsing_printf("\tjumpTable revised to 0x%lx\n",jumpTable);
    }
    // On Windows, all of our other addresses have had the base address
    // of their module subtracted off before we ever use them.  We need to fix this up
    // to conform to that standard so that Symtab actually believes that there's code
    // at the table's destination.
#if defined(os_windows)
	jumpTable -= _obj->cs()->loadAddress();
#endif
    if( !_isrc->isValidAddress(jumpTable) )
{
        // If the "jump table" has a start address that is outside
        // of the valid range of the binary, we can say with high
        // probability that we have misinterpreted some other
        // construct (such as a function pointer comparison & tail
        // call, for example) as a jump table. Give up now.
    return 0;
}
    return jumpTable;
}

bool IA_IAPI::fillTableEntries(Address thunkOffset,
                               Address tableBase,
                               unsigned tableSize,
                               unsigned tableStride,
                               std::vector<std::pair< Address, EdgeTypeEnum> >& outEdges) const
{
    if( !_isrc->isValidAddress(tableBase) )
    {
        parsing_printf("\ttableBase 0x%lx invalid, returning false\n", tableBase);
        return false;
    }
          
    for(unsigned int i=0; i < tableSize; i++)
    {
        Address tableEntry = tableBase + (i * tableStride);
        Address jumpAddress = 0;
                
        if(_isrc->isValidAddress(tableEntry))
        {
            if(tableStride == sizeof(Address)) {
                                        // Unparseable jump table
                jumpAddress = *(const Address *)
                    _isrc->getPtrToInstruction(tableEntry);
                if( 0 == jumpAddress ) {
                    parsing_printf("%s[%d]: failed to get pointer to instruction by offset\n",
                                   FILE__, __LINE__);
                    return false;
                }
            }
            else {
                jumpAddress = *(const int *)
                    _isrc->getPtrToInstruction(tableEntry);
                if( 0 == jumpAddress ) {
                    parsing_printf("%s[%d]: failed to get pointer to "
                        "instruction by offset\n", FILE__, __LINE__);
                    return false;
                }
            }
        }
#if defined(os_windows)
        jumpAddress -= _obj->cs()->loadAddress();
#endif
        if(thunkOffset && _isrc->isCode(jumpAddress + thunkOffset))
        {
            // XXX We assume that if thunkOffset is set that
            //     entries in the table are relative, but only
            //     if the absolute address would be valid
            jumpAddress += thunkOffset;
        }
        else if(!(_isrc->isCode(jumpAddress))) {
            parsing_printf("\tentry %d [0x%lx] -> 0x%lx, invalid, skipping\n",
                                   i, tableEntry, jumpAddress);
                    continue;
        }
        parsing_printf("\tentry %d [0x%lx] -> 0x%lx\n",i,tableEntry,jumpAddress);
                outEdges.push_back(std::make_pair(jumpAddress, INDIRECT));
                
    }
    if(outEdges.empty()) parsing_printf("\tno valid table entries, ret false\n");
    return !outEdges.empty();    
}


bool IA_IAPI::computeTableBounds(Instruction::Ptr maxSwitchInsn,
                                 Instruction::Ptr branchInsn,
                                 Instruction::Ptr tableInsn,
                                 bool foundJCCAlongTaken,
                                 unsigned& tableSize,
                                 unsigned& tableStride) const
{
    assert(maxSwitchInsn && branchInsn);
    Result compareBound = maxSwitchInsn->getOperand(1).getValue()->eval();
    if(!compareBound.defined) return false;
    tableSize = compareBound.convert<unsigned>();
    // Sanity check the bounds; 32k tables would be an oddity, and larger is almost certainly
    // a misparse
    static const unsigned int maxTableSize = 32768;
    if(tableSize > maxTableSize)
    {
        parsing_printf("\tmaxSwitch of %d above %d, BAILING OUT\n", tableSize, maxTableSize);
        return false;
    }
    if(foundJCCAlongTaken)
    {
        if(branchInsn->getOperation().getID() == e_jbe ||
           branchInsn->getOperation().getID() == e_jle)
        {
            tableSize++;
        }
    }
    else
    {
        if(branchInsn->getOperation().getID() == e_jnbe ||
           branchInsn->getOperation().getID() == e_jnle)
        {
            tableSize++;
        }
    }
    parsing_printf("\tmaxSwitch set to %d\n", tableSize);
    tableStride = _isrc->getAddressWidth();
    std::set<Expression::Ptr> tableInsnReadAddr;
    tableInsn->getMemoryReadOperands(tableInsnReadAddr);
    if(tableStride == 8)
    {
        static Immediate::Ptr four(new Immediate(Result(u8, 4)));
        static BinaryFunction::funcT::Ptr multiplier(new BinaryFunction::multResult());
        static Expression::Ptr dummy(new DummyExpr());
        static BinaryFunction::Ptr scaleCheck(new BinaryFunction(four, dummy, u64, multiplier));
        for(std::set<Expression::Ptr>::const_iterator curExpr = tableInsnReadAddr.begin();
            curExpr != tableInsnReadAddr.end();
            ++curExpr)
        {
            if((*curExpr)->isUsed(scaleCheck))
            {
                tableSize = tableSize >> 1;
                parsing_printf("\tmaxSwitch revised to %d\n",tableSize);
            }
        }
    }
    return true;
}

bool IA_IAPI::isThunk() const {
  // Before we go a-wandering, check the target
    if (!_isrc->isValidAddress(getCFT()))
    {
        parsing_printf("... Call to 0x%lx is invalid (outside code or data)\n",
                       getCFT());
        return false;
    }

    const unsigned char *target =
            (const unsigned char *)_isrc->getPtrToInstruction(getCFT());
  // We're decoding two instructions: possible move and possible return.
  // Check for move from the stack pointer followed by a return.
    InstructionDecoder targetChecker(target, 
            2*InstructionDecoder::maxInstructionLength, _isrc->getArch());
    Instruction::Ptr thunkFirst = targetChecker.decode();
    Instruction::Ptr thunkSecond = targetChecker.decode();
    parsing_printf("... checking call target for thunk, insns are %s, %s\n", thunkFirst->format().c_str(),
                   thunkSecond->format().c_str());
    if(thunkFirst && (thunkFirst->getOperation().getID() == e_mov))
    {
        if(thunkFirst->isRead(stackPtr[_isrc->getArch()]))
        {
            parsing_printf("... checking second insn\n");
            if(!thunkSecond) {
                parsing_printf("...no second insn\n");
                return false;
            }
            if(thunkSecond->getCategory() != c_ReturnInsn)
            {
                parsing_printf("...insn %s not a return\n", thunkSecond->format().c_str());
                return false;
            }
            return true;
        }
    }
    parsing_printf("... real call found\n");
    return false;
}

#if 0
// Replaced by Kevin's version in IA_IAPI.C
bool IA_IAPI::simulateJump() const
{
  // We conclude that a call is a jump if the basic block it targets
  // contains a pop of the return address. 
  // 
  // For example: 
  // 2958:       83 ec 04                sub    $0x4,%esp
  // 295b:       e8 00 00 00 00          call   2960 <_fini+0xc>
  // 2960:       5b                      pop    %ebx
  // 2961:       81 c3 ac 07 00 00       add    $0x7ac,%ebx
  // 2967:       e8 a4 e5 ff ff          call   f10 <exit@plt+0x40>

  // The first call (call 0) is considered a jump because its immediate target
  // is a pop.
  
  if (!_isrc->isValidAddress(getCFT())) {
    return false;
  }

  const unsigned char *target =
    (const unsigned char *)_isrc->getPtrToInstruction(getCFT());

  // Arbitrarily try four instructions. 
  int maxInsns = 4;

  InstructionDecoder targetChecker(target, 
				   maxInsns*InstructionDecoder::maxInstructionLength, _isrc->getArch());
  bool isGetPC = false;
  for (int i = 0; i < maxInsns; ++i) {
    Instruction::Ptr insn = targetChecker.decode();
    if (!insn) break;

    if (insn->getOperation().getID() == e_pop) {
      // Nifty...
      isGetPC = true;
      break;
    }
    // Any other write of the stack pointer == baaaaad
    if (insn->isWritten(stackPtr[_isrc->getArch()])) {
      break;
    }
  }

  return isGetPC;
}
#endif

bool IA_IAPI::isTailCall(Function * /*context*/,unsigned int) const
{
    if(tailCall.first) {
        parsing_printf("\tReturning cached tail call check result: %d\n", tailCall.second);
        return tailCall.second;
    }
    tailCall.first = true;

    if(curInsn()->getCategory() == c_BranchInsn &&
       _obj->findFuncByEntry(_cr,getCFT()))
    {
        parsing_printf("\tjump to 0x%lx, TAIL CALL\n", getCFT());
        tailCall.second = true;
        return tailCall.second;
    }

    if(allInsns.size() < 2) {
        tailCall.second = false;
        parsing_printf("\ttoo few insns to detect tail call\n");
        return tailCall.second;
    }

    if(curInsn()->getCategory() == c_BranchInsn ||
       curInsn()->getCategory() == c_CallInsn)
    {
        std::map<Address, Instruction::Ptr>::const_iterator prevIter =
                allInsns.find(current);
        --prevIter;
        Instruction::Ptr prevInsn = prevIter->second;
        if(prevInsn->getOperation().getID() == e_leave)
        {
            parsing_printf("\tprev insn was leave, TAIL CALL\n");
            tailCall.second = true;
            return tailCall.second;
        }
        if(prevInsn->getOperation().getID() == e_pop)
        {
            if(prevInsn->isWritten(framePtr[_isrc->getArch()]))
            {
                parsing_printf("\tprev insn was %s, TAIL CALL\n", prevInsn->format().c_str());
                tailCall.second = true;
                return tailCall.second;
            }
            parsing_printf("\tprev insn was %s, not tail call\n", prevInsn->format().c_str());
        }
    }
    tailCall.second = false;
    return tailCall.second;
}

bool IA_IAPI::savesFP() const
{
    Instruction::Ptr ci = curInsn();
    if(ci->getOperation().getID() == e_push)
    {
        return(ci->isRead(framePtr[_isrc->getArch()]));
    }
    return false;
}

bool IA_IAPI::isStackFramePreamble() const
{
    if(savesFP())
    {
        InstructionDecoder tmp(dec);
        std::vector<Instruction::Ptr> nextTwoInsns;
        nextTwoInsns.push_back(tmp.decode());
        nextTwoInsns.push_back(tmp.decode());
        if(isFrameSetupInsn(nextTwoInsns[0]) ||
           isFrameSetupInsn(nextTwoInsns[1]))
        {
            return true;
        }
    }
    return false;
}

bool IA_IAPI::cleansStack() const
{
    Instruction::Ptr ci = curInsn();
    return (ci->getCategory() == c_ReturnInsn) &&
            ci->getOperand(0).getValue();

}

bool IA_IAPI::isReturnAddrSave() const
{
    // not implemented on non-power
    return false;
}

#if 0 //KEVINTODO: delete
class ST_Predicates : public Slicer::Predicates {};

// returns stackTamper, which is false if parsing should not resume 
// after call instructions to this function.  
// The function recommends parsing at an alternative address if the stack 
// delta is a known absolute or relative value, otherwise we will instrument
// this function's return instructions to see if the function returns
StackTamper IA_IAPI::tampersStack(ParseAPI::Function *func, 
                                  Address &tamperAddr) const
{
  return TAMPER_NONE;
    using namespace SymbolicEvaluation;
    // want to re-calculate the tamper address
    //if (TAMPER_UNSET != func->stackTamper()) {
    //    tamperAddr = func->_tamper_addr;
    //    return func->stackTamper();
    //}

    if ( ! func->obj()->defensiveMode() ) { 
        assert(0);
        return TAMPER_NONE;
    }

    Function::blocklist & retblks = func->returnBlocks();
    if ( retblks.begin() == retblks.end() ) {
        return TAMPER_NONE;
    }

    AssignmentConverter converter(true);
    vector<Assignment::Ptr> assgns;
    ST_Predicates preds;
    //StackTamper tamper = TAMPER_UNSET;
    // TODO FIXME
    StackTamper tamper = TAMPER_NONE;
    Function::blocklist::iterator bit;
    for (bit = retblks.begin(); retblks.end() != bit; bit++) {
        Address retnAddr = (*bit)->lastInsnAddr();
        InstructionDecoder retdec(func->isrc()->getPtrToInstruction( retnAddr ), 
                                  InstructionDecoder::maxInstructionLength, 
                                  func->region()->getArch() );
        Instruction::Ptr retn = retdec.decode();
        converter.convert(retn, retnAddr, func, assgns);
        vector<Assignment::Ptr>::iterator ait;
        AST::Ptr sliceAtRet;

        for (ait = assgns.begin(); assgns.end() != ait; ait++) {
            AbsRegion & outReg = (*ait)->out();
            if ( outReg.absloc().isPC() ) {
                Slicer slicer(*ait,*bit,func);
                Graph::Ptr slGraph = slicer.backwardSlice(preds);
                DataflowAPI::Result_t slRes;
                DataflowAPI::SymEval::expand(slGraph,slRes);
                if (dyn_debug_malware) {
                    stringstream graphDump;
                    graphDump << "sliceDump_" << func->name() 
                              << "_" << retnAddr << ".dot";
                    slGraph->printDOT(graphDump.str());
                }
                sliceAtRet = slRes[*ait];
                break;
            }
        }
        assert(sliceAtRet != NULL);
<<<<<<< HEAD
        //StackTamperVisitor vis((*ait)->out());
        //tamper = vis.tampersStack(sliceAtRet, tamperAddr);
=======
        StackTamperVisitor vis((*ait)->out());
        Address curTamperAddr=0;
        StackTamper curtamper = vis.tampersStack(sliceAtRet, curTamperAddr);
        if (TAMPER_UNSET == tamper || 
            (TAMPER_NONZERO == tamper && 
             TAMPER_NONE != curtamper))
        {
            tamper = curtamper;
            tamperAddr = curTamperAddr;
        } else if ((TAMPER_REL == tamper    || TAMPER_ABS == tamper) &&
                   (TAMPER_REL == curtamper || TAMPER_ABS == curtamper)) {
        {
            if (tamper != curtamper || tamperAddr != curTamperAddr) {
                fprintf(stderr, "WARNING! Unhandled case in stackTmaper "
                        "analysis, func at %lx has distinct tamperAddrs "
                        "%d:%lx %d:%lx at different return instructions, "
                        "discarding second tamperAddr %s[%d]\n", 
                        func->addr(), tamper,tamperAddr, curtamper, 
                        curTamperAddr, FILE__, __LINE__);
            }
        }
>>>>>>> 6a86a679
        assgns.clear();
    }
    return tamper;
}
#endif

/* returns true if the call leads to:
 * -an invalid instruction (or immediately branches/calls to an invalid insn)
 * -a block not ending in a return instruction that pops the return address 
 *  off of the stack
 */
bool IA_IAPI::isFakeCall() const
{
    assert(_obj->defensiveMode());

    // get instruction at entry of new func
    bool tampers = false;
    Address entry = getCFT();
    if ( ! _cr->contains(entry) || ! _isrc->isCode(entry) ) {
        mal_printf("WARNING: found call to function at %lx that "
                "redirects to invalid address %lx %s[%d]\n", current, 
                entry, FILE__,__LINE__);
        return false;
    }
    const unsigned char* bufPtr =
     (const unsigned char *)(_isrc->getPtrToInstruction(entry));
    InstructionDecoder newdec( bufPtr,
                              _isrc->offset() + _isrc->length() - entry,
                              _cr->getArch() );
    IA_IAPI ah(newdec, entry, _obj, _cr, _isrc);
    Instruction::Ptr insn = ah.curInsn();

    // follow ctrl transfers until you get a block containing non-ctrl 
    // transfer instructions, or hit a return instruction
    while (insn->getCategory() == c_CallInsn ||
           insn->getCategory() == c_BranchInsn) 
    {
        Address entry = ah.getCFT();
        if ( ! _cr->contains(entry) || ! _isrc->isCode(entry) ) {
            mal_printf("WARNING: found call to function at %lx that "
                    "redirects to invalid address %lx %s[%d]\n", current, 
                    entry, FILE__,__LINE__);
            return false;
        }
        bufPtr = (const unsigned char *)(_isrc->getPtrToInstruction(entry));
        newdec = InstructionDecoder(bufPtr, 
                                    _isrc->offset() + _isrc->length() - entry, 
                                    _cr->getArch());
        ah = IA_IAPI(newdec, entry, _obj, _cr, _isrc);
        insn = ah.curInsn();
    }

    // calculate instruction stack deltas for the block, leaving the iterator
    // at the last ins'n if it's a control transfer, or after calculating the 
    // last instruction's delta if we run off the end of initialized memory
    int stackDelta = 0;
    int addrWidth = _isrc->getAddressWidth();
    static Expression::Ptr theStackPtr
        (new RegisterAST(MachRegister::getStackPointer(_isrc->getArch())));
    Address curAddr = entry;

    while(true) {

        // exit condition 1
        if (insn->getCategory() == c_CallInsn ||
            insn->getCategory() == c_ReturnInsn ||
            insn->getCategory() == c_BranchInsn) 
        {
            break;
        }

        // calculate instruction delta
        if(insn->isWritten(theStackPtr)) {
            entryID what = insn->getOperation().getID();
            int sign = 1;
            switch(what) 
            {
            case e_push:
                sign = -1;
            case e_pop: {
                Operand arg = insn->getOperand(0);
                if (arg.getValue()->eval().defined) {
                    stackDelta += sign * addrWidth;
                } else {
                    assert(0);
                }
                break;
            }
            case e_pusha:
            case e_pushad:
                sign = -1;
            case e_popa:
            case e_popad:
                stackDelta += sign * 8 * addrWidth;
                break;

            case e_pushf:
            case e_pushfd:
                sign = -1;
            case e_popf:
            case e_popfd:
                stackDelta += sign * 4;
                break;

            case e_leave:
            case e_enter:
                fprintf(stderr, "WARNING: saw leave or enter instruction "
                        "at %lx that is not handled by isFakeCall %s[%d]\n",
                        curAddr, FILE__,__LINE__);//KEVINTODO: unhandled case
            default:
                assert(0);//what stack-writing instruction is this?
            }
        }

        if (stackDelta > 0) {
            tampers=true;
        }

        // exit condition 2
        ah.advance();
        Instruction::Ptr next = ah.curInsn();
        if (NULL == next) {
            break;
        }
        curAddr += insn->size();
        insn = next;
    } 

    // not a fake call if it ends w/ a return instruction
    if (insn->getCategory() == c_ReturnInsn) {
        return false;
    }

    // if the stack delta is positive or the return address has been replaced
    // with an absolute value, it's a fake call, since in both cases 
    // the return address is gone and we cannot return to the caller
    if ( 0 < stackDelta || tampers ) {
        return true;
    }

    return tampers;
}

bool IA_IAPI::isIATcall() const
{
    if (!isDynamicCall()) {
        return false;
    }

    if (!curInsn()->readsMemory()) {
        return false;
    }

    std::set<Expression::Ptr> memReads;
    curInsn()->getMemoryReadOperands(memReads);
    if (memReads.size() != 1) {
        return false;
    }

    Result memref = (*memReads.begin())->eval();
    if (!memref.defined) {
        return false;
    }
    Address entryAddr = memref.convert<Address>();

    // convert to a relative address
    if (_obj->cs()->loadAddress() < entryAddr) {
        entryAddr -= _obj->cs()->loadAddress();
    }
    
    if (!_obj->cs()->isValidAddress(entryAddr)) {
        return false;
    }

    // calculate the address of the ASCII string pointer, 
    // skip over the IAT entry's two-byte hint
    Address funcAsciiAddr = 2 + *(Address*) (_obj->cs()->getPtrToData(entryAddr));
    if (!_obj->cs()->isValidAddress(funcAsciiAddr)) {
        return false;
    }

    // see if it's really a string that could be a function name
    char *funcAsciiPtr = (char*) _obj->cs()->getPtrToData(funcAsciiAddr);
    char cur = 'a';
    int count=0;
    do {
        cur = funcAsciiPtr[count];
        count++;
    }while (count < 100 && 
            _obj->cs()->isValidAddress(funcAsciiAddr+count) &&
            ((cur >= 'A' && cur <= 'z') ||
             (cur >= '0' && cur <= '9')));
    if (cur != 0 || count <= 1) 
        return false;

    return true;
}

bool IA_IAPI::isNopJump() const
{
    InsnCategory cat = curInsn()->getCategory();
    if(c_BranchInsn == cat && current+1 == getCFT()) {
        return true;
    }
    return false;
}<|MERGE_RESOLUTION|>--- conflicted
+++ resolved
@@ -1131,10 +1131,6 @@
             }
         }
         assert(sliceAtRet != NULL);
-<<<<<<< HEAD
-        //StackTamperVisitor vis((*ait)->out());
-        //tamper = vis.tampersStack(sliceAtRet, tamperAddr);
-=======
         StackTamperVisitor vis((*ait)->out());
         Address curTamperAddr=0;
         StackTamper curtamper = vis.tampersStack(sliceAtRet, curTamperAddr);
@@ -1156,7 +1152,6 @@
                         curTamperAddr, FILE__, __LINE__);
             }
         }
->>>>>>> 6a86a679
         assgns.clear();
     }
     return tamper;
