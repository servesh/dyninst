--- conflicted
+++ resolved
@@ -652,23 +652,8 @@
 #endif
 		if (IsInReadOnlyRegion(memAddrLow, memAddrHigh)) {
 		    set<uint64_t> values;
-<<<<<<< HEAD
 		    if (interval.size() <= MAX_TABLE_ENTRY && b->obj()->cs()->isReadOnly(memAddrLow)) {
-//		    if (interval.size() <= MAX_TABLE_ENTRY && b->obj()->cs()->isValidAddress(memAddrLow) && b->obj()->cs()->isReadOnly(memAddrLow)) {
-
 		        for (Address memAddr = memAddrLow ; memAddr <= memAddrHigh; memAddr += interval.stride) {
-//			    if (!b->obj()->cs()->isValidAddress(memAddr)) {
-//			        parsing_printf("INVALID ADDRESS %lx\n", memAddr);
-//			        continue;			
-//			    }
-=======
-		    if (interval.size() <= MAX_TABLE_ENTRY && b->obj()->cs()->isValidAddress(memAddrLow) && b->obj()->cs()->isReadOnly(memAddrLow)) {
-		        for (Address memAddr = memAddrLow ; memAddr <= memAddrHigh; memAddr += (Address)interval.stride) {
-			    if (!b->obj()->cs()->isValidAddress(memAddr)) {
-			        parsing_printf("INVALID ADDRESS %lx\n", memAddr);
-			        continue;			
-			    }
->>>>>>> 7ba3a0df
                             if (!b->obj()->cs()->isReadOnly(memAddr)) {
                                 parsing_printf("NOT READ ONLY SECTION %lx\n", memAddr);
                                 continue;                       
