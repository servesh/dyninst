/*
 * See the dyninst/COPYRIGHT file for copyright information.
 * 
 * We provide the Paradyn Tools (below described as "Paradyn")
 * on an AS IS basis, and do not warrant its validity or performance.
 * We reserve the right to update, modify, or discontinue this
 * software at any time.  We shall have no obligation to supply such
 * updates or modifications or any other form of support to you.
 * 
 * By your use of Paradyn, you understand and agree that we (or any
 * other person or entity with proprietary rights in Paradyn) are
 * under no obligation to provide either maintenance services,
 * update services, notices of latent defects, or correction of
 * defects for Paradyn.
 * 
 * This library is free software; you can redistribute it and/or
 * modify it under the terms of the GNU Lesser General Public
 * License as published by the Free Software Foundation; either
 * version 2.1 of the License, or (at your option) any later version.
 * 
 * This library is distributed in the hope that it will be useful,
 * but WITHOUT ANY WARRANTY; without even the implied warranty of
 * MERCHANTABILITY or FITNESS FOR A PARTICULAR PURPOSE.  See the GNU
 * Lesser General Public License for more details.
 * 
 * You should have received a copy of the GNU Lesser General Public
 * License along with this library; if not, write to the Free Software
 * Foundation, Inc., 51 Franklin Street, Fifth Floor, Boston, MA 02110-1301 USA
 */
#include "CodeObject.h"
#include "CFG.h"
#include "ParseCallback.h"

#include "Parser.h"
#include "ParserDetails.h"
#include "ParseData.h"
#include "debug_parse.h"
#include "util.h"

using namespace std;
using namespace Dyninst;
using namespace Dyninst::ParseAPI;

typedef std::pair<Address, EdgeTypeEnum> edge_pair_t;
typedef vector<edge_pair_t> Edges_t;

#define VERBOSE_EDGE_LOG

namespace {

    inline void
#ifndef VERBOSE_EDGE_LOG
    verbose_log(Address /* currAddr */, Edges_t::iterator & /* curEdge */)
    {
#else
    verbose_log(Address currAddr, Edges_t::iterator &curEdge) {
        using namespace Dyninst::ParseAPI;

        switch (curEdge->second) {
            case CALL:
                parsing_printf("%s[%d]: adding call edge %lx->%lx\n",
                               FILE__, __LINE__, currAddr, curEdge->first);
                break;
            case CALL_FT:
                parsing_printf("%s[%d]: adding function fallthrough edge %lx->%lx\n",
                               FILE__, __LINE__, currAddr, curEdge->first);
                break;
            case FALLTHROUGH:
                parsing_printf("%s[%d]: adding fallthrough edge %lx->%lx\n",
                               FILE__, __LINE__, currAddr, curEdge->first);
                break;
            case COND_TAKEN:
                parsing_printf("%s[%d]: adding conditional taken edge %lx->%lx\n",
                               FILE__, __LINE__, currAddr, curEdge->first);
                break;
            case COND_NOT_TAKEN:
                parsing_printf("%s[%d]: adding conditional not taken edge %lx->%lx\n",
                               FILE__, __LINE__, currAddr, curEdge->first);
                break;
            case INDIRECT:
                parsing_printf("%s[%d]: adding indirect edge %lx->%lx\n",
                               FILE__, __LINE__, currAddr, curEdge->first);
                break;
            case DIRECT:
                parsing_printf("%s[%d]: adding direct edge %lx->%lx\n",
                               FILE__, __LINE__, currAddr, curEdge->first);
                break;
            case CATCH:
                parsing_printf("%s[%d]: adding catch block edge %lx->%lx\n",
                               FILE__, __LINE__, currAddr, curEdge->first);
                break;
            default:
                parsing_printf("%s[%d]: adding unknown edge type %d edge %lx->%lx\n",
                               FILE__, __LINE__, curEdge->second, currAddr, curEdge->first);
                break;
        }
#endif // VERBOSE_EDGE_LOG
    }
} // anonymous namespace

static void
getBlockInsns(Block &blk, std::set<Address> &addrs) {
    unsigned bufSize = blk.size();
    using namespace InstructionAPI;
    const unsigned char *bufferBegin = (const unsigned char *)
            (blk.obj()->cs()->getPtrToInstruction(blk.start()));
    InstructionDecoder dec = InstructionDecoder
            (bufferBegin, bufSize, blk.region()->getArch());
    InstructionAdapter_t *ah = InstructionAdapter_t::makePlatformIA_IAPI(blk.obj()->cs()->getArch(), dec, blk.start(),
                                                                         blk.obj(), blk.region(), blk.obj()->cs(),
                                                                         &blk);

    for (; ah->getAddr() < blk.end(); ah->advance()) {
        addrs.insert(ah->getAddr());
    }
    delete ah;
}

/* called in defensive mode to create parseFrames at tampered addresses 
   for functions that return TAMPER_ABS. */
ParseFrame *
Parser::getTamperAbsFrame(Function *tamperFunc) {
    assert(TAMPER_ABS == tamperFunc->tampersStack());
    Function *targFunc = NULL;

    // get the binary's load address and subtract it

    CodeSource *cs = tamperFunc->obj()->cs();
    set<CodeRegion *> targRegs;

    Address loadAddr = cs->loadAddress();
    Address target = tamperFunc->_tamper_addr - loadAddr;
    if (loadAddr < tamperFunc->_tamper_addr) {
        cs->findRegions(target, targRegs);
    }
    if (targRegs.empty()) {
        mal_printf("ERROR: could not create function at tamperAbs "
                           "addr, which is in another object %lx\n", target);
        return NULL;
    }

    assert(1 == targRegs.size()); // we don't do analyze stack tampering on 
    // platforms that use archive files
    targFunc = _parse_data->get_func
            (*(targRegs.begin()),
             target,
             tamperFunc->src());

    if (!targFunc) {
        targFunc = _parse_data->get_func(*(targRegs.begin()), target, RT);
    }

    if (!targFunc) {
        mal_printf("ERROR: could not create function at tamperAbs addr %lx\n",
                   tamperFunc->_tamper_addr);
        return NULL;
    }

    ParseFrame *pf = NULL;
    CodeRegion *reg = targFunc->region();

    ParseFrame::Status exist = _parse_data->frameStatus(reg, target);
    switch (exist) {
        case ParseFrame::FRAME_ERROR:
        case ParseFrame::PROGRESS:
            fprintf(stderr, "ERROR: function frame at %lx in bad state, can't "
                    "add edge; status=%d\n", target, exist);
            return NULL;
            break;
        case ParseFrame::PARSED:
            fprintf(stderr, "ERROR: function frame at %lx already parsed, can't "
                    "add edge; status=%d\n", target, exist);
            return NULL;
            break;
        case ParseFrame::BAD_LOOKUP:
            // create new frame
            pf = _parse_data->findFrame(reg, target);
            assert(!pf);
            pf = new ParseFrame(targFunc, _parse_data);
            break;
        case ParseFrame::UNPARSED:
        case ParseFrame::CALL_BLOCKED:
            pf = _parse_data->findFrame(reg, target);
            if (!pf) {
                fprintf(stderr, "ERROR: no function frame at %lx for frame "
                                "that should exist, can't add edge; status=%d\n",
                        target, exist);
                return NULL;
            }
            break;
        default:
            assert(0);
    }

    // make a temp edge
    Function::const_blocklist ret_blks = tamperFunc->returnBlocks();
    for (auto bit = ret_blks.begin();
         bit != ret_blks.end();
         ++bit) {
        Edge *edge = link_tempsink(*bit, CALL);

        // create new bundle since we're not adding CALL,CALL_FT edge pairs
        /* FIXME flag for Drew or Kevin:
             this code (see original in comment below) does not add
            the new work element to the worklist; I preserved this
            behavior while changing code to fit the new, 
            leak-free idiom, but I don't know whether this is intended
            or a bug. You might want to wrap the call in a frame.pushWork.
         */
        (void) pf->mkWork(NULL, edge, target, true, true);
        /*
        ParseWorkBundle *bundle = new ParseWorkBundle();
        pf->work_bundles.push_back(bundle);
        bundle->add(
            new ParseWorkElem(
                bundle,
                edge,
                target,
                true,
                true)
          );
        */
    }

    return pf;
}

// Param pf tampers with its stack by a relative or absolute amount. 
// In the first case, adjust CALL_FT target edge if there is one
// In the second case, add a new ParseFrame to the worklist or 
// trigger parsing in the target object. 
void
<<<<<<< HEAD
Parser::tamper_post_processing(FrameSet &work, ParseFrame *pf) {
=======
Parser::tamper_post_processing(LockFreeQueue<ParseFrame *> &work_queue, ParseFrame *pf) {
    vector<ParseFrame *> work;
    std::copy(work_queue.begin(), work_queue.end(), std::back_inserter(work));
>>>>>>> 8ec9fd72
    // tampers with stack by relative amount: 
    // adjust CALL_FT target edge if there is one
    for (auto widx = work.begin();
         pf->func->tampersStack() == TAMPER_REL &&
         widx != work.end();
         widx++) {
        if ((*widx)->status() == ParseFrame::CALL_BLOCKED &&
            pf->func == (*widx)->call_target) {
            for (unsigned bidx = 0;
                 bidx < (*widx)->work_bundles.size();
                 bidx++) {
                const vector<ParseWorkElem *> &elems =
                        (*widx)->work_bundles[bidx]->elems();
                bool rightBundle = false;
                ParseWorkElem *ftEdge = NULL;
                for (unsigned eix = 0; eix < elems.size(); eix++) {
                    if (NULL == elems[eix]->edge()) {
                        continue;
                    }
                    if (elems[eix]->edge()->type() == CALL &&
                        elems[eix]->target() == pf->func->addr()) {
                        rightBundle = true;
                    } else if (elems[eix]->edge()->type() == CALL_FT) {
                        ftEdge = elems[eix];
                    }
                }
                if (rightBundle && ftEdge) {
                    ftEdge->setTarget(ftEdge->target() +
                                      pf->func->_tamper_addr);
                }
            }
        }
    }
    // create frame for TAMPER_ABS target in this object or parse
    // in target object 
    if (pf->func->tampersStack() == TAMPER_ABS) {
        Address objLoad = 0;
        CodeObject *targObj = NULL;
        if (_pcb.absAddr(pf->func->_tamper_addr,
                         objLoad,
                         targObj)) {
            if (targObj == &_obj) { // target is in this object, add frame
                ParseFrame *tf = getTamperAbsFrame(pf->func);
                if (tf && !_parse_data->findFrame(tf->func->region(),
                                                  tf->func->addr())) {
                    init_frame(*tf);
                    frames.insert(tf);
                    _parse_data->record_frame(tf);
                    _pcb.updateCodeBytes(pf->func->_tamper_addr - objLoad);
                }
                if (tf) {
                    mal_printf("adding TAMPER_ABS target %lx frame\n",
                               pf->func->_tamper_addr);
<<<<<<< HEAD
                    work.insert(tf);
=======
                    work_queue.insert(tf);
>>>>>>> 8ec9fd72
                }
            } else { // target is in another object, parse there
                mal_printf("adding TAMPER_ABS target %lx "
                                   "in separate object at %lx\n",
                           pf->func->_tamper_addr, objLoad);
                _obj.parse(pf->func->_tamper_addr - objLoad, true);
            }
        } else {
            mal_printf("discarding invalid TAMPER_ABS target %lx\n",
                       pf->func->_tamper_addr);
        }
    }
}


/*
 * Extra handling for bad jump instructions
 */
inline
void Parser::ProcessUnresBranchEdge(
        ParseFrame &frame,
        Block *cur,
        InstructionAdapter_t *ah,
        Address target) {
    ParseCallback::interproc_details det;
    det.ibuf = (unsigned char *)
            frame.func->isrc()->getPtrToInstruction(ah->getAddr());
    det.isize = ah->getSize();
    if (((Address) -1) == target) {
        det.data.unres.target = 0;
    } else {
        det.data.unres.target = target;
    }
    det.type = ParseCallback::interproc_details::unresolved;
    det.data.unres.target = target;

    bool valid;
    Address addr;
    boost::tie(valid, addr) = ah->getCFT();
    if (!valid) {
        det.data.unres.dynamic = true;
        det.data.unres.absolute_address = true;
    } else {
        det.data.unres.dynamic = false;
        det.data.unres.absolute_address = false;
    }
    _pcb.interproc_cf(frame.func, cur, ah->getAddr(), &det);
}

/*
 * Extra handling of return instructions
 */
inline
void Parser::ProcessReturnInsn(
        ParseFrame &frame,
        Block *cur,
        InstructionAdapter_t *ah) {
    // returns always target the sink block
    link(cur, Block::sink_block, RET, true);

    ParseCallback::interproc_details det;
    det.ibuf = (unsigned char *)
            frame.func->isrc()->getPtrToInstruction(ah->getAddr());
    det.isize = ah->getSize();
    det.type = ParseCallback::interproc_details::ret;

    _pcb.interproc_cf(frame.func, cur, ah->getAddr(), &det);
}


/*
 * Extra handling for literal call instructions
 * as well as other instructions treated as calls
 */
inline
void Parser::ProcessCallInsn(
        ParseFrame &frame,
        Block *cur,
        InstructionAdapter_t *ah,
        bool isDynamic,
        bool isAbsolute,
        bool isResolved,
        Address target) {
    ParseCallback::interproc_details det;
    det.ibuf = (unsigned char *)
            frame.func->isrc()->getPtrToInstruction(ah->getAddr());
    det.isize = ah->getSize();

    if (ah->isCall()) {
        det.data.call.absolute_address = isAbsolute;
        det.data.call.dynamic_call = isDynamic;
        det.data.call.target = target;
        if (likely(isResolved))
            det.type = ParseCallback::interproc_details::call;
        else
            det.type = ParseCallback::interproc_details::unresolved;
    } else
        det.type = ParseCallback::interproc_details::branch_interproc;

    _pcb.interproc_cf(frame.func, cur, ah->getAddr(), &det);
}

void Parser::ProcessCFInsn(
        ParseFrame &frame,
        Block *cur,
        InstructionAdapter_t *ah)
{
    FuncReturnStatus insn_ret;
    Edges_t edges_out;
    ParseWorkBundle *bundle = NULL;


    // terminate the block at this address
    end_block(cur, ah);

    // Instruction adapter provides edge estimates from an instruction
    parsing_printf("Getting edges\n");
    ah->getNewEdges(edges_out, frame.func, cur, frame.num_insns, &plt_entries, frame.knownTargets);
    parsing_printf("Returned %d edges\n", edges_out.size());
    if (unlikely(_obj.defensiveMode() && !ah->isCall() && edges_out.size())) {
        // only parse branch edges that align with existing blocks
        bool hasUnalignedEdge = false;
        set<CodeRegion *> tregs;
        set<Block *> tblocks;
        set<Address> insns_cur;
        for (Edges_t::iterator curEdge = edges_out.begin();
             !hasUnalignedEdge && curEdge != edges_out.end();
             ++curEdge) {
            if (cur->end() <= curEdge->first) {
                parsing_printf("%s[%d] skipping edge\n", FILE__, __LINE__);
                continue;
            }
            _obj.cs()->findRegions(curEdge->first, tregs);
            if (!tregs.empty()) {
                _parse_data->findBlocks(*tregs.begin(), curEdge->first, tblocks);
                for (set<Block *>::iterator bit = tblocks.begin();
                     !hasUnalignedEdge && bit != tblocks.end();
                     bit++) {
                    if ((*bit)->end() <= cur->start() ||
                        (*bit) == cur) {
                        parsing_printf("%s[%d] skipping edge\n", FILE__, __LINE__);
                        continue;
                    }
                    set<Address> insns_tblk;
                    getBlockInsns(**bit, insns_tblk);
                    if (insns_cur.empty()) {
                        getBlockInsns(*cur, insns_cur);
                    }
                    if ((*bit)->start() < cur->start()) {
                        if (insns_tblk.end() == insns_tblk.find(cur->start())) {
                            hasUnalignedEdge = true;
                        }
                    } else if (insns_cur.end() == insns_cur.find((*bit)->start())) {
                        hasUnalignedEdge = true;
                    }
                    if (hasUnalignedEdge) {
                        mal_printf("Found unaligned blocks [%lx %lx) [%lx %lx), adding abruptEnd "
                                           "point and killing out edges\n", cur->start(), cur->end(),
                                   (*bit)->start(), (*bit)->end());
                    }
                }
            }
        }
        if (true == hasUnalignedEdge) {
            parsing_printf("Has unaligned edge, clearing and treating as abrupt end\n");
            edges_out.clear();
            ParseCallback::default_details det(
                    (unsigned char *) cur->region()->getPtrToInstruction(cur->lastInsnAddr()),
                    cur->end() - cur->lastInsnAddr(),
                    true);
            _pcb.abruptEnd_cf(cur->lastInsnAddr(), cur, &det);
        }
    }

    insn_ret = ah->getReturnStatus(frame.func, frame.num_insns);

    // Update function return status if possible
    if (unlikely(insn_ret != UNSET && frame.func->_rs < RETURN))
        frame.func->set_retstatus(insn_ret);

    // Return instructions need extra processing
    if (insn_ret == RETURN)
        ProcessReturnInsn(frame, cur, ah);

    bool dynamic_call = ah->isDynamicCall();
    bool absolute_call = ah->isAbsoluteCall();
    // unresolved is true for indirect calls, unresolved indirect branches, 
    // and later on is set set to true for transfers to bad addresses
    bool has_unres = ah->hasUnresolvedControlFlow(frame.func, frame.num_insns);

    parsing_printf("\t\t%d edges:\n", edges_out.size());
    for (Edges_t::iterator curEdge = edges_out.begin();
         curEdge != edges_out.end(); ++curEdge) {
        Edge *newedge = NULL;
        bool resolvable_edge = true;
        bool tailcall = false;

        if (!is_code(frame.func, curEdge->first) &&
            !HASHDEF(plt_entries, curEdge->first)) {
            if (curEdge->second != CALL || !dynamic_call) {
                has_unres = true;
                resolvable_edge = false;
                if ((int) curEdge->second != -1 && _obj.defensiveMode())
                    mal_printf("bad edge target at %lx type %d\n",
                               curEdge->first, curEdge->second);
            }
        }

        /*
         * Call case 
         */
        if (curEdge->second == CALL) {
            // call callback
            resolvable_edge = resolvable_edge && !dynamic_call;
            ProcessCallInsn(frame, cur, ah, dynamic_call,
                            absolute_call, resolvable_edge, curEdge->first);

            if (resolvable_edge) {
                newedge = link_tempsink(cur, CALL);
            } else {
                newedge = link(cur, Block::sink_block, CALL, true);
            }
            if (!ah->isCall()) {
                parsing_printf("Setting edge 0x%lx (0x%lx/0x%lx) to interproc\n",
                               newedge,
                               newedge->src()->start(),
                               newedge->trg()->start());
                newedge->_type._interproc = true;
            }
        }
            /*
             * All other edge types are handled identically
             */
        else {
            if (resolvable_edge) {
                newedge = link_tempsink(cur, curEdge->second);
            } else
                newedge = link(cur, Block::sink_block, curEdge->second, true);
        }

        if (ah->isTailCall(frame.func, curEdge->second, frame.num_insns, frame.knownTargets)) {
            tailcall = true;
            parsing_printf("Setting edge 0x%lx (0x%lx/0x%lx) to interproc (tail call)\n",
                           newedge,
                           newedge->src()->start(),
                           newedge->trg()->start());
            newedge->_type._interproc = true;
        }

        if (!bundle) {
            bundle = new ParseWorkBundle();
            frame.work_bundles.push_back(bundle);
        }

        verbose_log(ah->getAddr(), curEdge);
        parsing_printf("resolveable_edge: %d, tailcall: %d, target: %lx\n", resolvable_edge, tailcall, curEdge->first);
        ParseWorkElem *we =
                bundle->add(
                        new ParseWorkElem(
                                bundle,
                                newedge,
                                curEdge->first,
                                resolvable_edge,
                                tailcall)
                );
        frame.knownTargets.insert(curEdge->first);

        // We will not attempt to further process
        // unresolvable edges; they stay sinks
        if (resolvable_edge) {
            parsing_printf("[%s:%d] pushing %lx onto worklist\n",
                           FILE__, __LINE__, we->target());
            parsing_printf("[%s:%d] new edge is %p\n", FILE__, __LINE__, newedge);
            frame.pushWork(we);

            if (unlikely(_obj.defensiveMode())) {
                // update the underlying code bytes for CF targets
                if (CALL == curEdge->second
                    || DIRECT == curEdge->second
                    || COND_TAKEN == curEdge->second) {

                    _pcb.updateCodeBytes(curEdge->first);
                }
            }
        } else if (unlikely(_obj.defensiveMode())) {
            ProcessUnresBranchEdge(frame, cur, ah, curEdge->first);
        }
    }

    if (unlikely(has_unres && edges_out.empty())) {
        link(cur, Block::sink_block, INDIRECT, true);
        ProcessUnresBranchEdge(frame, cur, ah, -1);
    }

    if (ah->isDelaySlot())
        ah->advance();

    if (!frame.func->_cleans_stack && ah->cleansStack()) {
        frame.func->_cleans_stack = true;
    }
}<|MERGE_RESOLUTION|>--- conflicted
+++ resolved
@@ -230,13 +230,9 @@
 // In the second case, add a new ParseFrame to the worklist or 
 // trigger parsing in the target object. 
 void
-<<<<<<< HEAD
-Parser::tamper_post_processing(FrameSet &work, ParseFrame *pf) {
-=======
 Parser::tamper_post_processing(LockFreeQueue<ParseFrame *> &work_queue, ParseFrame *pf) {
     vector<ParseFrame *> work;
     std::copy(work_queue.begin(), work_queue.end(), std::back_inserter(work));
->>>>>>> 8ec9fd72
     // tampers with stack by relative amount: 
     // adjust CALL_FT target edge if there is one
     for (auto widx = work.begin();
@@ -290,11 +286,7 @@
                 if (tf) {
                     mal_printf("adding TAMPER_ABS target %lx frame\n",
                                pf->func->_tamper_addr);
-<<<<<<< HEAD
-                    work.insert(tf);
-=======
                     work_queue.insert(tf);
->>>>>>> 8ec9fd72
                 }
             } else { // target is in another object, parse there
                 mal_printf("adding TAMPER_ABS target %lx "
