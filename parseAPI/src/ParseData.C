--- conflicted
+++ resolved
@@ -72,10 +72,7 @@
 {
     return _rdata.findFuncs(addr,funcs);
 }
-<<<<<<< HEAD
-
-int StandardParseData::findBlocks(CodeRegion * /* cr */ , Address addr,
-=======
+
 int
 StandardParseData::findFuncs(CodeRegion * /* cr */, Address start, 
     Address end, set<Function *> & funcs)
@@ -83,7 +80,6 @@
     return _rdata.findFuncs(start,end,funcs);
 }
 int StandardParseData::findBlocks(CodeRegion * /* cr */, Address addr,
->>>>>>> db5de364
     set<Block *> & blocks)
 {
     int ret = _rdata.findBlocks(addr,blocks);
