--- conflicted
+++ resolved
@@ -116,10 +116,6 @@
    COMMON_EXPORT static AddressTranslate *createAddressTranslator(ProcessReader *reader_ = NULL,
                                          SymbolReaderFactory *symfactory_ = NULL,
                                          std::string exename = std::string(""));
-<<<<<<< HEAD
-
-=======
->>>>>>> e8af87cf
    
    COMMON_EXPORT virtual bool refresh() = 0;
    COMMON_EXPORT virtual ~AddressTranslate();
