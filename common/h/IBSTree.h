--- conflicted
+++ resolved
@@ -309,15 +309,11 @@
     /** Delete all entries in the tree **/
     void clear();
 
-<<<<<<< HEAD
     void PrintPreorder() {
         pfq_rwlock_read_lock(rwlock);
-        PrintPreorder(root);
+        PrintPreorder(root, 0);
         pfq_rwlock_read_unlock(rwlock);
     }
-=======
-    void PrintPreorder() { PrintPreorder(root, 0); }
->>>>>>> 537b6e08
 };
 
 template<class ITYPE>
