/*
 * See the dyninst/COPYRIGHT file for copyright information.
 *
 * We provide the Paradyn Tools (below described as "Paradyn")
 * on an AS IS basis, and do not warrant its validity or performance.
 * We reserve the right to update, modify, or discontinue this
 * software at any time.  We shall have no obligation to supply such
 * updates or modifications or any other form of support to you.
 *
 * By your use of Paradyn, you understand and agree that we (or any
 * other person or entity with proprietary rights in Paradyn) are
 * under no obligation to provide either maintenance services,
 * update services, notices of latent defects, or correction of
 * defects for Paradyn.
 *
 * This library is free software; you can redistribute it and/or
 * modify it under the terms of the GNU Lesser General Public
 * License as published by the Free Software Foundation; either
 * version 2.1 of the License, or (at your option) any later version.
 *
 * This library is distributed in the hope that it will be useful,
 * but WITHOUT ANY WARRANTY; without even the implied warranty of
 * MERCHANTABILITY or FITNESS FOR A PARTICULAR PURPOSE.  See the GNU
 * Lesser General Public License for more details.
 *
 * You should have received a copy of the GNU Lesser General Public
 * License along with this library; if not, write to the Free Software
 * Foundation, Inc., 51 Franklin Street, Fifth Floor, Boston, MA 02110-1301 USA
 */


#if !defined(DYN_REGS_H_)
#define DYN_REGS_H_

#include "util.h"
#include "boost/shared_ptr.hpp"

#include <assert.h>
#include <map>
#include <string>

namespace Dyninst
{
    struct x86OperandParser;
    struct ppcOperandParser;
    struct aarch64OperandParser;

    typedef unsigned long MachRegisterVal;

    //0xff000000 is used to encode architecture
    typedef enum
    {
        Arch_none   = 0x00000000,
        Arch_x86    = 0x14000000,
        Arch_x86_64 = 0x18000000,
        Arch_ppc32  = 0x24000000,
        Arch_ppc64  = 0x28000000,
		Arch_aarch32 = 0x44000000, //for later use
		Arch_aarch64 = 0x48000000
    } Architecture;


    COMMON_EXPORT bool isSegmentRegister(int regClass);
    COMMON_EXPORT unsigned getArchAddressWidth(Dyninst::Architecture arch);
    class COMMON_EXPORT MachRegister {
        friend struct ::Dyninst::x86OperandParser;
        friend struct ::Dyninst::ppcOperandParser;
        friend struct ::Dyninst::aarch64OperandParser;
    private:
        signed int reg;

        typedef std::map<signed int, std::string> NameMap;
        static boost::shared_ptr<MachRegister::NameMap> names();
        void init_names();
    public:

        MachRegister();
        explicit MachRegister(signed int r);
        explicit MachRegister(signed int r, const char *n);
        explicit MachRegister(signed int r, std::string n);

        MachRegister getBaseRegister() const;
        Architecture getArchitecture() const;
        bool isValid() const;
        MachRegisterVal getSubRegValue(const MachRegister& subreg, MachRegisterVal &orig) const;

        std::string name() const;
        unsigned int size() const;
        bool operator<(const MachRegister &a) const;
        bool operator==(const MachRegister &a) const;
        operator signed int() const;
        signed int val() const;
        unsigned int regClass() const;

        static MachRegister getPC(Dyninst::Architecture arch);
        static MachRegister getReturnAddress(Dyninst::Architecture arch);
        static MachRegister getFramePointer(Dyninst::Architecture arch);
        static MachRegister getStackPointer(Dyninst::Architecture arch);
        static MachRegister getSyscallNumberReg(Dyninst::Architecture arch);
        static MachRegister getSyscallNumberOReg(Dyninst::Architecture arch);
        static MachRegister getSyscallReturnValueReg(Dyninst::Architecture arch);
	static MachRegister getZeroFlag(Dyninst::Architecture arch);

        bool isPC() const;
        bool isFramePointer() const;
        bool isStackPointer() const;
        bool isSyscallNumberReg() const;
        bool isSyscallReturnValueReg() const;
	bool isFlag() const;

        void getROSERegister(int &c, int &n, int &p);

        static MachRegister DwarfEncToReg(int encoding, Dyninst::Architecture arch);
        static MachRegister getArchRegFromAbstractReg(MachRegister abstract, Dyninst::Architecture arch);
        int getDwarfEnc() const;

        static MachRegister getArchReg(unsigned int regNum, Dyninst::Architecture arch);
   };

   /**
    * DEF_REGISTER will define its first parameter as the name of the object
    * it's declaring, and 'i<name>' as the integer value representing that object.
    * As an example, the name of a register may be
    *  x86::EAX
    * with that register having a value of
    *  x86::iEAX
    *
    * The value is mostly useful in the 'case' part switch statements.
    **/
#if defined(DYN_DEFINE_REGS)
   //DYN_DEFINE_REGS Should only be defined in libcommon.
   //We want one definition, which will be in libcommon, and declarations
   //for everyone else.
   //
   //I wanted these to be const MachRegister objects, but that changes the
   //linker scope.  Instead they're non-const.  Every accessor function is
   //const anyways, so we'll just close our eyes and pretend they're declared
   //const.
#define DEF_REGISTER(name, value, Arch) \
  const signed int i##name = (value); \
  COMMON_EXPORT MachRegister name(i##name, Arch "::" #name)
#else
#define DEF_REGISTER(name, value, Arch) \
  const signed int i##name = (value); \
  COMMON_EXPORT extern MachRegister name

#endif

   /**
    * For interpreting constants:
    *  Lowest 16 bits (0x000000ff) is base register ID
    *  Next 16 bits (0x0000ff00) is the aliasing and subrange ID-
    *    used on x86/x86_64 to distinguish between things like EAX and AH
    *  Next 16 bits (0x00ff0000) are the register category, GPR/FPR/MMX/...
    *  Top 16 bits (0xff000000) are the architecture.
    *
    *  These values/layout are not guaranteed to remain the same as part of the
    *  public interface, and may change.
    **/

   //Abstract registers used for stackwalking
   DEF_REGISTER(InvalidReg, 0 | Arch_none, "abstract");
   DEF_REGISTER(FrameBase,  1 | Arch_none, "abstract");
   DEF_REGISTER(ReturnAddr, 2 | Arch_none, "abstract");
   DEF_REGISTER(StackTop,   3 | Arch_none, "abstract");
   // DWARF-ism; the CFA is the value of the stack pointer in the previous frame
   DEF_REGISTER(CFA,        4 | Arch_none, "abstract");

   namespace x86
   {
      const signed int L_REG = 0x00000100; //8-bit, first byte
      const signed int H_REG = 0x00000200; //8-bit, second byte
      const signed int W_REG = 0x00000300; //16-bit, first word
      const signed int FULL  = 0x00000000; //32 bits
      const signed int QUAD  = 0x00004000; //64 bits
      const signed int OCT   = 0x00002000; //128 bits
      const signed int FPDBL = 0x00001000; // 80 bits
      const signed int BIT   = 0x00008000; // 1 bit
      const signed int GPR   = 0x00010000;
      const signed int SEG   = 0x00020000;
      const signed int FLAG  = 0x00030000;
      const signed int MISC  = 0x00040000;
      const signed int KMASK = 0x00050000;
      const signed int XMM   = 0x00060000;
      const signed int YMM   = 0x00070000;
      const signed int ZMM   = 0x00080000;
      const signed int MMX   = 0x00090000;
      const signed int CTL   = 0x000A0000;
      const signed int DBG   = 0x000B0000;
      const signed int TST   = 0x000C0000;
      const signed int BASEA  = 0x0;
      const signed int BASEC  = 0x1;
      const signed int BASED  = 0x2;
      const signed int BASEB  = 0x3;
      const signed int BASESP = 0x4;
      const signed int BASEBP = 0x5;
      const signed int BASESI = 0x6;
      const signed int BASEDI = 0x7;
      const signed int FLAGS = 0x0;

      const signed int CF = 0x0;
      const signed int FLAG1 = 0x1;
      const signed int PF = 0x2;
      const signed int FLAG3 = 0x3;
      const signed int AF = 0x4;
      const signed int FLAG5 = 0x5;
      const signed int ZF = 0x6;
      const signed int SF = 0x7;
      const signed int TF = 0x8;
      const signed int IF = 0x9;
      const signed int DF = 0xa;
      const signed int OF = 0xb;
      const signed int FLAGC = 0xc;
      const signed int FLAGD = 0xd;
      const signed int NT = 0xe;
      const signed int FLAGF = 0xf;
      const signed int RF = 0x10;

      DEF_REGISTER(eax,   BASEA   | FULL  | GPR  | Arch_x86, "x86");
      DEF_REGISTER(ecx,   BASEC   | FULL  | GPR  | Arch_x86, "x86");
      DEF_REGISTER(edx,   BASED   | FULL  | GPR  | Arch_x86, "x86");
      DEF_REGISTER(ebx,   BASEB   | FULL  | GPR  | Arch_x86, "x86");
      DEF_REGISTER(esp,   BASESP  | FULL  | GPR  | Arch_x86, "x86");
      DEF_REGISTER(ebp,   BASEBP  | FULL  | GPR  | Arch_x86, "x86");
      DEF_REGISTER(esi,   BASESI  | FULL  | GPR  | Arch_x86, "x86");
      DEF_REGISTER(edi,   BASEDI  | FULL  | GPR  | Arch_x86, "x86");
      DEF_REGISTER(ah,    BASEA   | H_REG | GPR  | Arch_x86, "x86");
      DEF_REGISTER(al,    BASEA   | L_REG | GPR  | Arch_x86, "x86");
      DEF_REGISTER(ax,    BASEA   | W_REG | GPR  | Arch_x86, "x86");
      DEF_REGISTER(ch,    BASEC   | H_REG | GPR  | Arch_x86, "x86");
      DEF_REGISTER(cl,    BASEC   | L_REG | GPR  | Arch_x86, "x86");
      DEF_REGISTER(cx,    BASEC   | W_REG | GPR  | Arch_x86, "x86");
      DEF_REGISTER(dh,    BASED   | H_REG | GPR  | Arch_x86, "x86");
      DEF_REGISTER(dl,    BASED   | L_REG | GPR  | Arch_x86, "x86");
      DEF_REGISTER(dx,    BASED   | W_REG | GPR  | Arch_x86, "x86");
      DEF_REGISTER(bh,    BASEB   | H_REG | GPR  | Arch_x86, "x86");
      DEF_REGISTER(bl,    BASEB   | L_REG | GPR  | Arch_x86, "x86");
      DEF_REGISTER(bx,    BASEB   | W_REG | GPR  | Arch_x86, "x86");
      DEF_REGISTER(sp,    BASESP  | W_REG | GPR  | Arch_x86, "x86");
      DEF_REGISTER(bp,    BASEBP  | W_REG | GPR  | Arch_x86, "x86");
      DEF_REGISTER(si,    BASESI  | W_REG | GPR  | Arch_x86, "x86");
      DEF_REGISTER(di,    BASEDI  | W_REG | GPR  | Arch_x86, "x86");
      DEF_REGISTER(eip,   0x10    | FULL         | Arch_x86, "x86");
      DEF_REGISTER(flags, FLAGS   | FULL  | FLAG | Arch_x86, "x86");
      DEF_REGISTER(cf,    CF      | BIT   | FLAG | Arch_x86, "x86");
      DEF_REGISTER(flag1, FLAG1   | BIT   | FLAG | Arch_x86, "x86");
      DEF_REGISTER(pf,    PF      | BIT   | FLAG | Arch_x86, "x86");
      DEF_REGISTER(flag3, FLAG3   | BIT   | FLAG | Arch_x86, "x86");
      DEF_REGISTER(af,    AF      | BIT   | FLAG | Arch_x86, "x86");
      DEF_REGISTER(flag5, FLAG5   | BIT   | FLAG | Arch_x86, "x86");
      DEF_REGISTER(zf,    ZF      | BIT   | FLAG | Arch_x86, "x86");
      DEF_REGISTER(sf,    SF      | BIT   | FLAG | Arch_x86, "x86");
      DEF_REGISTER(tf,    TF      | BIT   | FLAG | Arch_x86, "x86");
      DEF_REGISTER(if_,   IF      | BIT   | FLAG | Arch_x86, "x86");
      DEF_REGISTER(df,    DF      | BIT   | FLAG | Arch_x86, "x86");
      DEF_REGISTER(of,    OF      | BIT   | FLAG | Arch_x86, "x86");
      DEF_REGISTER(flagc, FLAGC   | BIT   | FLAG | Arch_x86, "x86");
      DEF_REGISTER(flagd, FLAGD   | BIT   | FLAG | Arch_x86, "x86");
      DEF_REGISTER(nt_,   NT      | BIT   | FLAG | Arch_x86, "x86");
      DEF_REGISTER(flagf, FLAGF   | BIT   | FLAG | Arch_x86, "x86");
      DEF_REGISTER(rf,    RF      | BIT   | FLAG | Arch_x86, "x86");
      DEF_REGISTER(ds,    0x0     | W_REG | SEG  | Arch_x86, "x86");
      DEF_REGISTER(es,    0x1     | W_REG | SEG  | Arch_x86, "x86");
      DEF_REGISTER(fs,    0x2     | W_REG | SEG  | Arch_x86, "x86");
      DEF_REGISTER(gs,    0x3     | W_REG | SEG  | Arch_x86, "x86");
      DEF_REGISTER(cs,    0x4     | W_REG | SEG  | Arch_x86, "x86");
      DEF_REGISTER(ss,    0x5     | W_REG | SEG  | Arch_x86, "x86");
      DEF_REGISTER(oeax,  0x0     | FULL  | MISC | Arch_x86, "x86");
      DEF_REGISTER(fsbase, 0x1    | FULL  | MISC | Arch_x86, "x86");
      DEF_REGISTER(gsbase, 0x2    | FULL  | MISC | Arch_x86, "x86");

      DEF_REGISTER(k0,    0x00    | OCT   | KMASK| Arch_x86, "x86");
      DEF_REGISTER(k1,    0x01    | OCT   | KMASK| Arch_x86, "x86");
      DEF_REGISTER(k2,    0x02    | OCT   | KMASK| Arch_x86, "x86");
      DEF_REGISTER(k3,    0x03    | OCT   | KMASK| Arch_x86, "x86");
      DEF_REGISTER(k4,    0x04    | OCT   | KMASK| Arch_x86, "x86");
      DEF_REGISTER(k5,    0x05    | OCT   | KMASK| Arch_x86, "x86");
      DEF_REGISTER(k6,    0x06    | OCT   | KMASK| Arch_x86, "x86");
      DEF_REGISTER(k7,    0x07    | OCT   | KMASK| Arch_x86, "x86");
      
      DEF_REGISTER(xmm0,  0x00    | OCT   | XMM  | Arch_x86, "x86");
      DEF_REGISTER(xmm1,  0x01    | OCT   | XMM  | Arch_x86, "x86");
      DEF_REGISTER(xmm2,  0x02    | OCT   | XMM  | Arch_x86, "x86");
      DEF_REGISTER(xmm3,  0x03    | OCT   | XMM  | Arch_x86, "x86");
      DEF_REGISTER(xmm4,  0x04    | OCT   | XMM  | Arch_x86, "x86");
      DEF_REGISTER(xmm5,  0x05    | OCT   | XMM  | Arch_x86, "x86");
      DEF_REGISTER(xmm6,  0x06    | OCT   | XMM  | Arch_x86, "x86");
      DEF_REGISTER(xmm7,  0x07    | OCT   | XMM  | Arch_x86, "x86");
      DEF_REGISTER(xmm8,  0x08    | OCT   | XMM  | Arch_x86, "x86");
      DEF_REGISTER(xmm9,  0x09    | OCT   | XMM  | Arch_x86, "x86");
      DEF_REGISTER(xmm10, 0x0A    | OCT   | XMM  | Arch_x86, "x86");
      DEF_REGISTER(xmm11, 0x0B    | OCT   | XMM  | Arch_x86, "x86");
      DEF_REGISTER(xmm12, 0x0C    | OCT   | XMM  | Arch_x86, "x86");
      DEF_REGISTER(xmm13, 0x0D    | OCT   | XMM  | Arch_x86, "x86");
      DEF_REGISTER(xmm14, 0x0E    | OCT   | XMM  | Arch_x86, "x86");
      DEF_REGISTER(xmm15, 0x0F    | OCT   | XMM  | Arch_x86, "x86");
      DEF_REGISTER(xmm16, 0x10    | OCT   | XMM  | Arch_x86, "x86");
      DEF_REGISTER(xmm17, 0x11    | OCT   | XMM  | Arch_x86, "x86");
      DEF_REGISTER(xmm18, 0x12    | OCT   | XMM  | Arch_x86, "x86");
      DEF_REGISTER(xmm19, 0x13    | OCT   | XMM  | Arch_x86, "x86");
      DEF_REGISTER(xmm20, 0x14    | OCT   | XMM  | Arch_x86, "x86");
      DEF_REGISTER(xmm21, 0x15    | OCT   | XMM  | Arch_x86, "x86");
      DEF_REGISTER(xmm22, 0x16    | OCT   | XMM  | Arch_x86, "x86");
      DEF_REGISTER(xmm23, 0x17    | OCT   | XMM  | Arch_x86, "x86");
      DEF_REGISTER(xmm24, 0x18    | OCT   | XMM  | Arch_x86, "x86");
      DEF_REGISTER(xmm25, 0x19    | OCT   | XMM  | Arch_x86, "x86");
      DEF_REGISTER(xmm26, 0x1A    | OCT   | XMM  | Arch_x86, "x86");
      DEF_REGISTER(xmm27, 0x1B    | OCT   | XMM  | Arch_x86, "x86");
      DEF_REGISTER(xmm28, 0x1C    | OCT   | XMM  | Arch_x86, "x86");
      DEF_REGISTER(xmm29, 0x1D    | OCT   | XMM  | Arch_x86, "x86");
      DEF_REGISTER(xmm30, 0x1E    | OCT   | XMM  | Arch_x86, "x86");
      DEF_REGISTER(xmm31, 0x1F    | OCT   | XMM  | Arch_x86, "x86");


      DEF_REGISTER(ymm0,  0x00    | OCT   | YMM  | Arch_x86, "x86");
      DEF_REGISTER(ymm1,  0x01    | OCT   | YMM  | Arch_x86, "x86");
      DEF_REGISTER(ymm2,  0x02    | OCT   | YMM  | Arch_x86, "x86");
      DEF_REGISTER(ymm3,  0x03    | OCT   | YMM  | Arch_x86, "x86");
      DEF_REGISTER(ymm4,  0x04    | OCT   | YMM  | Arch_x86, "x86");
      DEF_REGISTER(ymm5,  0x05    | OCT   | YMM  | Arch_x86, "x86");
      DEF_REGISTER(ymm6,  0x06    | OCT   | YMM  | Arch_x86, "x86");
      DEF_REGISTER(ymm7,  0x07    | OCT   | YMM  | Arch_x86, "x86");
      DEF_REGISTER(ymm8,  0x08    | OCT   | YMM  | Arch_x86, "x86");
      DEF_REGISTER(ymm9,  0x09    | OCT   | YMM  | Arch_x86, "x86");
      DEF_REGISTER(ymm10, 0x0A    | OCT   | YMM  | Arch_x86, "x86");
      DEF_REGISTER(ymm11, 0x0B    | OCT   | YMM  | Arch_x86, "x86");
      DEF_REGISTER(ymm12, 0x0C    | OCT   | YMM  | Arch_x86, "x86");
      DEF_REGISTER(ymm13, 0x0D    | OCT   | YMM  | Arch_x86, "x86");
      DEF_REGISTER(ymm14, 0x0E    | OCT   | YMM  | Arch_x86, "x86");
      DEF_REGISTER(ymm15, 0x0F    | OCT   | YMM  | Arch_x86, "x86");
      DEF_REGISTER(ymm16, 0x10    | OCT   | YMM  | Arch_x86, "x86");
      DEF_REGISTER(ymm17, 0x11    | OCT   | YMM  | Arch_x86, "x86");
      DEF_REGISTER(ymm18, 0x12    | OCT   | YMM  | Arch_x86, "x86");
      DEF_REGISTER(ymm19, 0x13    | OCT   | YMM  | Arch_x86, "x86");
      DEF_REGISTER(ymm20, 0x14    | OCT   | YMM  | Arch_x86, "x86");
      DEF_REGISTER(ymm21, 0x15    | OCT   | YMM  | Arch_x86, "x86");
      DEF_REGISTER(ymm22, 0x16    | OCT   | YMM  | Arch_x86, "x86");
      DEF_REGISTER(ymm23, 0x17    | OCT   | YMM  | Arch_x86, "x86");
      DEF_REGISTER(ymm24, 0x18    | OCT   | YMM  | Arch_x86, "x86");
      DEF_REGISTER(ymm25, 0x19    | OCT   | YMM  | Arch_x86, "x86");
      DEF_REGISTER(ymm26, 0x1A    | OCT   | YMM  | Arch_x86, "x86");
      DEF_REGISTER(ymm27, 0x1B    | OCT   | YMM  | Arch_x86, "x86");
      DEF_REGISTER(ymm28, 0x1C    | OCT   | YMM  | Arch_x86, "x86");
      DEF_REGISTER(ymm29, 0x1D    | OCT   | YMM  | Arch_x86, "x86");
      DEF_REGISTER(ymm30, 0x1E    | OCT   | YMM  | Arch_x86, "x86");
      DEF_REGISTER(ymm31, 0x1F    | OCT   | YMM  | Arch_x86, "x86");

      DEF_REGISTER(zmm0,  0x00    | OCT   | ZMM  | Arch_x86, "x86");
      DEF_REGISTER(zmm1,  0x01    | OCT   | ZMM  | Arch_x86, "x86");
      DEF_REGISTER(zmm2,  0x02    | OCT   | ZMM  | Arch_x86, "x86");
      DEF_REGISTER(zmm3,  0x03    | OCT   | ZMM  | Arch_x86, "x86");
      DEF_REGISTER(zmm4,  0x04    | OCT   | ZMM  | Arch_x86, "x86");
      DEF_REGISTER(zmm5,  0x05    | OCT   | ZMM  | Arch_x86, "x86");
      DEF_REGISTER(zmm6,  0x06    | OCT   | ZMM  | Arch_x86, "x86");
      DEF_REGISTER(zmm7,  0x07    | OCT   | ZMM  | Arch_x86, "x86");
      DEF_REGISTER(zmm8,  0x08    | OCT   | ZMM  | Arch_x86, "x86");
      DEF_REGISTER(zmm9,  0x09    | OCT   | ZMM  | Arch_x86, "x86");
      DEF_REGISTER(zmm10, 0x0A    | OCT   | ZMM  | Arch_x86, "x86");
      DEF_REGISTER(zmm11, 0x0B    | OCT   | ZMM  | Arch_x86, "x86");
      DEF_REGISTER(zmm12, 0x0C    | OCT   | ZMM  | Arch_x86, "x86");
      DEF_REGISTER(zmm13, 0x0D    | OCT   | ZMM  | Arch_x86, "x86");
      DEF_REGISTER(zmm14, 0x0E    | OCT   | ZMM  | Arch_x86, "x86");
      DEF_REGISTER(zmm15, 0x0F    | OCT   | ZMM  | Arch_x86, "x86");
      DEF_REGISTER(zmm16, 0x10    | OCT   | ZMM  | Arch_x86, "x86");
      DEF_REGISTER(zmm17, 0x11    | OCT   | ZMM  | Arch_x86, "x86");
      DEF_REGISTER(zmm18, 0x12    | OCT   | ZMM  | Arch_x86, "x86");
      DEF_REGISTER(zmm19, 0x13    | OCT   | ZMM  | Arch_x86, "x86");
      DEF_REGISTER(zmm20, 0x14    | OCT   | ZMM  | Arch_x86, "x86");
      DEF_REGISTER(zmm21, 0x15    | OCT   | ZMM  | Arch_x86, "x86");
      DEF_REGISTER(zmm22, 0x16    | OCT   | ZMM  | Arch_x86, "x86");
      DEF_REGISTER(zmm23, 0x17    | OCT   | ZMM  | Arch_x86, "x86");
      DEF_REGISTER(zmm24, 0x18    | OCT   | ZMM  | Arch_x86, "x86");
      DEF_REGISTER(zmm25, 0x19    | OCT   | ZMM  | Arch_x86, "x86");
      DEF_REGISTER(zmm26, 0x1A    | OCT   | ZMM  | Arch_x86, "x86");
      DEF_REGISTER(zmm27, 0x1B    | OCT   | ZMM  | Arch_x86, "x86");
      DEF_REGISTER(zmm28, 0x1C    | OCT   | ZMM  | Arch_x86, "x86");
      DEF_REGISTER(zmm29, 0x1D    | OCT   | ZMM  | Arch_x86, "x86");
      DEF_REGISTER(zmm30, 0x1E    | OCT   | ZMM  | Arch_x86, "x86");
      DEF_REGISTER(zmm31, 0x1F    | OCT   | ZMM  | Arch_x86, "x86");

      DEF_REGISTER(mm0,   0x0     | FPDBL | MMX  | Arch_x86, "x86");
      DEF_REGISTER(mm1,   0x1     | FPDBL | MMX  | Arch_x86, "x86");
      DEF_REGISTER(mm2,   0x2     | FPDBL | MMX  | Arch_x86, "x86");
      DEF_REGISTER(mm3,   0x3     | FPDBL | MMX  | Arch_x86, "x86");
      DEF_REGISTER(mm4,   0x4     | FPDBL | MMX  | Arch_x86, "x86");
      DEF_REGISTER(mm5,   0x5     | FPDBL | MMX  | Arch_x86, "x86");
      DEF_REGISTER(mm6,   0x6     | FPDBL | MMX  | Arch_x86, "x86");
      DEF_REGISTER(mm7,   0x7     | FPDBL | MMX  | Arch_x86, "x86");
      DEF_REGISTER(cr0,   0x0     | FULL  | CTL  | Arch_x86, "x86");
      DEF_REGISTER(cr1,   0x1     | FULL  | CTL  | Arch_x86, "x86");
      DEF_REGISTER(cr2,   0x2     | FULL  | CTL  | Arch_x86, "x86");
      DEF_REGISTER(cr3,   0x3     | FULL  | CTL  | Arch_x86, "x86");
      DEF_REGISTER(cr4,   0x4     | FULL  | CTL  | Arch_x86, "x86");
      DEF_REGISTER(cr5,   0x5     | FULL  | CTL  | Arch_x86, "x86");
      DEF_REGISTER(cr6,   0x6     | FULL  | CTL  | Arch_x86, "x86");
      DEF_REGISTER(cr7,   0x7     | FULL  | CTL  | Arch_x86, "x86");
      DEF_REGISTER(dr0,   0x0     | FULL  | DBG  | Arch_x86, "x86");
      DEF_REGISTER(dr1,   0x1     | FULL  | DBG  | Arch_x86, "x86");
      DEF_REGISTER(dr2,   0x2     | FULL  | DBG  | Arch_x86, "x86");
      DEF_REGISTER(dr3,   0x3     | FULL  | DBG  | Arch_x86, "x86");
      DEF_REGISTER(dr4,   0x4     | FULL  | DBG  | Arch_x86, "x86");
      DEF_REGISTER(dr5,   0x5     | FULL  | DBG  | Arch_x86, "x86");
      DEF_REGISTER(dr6,   0x6     | FULL  | DBG  | Arch_x86, "x86");
      DEF_REGISTER(dr7,   0x7     | FULL  | DBG  | Arch_x86, "x86");
      DEF_REGISTER(tr0,   0x0     | FULL  | TST  | Arch_x86, "x86");
      DEF_REGISTER(tr1,   0x1     | FULL  | TST  | Arch_x86, "x86");
      DEF_REGISTER(tr2,   0x2     | FULL  | TST  | Arch_x86, "x86");
      DEF_REGISTER(tr3,   0x3     | FULL  | TST  | Arch_x86, "x86");
      DEF_REGISTER(tr4,   0x4     | FULL  | TST  | Arch_x86, "x86");
      DEF_REGISTER(tr5,   0x5     | FULL  | TST  | Arch_x86, "x86");
      DEF_REGISTER(tr6,   0x6     | FULL  | TST  | Arch_x86, "x86");
      DEF_REGISTER(tr7,   0x7     | FULL  | TST  | Arch_x86, "x86");
      DEF_REGISTER(st0,   0x0     | FPDBL | MMX  | Arch_x86, "x86");
      DEF_REGISTER(st1,   0x1     | FPDBL | MMX  | Arch_x86, "x86");
      DEF_REGISTER(st2,   0x2     | FPDBL | MMX  | Arch_x86, "x86");
      DEF_REGISTER(st3,   0x3     | FPDBL | MMX  | Arch_x86, "x86");
      DEF_REGISTER(st4,   0x4     | FPDBL | MMX  | Arch_x86, "x86");
      DEF_REGISTER(st5,   0x5     | FPDBL | MMX  | Arch_x86, "x86");
      DEF_REGISTER(st6,   0x6     | FPDBL | MMX  | Arch_x86, "x86");
      DEF_REGISTER(st7,   0x7     | FPDBL | MMX  | Arch_x86, "x86");
   }
   namespace x86_64
   {
      const signed int L_REG = 0x00000100;  //8-bit, first byte
      const signed int H_REG = 0x00000200;  //8-bit, second byte
      const signed int W_REG = 0x00000300; //16 bit, first work
      const signed int D_REG = 0x00000f00; //32 bit, first double word
      const signed int FULL  = 0x00000000; //64 bit
      const signed int FPDBL = 0x00001000; // 80 bits
      const signed int OCT   = 0x00002000; //128 bits
      const signed int BIT   = 0x00008000; // 1 bit
      const signed int GPR   = 0x00010000;
      const signed int SEG   = 0x00020000;
      const signed int FLAG  = 0x00030000;
      const signed int MISC  = 0x00040000;
      const signed int KMASK = 0x00050000;
      const signed int XMM   = 0x00060000;
      const signed int YMM   = 0x00070000;
      const signed int ZMM   = 0x00080000;
      const signed int MMX   = 0x00090000;
      const signed int CTL   = 0x000A0000;
      const signed int DBG   = 0x000B0000;
      const signed int TST   = 0x000C0000;
      const signed int FLAGS = 0x00000000;
      const signed int BASEA  = 0x0;
      const signed int BASEC  = 0x1;
      const signed int BASED  = 0x2;
      const signed int BASEB  = 0x3;
      const signed int BASESP = 0x4;
      const signed int BASEBP = 0x5;
      const signed int BASESI = 0x6;
      const signed int BASEDI = 0x7;
      const signed int BASE8  = 0x8;
      const signed int BASE9  = 0x9;
      const signed int BASE10 = 0xa;
      const signed int BASE11 = 0xb;
      const signed int BASE12 = 0xc;
      const signed int BASE13 = 0xd;
      const signed int BASE14 = 0xe;
      const signed int BASE15 = 0xf;

      const signed int CF = x86::CF;
      const signed int PF = x86::PF;
      const signed int AF = x86::AF;
      const signed int ZF = x86::ZF;
      const signed int SF = x86::SF;
      const signed int TF = x86::TF;
      const signed int IF = x86::IF;
      const signed int DF = x86::DF;
      const signed int OF = x86::OF;
      const signed int NT = x86::NT;
      const signed int RF = x86::RF;

      DEF_REGISTER(rax,    BASEA  | FULL  | GPR  | Arch_x86_64, "x86_64");
      DEF_REGISTER(rcx,    BASEC  | FULL  | GPR  | Arch_x86_64, "x86_64");
      DEF_REGISTER(rdx,    BASED  | FULL  | GPR  | Arch_x86_64, "x86_64");
      DEF_REGISTER(rbx,    BASEB  | FULL  | GPR  | Arch_x86_64, "x86_64");
      DEF_REGISTER(rsp,    BASESP | FULL  | GPR  | Arch_x86_64, "x86_64");
      DEF_REGISTER(rbp,    BASEBP | FULL  | GPR  | Arch_x86_64, "x86_64");
      DEF_REGISTER(rsi,    BASESI | FULL  | GPR  | Arch_x86_64, "x86_64");
      DEF_REGISTER(rdi,    BASEDI | FULL  | GPR  | Arch_x86_64, "x86_64");
      DEF_REGISTER(r8,     BASE8  | FULL  | GPR  | Arch_x86_64, "x86_64");
      DEF_REGISTER(r9,     BASE9  | FULL  | GPR  | Arch_x86_64, "x86_64");
      DEF_REGISTER(r10,    BASE10 | FULL  | GPR  | Arch_x86_64, "x86_64");
      DEF_REGISTER(r11,    BASE11 | FULL  | GPR  | Arch_x86_64, "x86_64");
      DEF_REGISTER(r12,    BASE12 | FULL  | GPR  | Arch_x86_64, "x86_64");
      DEF_REGISTER(r13,    BASE13 | FULL  | GPR  | Arch_x86_64, "x86_64");
      DEF_REGISTER(r14,    BASE14 | FULL  | GPR  | Arch_x86_64, "x86_64");
      DEF_REGISTER(r15,    BASE15 | FULL  | GPR  | Arch_x86_64, "x86_64");
      DEF_REGISTER(ah,     BASEA  | H_REG | GPR  | Arch_x86_64, "x86_64");
      DEF_REGISTER(al,     BASEA  | L_REG | GPR  | Arch_x86_64, "x86_64");
      DEF_REGISTER(ax,     BASEA  | W_REG | GPR  | Arch_x86_64, "x86_64");
      DEF_REGISTER(eax,    BASEA  | D_REG | GPR  | Arch_x86_64, "x86_64");
      DEF_REGISTER(ch,     BASEC  | H_REG | GPR  | Arch_x86_64, "x86_64");
      DEF_REGISTER(cl,     BASEC  | L_REG | GPR  | Arch_x86_64, "x86_64");
      DEF_REGISTER(cx,     BASEC  | W_REG | GPR  | Arch_x86_64, "x86_64");
      DEF_REGISTER(ecx,    BASEC  | D_REG | GPR  | Arch_x86_64, "x86_64");
      DEF_REGISTER(dh,     BASED  | H_REG | GPR  | Arch_x86_64, "x86_64");
      DEF_REGISTER(dl,     BASED  | L_REG | GPR  | Arch_x86_64, "x86_64");
      DEF_REGISTER(dx,     BASED  | W_REG | GPR  | Arch_x86_64, "x86_64");
      DEF_REGISTER(edx,    BASED  | D_REG | GPR  | Arch_x86_64, "x86_64");
      DEF_REGISTER(bh,     BASEB  | H_REG | GPR  | Arch_x86_64, "x86_64");
      DEF_REGISTER(bl,     BASEB  | L_REG | GPR  | Arch_x86_64, "x86_64");
      DEF_REGISTER(bx,     BASEB  | W_REG | GPR  | Arch_x86_64, "x86_64");
      DEF_REGISTER(ebx,    BASEB  | D_REG | GPR  | Arch_x86_64, "x86_64");
      DEF_REGISTER(spl,    BASESP | L_REG | GPR  | Arch_x86_64, "x86_64");
      DEF_REGISTER(sp,     BASESP | W_REG | GPR  | Arch_x86_64, "x86_64");
      DEF_REGISTER(esp,    BASESP | D_REG | GPR  | Arch_x86_64, "x86_64");
      DEF_REGISTER(bpl,    BASEBP | L_REG | GPR  | Arch_x86_64, "x86_64");
      DEF_REGISTER(bp,     BASEBP | W_REG | GPR  | Arch_x86_64, "x86_64");
      DEF_REGISTER(ebp,    BASEBP | D_REG | GPR  | Arch_x86_64, "x86_64");
      DEF_REGISTER(dil,    BASEDI | L_REG | GPR  | Arch_x86_64, "x86_64");
      DEF_REGISTER(di,     BASEDI | W_REG | GPR  | Arch_x86_64, "x86_64");
      DEF_REGISTER(edi,    BASEDI | D_REG | GPR  | Arch_x86_64, "x86_64");
      DEF_REGISTER(sil,    BASESI | L_REG | GPR  | Arch_x86_64, "x86_64");
      DEF_REGISTER(si,     BASESI | W_REG | GPR  | Arch_x86_64, "x86_64");
      DEF_REGISTER(esi,    BASESI | D_REG | GPR  | Arch_x86_64, "x86_64");
      DEF_REGISTER(r8b,    BASE8  | L_REG | GPR  | Arch_x86_64, "x86_64");
      DEF_REGISTER(r8w,    BASE8  | W_REG | GPR  | Arch_x86_64, "x86_64");
      DEF_REGISTER(r8d,    BASE8  | D_REG | GPR  | Arch_x86_64, "x86_64");
      DEF_REGISTER(r9b,    BASE9  | L_REG | GPR  | Arch_x86_64, "x86_64");
      DEF_REGISTER(r9w,    BASE9  | W_REG | GPR  | Arch_x86_64, "x86_64");
      DEF_REGISTER(r9d,    BASE9  | D_REG | GPR  | Arch_x86_64, "x86_64");
      DEF_REGISTER(r10b,   BASE10 | L_REG | GPR  | Arch_x86_64, "x86_64");
      DEF_REGISTER(r10w,   BASE10 | W_REG | GPR  | Arch_x86_64, "x86_64");
      DEF_REGISTER(r10d,   BASE10 | D_REG | GPR  | Arch_x86_64, "x86_64");
      DEF_REGISTER(r11b,   BASE11 | L_REG | GPR  | Arch_x86_64, "x86_64");
      DEF_REGISTER(r11w,   BASE11 | W_REG | GPR  | Arch_x86_64, "x86_64");
      DEF_REGISTER(r11d,   BASE11 | D_REG | GPR  | Arch_x86_64, "x86_64");
      DEF_REGISTER(r12b,   BASE12 | L_REG | GPR  | Arch_x86_64, "x86_64");
      DEF_REGISTER(r12w,   BASE12 | W_REG | GPR  | Arch_x86_64, "x86_64");
      DEF_REGISTER(r12d,   BASE12 | D_REG | GPR  | Arch_x86_64, "x86_64");
      DEF_REGISTER(r13b,   BASE13 | L_REG | GPR  | Arch_x86_64, "x86_64");
      DEF_REGISTER(r13w,   BASE13 | W_REG | GPR  | Arch_x86_64, "x86_64");
      DEF_REGISTER(r13d,   BASE13 | D_REG | GPR  | Arch_x86_64, "x86_64");
      DEF_REGISTER(r14b,   BASE14 | L_REG | GPR  | Arch_x86_64, "x86_64");
      DEF_REGISTER(r14w,   BASE14 | W_REG | GPR  | Arch_x86_64, "x86_64");
      DEF_REGISTER(r14d,   BASE14 | D_REG | GPR  | Arch_x86_64, "x86_64");
      DEF_REGISTER(r15b,   BASE15 | L_REG | GPR  | Arch_x86_64, "x86_64");
      DEF_REGISTER(r15w,   BASE15 | W_REG | GPR  | Arch_x86_64, "x86_64");
      DEF_REGISTER(r15d,   BASE15 | D_REG | GPR  | Arch_x86_64, "x86_64");
      DEF_REGISTER(rip,    0x10   | FULL         | Arch_x86_64, "x86_64");
      DEF_REGISTER(eip,    0x10   | D_REG        | Arch_x86_64, "x86_64");
      DEF_REGISTER(flags,  FLAGS  | FULL  | FLAG | Arch_x86_64, "x86_64");
      DEF_REGISTER(cf,     CF     | BIT   | FLAG | Arch_x86_64, "x86_64");
      DEF_REGISTER(pf,     PF     | BIT   | FLAG | Arch_x86_64, "x86_64");
      DEF_REGISTER(af,     AF     | BIT   | FLAG | Arch_x86_64, "x86_64");
      DEF_REGISTER(zf,     ZF     | BIT   | FLAG | Arch_x86_64, "x86_64");
      DEF_REGISTER(sf,     SF     | BIT   | FLAG | Arch_x86_64, "x86_64");
      DEF_REGISTER(tf,     TF     | BIT   | FLAG | Arch_x86_64, "x86_64");
      DEF_REGISTER(if_,    IF     | BIT   | FLAG | Arch_x86_64, "x86_64");
      DEF_REGISTER(df,     DF     | BIT   | FLAG | Arch_x86_64, "x86_64");
      DEF_REGISTER(of,     OF     | BIT   | FLAG | Arch_x86_64, "x86_64");
      DEF_REGISTER(nt_,    NT     | BIT   | FLAG | Arch_x86_64, "x86_64");
      DEF_REGISTER(rf,     RF     | BIT   | FLAG | Arch_x86_64, "x86_64");
      DEF_REGISTER(ds,     0x0    | FULL  | SEG  | Arch_x86_64, "x86_64");
      DEF_REGISTER(es,     0x1    | FULL  | SEG  | Arch_x86_64, "x86_64");
      DEF_REGISTER(fs,     0x2    | FULL  | SEG  | Arch_x86_64, "x86_64");
      DEF_REGISTER(gs,     0x3    | FULL  | SEG  | Arch_x86_64, "x86_64");
      DEF_REGISTER(cs,     0x4    | FULL  | SEG  | Arch_x86_64, "x86_64");
      DEF_REGISTER(ss,     0x5    | FULL  | SEG  | Arch_x86_64, "x86_64");
      DEF_REGISTER(orax,   0x0    | FULL  | MISC | Arch_x86_64, "x86_64");
      DEF_REGISTER(fsbase, 0x1    | FULL  | MISC | Arch_x86_64, "x86_64");
      DEF_REGISTER(gsbase, 0x2    | FULL  | MISC | Arch_x86_64, "x86_64");
      DEF_REGISTER(k0,    0x00    | OCT   | KMASK| Arch_x86_64, "x86_64");
      DEF_REGISTER(k1,    0x01    | OCT   | KMASK| Arch_x86_64, "x86_64");
      DEF_REGISTER(k2,    0x02    | OCT   | KMASK| Arch_x86_64, "x86_64");
      DEF_REGISTER(k3,    0x03    | OCT   | KMASK| Arch_x86_64, "x86_64");
      DEF_REGISTER(k4,    0x04    | OCT   | KMASK| Arch_x86_64, "x86_64");
      DEF_REGISTER(k5,    0x05    | OCT   | KMASK| Arch_x86_64, "x86_64");
      DEF_REGISTER(k6,    0x06    | OCT   | KMASK| Arch_x86_64, "x86_64");
      DEF_REGISTER(k7,    0x07    | OCT   | KMASK| Arch_x86_64, "x86_64");
      DEF_REGISTER(xmm0,  0x00    | OCT   | XMM  | Arch_x86_64, "x86_64");
      DEF_REGISTER(xmm1,  0x01    | OCT   | XMM  | Arch_x86_64, "x86_64");
      DEF_REGISTER(xmm2,  0x02    | OCT   | XMM  | Arch_x86_64, "x86_64");
      DEF_REGISTER(xmm3,  0x03    | OCT   | XMM  | Arch_x86_64, "x86_64");
      DEF_REGISTER(xmm4,  0x04    | OCT   | XMM  | Arch_x86_64, "x86_64");
      DEF_REGISTER(xmm5,  0x05    | OCT   | XMM  | Arch_x86_64, "x86_64");
      DEF_REGISTER(xmm6,  0x06    | OCT   | XMM  | Arch_x86_64, "x86_64");
      DEF_REGISTER(xmm7,  0x07    | OCT   | XMM  | Arch_x86_64, "x86_64");
      DEF_REGISTER(xmm8,  0x08    | OCT   | XMM  | Arch_x86_64, "x86_64");
      DEF_REGISTER(xmm9,  0x09    | OCT   | XMM  | Arch_x86_64, "x86_64");
      DEF_REGISTER(xmm10, 0x0A    | OCT   | XMM  | Arch_x86_64, "x86_64");
      DEF_REGISTER(xmm11, 0x0B    | OCT   | XMM  | Arch_x86_64, "x86_64");
      DEF_REGISTER(xmm12, 0x0C    | OCT   | XMM  | Arch_x86_64, "x86_64");
      DEF_REGISTER(xmm13, 0x0D    | OCT   | XMM  | Arch_x86_64, "x86_64");
      DEF_REGISTER(xmm14, 0x0E    | OCT   | XMM  | Arch_x86_64, "x86_64");
      DEF_REGISTER(xmm15, 0x0F    | OCT   | XMM  | Arch_x86_64, "x86_64");
      DEF_REGISTER(xmm16, 0x10    | OCT   | XMM  | Arch_x86_64, "x86_64");
      DEF_REGISTER(xmm17, 0x11    | OCT   | XMM  | Arch_x86_64, "x86_64");
      DEF_REGISTER(xmm18, 0x12    | OCT   | XMM  | Arch_x86_64, "x86_64");
      DEF_REGISTER(xmm19, 0x13    | OCT   | XMM  | Arch_x86_64, "x86_64");
      DEF_REGISTER(xmm20, 0x14    | OCT   | XMM  | Arch_x86_64, "x86_64");
      DEF_REGISTER(xmm21, 0x15    | OCT   | XMM  | Arch_x86_64, "x86_64");
      DEF_REGISTER(xmm22, 0x16    | OCT   | XMM  | Arch_x86_64, "x86_64");
      DEF_REGISTER(xmm23, 0x17    | OCT   | XMM  | Arch_x86_64, "x86_64");
      DEF_REGISTER(xmm24, 0x18    | OCT   | XMM  | Arch_x86_64, "x86_64");
      DEF_REGISTER(xmm25, 0x19    | OCT   | XMM  | Arch_x86_64, "x86_64");
      DEF_REGISTER(xmm26, 0x1A    | OCT   | XMM  | Arch_x86_64, "x86_64");
      DEF_REGISTER(xmm27, 0x1B    | OCT   | XMM  | Arch_x86_64, "x86_64");
      DEF_REGISTER(xmm28, 0x1C    | OCT   | XMM  | Arch_x86_64, "x86_64");
      DEF_REGISTER(xmm29, 0x1D    | OCT   | XMM  | Arch_x86_64, "x86_64");
      DEF_REGISTER(xmm30, 0x1E    | OCT   | XMM  | Arch_x86_64, "x86_64");
      DEF_REGISTER(xmm31, 0x1F    | OCT   | XMM  | Arch_x86_64, "x86_64");
      DEF_REGISTER(ymm0,  0x00    | OCT   | YMM  | Arch_x86_64, "x86_64");
      DEF_REGISTER(ymm1,  0x01    | OCT   | YMM  | Arch_x86_64, "x86_64");
      DEF_REGISTER(ymm2,  0x02    | OCT   | YMM  | Arch_x86_64, "x86_64");
      DEF_REGISTER(ymm3,  0x03    | OCT   | YMM  | Arch_x86_64, "x86_64");
      DEF_REGISTER(ymm4,  0x04    | OCT   | YMM  | Arch_x86_64, "x86_64");
      DEF_REGISTER(ymm5,  0x05    | OCT   | YMM  | Arch_x86_64, "x86_64");
      DEF_REGISTER(ymm6,  0x06    | OCT   | YMM  | Arch_x86_64, "x86_64");
      DEF_REGISTER(ymm7,  0x07    | OCT   | YMM  | Arch_x86_64, "x86_64");
      DEF_REGISTER(ymm8,  0x08    | OCT   | YMM  | Arch_x86_64, "x86_64");
      DEF_REGISTER(ymm9,  0x09    | OCT   | YMM  | Arch_x86_64, "x86_64");
      DEF_REGISTER(ymm10, 0x0A    | OCT   | YMM  | Arch_x86_64, "x86_64");
      DEF_REGISTER(ymm11, 0x0B    | OCT   | YMM  | Arch_x86_64, "x86_64");
      DEF_REGISTER(ymm12, 0x0C    | OCT   | YMM  | Arch_x86_64, "x86_64");
      DEF_REGISTER(ymm13, 0x0D    | OCT   | YMM  | Arch_x86_64, "x86_64");
      DEF_REGISTER(ymm14, 0x0E    | OCT   | YMM  | Arch_x86_64, "x86_64");
      DEF_REGISTER(ymm15, 0x0F    | OCT   | YMM  | Arch_x86_64, "x86_64");
      DEF_REGISTER(ymm16, 0x10    | OCT   | YMM  | Arch_x86_64, "x86_64");
      DEF_REGISTER(ymm17, 0x11    | OCT   | YMM  | Arch_x86_64, "x86_64");
      DEF_REGISTER(ymm18, 0x12    | OCT   | YMM  | Arch_x86_64, "x86_64");
      DEF_REGISTER(ymm19, 0x13    | OCT   | YMM  | Arch_x86_64, "x86_64");
      DEF_REGISTER(ymm20, 0x14    | OCT   | YMM  | Arch_x86_64, "x86_64");
      DEF_REGISTER(ymm21, 0x15    | OCT   | YMM  | Arch_x86_64, "x86_64");
      DEF_REGISTER(ymm22, 0x16    | OCT   | YMM  | Arch_x86_64, "x86_64");
      DEF_REGISTER(ymm23, 0x17    | OCT   | YMM  | Arch_x86_64, "x86_64");
      DEF_REGISTER(ymm24, 0x18    | OCT   | YMM  | Arch_x86_64, "x86_64");
      DEF_REGISTER(ymm25, 0x19    | OCT   | YMM  | Arch_x86_64, "x86_64");
      DEF_REGISTER(ymm26, 0x1A    | OCT   | YMM  | Arch_x86_64, "x86_64");
      DEF_REGISTER(ymm27, 0x1B    | OCT   | YMM  | Arch_x86_64, "x86_64");
      DEF_REGISTER(ymm28, 0x1C    | OCT   | YMM  | Arch_x86_64, "x86_64");
      DEF_REGISTER(ymm29, 0x1D    | OCT   | YMM  | Arch_x86_64, "x86_64");
      DEF_REGISTER(ymm30, 0x1E    | OCT   | YMM  | Arch_x86_64, "x86_64");
      DEF_REGISTER(ymm31, 0x1F    | OCT   | YMM  | Arch_x86_64, "x86_64");
      DEF_REGISTER(zmm0,  0x00    | OCT   | ZMM  | Arch_x86_64, "x86_64");
      DEF_REGISTER(zmm1,  0x01    | OCT   | ZMM  | Arch_x86_64, "x86_64");
      DEF_REGISTER(zmm2,  0x02    | OCT   | ZMM  | Arch_x86_64, "x86_64");
      DEF_REGISTER(zmm3,  0x03    | OCT   | ZMM  | Arch_x86_64, "x86_64");
      DEF_REGISTER(zmm4,  0x04    | OCT   | ZMM  | Arch_x86_64, "x86_64");
      DEF_REGISTER(zmm5,  0x05    | OCT   | ZMM  | Arch_x86_64, "x86_64");
      DEF_REGISTER(zmm6,  0x06    | OCT   | ZMM  | Arch_x86_64, "x86_64");
      DEF_REGISTER(zmm7,  0x07    | OCT   | ZMM  | Arch_x86_64, "x86_64");
      DEF_REGISTER(zmm8,  0x08    | OCT   | ZMM  | Arch_x86_64, "x86_64");
      DEF_REGISTER(zmm9,  0x09    | OCT   | ZMM  | Arch_x86_64, "x86_64");
      DEF_REGISTER(zmm10, 0x0A    | OCT   | ZMM  | Arch_x86_64, "x86_64");
      DEF_REGISTER(zmm11, 0x0B    | OCT   | ZMM  | Arch_x86_64, "x86_64");
      DEF_REGISTER(zmm12, 0x0C    | OCT   | ZMM  | Arch_x86_64, "x86_64");
      DEF_REGISTER(zmm13, 0x0D    | OCT   | ZMM  | Arch_x86_64, "x86_64");
      DEF_REGISTER(zmm14, 0x0E    | OCT   | ZMM  | Arch_x86_64, "x86_64");
      DEF_REGISTER(zmm15, 0x0F    | OCT   | ZMM  | Arch_x86_64, "x86_64");
      DEF_REGISTER(zmm16, 0x10    | OCT   | ZMM  | Arch_x86_64, "x86_64");
      DEF_REGISTER(zmm17, 0x11    | OCT   | ZMM  | Arch_x86_64, "x86_64");
      DEF_REGISTER(zmm18, 0x12    | OCT   | ZMM  | Arch_x86_64, "x86_64");
      DEF_REGISTER(zmm19, 0x13    | OCT   | ZMM  | Arch_x86_64, "x86_64");
      DEF_REGISTER(zmm20, 0x14    | OCT   | ZMM  | Arch_x86_64, "x86_64");
      DEF_REGISTER(zmm21, 0x15    | OCT   | ZMM  | Arch_x86_64, "x86_64");
      DEF_REGISTER(zmm22, 0x16    | OCT   | ZMM  | Arch_x86_64, "x86_64");
      DEF_REGISTER(zmm23, 0x17    | OCT   | ZMM  | Arch_x86_64, "x86_64");
      DEF_REGISTER(zmm24, 0x18    | OCT   | ZMM  | Arch_x86_64, "x86_64");
      DEF_REGISTER(zmm25, 0x19    | OCT   | ZMM  | Arch_x86_64, "x86_64");
      DEF_REGISTER(zmm26, 0x1A    | OCT   | ZMM  | Arch_x86_64, "x86_64");
      DEF_REGISTER(zmm27, 0x1B    | OCT   | ZMM  | Arch_x86_64, "x86_64");
      DEF_REGISTER(zmm28, 0x1C    | OCT   | ZMM  | Arch_x86_64, "x86_64");
      DEF_REGISTER(zmm29, 0x1D    | OCT   | ZMM  | Arch_x86_64, "x86_64");
      DEF_REGISTER(zmm30, 0x1E    | OCT   | ZMM  | Arch_x86_64, "x86_64");
      DEF_REGISTER(zmm31, 0x1F    | OCT   | ZMM  | Arch_x86_64, "x86_64");
      DEF_REGISTER(mm0,   0x0     | FPDBL | MMX  | Arch_x86_64, "x86_64");
      DEF_REGISTER(mm1,   0x1     | FPDBL | MMX  | Arch_x86_64, "x86_64");
      DEF_REGISTER(mm2,   0x2     | FPDBL | MMX  | Arch_x86_64, "x86_64");
      DEF_REGISTER(mm3,   0x3     | FPDBL | MMX  | Arch_x86_64, "x86_64");
      DEF_REGISTER(mm4,   0x4     | FPDBL | MMX  | Arch_x86_64, "x86_64");
      DEF_REGISTER(mm5,   0x5     | FPDBL | MMX  | Arch_x86_64, "x86_64");
      DEF_REGISTER(mm6,   0x6     | FPDBL | MMX  | Arch_x86_64, "x86_64");
      DEF_REGISTER(mm7,   0x7     | FPDBL | MMX  | Arch_x86_64, "x86_64");
      DEF_REGISTER(cr0,   0x0     | FULL  | CTL  | Arch_x86_64, "x86_64");
      DEF_REGISTER(cr1,   0x1     | FULL  | CTL  | Arch_x86_64, "x86_64");
      DEF_REGISTER(cr2,   0x2     | FULL  | CTL  | Arch_x86_64, "x86_64");
      DEF_REGISTER(cr3,   0x3     | FULL  | CTL  | Arch_x86_64, "x86_64");
      DEF_REGISTER(cr4,   0x4     | FULL  | CTL  | Arch_x86_64, "x86_64");
      DEF_REGISTER(cr5,   0x5     | FULL  | CTL  | Arch_x86_64, "x86_64");
      DEF_REGISTER(cr6,   0x6     | FULL  | CTL  | Arch_x86_64, "x86_64");
      DEF_REGISTER(cr7,   0x7     | FULL  | CTL  | Arch_x86_64, "x86_64");
      DEF_REGISTER(dr0,   0x0     | FULL  | DBG  | Arch_x86_64, "x86_64");
      DEF_REGISTER(dr1,   0x1     | FULL  | DBG  | Arch_x86_64, "x86_64");
      DEF_REGISTER(dr2,   0x2     | FULL  | DBG  | Arch_x86_64, "x86_64");
      DEF_REGISTER(dr3,   0x3     | FULL  | DBG  | Arch_x86_64, "x86_64");
      DEF_REGISTER(dr4,   0x4     | FULL  | DBG  | Arch_x86_64, "x86_64");
      DEF_REGISTER(dr5,   0x5     | FULL  | DBG  | Arch_x86_64, "x86_64");
      DEF_REGISTER(dr6,   0x6     | FULL  | DBG  | Arch_x86_64, "x86_64");
      DEF_REGISTER(dr7,   0x7     | FULL  | DBG  | Arch_x86_64, "x86_64");
      DEF_REGISTER(tr0,   0x0     | FULL  | TST  | Arch_x86_64, "x86_64");
      DEF_REGISTER(tr1,   0x1     | FULL  | TST  | Arch_x86_64, "x86_64");
      DEF_REGISTER(tr2,   0x2     | FULL  | TST  | Arch_x86_64, "x86_64");
      DEF_REGISTER(tr3,   0x3     | FULL  | TST  | Arch_x86_64, "x86_64");
      DEF_REGISTER(tr4,   0x4     | FULL  | TST  | Arch_x86_64, "x86_64");
      DEF_REGISTER(tr5,   0x5     | FULL  | TST  | Arch_x86_64, "x86_64");
      DEF_REGISTER(tr6,   0x6     | FULL  | TST  | Arch_x86_64, "x86_64");
      DEF_REGISTER(tr7,   0x7     | FULL  | TST  | Arch_x86_64, "x86_64");
      DEF_REGISTER(st0,   0x0     | FPDBL | MMX  | Arch_x86_64, "x86_64");
      DEF_REGISTER(st1,   0x1     | FPDBL | MMX  | Arch_x86_64, "x86_64");
      DEF_REGISTER(st2,   0x2     | FPDBL | MMX  | Arch_x86_64, "x86_64");
      DEF_REGISTER(st3,   0x3     | FPDBL | MMX  | Arch_x86_64, "x86_64");
      DEF_REGISTER(st4,   0x4     | FPDBL | MMX  | Arch_x86_64, "x86_64");
      DEF_REGISTER(st5,   0x5     | FPDBL | MMX  | Arch_x86_64, "x86_64");
      DEF_REGISTER(st6,   0x6     | FPDBL | MMX  | Arch_x86_64, "x86_64");
      DEF_REGISTER(st7,   0x7     | FPDBL | MMX  | Arch_x86_64, "x86_64");
   }
   namespace ppc32 {
      const signed int GPR   = 0x00010000;
      const signed int FPR   = 0x00020000;
      const signed int FSR   = 0x00040000;
      const signed int SPR   = 0x00080000;

      DEF_REGISTER(r0,       0 | GPR | Arch_ppc32, "ppc32");
      DEF_REGISTER(r1,       1 | GPR | Arch_ppc32, "ppc32");
      DEF_REGISTER(r2,       2 | GPR | Arch_ppc32, "ppc32");
      DEF_REGISTER(r3,       3 | GPR | Arch_ppc32, "ppc32");
      DEF_REGISTER(r4,       4 | GPR | Arch_ppc32, "ppc32");
      DEF_REGISTER(r5,       5 | GPR | Arch_ppc32, "ppc32");
      DEF_REGISTER(r6,       6 | GPR | Arch_ppc32, "ppc32");
      DEF_REGISTER(r7,       7 | GPR | Arch_ppc32, "ppc32");
      DEF_REGISTER(r8,       8 | GPR | Arch_ppc32, "ppc32");
      DEF_REGISTER(r9,       9 | GPR | Arch_ppc32, "ppc32");
      DEF_REGISTER(r10,     10 | GPR | Arch_ppc32, "ppc32");
      DEF_REGISTER(r11,     11 | GPR | Arch_ppc32, "ppc32");
      DEF_REGISTER(r12,     12 | GPR | Arch_ppc32, "ppc32");
      DEF_REGISTER(r13,     13 | GPR | Arch_ppc32, "ppc32");
      DEF_REGISTER(r14,     14 | GPR | Arch_ppc32, "ppc32");
      DEF_REGISTER(r15,     15 | GPR | Arch_ppc32, "ppc32");
      DEF_REGISTER(r16,     16 | GPR | Arch_ppc32, "ppc32");
      DEF_REGISTER(r17,     17 | GPR | Arch_ppc32, "ppc32");
      DEF_REGISTER(r18,     18 | GPR | Arch_ppc32, "ppc32");
      DEF_REGISTER(r19,     19 | GPR | Arch_ppc32, "ppc32");
      DEF_REGISTER(r20,     20 | GPR | Arch_ppc32, "ppc32");
      DEF_REGISTER(r21,     21 | GPR | Arch_ppc32, "ppc32");
      DEF_REGISTER(r22,     22 | GPR | Arch_ppc32, "ppc32");
      DEF_REGISTER(r23,     23 | GPR | Arch_ppc32, "ppc32");
      DEF_REGISTER(r24,     24 | GPR | Arch_ppc32, "ppc32");
      DEF_REGISTER(r25,     25 | GPR | Arch_ppc32, "ppc32");
      DEF_REGISTER(r26,     26 | GPR | Arch_ppc32, "ppc32");
      DEF_REGISTER(r27,     27 | GPR | Arch_ppc32, "ppc32");
      DEF_REGISTER(r28,     28 | GPR | Arch_ppc32, "ppc32");
      DEF_REGISTER(r29,     29 | GPR | Arch_ppc32, "ppc32");
      DEF_REGISTER(r30,     30 | GPR | Arch_ppc32, "ppc32");
      DEF_REGISTER(r31,     31 | GPR | Arch_ppc32, "ppc32");
      DEF_REGISTER(fpr0,     0 | FPR | Arch_ppc32, "ppc32");
      DEF_REGISTER(fpr1,     1 | FPR | Arch_ppc32, "ppc32");
      DEF_REGISTER(fpr2,     2 | FPR | Arch_ppc32, "ppc32");
      DEF_REGISTER(fpr3,     3 | FPR | Arch_ppc32, "ppc32");
      DEF_REGISTER(fpr4,     4 | FPR | Arch_ppc32, "ppc32");
      DEF_REGISTER(fpr5,     5 | FPR | Arch_ppc32, "ppc32");
      DEF_REGISTER(fpr6,     6 | FPR | Arch_ppc32, "ppc32");
      DEF_REGISTER(fpr7,     7 | FPR | Arch_ppc32, "ppc32");
      DEF_REGISTER(fpr8,     8 | FPR | Arch_ppc32, "ppc32");
      DEF_REGISTER(fpr9,     9 | FPR | Arch_ppc32, "ppc32");
      DEF_REGISTER(fpr10,   10 | FPR | Arch_ppc32, "ppc32");
      DEF_REGISTER(fpr11,   11 | FPR | Arch_ppc32, "ppc32");
      DEF_REGISTER(fpr12,   12 | FPR | Arch_ppc32, "ppc32");
      DEF_REGISTER(fpr13,   13 | FPR | Arch_ppc32, "ppc32");
      DEF_REGISTER(fpr14,   14 | FPR | Arch_ppc32, "ppc32");
      DEF_REGISTER(fpr15,   15 | FPR | Arch_ppc32, "ppc32");
      DEF_REGISTER(fpr16,   16 | FPR | Arch_ppc32, "ppc32");
      DEF_REGISTER(fpr17,   17 | FPR | Arch_ppc32, "ppc32");
      DEF_REGISTER(fpr18,   18 | FPR | Arch_ppc32, "ppc32");
      DEF_REGISTER(fpr19,   19 | FPR | Arch_ppc32, "ppc32");
      DEF_REGISTER(fpr20,   20 | FPR | Arch_ppc32, "ppc32");
      DEF_REGISTER(fpr21,   21 | FPR | Arch_ppc32, "ppc32");
      DEF_REGISTER(fpr22,   22 | FPR | Arch_ppc32, "ppc32");
      DEF_REGISTER(fpr23,   23 | FPR | Arch_ppc32, "ppc32");
      DEF_REGISTER(fpr24,   24 | FPR | Arch_ppc32, "ppc32");
      DEF_REGISTER(fpr25,   25 | FPR | Arch_ppc32, "ppc32");
      DEF_REGISTER(fpr26,   26 | FPR | Arch_ppc32, "ppc32");
      DEF_REGISTER(fpr27,   27 | FPR | Arch_ppc32, "ppc32");
      DEF_REGISTER(fpr28,   28 | FPR | Arch_ppc32, "ppc32");
      DEF_REGISTER(fpr29,   29 | FPR | Arch_ppc32, "ppc32");
      DEF_REGISTER(fpr30,   30 | FPR | Arch_ppc32, "ppc32");
      DEF_REGISTER(fpr31,   31 | FPR | Arch_ppc32, "ppc32");
      DEF_REGISTER(fsr0,     0 | FSR | Arch_ppc32, "ppc32");
      DEF_REGISTER(fsr1,     1 | FSR | Arch_ppc32, "ppc32");
      DEF_REGISTER(fsr2,     2 | FSR | Arch_ppc32, "ppc32");
      DEF_REGISTER(fsr3,     3 | FSR | Arch_ppc32, "ppc32");
      DEF_REGISTER(fsr4,     4 | FSR | Arch_ppc32, "ppc32");
      DEF_REGISTER(fsr5,     5 | FSR | Arch_ppc32, "ppc32");
      DEF_REGISTER(fsr6,     6 | FSR | Arch_ppc32, "ppc32");
      DEF_REGISTER(fsr7,     7 | FSR | Arch_ppc32, "ppc32");
      DEF_REGISTER(fsr8,     8 | FSR | Arch_ppc32, "ppc32");
      DEF_REGISTER(fsr9,     9 | FSR | Arch_ppc32, "ppc32");
      DEF_REGISTER(fsr10,   10 | FSR | Arch_ppc32, "ppc32");
      DEF_REGISTER(fsr11,   11 | FSR | Arch_ppc32, "ppc32");
      DEF_REGISTER(fsr12,   12 | FSR | Arch_ppc32, "ppc32");
      DEF_REGISTER(fsr13,   13 | FSR | Arch_ppc32, "ppc32");
      DEF_REGISTER(fsr14,   14 | FSR | Arch_ppc32, "ppc32");
      DEF_REGISTER(fsr15,   15 | FSR | Arch_ppc32, "ppc32");
      DEF_REGISTER(fsr16,   16 | FSR | Arch_ppc32, "ppc32");
      DEF_REGISTER(fsr17,   17 | FSR | Arch_ppc32, "ppc32");
      DEF_REGISTER(fsr18,   18 | FSR | Arch_ppc32, "ppc32");
      DEF_REGISTER(fsr19,   19 | FSR | Arch_ppc32, "ppc32");
      DEF_REGISTER(fsr20,   20 | FSR | Arch_ppc32, "ppc32");
      DEF_REGISTER(fsr21,   21 | FSR | Arch_ppc32, "ppc32");
      DEF_REGISTER(fsr22,   22 | FSR | Arch_ppc32, "ppc32");
      DEF_REGISTER(fsr23,   23 | FSR | Arch_ppc32, "ppc32");
      DEF_REGISTER(fsr24,   24 | FSR | Arch_ppc32, "ppc32");
      DEF_REGISTER(fsr25,   25 | FSR | Arch_ppc32, "ppc32");
      DEF_REGISTER(fsr26,   26 | FSR | Arch_ppc32, "ppc32");
      DEF_REGISTER(fsr27,   27 | FSR | Arch_ppc32, "ppc32");
      DEF_REGISTER(fsr28,   28 | FSR | Arch_ppc32, "ppc32");
      DEF_REGISTER(fsr29,   29 | FSR | Arch_ppc32, "ppc32");
      DEF_REGISTER(fsr30,   30 | FSR | Arch_ppc32, "ppc32");
      DEF_REGISTER(fsr31,   31 | FSR | Arch_ppc32, "ppc32");
      DEF_REGISTER(mq,       0 | SPR | Arch_ppc32, "ppc32");
      DEF_REGISTER(xer,      1 | SPR | Arch_ppc32, "ppc32");
      DEF_REGISTER(lr,       8 | SPR | Arch_ppc32, "ppc32");
      DEF_REGISTER(ctr,      9 | SPR | Arch_ppc32, "ppc32");
      DEF_REGISTER(dsisr,   18 | SPR | Arch_ppc32, "ppc32");
      DEF_REGISTER(dar,     19 | SPR | Arch_ppc32, "ppc32");
      DEF_REGISTER(dec,     22 | SPR | Arch_ppc32, "ppc32");
      DEF_REGISTER(sdr1,    25 | SPR | Arch_ppc32, "ppc32");
      DEF_REGISTER(srr0,    26 | SPR | Arch_ppc32, "ppc32");
      DEF_REGISTER(srr1,    27 | SPR | Arch_ppc32, "ppc32");
      DEF_REGISTER(sprg0,  272 | SPR | Arch_ppc32, "ppc32");
      DEF_REGISTER(sprg1,  273 | SPR | Arch_ppc32, "ppc32");
      DEF_REGISTER(sprg2,  274 | SPR | Arch_ppc32, "ppc32");
      DEF_REGISTER(sprg3,  275 | SPR | Arch_ppc32, "ppc32");
      DEF_REGISTER(sprg4,  276 | SPR | Arch_ppc32, "ppc32");
      DEF_REGISTER(sprg5,  277 | SPR | Arch_ppc32, "ppc32");
      DEF_REGISTER(sprg6,  278 | SPR | Arch_ppc32, "ppc32");
      DEF_REGISTER(sprg7,  279 | SPR | Arch_ppc32, "ppc32");

      DEF_REGISTER(sprg3_ro,  259 | SPR | Arch_ppc32, "ppc32");
      DEF_REGISTER(sprg4_ro,  260 | SPR | Arch_ppc32, "ppc32");
      DEF_REGISTER(sprg5_ro,  261 | SPR | Arch_ppc32, "ppc32");
      DEF_REGISTER(sprg6_ro,  262 | SPR | Arch_ppc32, "ppc32");
      DEF_REGISTER(sprg7_ro,  263 | SPR | Arch_ppc32, "ppc32");


      DEF_REGISTER(ear,    282 | SPR | Arch_ppc32, "ppc32");
      DEF_REGISTER(tbl_wo,    284 | SPR | Arch_ppc32, "ppc32");
      DEF_REGISTER(tbl_ro,    268 | SPR | Arch_ppc32, "ppc32");
      DEF_REGISTER(tbu_wo,    285 | SPR | Arch_ppc32, "ppc32");
      DEF_REGISTER(tbu_ro,    269 | SPR | Arch_ppc32, "ppc32");
      DEF_REGISTER(pvr,    287 | SPR | Arch_ppc32, "ppc32");
      DEF_REGISTER(ibat0u, 528 | SPR | Arch_ppc32, "ppc32");
      DEF_REGISTER(ibat0l, 529 | SPR | Arch_ppc32, "ppc32");
      DEF_REGISTER(ibat1u, 530 | SPR | Arch_ppc32, "ppc32");
      DEF_REGISTER(ibat1l, 531 | SPR | Arch_ppc32, "ppc32");
      DEF_REGISTER(ibat2u, 532 | SPR | Arch_ppc32, "ppc32");
      DEF_REGISTER(ibat2l, 533 | SPR | Arch_ppc32, "ppc32");
      DEF_REGISTER(ibat3u, 534 | SPR | Arch_ppc32, "ppc32");
      DEF_REGISTER(ibat3l, 535 | SPR | Arch_ppc32, "ppc32");
      DEF_REGISTER(dbat0u, 536 | SPR | Arch_ppc32, "ppc32");
      DEF_REGISTER(dbat0l, 537 | SPR | Arch_ppc32, "ppc32");
      DEF_REGISTER(dbat1u, 538 | SPR | Arch_ppc32, "ppc32");
      DEF_REGISTER(dbat1l, 539 | SPR | Arch_ppc32, "ppc32");
      DEF_REGISTER(dbat2u, 540 | SPR | Arch_ppc32, "ppc32");
      DEF_REGISTER(dbat2l, 541 | SPR | Arch_ppc32, "ppc32");
      DEF_REGISTER(dbat3u, 542 | SPR | Arch_ppc32, "ppc32");
      DEF_REGISTER(dbat3l, 543 | SPR | Arch_ppc32, "ppc32");
      DEF_REGISTER(pc,     600 | SPR | Arch_ppc32, "ppc32");
      DEF_REGISTER(fpscw,  601 | SPR | Arch_ppc32, "ppc32");
      DEF_REGISTER(fpscw0, 602 | SPR | Arch_ppc32, "ppc32");
      DEF_REGISTER(fpscw1, 603 | SPR | Arch_ppc32, "ppc32");
      DEF_REGISTER(fpscw2, 604 | SPR | Arch_ppc32, "ppc32");
      DEF_REGISTER(fpscw3, 605 | SPR | Arch_ppc32, "ppc32");
      DEF_REGISTER(fpscw4, 606 | SPR | Arch_ppc32, "ppc32");
      DEF_REGISTER(fpscw5, 607 | SPR | Arch_ppc32, "ppc32");
      DEF_REGISTER(fpscw6, 608 | SPR | Arch_ppc32, "ppc32");
      DEF_REGISTER(fpscw7, 609 | SPR | Arch_ppc32, "ppc32");
      DEF_REGISTER(msr,    610 | SPR | Arch_ppc32, "ppc32");
      DEF_REGISTER(ivpr,   611 | SPR | Arch_ppc32, "ppc32");
      DEF_REGISTER(ivor8,  612 | SPR | Arch_ppc32, "ppc32");
      DEF_REGISTER(seg0,   613 | SPR | Arch_ppc32, "ppc32");
      DEF_REGISTER(seg1,   614 | SPR | Arch_ppc32, "ppc32");
      DEF_REGISTER(seg2,   615 | SPR | Arch_ppc32, "ppc32");
      DEF_REGISTER(seg3,   616 | SPR | Arch_ppc32, "ppc32");
      DEF_REGISTER(seg4,   617 | SPR | Arch_ppc32, "ppc32");
      DEF_REGISTER(seg5,   618 | SPR | Arch_ppc32, "ppc32");
      DEF_REGISTER(seg6,   619 | SPR | Arch_ppc32, "ppc32");
      DEF_REGISTER(seg7,   620 | SPR | Arch_ppc32, "ppc32");
      DEF_REGISTER(cr0,    621 | SPR | Arch_ppc32, "ppc32");
      DEF_REGISTER(cr1,    622 | SPR | Arch_ppc32, "ppc32");
      DEF_REGISTER(cr2,    623 | SPR | Arch_ppc32, "ppc32");
      DEF_REGISTER(cr3,    624 | SPR | Arch_ppc32, "ppc32");
      DEF_REGISTER(cr4,    625 | SPR | Arch_ppc32, "ppc32");
      DEF_REGISTER(cr5,    626 | SPR | Arch_ppc32, "ppc32");
      DEF_REGISTER(cr6,    627 | SPR | Arch_ppc32, "ppc32");
      DEF_REGISTER(cr7,    628 | SPR | Arch_ppc32, "ppc32");
      DEF_REGISTER(cr,     629 | SPR | Arch_ppc32, "ppc32");
      DEF_REGISTER(or3,    630 | SPR | Arch_ppc32, "ppc32");
      DEF_REGISTER(trap,   631 | SPR | Arch_ppc32, "ppc32");
   }
   namespace ppc64 {
      const signed int GPR   = 0x00010000;
      const signed int FPR   = 0x00020000;
      const signed int FSR   = 0x00040000;
      const signed int SPR   = 0x00080000;

      DEF_REGISTER(r0,       0 | GPR | Arch_ppc64, "ppc64");
      DEF_REGISTER(r1,       1 | GPR | Arch_ppc64, "ppc64");
      DEF_REGISTER(r2,       2 | GPR | Arch_ppc64, "ppc64");
      DEF_REGISTER(r3,       3 | GPR | Arch_ppc64, "ppc64");
      DEF_REGISTER(r4,       4 | GPR | Arch_ppc64, "ppc64");
      DEF_REGISTER(r5,       5 | GPR | Arch_ppc64, "ppc64");
      DEF_REGISTER(r6,       6 | GPR | Arch_ppc64, "ppc64");
      DEF_REGISTER(r7,       7 | GPR | Arch_ppc64, "ppc64");
      DEF_REGISTER(r8,       8 | GPR | Arch_ppc64, "ppc64");
      DEF_REGISTER(r9,       9 | GPR | Arch_ppc64, "ppc64");
      DEF_REGISTER(r10,     10 | GPR | Arch_ppc64, "ppc64");
      DEF_REGISTER(r11,     11 | GPR | Arch_ppc64, "ppc64");
      DEF_REGISTER(r12,     12 | GPR | Arch_ppc64, "ppc64");
      DEF_REGISTER(r13,     13 | GPR | Arch_ppc64, "ppc64");
      DEF_REGISTER(r14,     14 | GPR | Arch_ppc64, "ppc64");
      DEF_REGISTER(r15,     15 | GPR | Arch_ppc64, "ppc64");
      DEF_REGISTER(r16,     16 | GPR | Arch_ppc64, "ppc64");
      DEF_REGISTER(r17,     17 | GPR | Arch_ppc64, "ppc64");
      DEF_REGISTER(r18,     18 | GPR | Arch_ppc64, "ppc64");
      DEF_REGISTER(r19,     19 | GPR | Arch_ppc64, "ppc64");
      DEF_REGISTER(r20,     20 | GPR | Arch_ppc64, "ppc64");
      DEF_REGISTER(r21,     21 | GPR | Arch_ppc64, "ppc64");
      DEF_REGISTER(r22,     22 | GPR | Arch_ppc64, "ppc64");
      DEF_REGISTER(r23,     23 | GPR | Arch_ppc64, "ppc64");
      DEF_REGISTER(r24,     24 | GPR | Arch_ppc64, "ppc64");
      DEF_REGISTER(r25,     25 | GPR | Arch_ppc64, "ppc64");
      DEF_REGISTER(r26,     26 | GPR | Arch_ppc64, "ppc64");
      DEF_REGISTER(r27,     27 | GPR | Arch_ppc64, "ppc64");
      DEF_REGISTER(r28,     28 | GPR | Arch_ppc64, "ppc64");
      DEF_REGISTER(r29,     29 | GPR | Arch_ppc64, "ppc64");
      DEF_REGISTER(r30,     30 | GPR | Arch_ppc64, "ppc64");
      DEF_REGISTER(r31,     31 | GPR | Arch_ppc64, "ppc64");
      DEF_REGISTER(fpr0,     0 | FPR | Arch_ppc64, "ppc64");
      DEF_REGISTER(fpr1,     1 | FPR | Arch_ppc64, "ppc64");
      DEF_REGISTER(fpr2,     2 | FPR | Arch_ppc64, "ppc64");
      DEF_REGISTER(fpr3,     3 | FPR | Arch_ppc64, "ppc64");
      DEF_REGISTER(fpr4,     4 | FPR | Arch_ppc64, "ppc64");
      DEF_REGISTER(fpr5,     5 | FPR | Arch_ppc64, "ppc64");
      DEF_REGISTER(fpr6,     6 | FPR | Arch_ppc64, "ppc64");
      DEF_REGISTER(fpr7,     7 | FPR | Arch_ppc64, "ppc64");
      DEF_REGISTER(fpr8,     8 | FPR | Arch_ppc64, "ppc64");
      DEF_REGISTER(fpr9,     9 | FPR | Arch_ppc64, "ppc64");
      DEF_REGISTER(fpr10,   10 | FPR | Arch_ppc64, "ppc64");
      DEF_REGISTER(fpr11,   11 | FPR | Arch_ppc64, "ppc64");
      DEF_REGISTER(fpr12,   12 | FPR | Arch_ppc64, "ppc64");
      DEF_REGISTER(fpr13,   13 | FPR | Arch_ppc64, "ppc64");
      DEF_REGISTER(fpr14,   14 | FPR | Arch_ppc64, "ppc64");
      DEF_REGISTER(fpr15,   15 | FPR | Arch_ppc64, "ppc64");
      DEF_REGISTER(fpr16,   16 | FPR | Arch_ppc64, "ppc64");
      DEF_REGISTER(fpr17,   17 | FPR | Arch_ppc64, "ppc64");
      DEF_REGISTER(fpr18,   18 | FPR | Arch_ppc64, "ppc64");
      DEF_REGISTER(fpr19,   19 | FPR | Arch_ppc64, "ppc64");
      DEF_REGISTER(fpr20,   20 | FPR | Arch_ppc64, "ppc64");
      DEF_REGISTER(fpr21,   21 | FPR | Arch_ppc64, "ppc64");
      DEF_REGISTER(fpr22,   22 | FPR | Arch_ppc64, "ppc64");
      DEF_REGISTER(fpr23,   23 | FPR | Arch_ppc64, "ppc64");
      DEF_REGISTER(fpr24,   24 | FPR | Arch_ppc64, "ppc64");
      DEF_REGISTER(fpr25,   25 | FPR | Arch_ppc64, "ppc64");
      DEF_REGISTER(fpr26,   26 | FPR | Arch_ppc64, "ppc64");
      DEF_REGISTER(fpr27,   27 | FPR | Arch_ppc64, "ppc64");
      DEF_REGISTER(fpr28,   28 | FPR | Arch_ppc64, "ppc64");
      DEF_REGISTER(fpr29,   29 | FPR | Arch_ppc64, "ppc64");
      DEF_REGISTER(fpr30,   30 | FPR | Arch_ppc64, "ppc64");
      DEF_REGISTER(fpr31,   31 | FPR | Arch_ppc64, "ppc64");
      DEF_REGISTER(fsr0,     0 | FSR | Arch_ppc64, "ppc64");
      DEF_REGISTER(fsr1,     1 | FSR | Arch_ppc64, "ppc64");
      DEF_REGISTER(fsr2,     2 | FSR | Arch_ppc64, "ppc64");
      DEF_REGISTER(fsr3,     3 | FSR | Arch_ppc64, "ppc64");
      DEF_REGISTER(fsr4,     4 | FSR | Arch_ppc64, "ppc64");
      DEF_REGISTER(fsr5,     5 | FSR | Arch_ppc64, "ppc64");
      DEF_REGISTER(fsr6,     6 | FSR | Arch_ppc64, "ppc64");
      DEF_REGISTER(fsr7,     7 | FSR | Arch_ppc64, "ppc64");
      DEF_REGISTER(fsr8,     8 | FSR | Arch_ppc64, "ppc64");
      DEF_REGISTER(fsr9,     9 | FSR | Arch_ppc64, "ppc64");
      DEF_REGISTER(fsr10,   10 | FSR | Arch_ppc64, "ppc64");
      DEF_REGISTER(fsr11,   11 | FSR | Arch_ppc64, "ppc64");
      DEF_REGISTER(fsr12,   12 | FSR | Arch_ppc64, "ppc64");
      DEF_REGISTER(fsr13,   13 | FSR | Arch_ppc64, "ppc64");
      DEF_REGISTER(fsr14,   14 | FSR | Arch_ppc64, "ppc64");
      DEF_REGISTER(fsr15,   15 | FSR | Arch_ppc64, "ppc64");
      DEF_REGISTER(fsr16,   16 | FSR | Arch_ppc64, "ppc64");
      DEF_REGISTER(fsr17,   17 | FSR | Arch_ppc64, "ppc64");
      DEF_REGISTER(fsr18,   18 | FSR | Arch_ppc64, "ppc64");
      DEF_REGISTER(fsr19,   19 | FSR | Arch_ppc64, "ppc64");
      DEF_REGISTER(fsr20,   20 | FSR | Arch_ppc64, "ppc64");
      DEF_REGISTER(fsr21,   21 | FSR | Arch_ppc64, "ppc64");
      DEF_REGISTER(fsr22,   22 | FSR | Arch_ppc64, "ppc64");
      DEF_REGISTER(fsr23,   23 | FSR | Arch_ppc64, "ppc64");
      DEF_REGISTER(fsr24,   24 | FSR | Arch_ppc64, "ppc64");
      DEF_REGISTER(fsr25,   25 | FSR | Arch_ppc64, "ppc64");
      DEF_REGISTER(fsr26,   26 | FSR | Arch_ppc64, "ppc64");
      DEF_REGISTER(fsr27,   27 | FSR | Arch_ppc64, "ppc64");
      DEF_REGISTER(fsr28,   28 | FSR | Arch_ppc64, "ppc64");
      DEF_REGISTER(fsr29,   29 | FSR | Arch_ppc64, "ppc64");
      DEF_REGISTER(fsr30,   30 | FSR | Arch_ppc64, "ppc64");
      DEF_REGISTER(fsr31,   31 | FSR | Arch_ppc64, "ppc64");
      DEF_REGISTER(mq,       0 | SPR | Arch_ppc64, "ppc64");
      DEF_REGISTER(xer,      1 | SPR | Arch_ppc64, "ppc64");
      DEF_REGISTER(lr,       8 | SPR | Arch_ppc64, "ppc64");
      DEF_REGISTER(ctr,      9 | SPR | Arch_ppc64, "ppc64");
      DEF_REGISTER(dsisr,   18 | SPR | Arch_ppc64, "ppc64");
      DEF_REGISTER(dar,     19 | SPR | Arch_ppc64, "ppc64");
      DEF_REGISTER(dec,     22 | SPR | Arch_ppc64, "ppc64");
      DEF_REGISTER(sdr1,    25 | SPR | Arch_ppc64, "ppc64");
      DEF_REGISTER(srr0,    26 | SPR | Arch_ppc64, "ppc64");
      DEF_REGISTER(srr1,    27 | SPR | Arch_ppc64, "ppc64");
      DEF_REGISTER(sprg0,  272 | SPR | Arch_ppc64, "ppc64");
      DEF_REGISTER(sprg1,  273 | SPR | Arch_ppc64, "ppc64");
      DEF_REGISTER(sprg2,  274 | SPR | Arch_ppc64, "ppc64");
      DEF_REGISTER(sprg3,  275 | SPR | Arch_ppc64, "ppc64");
      DEF_REGISTER(sprg4,  276 | SPR | Arch_ppc64, "ppc64");
      DEF_REGISTER(sprg5,  277 | SPR | Arch_ppc64, "ppc64");
      DEF_REGISTER(sprg6,  278 | SPR | Arch_ppc64, "ppc64");
      DEF_REGISTER(sprg7,  279 | SPR | Arch_ppc64, "ppc64");

      DEF_REGISTER(sprg3_ro,  259 | SPR | Arch_ppc64, "ppc64");
      DEF_REGISTER(sprg4_ro,  260 | SPR | Arch_ppc64, "ppc64");
      DEF_REGISTER(sprg5_ro,  261 | SPR | Arch_ppc64, "ppc64");
      DEF_REGISTER(sprg6_ro,  262 | SPR | Arch_ppc64, "ppc64");
      DEF_REGISTER(sprg7_ro,  263 | SPR | Arch_ppc64, "ppc64");
      DEF_REGISTER(ear,    282 | SPR | Arch_ppc64, "ppc64");
      DEF_REGISTER(tbl_wo,    284 | SPR | Arch_ppc64, "ppc64");
      DEF_REGISTER(tbl_ro,    268 | SPR | Arch_ppc64, "ppc64");
      DEF_REGISTER(tbu_wo,    285 | SPR | Arch_ppc64, "ppc64");
      DEF_REGISTER(tbu_ro,    269 | SPR | Arch_ppc64, "ppc64");
      DEF_REGISTER(pvr,    287 | SPR | Arch_ppc64, "ppc64");
      DEF_REGISTER(ibat0u, 528 | SPR | Arch_ppc64, "ppc64");
      DEF_REGISTER(ibat0l, 529 | SPR | Arch_ppc64, "ppc64");
      DEF_REGISTER(ibat1u, 530 | SPR | Arch_ppc64, "ppc64");
      DEF_REGISTER(ibat1l, 531 | SPR | Arch_ppc64, "ppc64");
      DEF_REGISTER(ibat2u, 532 | SPR | Arch_ppc64, "ppc64");
      DEF_REGISTER(ibat2l, 533 | SPR | Arch_ppc64, "ppc64");
      DEF_REGISTER(ibat3u, 534 | SPR | Arch_ppc64, "ppc64");
      DEF_REGISTER(ibat3l, 535 | SPR | Arch_ppc64, "ppc64");
      DEF_REGISTER(dbat0u, 536 | SPR | Arch_ppc64, "ppc64");
      DEF_REGISTER(dbat0l, 537 | SPR | Arch_ppc64, "ppc64");
      DEF_REGISTER(dbat1u, 538 | SPR | Arch_ppc64, "ppc64");
      DEF_REGISTER(dbat1l, 539 | SPR | Arch_ppc64, "ppc64");
      DEF_REGISTER(dbat2u, 540 | SPR | Arch_ppc64, "ppc64");
      DEF_REGISTER(dbat2l, 541 | SPR | Arch_ppc64, "ppc64");
      DEF_REGISTER(dbat3u, 542 | SPR | Arch_ppc64, "ppc64");
      DEF_REGISTER(dbat3l, 543 | SPR | Arch_ppc64, "ppc64");
      DEF_REGISTER(pc,     600 | SPR | Arch_ppc64, "ppc64");
      DEF_REGISTER(fpscw,  601 | SPR | Arch_ppc64, "ppc64");
      DEF_REGISTER(fpscw0, 602 | SPR | Arch_ppc64, "ppc64");
      DEF_REGISTER(fpscw1, 603 | SPR | Arch_ppc64, "ppc64");
      DEF_REGISTER(fpscw2, 604 | SPR | Arch_ppc64, "ppc64");
      DEF_REGISTER(fpscw3, 605 | SPR | Arch_ppc64, "ppc64");
      DEF_REGISTER(fpscw4, 606 | SPR | Arch_ppc64, "ppc64");
      DEF_REGISTER(fpscw5, 607 | SPR | Arch_ppc64, "ppc64");
      DEF_REGISTER(fpscw6, 608 | SPR | Arch_ppc64, "ppc64");
      DEF_REGISTER(fpscw7, 609 | SPR | Arch_ppc64, "ppc64");
      DEF_REGISTER(msr,    610 | SPR | Arch_ppc64, "ppc64");
      DEF_REGISTER(ivpr,   611 | SPR | Arch_ppc64, "ppc64");
      DEF_REGISTER(ivor8,  612 | SPR | Arch_ppc64, "ppc64");
      DEF_REGISTER(seg0,   613 | SPR | Arch_ppc64, "ppc64");
      DEF_REGISTER(seg1,   614 | SPR | Arch_ppc64, "ppc64");
      DEF_REGISTER(seg2,   615 | SPR | Arch_ppc64, "ppc64");
      DEF_REGISTER(seg3,   616 | SPR | Arch_ppc64, "ppc64");
      DEF_REGISTER(seg4,   617 | SPR | Arch_ppc64, "ppc64");
      DEF_REGISTER(seg5,   618 | SPR | Arch_ppc64, "ppc64");
      DEF_REGISTER(seg6,   619 | SPR | Arch_ppc64, "ppc64");
      DEF_REGISTER(seg7,   620 | SPR | Arch_ppc64, "ppc64");
      DEF_REGISTER(cr0,    621 | SPR | Arch_ppc64, "ppc64");
      DEF_REGISTER(cr1,    622 | SPR | Arch_ppc64, "ppc64");
      DEF_REGISTER(cr2,    623 | SPR | Arch_ppc64, "ppc64");
      DEF_REGISTER(cr3,    624 | SPR | Arch_ppc64, "ppc64");
      DEF_REGISTER(cr4,    625 | SPR | Arch_ppc64, "ppc64");
      DEF_REGISTER(cr5,    626 | SPR | Arch_ppc64, "ppc64");
      DEF_REGISTER(cr6,    627 | SPR | Arch_ppc64, "ppc64");
      DEF_REGISTER(cr7,    628 | SPR | Arch_ppc64, "ppc64");
      DEF_REGISTER(cr,     629 | SPR | Arch_ppc64, "ppc64");
      DEF_REGISTER(or3,    630 | SPR | Arch_ppc64, "ppc64");
      DEF_REGISTER(trap,   631 | SPR | Arch_ppc64, "ppc64");
   }

	namespace aarch64{
      //0xff000000  0x00ff0000      0x0000ff00      0x000000ff
      //arch        reg cat:GPR     alias&subrange  reg ID
      const signed int GPR   = 0x00010000;
      const signed int FPR   = 0x00020000;
      const signed int FLAG  = 0x00030000;
      const signed int FSR   = 0x00040000;
      const signed int SPR   = 0x00080000;
      const signed int SYSREG = 0x00100000;

      const signed int BIT   = 0x00008000;
      const signed int B_REG = 0x00000100;      //8bit  byte reg
      const signed int W_REG = 0x00000300;      //16bit half-wor reg
      const signed int D_REG = 0x00000f00;      //32bit single-word reg
      const signed int FULL  = 0x00000000;      //64bit double-word reg
      const signed int Q_REG = 0x00000400;      //128bit reg
      const signed int HQ_REG = 0x00000500;      //second 64bit in 128bit reg

      //31 GPRs, double word long registers
      //          (name   regID| alias | cat | arch           arch    )
      DEF_REGISTER(x0,       0 | FULL   |GPR | Arch_aarch64, "aarch64");
      DEF_REGISTER(w0,       0 | D_REG  |GPR | Arch_aarch64, "aarch64");
      DEF_REGISTER(x1,       1 | FULL   |GPR | Arch_aarch64, "aarch64");
      DEF_REGISTER(w1,       1 | D_REG  |GPR | Arch_aarch64, "aarch64");
      DEF_REGISTER(x2,       2 | FULL   |GPR | Arch_aarch64, "aarch64");
      DEF_REGISTER(w2,       2 | D_REG  |GPR | Arch_aarch64, "aarch64");
      DEF_REGISTER(x3,       3 | FULL   |GPR | Arch_aarch64, "aarch64");
      DEF_REGISTER(w3,       3 | D_REG  |GPR | Arch_aarch64, "aarch64");
      DEF_REGISTER(x4,       4 | FULL   |GPR | Arch_aarch64, "aarch64");
      DEF_REGISTER(w4,       4 | D_REG  |GPR | Arch_aarch64, "aarch64");
      DEF_REGISTER(x5,       5 | FULL   |GPR | Arch_aarch64, "aarch64");
      DEF_REGISTER(w5,       5 | D_REG  |GPR | Arch_aarch64, "aarch64");
      DEF_REGISTER(x6,       6 | FULL   |GPR | Arch_aarch64, "aarch64");
      DEF_REGISTER(w6,       6 | D_REG  |GPR | Arch_aarch64, "aarch64");
      DEF_REGISTER(x7,       7 | FULL   |GPR | Arch_aarch64, "aarch64");
      DEF_REGISTER(w7,       7 | D_REG  |GPR | Arch_aarch64, "aarch64");
      DEF_REGISTER(x8,       8 | FULL   |GPR | Arch_aarch64, "aarch64");
      DEF_REGISTER(w8,       8 | D_REG  |GPR | Arch_aarch64, "aarch64");
      DEF_REGISTER(x9,       9 | FULL   |GPR | Arch_aarch64, "aarch64");
      DEF_REGISTER(w9,       9 | D_REG  |GPR | Arch_aarch64, "aarch64");
      DEF_REGISTER(x10,     10 | FULL   |GPR | Arch_aarch64, "aarch64");
      DEF_REGISTER(w10,     10 | D_REG  |GPR | Arch_aarch64, "aarch64");
      DEF_REGISTER(x11,     11 | FULL   |GPR | Arch_aarch64, "aarch64");
      DEF_REGISTER(w11,     11 | D_REG  |GPR | Arch_aarch64, "aarch64");
      DEF_REGISTER(x12,     12 | FULL   |GPR | Arch_aarch64, "aarch64");
      DEF_REGISTER(w12,     12 | D_REG  |GPR | Arch_aarch64, "aarch64");
      DEF_REGISTER(x13,     13 | FULL   |GPR | Arch_aarch64, "aarch64");
      DEF_REGISTER(w13,     13 | D_REG  |GPR | Arch_aarch64, "aarch64");
      DEF_REGISTER(x14,     14 | FULL   |GPR | Arch_aarch64, "aarch64");
      DEF_REGISTER(w14,     14 | D_REG  |GPR | Arch_aarch64, "aarch64");
      DEF_REGISTER(x15,     15 | FULL   |GPR | Arch_aarch64, "aarch64");
      DEF_REGISTER(w15,     15 | D_REG  |GPR | Arch_aarch64, "aarch64");
      DEF_REGISTER(x16,     16 | FULL   |GPR | Arch_aarch64, "aarch64");
      DEF_REGISTER(w16,     16 | D_REG  |GPR | Arch_aarch64, "aarch64");
      DEF_REGISTER(x17,     17 | FULL   |GPR | Arch_aarch64, "aarch64");
      DEF_REGISTER(w17,     17 | D_REG  |GPR | Arch_aarch64, "aarch64");
      DEF_REGISTER(x18,     18 | FULL   |GPR | Arch_aarch64, "aarch64");
      DEF_REGISTER(w18,     18 | D_REG  |GPR | Arch_aarch64, "aarch64");
      DEF_REGISTER(x19,     19 | FULL   |GPR | Arch_aarch64, "aarch64");
      DEF_REGISTER(w19,     19 | D_REG  |GPR | Arch_aarch64, "aarch64");
      DEF_REGISTER(x20,     20 | FULL   |GPR | Arch_aarch64, "aarch64");
      DEF_REGISTER(w20,     20 | D_REG  |GPR | Arch_aarch64, "aarch64");
      DEF_REGISTER(x21,     21 | FULL   |GPR | Arch_aarch64, "aarch64");
      DEF_REGISTER(w21,     21 | D_REG  |GPR | Arch_aarch64, "aarch64");
      DEF_REGISTER(x22,     22 | FULL   |GPR | Arch_aarch64, "aarch64");
      DEF_REGISTER(w22,     22 | D_REG  |GPR | Arch_aarch64, "aarch64");
      DEF_REGISTER(x23,     23 | FULL   |GPR | Arch_aarch64, "aarch64");
      DEF_REGISTER(w23,     23 | D_REG  |GPR | Arch_aarch64, "aarch64");
      DEF_REGISTER(x24,     24 | FULL   |GPR | Arch_aarch64, "aarch64");
      DEF_REGISTER(w24,     24 | D_REG  |GPR | Arch_aarch64, "aarch64");
      DEF_REGISTER(x25,     25 | FULL   |GPR | Arch_aarch64, "aarch64");
      DEF_REGISTER(w25,     25 | D_REG  |GPR | Arch_aarch64, "aarch64");
      DEF_REGISTER(x26,     26 | FULL   |GPR | Arch_aarch64, "aarch64");
      DEF_REGISTER(w26,     26 | D_REG  |GPR | Arch_aarch64, "aarch64");
      DEF_REGISTER(x27,     27 | FULL   |GPR | Arch_aarch64, "aarch64");
      DEF_REGISTER(w27,     27 | D_REG  |GPR | Arch_aarch64, "aarch64");
      DEF_REGISTER(x28,     28 | FULL   |GPR | Arch_aarch64, "aarch64");
      DEF_REGISTER(w28,     28 | D_REG  |GPR | Arch_aarch64, "aarch64");
      DEF_REGISTER(x29,     29 | FULL   |GPR | Arch_aarch64, "aarch64");
      DEF_REGISTER(w29,     29 | D_REG  |GPR | Arch_aarch64, "aarch64");
      DEF_REGISTER(x30,     30 | FULL   |GPR | Arch_aarch64, "aarch64");
      DEF_REGISTER(w30,     30 | D_REG  |GPR | Arch_aarch64, "aarch64");

      //32 FPRs-----------q-d-s-h-b
      //128 bit
      DEF_REGISTER(q0,       0 | Q_REG |FPR | Arch_aarch64, "aarch64");
      DEF_REGISTER(q1,       1 | Q_REG |FPR | Arch_aarch64, "aarch64");
      DEF_REGISTER(q2,       2 | Q_REG |FPR | Arch_aarch64, "aarch64");
      DEF_REGISTER(q3,       3 | Q_REG |FPR | Arch_aarch64, "aarch64");
      DEF_REGISTER(q4,       4 | Q_REG |FPR | Arch_aarch64, "aarch64");
      DEF_REGISTER(q5,       5 | Q_REG |FPR | Arch_aarch64, "aarch64");
      DEF_REGISTER(q6,       6 | Q_REG |FPR | Arch_aarch64, "aarch64");
      DEF_REGISTER(q7,       7 | Q_REG |FPR | Arch_aarch64, "aarch64");
      DEF_REGISTER(q8,       8 | Q_REG |FPR | Arch_aarch64, "aarch64");
      DEF_REGISTER(q9,       9 | Q_REG |FPR | Arch_aarch64, "aarch64");
      DEF_REGISTER(q10,     10 | Q_REG |FPR | Arch_aarch64, "aarch64");
      DEF_REGISTER(q11,     11 | Q_REG |FPR | Arch_aarch64, "aarch64");
      DEF_REGISTER(q12,     12 | Q_REG |FPR | Arch_aarch64, "aarch64");
      DEF_REGISTER(q13,     13 | Q_REG |FPR | Arch_aarch64, "aarch64");
      DEF_REGISTER(q14,     14 | Q_REG |FPR | Arch_aarch64, "aarch64");
      DEF_REGISTER(q15,     15 | Q_REG |FPR | Arch_aarch64, "aarch64");
      DEF_REGISTER(q16,     16 | Q_REG |FPR | Arch_aarch64, "aarch64");
      DEF_REGISTER(q17,     17 | Q_REG |FPR | Arch_aarch64, "aarch64");
      DEF_REGISTER(q18,     18 | Q_REG |FPR | Arch_aarch64, "aarch64");
      DEF_REGISTER(q19,     19 | Q_REG |FPR | Arch_aarch64, "aarch64");
      DEF_REGISTER(q20,     20 | Q_REG |FPR | Arch_aarch64, "aarch64");
      DEF_REGISTER(q21,     21 | Q_REG |FPR | Arch_aarch64, "aarch64");
      DEF_REGISTER(q22,     22 | Q_REG |FPR | Arch_aarch64, "aarch64");
      DEF_REGISTER(q23,     23 | Q_REG |FPR | Arch_aarch64, "aarch64");
      DEF_REGISTER(q24,     24 | Q_REG |FPR | Arch_aarch64, "aarch64");
      DEF_REGISTER(q25,     25 | Q_REG |FPR | Arch_aarch64, "aarch64");
      DEF_REGISTER(q26,     26 | Q_REG |FPR | Arch_aarch64, "aarch64");
      DEF_REGISTER(q27,     27 | Q_REG |FPR | Arch_aarch64, "aarch64");
      DEF_REGISTER(q28,     28 | Q_REG |FPR | Arch_aarch64, "aarch64");
      DEF_REGISTER(q29,     29 | Q_REG |FPR | Arch_aarch64, "aarch64");
      DEF_REGISTER(q30,     30 | Q_REG |FPR | Arch_aarch64, "aarch64");
      DEF_REGISTER(q31,     31 | Q_REG |FPR | Arch_aarch64, "aarch64");

      // second 64bit
      DEF_REGISTER(hq0,       0 | HQ_REG |FPR | Arch_aarch64, "aarch64");
      DEF_REGISTER(hq1,       1 | HQ_REG |FPR | Arch_aarch64, "aarch64");
      DEF_REGISTER(hq2,       2 | HQ_REG |FPR | Arch_aarch64, "aarch64");
      DEF_REGISTER(hq3,       3 | HQ_REG |FPR | Arch_aarch64, "aarch64");
      DEF_REGISTER(hq4,       4 | HQ_REG |FPR | Arch_aarch64, "aarch64");
      DEF_REGISTER(hq5,       5 | HQ_REG |FPR | Arch_aarch64, "aarch64");
      DEF_REGISTER(hq6,       6 | HQ_REG |FPR | Arch_aarch64, "aarch64");
      DEF_REGISTER(hq7,       7 | HQ_REG |FPR | Arch_aarch64, "aarch64");
      DEF_REGISTER(hq8,       8 | HQ_REG |FPR | Arch_aarch64, "aarch64");
      DEF_REGISTER(hq9,       9 | HQ_REG |FPR | Arch_aarch64, "aarch64");
      DEF_REGISTER(hq10,     10 | HQ_REG |FPR | Arch_aarch64, "aarch64");
      DEF_REGISTER(hq11,     11 | HQ_REG |FPR | Arch_aarch64, "aarch64");
      DEF_REGISTER(hq12,     12 | HQ_REG |FPR | Arch_aarch64, "aarch64");
      DEF_REGISTER(hq13,     13 | HQ_REG |FPR | Arch_aarch64, "aarch64");
      DEF_REGISTER(hq14,     14 | HQ_REG |FPR | Arch_aarch64, "aarch64");
      DEF_REGISTER(hq15,     15 | HQ_REG |FPR | Arch_aarch64, "aarch64");
      DEF_REGISTER(hq16,     16 | HQ_REG |FPR | Arch_aarch64, "aarch64");
      DEF_REGISTER(hq17,     17 | HQ_REG |FPR | Arch_aarch64, "aarch64");
      DEF_REGISTER(hq18,     18 | HQ_REG |FPR | Arch_aarch64, "aarch64");
      DEF_REGISTER(hq19,     19 | HQ_REG |FPR | Arch_aarch64, "aarch64");
      DEF_REGISTER(hq20,     20 | HQ_REG |FPR | Arch_aarch64, "aarch64");
      DEF_REGISTER(hq21,     21 | HQ_REG |FPR | Arch_aarch64, "aarch64");
      DEF_REGISTER(hq22,     22 | HQ_REG |FPR | Arch_aarch64, "aarch64");
      DEF_REGISTER(hq23,     23 | HQ_REG |FPR | Arch_aarch64, "aarch64");
      DEF_REGISTER(hq24,     24 | HQ_REG |FPR | Arch_aarch64, "aarch64");
      DEF_REGISTER(hq25,     25 | HQ_REG |FPR | Arch_aarch64, "aarch64");
      DEF_REGISTER(hq26,     26 | HQ_REG |FPR | Arch_aarch64, "aarch64");
      DEF_REGISTER(hq27,     27 | HQ_REG |FPR | Arch_aarch64, "aarch64");
      DEF_REGISTER(hq28,     28 | HQ_REG |FPR | Arch_aarch64, "aarch64");
      DEF_REGISTER(hq29,     29 | HQ_REG |FPR | Arch_aarch64, "aarch64");
      DEF_REGISTER(hq30,     30 | HQ_REG |FPR | Arch_aarch64, "aarch64");
      DEF_REGISTER(hq31,     31 | HQ_REG |FPR | Arch_aarch64, "aarch64");

      //64bit FP regs
      DEF_REGISTER(d0,       0 | FULL |FPR | Arch_aarch64, "aarch64");
      DEF_REGISTER(d1,       1 | FULL |FPR | Arch_aarch64, "aarch64");
      DEF_REGISTER(d2,       2 | FULL |FPR | Arch_aarch64, "aarch64");
      DEF_REGISTER(d3,       3 | FULL |FPR | Arch_aarch64, "aarch64");
      DEF_REGISTER(d4,       4 | FULL |FPR | Arch_aarch64, "aarch64");
      DEF_REGISTER(d5,       5 | FULL |FPR | Arch_aarch64, "aarch64");
      DEF_REGISTER(d6,       6 | FULL |FPR | Arch_aarch64, "aarch64");
      DEF_REGISTER(d7,       7 | FULL |FPR | Arch_aarch64, "aarch64");
      DEF_REGISTER(d8,       8 | FULL |FPR | Arch_aarch64, "aarch64");
      DEF_REGISTER(d9,       9 | FULL |FPR | Arch_aarch64, "aarch64");
      DEF_REGISTER(d10,     10 | FULL |FPR | Arch_aarch64, "aarch64");
      DEF_REGISTER(d11,     11 | FULL |FPR | Arch_aarch64, "aarch64");
      DEF_REGISTER(d12,     12 | FULL |FPR | Arch_aarch64, "aarch64");
      DEF_REGISTER(d13,     13 | FULL |FPR | Arch_aarch64, "aarch64");
      DEF_REGISTER(d14,     14 | FULL |FPR | Arch_aarch64, "aarch64");
      DEF_REGISTER(d15,     15 | FULL |FPR | Arch_aarch64, "aarch64");
      DEF_REGISTER(d16,     16 | FULL |FPR | Arch_aarch64, "aarch64");
      DEF_REGISTER(d17,     17 | FULL |FPR | Arch_aarch64, "aarch64");
      DEF_REGISTER(d18,     18 | FULL |FPR | Arch_aarch64, "aarch64");
      DEF_REGISTER(d19,     19 | FULL |FPR | Arch_aarch64, "aarch64");
      DEF_REGISTER(d20,     20 | FULL |FPR | Arch_aarch64, "aarch64");
      DEF_REGISTER(d21,     21 | FULL |FPR | Arch_aarch64, "aarch64");
      DEF_REGISTER(d22,     22 | FULL |FPR | Arch_aarch64, "aarch64");
      DEF_REGISTER(d23,     23 | FULL |FPR | Arch_aarch64, "aarch64");
      DEF_REGISTER(d24,     24 | FULL |FPR | Arch_aarch64, "aarch64");
      DEF_REGISTER(d25,     25 | FULL |FPR | Arch_aarch64, "aarch64");
      DEF_REGISTER(d26,     26 | FULL |FPR | Arch_aarch64, "aarch64");
      DEF_REGISTER(d27,     27 | FULL |FPR | Arch_aarch64, "aarch64");
      DEF_REGISTER(d28,     28 | FULL |FPR | Arch_aarch64, "aarch64");
      DEF_REGISTER(d29,     29 | FULL |FPR | Arch_aarch64, "aarch64");
      DEF_REGISTER(d30,     30 | FULL |FPR | Arch_aarch64, "aarch64");
      DEF_REGISTER(d31,     31 | FULL |FPR | Arch_aarch64, "aarch64");

      //32 bit FP regs
      DEF_REGISTER(s0,       0 | D_REG |FPR | Arch_aarch64, "aarch64");
      DEF_REGISTER(s1,       1 | D_REG |FPR | Arch_aarch64, "aarch64");
      DEF_REGISTER(s2,       2 | D_REG |FPR | Arch_aarch64, "aarch64");
      DEF_REGISTER(s3,       3 | D_REG |FPR | Arch_aarch64, "aarch64");
      DEF_REGISTER(s4,       4 | D_REG |FPR | Arch_aarch64, "aarch64");
      DEF_REGISTER(s5,       5 | D_REG |FPR | Arch_aarch64, "aarch64");
      DEF_REGISTER(s6,       6 | D_REG |FPR | Arch_aarch64, "aarch64");
      DEF_REGISTER(s7,       7 | D_REG |FPR | Arch_aarch64, "aarch64");
      DEF_REGISTER(s8,       8 | D_REG |FPR | Arch_aarch64, "aarch64");
      DEF_REGISTER(s9,       9 | D_REG |FPR | Arch_aarch64, "aarch64");
      DEF_REGISTER(s10,     10 | D_REG |FPR | Arch_aarch64, "aarch64");
      DEF_REGISTER(s11,     11 | D_REG |FPR | Arch_aarch64, "aarch64");
      DEF_REGISTER(s12,     12 | D_REG |FPR | Arch_aarch64, "aarch64");
      DEF_REGISTER(s13,     13 | D_REG |FPR | Arch_aarch64, "aarch64");
      DEF_REGISTER(s14,     14 | D_REG |FPR | Arch_aarch64, "aarch64");
      DEF_REGISTER(s15,     15 | D_REG |FPR | Arch_aarch64, "aarch64");
      DEF_REGISTER(s16,     16 | D_REG |FPR | Arch_aarch64, "aarch64");
      DEF_REGISTER(s17,     17 | D_REG |FPR | Arch_aarch64, "aarch64");
      DEF_REGISTER(s18,     18 | D_REG |FPR | Arch_aarch64, "aarch64");
      DEF_REGISTER(s19,     19 | D_REG |FPR | Arch_aarch64, "aarch64");
      DEF_REGISTER(s20,     20 | D_REG |FPR | Arch_aarch64, "aarch64");
      DEF_REGISTER(s21,     21 | D_REG |FPR | Arch_aarch64, "aarch64");
      DEF_REGISTER(s22,     22 | D_REG |FPR | Arch_aarch64, "aarch64");
      DEF_REGISTER(s23,     23 | D_REG |FPR | Arch_aarch64, "aarch64");
      DEF_REGISTER(s24,     24 | D_REG |FPR | Arch_aarch64, "aarch64");
      DEF_REGISTER(s25,     25 | D_REG |FPR | Arch_aarch64, "aarch64");
      DEF_REGISTER(s26,     26 | D_REG |FPR | Arch_aarch64, "aarch64");
      DEF_REGISTER(s27,     27 | D_REG |FPR | Arch_aarch64, "aarch64");
      DEF_REGISTER(s28,     28 | D_REG |FPR | Arch_aarch64, "aarch64");
      DEF_REGISTER(s29,     29 | D_REG |FPR | Arch_aarch64, "aarch64");
      DEF_REGISTER(s30,     30 | D_REG |FPR | Arch_aarch64, "aarch64");
      DEF_REGISTER(s31,     31 | D_REG |FPR | Arch_aarch64, "aarch64");


      //16 bit FP regs
      DEF_REGISTER(h0,       0 | W_REG |FPR | Arch_aarch64, "aarch64");
      DEF_REGISTER(h1,       1 | W_REG |FPR | Arch_aarch64, "aarch64");
      DEF_REGISTER(h2,       2 | W_REG |FPR | Arch_aarch64, "aarch64");
      DEF_REGISTER(h3,       3 | W_REG |FPR | Arch_aarch64, "aarch64");
      DEF_REGISTER(h4,       4 | W_REG |FPR | Arch_aarch64, "aarch64");
      DEF_REGISTER(h5,       5 | W_REG |FPR | Arch_aarch64, "aarch64");
      DEF_REGISTER(h6,       6 | W_REG |FPR | Arch_aarch64, "aarch64");
      DEF_REGISTER(h7,       7 | W_REG |FPR | Arch_aarch64, "aarch64");
      DEF_REGISTER(h8,       8 | W_REG |FPR | Arch_aarch64, "aarch64");
      DEF_REGISTER(h9,       9 | W_REG |FPR | Arch_aarch64, "aarch64");
      DEF_REGISTER(h10,     10 | W_REG |FPR | Arch_aarch64, "aarch64");
      DEF_REGISTER(h11,     11 | W_REG |FPR | Arch_aarch64, "aarch64");
      DEF_REGISTER(h12,     12 | W_REG |FPR | Arch_aarch64, "aarch64");
      DEF_REGISTER(h13,     13 | W_REG |FPR | Arch_aarch64, "aarch64");
      DEF_REGISTER(h14,     14 | W_REG |FPR | Arch_aarch64, "aarch64");
      DEF_REGISTER(h15,     15 | W_REG |FPR | Arch_aarch64, "aarch64");
      DEF_REGISTER(h16,     16 | W_REG |FPR | Arch_aarch64, "aarch64");
      DEF_REGISTER(h17,     17 | W_REG |FPR | Arch_aarch64, "aarch64");
      DEF_REGISTER(h18,     18 | W_REG |FPR | Arch_aarch64, "aarch64");
      DEF_REGISTER(h19,     19 | W_REG |FPR | Arch_aarch64, "aarch64");
      DEF_REGISTER(h20,     20 | W_REG |FPR | Arch_aarch64, "aarch64");
      DEF_REGISTER(h21,     21 | W_REG |FPR | Arch_aarch64, "aarch64");
      DEF_REGISTER(h22,     22 | W_REG |FPR | Arch_aarch64, "aarch64");
      DEF_REGISTER(h23,     23 | W_REG |FPR | Arch_aarch64, "aarch64");
      DEF_REGISTER(h24,     24 | W_REG |FPR | Arch_aarch64, "aarch64");
      DEF_REGISTER(h25,     25 | W_REG |FPR | Arch_aarch64, "aarch64");
      DEF_REGISTER(h26,     26 | W_REG |FPR | Arch_aarch64, "aarch64");
      DEF_REGISTER(h27,     27 | W_REG |FPR | Arch_aarch64, "aarch64");
      DEF_REGISTER(h28,     28 | W_REG |FPR | Arch_aarch64, "aarch64");
      DEF_REGISTER(h29,     29 | W_REG |FPR | Arch_aarch64, "aarch64");
      DEF_REGISTER(h30,     30 | W_REG |FPR | Arch_aarch64, "aarch64");
      DEF_REGISTER(h31,     31 | W_REG |FPR | Arch_aarch64, "aarch64");

      //8 bit FP regs
      DEF_REGISTER(b0,       0 | B_REG |FPR | Arch_aarch64, "aarch64");
      DEF_REGISTER(b1,       1 | B_REG |FPR | Arch_aarch64, "aarch64");
      DEF_REGISTER(b2,       2 | B_REG |FPR | Arch_aarch64, "aarch64");
      DEF_REGISTER(b3,       3 | B_REG |FPR | Arch_aarch64, "aarch64");
      DEF_REGISTER(b4,       4 | B_REG |FPR | Arch_aarch64, "aarch64");
      DEF_REGISTER(b5,       5 | B_REG |FPR | Arch_aarch64, "aarch64");
      DEF_REGISTER(b6,       6 | B_REG |FPR | Arch_aarch64, "aarch64");
      DEF_REGISTER(b7,       7 | B_REG |FPR | Arch_aarch64, "aarch64");
      DEF_REGISTER(b8,       8 | B_REG |FPR | Arch_aarch64, "aarch64");
      DEF_REGISTER(b9,       9 | B_REG |FPR | Arch_aarch64, "aarch64");
      DEF_REGISTER(b10,     10 | B_REG |FPR | Arch_aarch64, "aarch64");
      DEF_REGISTER(b11,     11 | B_REG |FPR | Arch_aarch64, "aarch64");
      DEF_REGISTER(b12,     12 | B_REG |FPR | Arch_aarch64, "aarch64");
      DEF_REGISTER(b13,     13 | B_REG |FPR | Arch_aarch64, "aarch64");
      DEF_REGISTER(b14,     14 | B_REG |FPR | Arch_aarch64, "aarch64");
      DEF_REGISTER(b15,     15 | B_REG |FPR | Arch_aarch64, "aarch64");
      DEF_REGISTER(b16,     16 | B_REG |FPR | Arch_aarch64, "aarch64");
      DEF_REGISTER(b17,     17 | B_REG |FPR | Arch_aarch64, "aarch64");
      DEF_REGISTER(b18,     18 | B_REG |FPR | Arch_aarch64, "aarch64");
      DEF_REGISTER(b19,     19 | B_REG |FPR | Arch_aarch64, "aarch64");
      DEF_REGISTER(b20,     20 | B_REG |FPR | Arch_aarch64, "aarch64");
      DEF_REGISTER(b21,     21 | B_REG |FPR | Arch_aarch64, "aarch64");
      DEF_REGISTER(b22,     22 | B_REG |FPR | Arch_aarch64, "aarch64");
      DEF_REGISTER(b23,     23 | B_REG |FPR | Arch_aarch64, "aarch64");
      DEF_REGISTER(b24,     24 | B_REG |FPR | Arch_aarch64, "aarch64");
      DEF_REGISTER(b25,     25 | B_REG |FPR | Arch_aarch64, "aarch64");
      DEF_REGISTER(b26,     26 | B_REG |FPR | Arch_aarch64, "aarch64");
      DEF_REGISTER(b27,     27 | B_REG |FPR | Arch_aarch64, "aarch64");
      DEF_REGISTER(b28,     28 | B_REG |FPR | Arch_aarch64, "aarch64");
      DEF_REGISTER(b29,     29 | B_REG |FPR | Arch_aarch64, "aarch64");
      DEF_REGISTER(b30,     30 | B_REG |FPR | Arch_aarch64, "aarch64");
      DEF_REGISTER(b31,     31 | B_REG |FPR | Arch_aarch64, "aarch64");

#include "aarch64_sys_regs.h"

      //GPRs aliases:
      //by convention
      //x29 is used as frame pointer
	  //x30 is the linking register
      //x31 can be sp or zero register depending on the context

      //special registers
	  //PC is not writable in aarch64
      const signed int N_FLAG   =   31;
      const signed int Z_FLAG   =   30;
      const signed int C_FLAG   =   29;
      const signed int V_FLAG   =   28;

      DEF_REGISTER(sp,       0 | FULL   |SPR | Arch_aarch64, "aarch64");
      DEF_REGISTER(wsp,      0 | D_REG  |SPR | Arch_aarch64, "aarch64");
      DEF_REGISTER(pc,       1 | FULL   |SPR | Arch_aarch64, "aarch64");
      DEF_REGISTER(pstate,   2 | D_REG  |SPR | Arch_aarch64, "aarch64");
<<<<<<< HEAD
      DEF_REGISTER(xzr,		 3 | FULL   |SPR | Arch_aarch64, "aarch64");
=======
      DEF_REGISTER(n,   N_FLAG | BIT    |FLAG| Arch_aarch64, "aarch64");
      DEF_REGISTER(z,   Z_FLAG | BIT    |FLAG| Arch_aarch64, "aarch64");
      DEF_REGISTER(c,   C_FLAG | BIT    |FLAG| Arch_aarch64, "aarch64");
      DEF_REGISTER(v,   V_FLAG | BIT    |FLAG| Arch_aarch64, "aarch64");
      DEF_REGISTER(zr,		 3 | FULL   |SPR | Arch_aarch64, "aarch64");
>>>>>>> c09b5ba4
      DEF_REGISTER(wzr,		 3 | D_REG  |SPR | Arch_aarch64, "aarch64");
      DEF_REGISTER(fpcr,     4 | D_REG  |SPR | Arch_aarch64, "aarch64");
      DEF_REGISTER(fpsr,     5 | D_REG  |SPR | Arch_aarch64, "aarch64");

	}	//end of aarch64 namespace
}

#endif<|MERGE_RESOLUTION|>--- conflicted
+++ resolved
@@ -1380,15 +1380,11 @@
       DEF_REGISTER(wsp,      0 | D_REG  |SPR | Arch_aarch64, "aarch64");
       DEF_REGISTER(pc,       1 | FULL   |SPR | Arch_aarch64, "aarch64");
       DEF_REGISTER(pstate,   2 | D_REG  |SPR | Arch_aarch64, "aarch64");
-<<<<<<< HEAD
       DEF_REGISTER(xzr,		 3 | FULL   |SPR | Arch_aarch64, "aarch64");
-=======
       DEF_REGISTER(n,   N_FLAG | BIT    |FLAG| Arch_aarch64, "aarch64");
       DEF_REGISTER(z,   Z_FLAG | BIT    |FLAG| Arch_aarch64, "aarch64");
       DEF_REGISTER(c,   C_FLAG | BIT    |FLAG| Arch_aarch64, "aarch64");
       DEF_REGISTER(v,   V_FLAG | BIT    |FLAG| Arch_aarch64, "aarch64");
-      DEF_REGISTER(zr,		 3 | FULL   |SPR | Arch_aarch64, "aarch64");
->>>>>>> c09b5ba4
       DEF_REGISTER(wzr,		 3 | D_REG  |SPR | Arch_aarch64, "aarch64");
       DEF_REGISTER(fpcr,     4 | D_REG  |SPR | Arch_aarch64, "aarch64");
       DEF_REGISTER(fpsr,     5 | D_REG  |SPR | Arch_aarch64, "aarch64");
