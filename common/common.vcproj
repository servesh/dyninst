<<<<<<< HEAD
<?xml version="1.0" encoding="Windows-1252"?>
<VisualStudioProject
	ProjectType="Visual C++"
	Version="9.00"
	Name="common"
	ProjectGUID="{197E213A-6900-4D09-B280-109A0D02DF36}"
	RootNamespace="common"
	Keyword="ManagedCProj"
	TargetFrameworkVersion="131072"
	>
	<Platforms>
		<Platform
			Name="Win32"
		/>
	</Platforms>
	<ToolFiles>
	</ToolFiles>
	<Configurations>
		<Configuration
			Name="Debug|Win32"
			OutputDirectory="..\..\i386-unknown-nt4.0\lib"
			IntermediateDirectory="i386-unknown-nt4.0"
			ConfigurationType="2"
			InheritedPropertySheets="$(VCInstallDir)VCProjectDefaults\UpgradeFromVC71.vsprops"
			CharacterSet="2"
			ManagedExtensions="0"
			>
			<Tool
				Name="VCPreBuildEventTool"
			/>
			<Tool
				Name="VCCustomBuildTool"
			/>
			<Tool
				Name="VCXMLDataGeneratorTool"
			/>
			<Tool
				Name="VCWebServiceProxyGeneratorTool"
			/>
			<Tool
				Name="VCMIDLTool"
			/>
			<Tool
				Name="VCCLCompilerTool"
				Optimization="0"
				AdditionalIncludeDirectories="..;../../i386-unknown-nt4.0/include;../dynutil/h;../external"
				PreprocessorDefinitions="_CRT_SECURE_NO_WARNINGS;WIN32;os_windows;arch_x86;cap_relocation;cap_dynamic_heap;cap_stripped_binaries;cap_async_events;cap_threads;cap_tramp_liveness;i386_unknown_nt4_0;_WIN32_WINNT=0x500;DO_INLINE_F=inline;DO_INLINE_P=inline;i386-unknown-nt4.0;snprintf=_snprintf;COMMON_LIB"
				MinimalRebuild="false"
				BasicRuntimeChecks="0"
				RuntimeLibrary="3"
				RuntimeTypeInfo="true"
				WarningLevel="3"
				DebugInformationFormat="3"
				DisableSpecificWarnings="4251;4503"
			/>
			<Tool
				Name="VCManagedResourceCompilerTool"
			/>
			<Tool
				Name="VCResourceCompilerTool"
			/>
			<Tool
				Name="VCPreLinkEventTool"
			/>
			<Tool
				Name="VCLinkerTool"
				AdditionalDependencies="Psapi.lib"
				OutputFile="$(OutDir)\libcommon.dll"
				LinkIncremental="2"
				SuppressStartupBanner="true"
				AdditionalLibraryDirectories="../../i386-unknown-nt4.0/lib"
				GenerateDebugInformation="true"
				AssemblyDebug="1"
				SubSystem="0"
				ResourceOnlyDLL="false"
				RandomizedBaseAddress="1"
				FixedBaseAddress="0"
				DataExecutionPrevention="0"
			/>
			<Tool
				Name="VCALinkTool"
			/>
			<Tool
				Name="VCManifestTool"
			/>
			<Tool
				Name="VCXDCMakeTool"
			/>
			<Tool
				Name="VCBscMakeTool"
			/>
			<Tool
				Name="VCFxCopTool"
			/>
			<Tool
				Name="VCAppVerifierTool"
			/>
			<Tool
				Name="VCPostBuildEventTool"
				CommandLine="echo mkdir $(TargetDir)..\..\include&#x0D;&#x0A;mkdir $(TargetDir)..\..\include&#x0D;&#x0A;echo xcopy /s /c /y $(InputDir)..\dynutil\h\*.h $(TargetDir)..\..\include&#x0D;&#x0A;xcopy /s /c /y $(InputDir)..\dynutil\h\*.h $(TargetDir)..\..\include&#x0D;&#x0A;"
			/>
		</Configuration>
		<Configuration
			Name="Release|Win32"
			OutputDirectory="i386-unknown-nt4.0"
			IntermediateDirectory="i386-unknown-nt4.0"
			ConfigurationType="2"
			InheritedPropertySheets="$(VCInstallDir)VCProjectDefaults\UpgradeFromVC71.vsprops"
			CharacterSet="2"
			ManagedExtensions="0"
			>
			<Tool
				Name="VCPreBuildEventTool"
			/>
			<Tool
				Name="VCCustomBuildTool"
			/>
			<Tool
				Name="VCXMLDataGeneratorTool"
			/>
			<Tool
				Name="VCWebServiceProxyGeneratorTool"
			/>
			<Tool
				Name="VCMIDLTool"
			/>
			<Tool
				Name="VCCLCompilerTool"
				AdditionalIncludeDirectories="..;../../i386-unknown-nt4.0/include;../dynutil/h;../external"
				PreprocessorDefinitions="WIN32;os_windows;arch_x86;cap_relocation;cap_dynamic_heap;cap_stripped_binaries;cap_async_events;cap_threads;cap_tramp_liveness;i386_unknown_nt4_0;_WIN32_WINNT=0x500;DO_INLINE_F=inline;DO_INLINE_P=inline;i386-unknown-nt4.0;BPATCH_LIBRARY;BPATCH_DLL_BUILD;COMMON_LIB;snprintf=_snprintf"
				MinimalRebuild="false"
				RuntimeLibrary="0"
				RuntimeTypeInfo="true"
				WarningLevel="3"
				DebugInformationFormat="3"
			/>
			<Tool
				Name="VCManagedResourceCompilerTool"
			/>
			<Tool
				Name="VCResourceCompilerTool"
			/>
			<Tool
				Name="VCPreLinkEventTool"
			/>
			<Tool
				Name="VCLinkerTool"
				AdditionalDependencies="Psapi.lib dbghelp.lib Ws2_32.lib"
				OutputFile="$(OutDir)\libcommon.dll"
				LinkIncremental="1"
				GenerateDebugInformation="true"
				RandomizedBaseAddress="1"
				DataExecutionPrevention="0"
				ImportLibrary="$(OutDir)/$(TargetName).lib"
			/>
			<Tool
				Name="VCALinkTool"
			/>
			<Tool
				Name="VCManifestTool"
			/>
			<Tool
				Name="VCXDCMakeTool"
			/>
			<Tool
				Name="VCBscMakeTool"
			/>
			<Tool
				Name="VCFxCopTool"
			/>
			<Tool
				Name="VCAppVerifierTool"
			/>
			<Tool
				Name="VCPostBuildEventTool"
				CommandLine="echo mkdir $(TargetDir)..\..\..\i386-unknown-nt4.0&#x0D;&#x0A;mkdir $(TargetDir)..\..\..\i386-unknown-nt4.0&#x0D;&#x0A;echo mkdir $(TargetDir)..\..\..\i386-unknown-nt4.0\lib&#x0D;&#x0A;mkdir $(TargetDir)..\..\..\i386-unknown-nt4.0\lib&#x0D;&#x0A;echo copy $(TargetDir)libcommon.dll $(TargetDir)..\..\..\i386-unknown-nt4.0\lib&#x0D;&#x0A;copy $(TargetDir)libcommon.dll $(TargetDir)..\..\..\i386-unknown-nt4.0\lib&#x0D;&#x0A;echo copy $(TargetDir)libcommon.lib $(TargetDir)..\..\..\i386-unknown-nt4.0\lib&#x0D;&#x0A;copy $(TargetDir)libcommon.lib $(TargetDir)..\..\..\i386-unknown-nt4.0\lib&#x0D;&#x0A;"
			/>
		</Configuration>
	</Configurations>
	<References>
	</References>
	<Files>
		<Filter
			Name="Source Files"
			Filter="cpp;c;cxx;def;odl;idl;hpj;bat;asm;asmx"
			UniqueIdentifier="{4FC737F1-C7A5-4376-A066-2A32D752A2FF}"
			>
			<File
				RelativePath=".\src\addrtranslate-win.C"
				>
				<FileConfiguration
					Name="Debug|Win32"
					>
					<Tool
						Name="VCCLCompilerTool"
						CompileAs="2"
					/>
				</FileConfiguration>
				<FileConfiguration
					Name="Release|Win32"
					>
					<Tool
						Name="VCCLCompilerTool"
						CompileAs="2"
					/>
				</FileConfiguration>
			</File>
			<File
				RelativePath=".\src\addrtranslate.C"
				>
				<FileConfiguration
					Name="Debug|Win32"
					>
					<Tool
						Name="VCCLCompilerTool"
						CompileAs="2"
					/>
				</FileConfiguration>
				<FileConfiguration
					Name="Release|Win32"
					>
					<Tool
						Name="VCCLCompilerTool"
						CompileAs="2"
					/>
				</FileConfiguration>
			</File>
			<File
				RelativePath=".\src\Annotatable.C"
				>
				<FileConfiguration
					Name="Debug|Win32"
					>
					<Tool
						Name="VCCLCompilerTool"
						CompileAs="2"
					/>
				</FileConfiguration>
				<FileConfiguration
					Name="Release|Win32"
					>
					<Tool
						Name="VCCLCompilerTool"
						CompileAs="2"
					/>
				</FileConfiguration>
			</File>
			<File
				RelativePath=".\src\arch-x86.C"
				>
				<FileConfiguration
					Name="Debug|Win32"
					>
					<Tool
						Name="VCCLCompilerTool"
						CompileAs="2"
					/>
				</FileConfiguration>
				<FileConfiguration
					Name="Release|Win32"
					>
					<Tool
						Name="VCCLCompilerTool"
						CompileAs="2"
					/>
				</FileConfiguration>
			</File>
			<File
				RelativePath=".\src\AST.C"
				>
				<FileConfiguration
					Name="Debug|Win32"
					>
					<Tool
						Name="VCCLCompilerTool"
						CompileAs="2"
					/>
				</FileConfiguration>
			</File>
			<File
				RelativePath=".\src\debugOstream.C"
				>
				<FileConfiguration
					Name="Debug|Win32"
					>
					<Tool
						Name="VCCLCompilerTool"
						CompileAsManaged="0"
						CompileAs="2"
					/>
				</FileConfiguration>
				<FileConfiguration
					Name="Release|Win32"
					>
					<Tool
						Name="VCCLCompilerTool"
						CompileAsManaged="0"
						CompileAs="2"
					/>
				</FileConfiguration>
			</File>
			<File
				RelativePath=".\src\DOT.C"
				>
				<FileConfiguration
					Name="Debug|Win32"
					>
					<Tool
						Name="VCCLCompilerTool"
						CompileAs="2"
					/>
				</FileConfiguration>
			</File>
			<File
				RelativePath=".\src\dyn_regs.C"
				>
				<FileConfiguration
					Name="Debug|Win32"
					>
					<Tool
						Name="VCCLCompilerTool"
						CompileAs="2"
					/>
				</FileConfiguration>
				<FileConfiguration
					Name="Release|Win32"
					>
					<Tool
						Name="VCCLCompilerTool"
						CompileAs="2"
					/>
				</FileConfiguration>
			</File>
			<File
				RelativePath=".\src\Edge.C"
				>
				<FileConfiguration
					Name="Debug|Win32"
					>
					<Tool
						Name="VCCLCompilerTool"
						CompileAs="2"
					/>
				</FileConfiguration>
			</File>
			<File
				RelativePath=".\src\fraction.C"
				>
				<FileConfiguration
					Name="Debug|Win32"
					>
					<Tool
						Name="VCCLCompilerTool"
						CompileAsManaged="0"
						CompileAs="2"
					/>
				</FileConfiguration>
				<FileConfiguration
					Name="Release|Win32"
					>
					<Tool
						Name="VCCLCompilerTool"
						CompileAsManaged="0"
						CompileAs="2"
					/>
				</FileConfiguration>
			</File>
			<File
				RelativePath=".\src\Graph.C"
				>
				<FileConfiguration
					Name="Debug|Win32"
					>
					<Tool
						Name="VCCLCompilerTool"
						CompileAs="2"
					/>
				</FileConfiguration>
			</File>
			<File
				RelativePath=".\src\int64iostream.C"
				>
				<FileConfiguration
					Name="Debug|Win32"
					>
					<Tool
						Name="VCCLCompilerTool"
						CompileAsManaged="0"
						CompileAs="2"
					/>
				</FileConfiguration>
				<FileConfiguration
					Name="Release|Win32"
					>
					<Tool
						Name="VCCLCompilerTool"
						CompileAsManaged="0"
						CompileAs="2"
					/>
				</FileConfiguration>
			</File>
			<File
				RelativePath=".\src\lprintf.C"
				>
				<FileConfiguration
					Name="Debug|Win32"
					>
					<Tool
						Name="VCCLCompilerTool"
						CompileAsManaged="0"
						CompileAs="2"
					/>
				</FileConfiguration>
				<FileConfiguration
					Name="Release|Win32"
					>
					<Tool
						Name="VCCLCompilerTool"
						CompileAsManaged="0"
						CompileAs="2"
					/>
				</FileConfiguration>
			</File>
			<File
				RelativePath=".\src\MappedFile.C"
				>
				<FileConfiguration
					Name="Debug|Win32"
					>
					<Tool
						Name="VCCLCompilerTool"
						CompileAs="2"
					/>
				</FileConfiguration>
				<FileConfiguration
					Name="Release|Win32"
					>
					<Tool
						Name="VCCLCompilerTool"
						CompileAs="2"
					/>
				</FileConfiguration>
			</File>
			<File
				RelativePath=".\src\Node.C"
				>
				<FileConfiguration
					Name="Debug|Win32"
					>
					<Tool
						Name="VCCLCompilerTool"
						CompileAs="2"
					/>
				</FileConfiguration>
			</File>
			<File
				RelativePath=".\src\pathName.C"
				>
				<FileConfiguration
					Name="Debug|Win32"
					>
					<Tool
						Name="VCCLCompilerTool"
						CompileAs="2"
					/>
				</FileConfiguration>
				<FileConfiguration
					Name="Release|Win32"
					>
					<Tool
						Name="VCCLCompilerTool"
						CompileAs="2"
					/>
				</FileConfiguration>
			</File>
			<File
				RelativePath=".\src\serialize-bin.C"
				>
				<FileConfiguration
					Name="Debug|Win32"
					>
					<Tool
						Name="VCCLCompilerTool"
						CompileAs="2"
					/>
				</FileConfiguration>
				<FileConfiguration
					Name="Release|Win32"
					>
					<Tool
						Name="VCCLCompilerTool"
						CompileAs="2"
					/>
				</FileConfiguration>
			</File>
			<File
				RelativePath=".\src\serialize-xml.C"
				>
				<FileConfiguration
					Name="Debug|Win32"
					>
					<Tool
						Name="VCCLCompilerTool"
						CompileAs="2"
					/>
				</FileConfiguration>
				<FileConfiguration
					Name="Release|Win32"
					>
					<Tool
						Name="VCCLCompilerTool"
						CompileAs="2"
					/>
				</FileConfiguration>
			</File>
			<File
				RelativePath=".\src\sha1.C"
				>
				<FileConfiguration
					Name="Debug|Win32"
					>
					<Tool
						Name="VCCLCompilerTool"
						CompileAs="2"
					/>
				</FileConfiguration>
				<FileConfiguration
					Name="Release|Win32"
					>
					<Tool
						Name="VCCLCompilerTool"
						CompileAs="2"
					/>
				</FileConfiguration>
			</File>
			<File
				RelativePath=".\src\stats.C"
				>
				<FileConfiguration
					Name="Debug|Win32"
					>
					<Tool
						Name="VCCLCompilerTool"
						CompileAsManaged="0"
						CompileAs="2"
					/>
				</FileConfiguration>
				<FileConfiguration
					Name="Release|Win32"
					>
					<Tool
						Name="VCCLCompilerTool"
						CompileAs="2"
					/>
				</FileConfiguration>
			</File>
			<File
				RelativePath=".\src\string-regex.C"
				>
				<FileConfiguration
					Name="Debug|Win32"
					>
					<Tool
						Name="VCCLCompilerTool"
						CompileAs="2"
					/>
				</FileConfiguration>
				<FileConfiguration
					Name="Release|Win32"
					>
					<Tool
						Name="VCCLCompilerTool"
						CompileAs="2"
					/>
				</FileConfiguration>
			</File>
			<File
				RelativePath=".\src\Time.C"
				>
				<FileConfiguration
					Name="Debug|Win32"
					>
					<Tool
						Name="VCCLCompilerTool"
						CompileAsManaged="0"
						CompileAs="2"
					/>
				</FileConfiguration>
				<FileConfiguration
					Name="Release|Win32"
					>
					<Tool
						Name="VCCLCompilerTool"
						CompileAs="2"
					/>
				</FileConfiguration>
			</File>
			<File
				RelativePath=".\src\Timer.C"
				>
				<FileConfiguration
					Name="Debug|Win32"
					>
					<Tool
						Name="VCCLCompilerTool"
						CompileAsManaged="0"
						CompileAs="2"
					/>
				</FileConfiguration>
				<FileConfiguration
					Name="Release|Win32"
					>
					<Tool
						Name="VCCLCompilerTool"
						CompileAs="2"
					/>
				</FileConfiguration>
			</File>
			<File
				RelativePath=".\src\timing-nt.C"
				>
				<FileConfiguration
					Name="Debug|Win32"
					>
					<Tool
						Name="VCCLCompilerTool"
						CompileAsManaged="0"
						CompileAs="2"
					/>
				</FileConfiguration>
				<FileConfiguration
					Name="Release|Win32"
					>
					<Tool
						Name="VCCLCompilerTool"
						CompileAs="2"
					/>
				</FileConfiguration>
			</File>
			<File
				RelativePath=".\src\timing.C"
				>
				<FileConfiguration
					Name="Debug|Win32"
					>
					<Tool
						Name="VCCLCompilerTool"
						CompileAsManaged="0"
						CompileAs="2"
					/>
				</FileConfiguration>
				<FileConfiguration
					Name="Release|Win32"
					>
					<Tool
						Name="VCCLCompilerTool"
						CompileAs="2"
					/>
				</FileConfiguration>
			</File>
			<File
				RelativePath=".\src\Types.C"
				>
				<FileConfiguration
					Name="Debug|Win32"
					>
					<Tool
						Name="VCCLCompilerTool"
						CompileAsManaged="0"
						CompileAs="2"
					/>
				</FileConfiguration>
				<FileConfiguration
					Name="Release|Win32"
					>
					<Tool
						Name="VCCLCompilerTool"
						CompileAsManaged="0"
						CompileAs="2"
					/>
				</FileConfiguration>
			</File>
			<File
				RelativePath=".\src\util.C"
				>
				<FileConfiguration
					Name="Debug|Win32"
					>
					<Tool
						Name="VCCLCompilerTool"
						CompileAs="2"
					/>
				</FileConfiguration>
				<FileConfiguration
					Name="Release|Win32"
					>
					<Tool
						Name="VCCLCompilerTool"
						CompileAs="2"
					/>
				</FileConfiguration>
			</File>
		</Filter>
		<Filter
			Name="Header Files"
			Filter="h;hpp;hxx;hm;inl;inc;xsd"
			UniqueIdentifier="{93995380-89BD-4b04-88EB-625FBE52EBFB}"
			>
			<File
				RelativePath=".\h\addrtranslate.h"
				>
			</File>
			<File
				RelativePath="..\dynutil\h\Annotatable.h"
				>
			</File>
			<File
				RelativePath=".\h\arch-x86.h"
				>
			</File>
			<File
				RelativePath=".\h\arch.h"
				>
			</File>
			<File
				RelativePath="..\dynutil\h\AST.h"
				>
			</File>
			<File
				RelativePath=".\h\debugOstream.h"
				>
			</File>
			<File
				RelativePath="..\dynutil\h\dyn_regs.h"
				>
			</File>
			<File
				RelativePath="..\dynutil\h\dyntypes.h"
				>
			</File>
			<File
				RelativePath="..\dynutil\h\Edge.h"
				>
			</File>
			<File
				RelativePath=".\h\fraction.h"
				>
			</File>
			<File
				RelativePath="..\dynutil\h\Graph.h"
				>
			</File>
			<File
				RelativePath=".\h\headers.h"
				>
			</File>
			<File
				RelativePath=".\h\ia32_locations.h"
				>
			</File>
			<File
				RelativePath=".\h\int64iostream.h"
				>
			</File>
			<File
				RelativePath=".\h\language.h"
				>
			</File>
			<File
				RelativePath=".\h\lprintf.h"
				>
			</File>
			<File
				RelativePath=".\h\machineType.h"
				>
			</File>
			<File
				RelativePath=".\h\MappedFile.h"
				>
			</File>
			<File
				RelativePath="..\dynutil\h\Node.h"
				>
			</File>
			<File
				RelativePath=".\h\NodeIterator.h"
				>
			</File>
			<File
				RelativePath=".\h\ntHeaders.h"
				>
			</File>
			<File
				RelativePath=".\h\pathName.h"
				>
			</File>
			<File
				RelativePath=".\h\pathName.h"
				>
			</File>
			<File
				RelativePath="..\dynutil\h\ProcReader.h"
				>
			</File>
			<File
				RelativePath="..\dynutil\h\Serialization.h"
				>
			</File>
			<File
				RelativePath=".\h\serialize.h"
				>
			</File>
			<File
				RelativePath=".\h\sha1.h"
				>
			</File>
			<File
				RelativePath=".\h\Singleton.h"
				>
			</File>
			<File
				RelativePath=".\h\stats.h"
				>
			</File>
			<File
				RelativePath=".\h\std_namesp.h"
				>
			</File>
			<File
				RelativePath="..\dynutil\h\stl_utils.h"
				>
			</File>
			<File
				RelativePath=".\h\string-regex.h"
				>
			</File>
			<File
				RelativePath=".\h\stringDecl.h"
				>
			</File>
			<File
				RelativePath="..\dynutil\h\SymReader.h"
				>
			</File>
			<File
				RelativePath=".\h\Time.h"
				>
			</File>
			<File
				RelativePath=".\h\Timer.h"
				>
			</File>
			<File
				RelativePath=".\h\timing.h"
				>
			</File>
			<File
				RelativePath=".\h\triple.h"
				>
			</File>
			<File
				RelativePath=".\h\Types.h"
				>
			</File>
			<File
				RelativePath="..\dynutil\h\util.h"
				>
			</File>
			<Filter
				Name="Resource Files"
				Filter="rc;ico;cur;bmp;dlg;rc2;rct;bin;rgs;gif;jpg;jpeg;jpe;resx"
				UniqueIdentifier="{67DA6AB6-F800-4c08-8B7A-83BB121AAD01}"
				>
			</Filter>
		</Filter>
	</Files>
	<Globals>
	</Globals>
</VisualStudioProject>
=======
<?xml version="1.0" encoding="Windows-1252"?>
<VisualStudioProject
	ProjectType="Visual C++"
	Version="9.00"
	Name="common"
	ProjectGUID="{197E213A-6900-4D09-B280-109A0D02DF36}"
	RootNamespace="common"
	Keyword="ManagedCProj"
	TargetFrameworkVersion="131072"
	>
	<Platforms>
		<Platform
			Name="Win32"
		/>
	</Platforms>
	<ToolFiles>
	</ToolFiles>
	<Configurations>
		<Configuration
			Name="Debug|Win32"
			OutputDirectory="..\..\i386-unknown-nt4.0\lib"
			IntermediateDirectory="i386-unknown-nt4.0"
			ConfigurationType="2"
			InheritedPropertySheets="$(VCInstallDir)VCProjectDefaults\UpgradeFromVC71.vsprops"
			CharacterSet="2"
			ManagedExtensions="0"
			>
			<Tool
				Name="VCPreBuildEventTool"
			/>
			<Tool
				Name="VCCustomBuildTool"
			/>
			<Tool
				Name="VCXMLDataGeneratorTool"
			/>
			<Tool
				Name="VCWebServiceProxyGeneratorTool"
			/>
			<Tool
				Name="VCMIDLTool"
			/>
			<Tool
				Name="VCCLCompilerTool"
				AdditionalOptions="/MP"
				Optimization="0"
				AdditionalIncludeDirectories="..;../../i386-unknown-nt4.0/include;../dynutil/h;../external"
				PreprocessorDefinitions="_CRT_SECURE_NO_WARNINGS;WIN32;os_windows;arch_x86;cap_relocation;cap_dynamic_heap;cap_stripped_binaries;cap_async_events;cap_threads;cap_tramp_liveness;i386_unknown_nt4_0;_WIN32_WINNT=0x500;DO_INLINE_F=inline;DO_INLINE_P=inline;i386-unknown-nt4.0;snprintf=_snprintf;COMMON_LIB"
				MinimalRebuild="false"
				BasicRuntimeChecks="0"
				RuntimeLibrary="3"
				RuntimeTypeInfo="true"
				WarningLevel="3"
				DebugInformationFormat="3"
				DisableSpecificWarnings="4251;4503"
			/>
			<Tool
				Name="VCManagedResourceCompilerTool"
			/>
			<Tool
				Name="VCResourceCompilerTool"
			/>
			<Tool
				Name="VCPreLinkEventTool"
			/>
			<Tool
				Name="VCLinkerTool"
				AdditionalDependencies="Psapi.lib"
				OutputFile="$(OutDir)\libcommon.dll"
				LinkIncremental="2"
				SuppressStartupBanner="true"
				AdditionalLibraryDirectories="../../i386-unknown-nt4.0/lib"
				GenerateDebugInformation="true"
				AssemblyDebug="1"
				SubSystem="0"
				ResourceOnlyDLL="false"
				RandomizedBaseAddress="1"
				FixedBaseAddress="0"
				DataExecutionPrevention="0"
			/>
			<Tool
				Name="VCALinkTool"
			/>
			<Tool
				Name="VCManifestTool"
			/>
			<Tool
				Name="VCXDCMakeTool"
			/>
			<Tool
				Name="VCBscMakeTool"
			/>
			<Tool
				Name="VCFxCopTool"
			/>
			<Tool
				Name="VCAppVerifierTool"
			/>
			<Tool
				Name="VCPostBuildEventTool"
				CommandLine="echo mkdir $(TargetDir)..\..\include&#x0D;&#x0A;mkdir $(TargetDir)..\..\include&#x0D;&#x0A;echo xcopy /s /c /y $(InputDir)..\dynutil\h\*.h $(TargetDir)..\..\include&#x0D;&#x0A;xcopy /s /c /y $(InputDir)..\dynutil\h\*.h $(TargetDir)..\..\include&#x0D;&#x0A;"
			/>
		</Configuration>
		<Configuration
			Name="Release|Win32"
			OutputDirectory="i386-unknown-nt4.0"
			IntermediateDirectory="i386-unknown-nt4.0"
			ConfigurationType="2"
			InheritedPropertySheets="$(VCInstallDir)VCProjectDefaults\UpgradeFromVC71.vsprops"
			CharacterSet="2"
			ManagedExtensions="0"
			>
			<Tool
				Name="VCPreBuildEventTool"
			/>
			<Tool
				Name="VCCustomBuildTool"
			/>
			<Tool
				Name="VCXMLDataGeneratorTool"
			/>
			<Tool
				Name="VCWebServiceProxyGeneratorTool"
			/>
			<Tool
				Name="VCMIDLTool"
			/>
			<Tool
				Name="VCCLCompilerTool"
				AdditionalIncludeDirectories="..;../../i386-unknown-nt4.0/include;../dynutil/h;../external"
				PreprocessorDefinitions="WIN32;os_windows;arch_x86;cap_relocation;cap_dynamic_heap;cap_stripped_binaries;cap_async_events;cap_threads;cap_tramp_liveness;i386_unknown_nt4_0;_WIN32_WINNT=0x500;DO_INLINE_F=inline;DO_INLINE_P=inline;i386-unknown-nt4.0;BPATCH_LIBRARY;BPATCH_DLL_BUILD;COMMON_LIB;snprintf=_snprintf"
				MinimalRebuild="false"
				RuntimeLibrary="0"
				RuntimeTypeInfo="true"
				WarningLevel="3"
				DebugInformationFormat="3"
			/>
			<Tool
				Name="VCManagedResourceCompilerTool"
			/>
			<Tool
				Name="VCResourceCompilerTool"
			/>
			<Tool
				Name="VCPreLinkEventTool"
			/>
			<Tool
				Name="VCLinkerTool"
				AdditionalDependencies="Psapi.lib dbghelp.lib Ws2_32.lib"
				OutputFile="$(OutDir)\libcommon.dll"
				LinkIncremental="1"
				GenerateDebugInformation="true"
				RandomizedBaseAddress="1"
				DataExecutionPrevention="0"
				ImportLibrary="$(OutDir)/$(TargetName).lib"
			/>
			<Tool
				Name="VCALinkTool"
			/>
			<Tool
				Name="VCManifestTool"
			/>
			<Tool
				Name="VCXDCMakeTool"
			/>
			<Tool
				Name="VCBscMakeTool"
			/>
			<Tool
				Name="VCFxCopTool"
			/>
			<Tool
				Name="VCAppVerifierTool"
			/>
			<Tool
				Name="VCPostBuildEventTool"
				CommandLine="echo mkdir $(TargetDir)..\..\..\i386-unknown-nt4.0&#x0D;&#x0A;mkdir $(TargetDir)..\..\..\i386-unknown-nt4.0&#x0D;&#x0A;echo mkdir $(TargetDir)..\..\..\i386-unknown-nt4.0\lib&#x0D;&#x0A;mkdir $(TargetDir)..\..\..\i386-unknown-nt4.0\lib&#x0D;&#x0A;echo copy $(TargetDir)libcommon.dll $(TargetDir)..\..\..\i386-unknown-nt4.0\lib&#x0D;&#x0A;copy $(TargetDir)libcommon.dll $(TargetDir)..\..\..\i386-unknown-nt4.0\lib&#x0D;&#x0A;echo copy $(TargetDir)libcommon.lib $(TargetDir)..\..\..\i386-unknown-nt4.0\lib&#x0D;&#x0A;copy $(TargetDir)libcommon.lib $(TargetDir)..\..\..\i386-unknown-nt4.0\lib&#x0D;&#x0A;"
			/>
		</Configuration>
	</Configurations>
	<References>
	</References>
	<Files>
		<Filter
			Name="Source Files"
			Filter="cpp;c;cxx;def;odl;idl;hpj;bat;asm;asmx"
			UniqueIdentifier="{4FC737F1-C7A5-4376-A066-2A32D752A2FF}"
			>
			<File
				RelativePath=".\src\addrtranslate-win.C"
				>
				<FileConfiguration
					Name="Debug|Win32"
					>
					<Tool
						Name="VCCLCompilerTool"
						CompileAs="2"
					/>
				</FileConfiguration>
				<FileConfiguration
					Name="Release|Win32"
					>
					<Tool
						Name="VCCLCompilerTool"
						CompileAs="2"
					/>
				</FileConfiguration>
			</File>
			<File
				RelativePath=".\src\addrtranslate.C"
				>
				<FileConfiguration
					Name="Debug|Win32"
					>
					<Tool
						Name="VCCLCompilerTool"
						CompileAs="2"
					/>
				</FileConfiguration>
				<FileConfiguration
					Name="Release|Win32"
					>
					<Tool
						Name="VCCLCompilerTool"
						CompileAs="2"
					/>
				</FileConfiguration>
			</File>
			<File
				RelativePath=".\src\Annotatable.C"
				>
				<FileConfiguration
					Name="Debug|Win32"
					>
					<Tool
						Name="VCCLCompilerTool"
						CompileAs="2"
					/>
				</FileConfiguration>
				<FileConfiguration
					Name="Release|Win32"
					>
					<Tool
						Name="VCCLCompilerTool"
						CompileAs="2"
					/>
				</FileConfiguration>
			</File>
			<File
				RelativePath=".\src\arch-x86.C"
				>
				<FileConfiguration
					Name="Debug|Win32"
					>
					<Tool
						Name="VCCLCompilerTool"
						CompileAs="2"
					/>
				</FileConfiguration>
				<FileConfiguration
					Name="Release|Win32"
					>
					<Tool
						Name="VCCLCompilerTool"
						CompileAs="2"
					/>
				</FileConfiguration>
			</File>
			<File
				RelativePath=".\src\AST.C"
				>
				<FileConfiguration
					Name="Debug|Win32"
					>
					<Tool
						Name="VCCLCompilerTool"
						CompileAs="2"
					/>
				</FileConfiguration>
			</File>
			<File
				RelativePath=".\src\debugOstream.C"
				>
				<FileConfiguration
					Name="Debug|Win32"
					>
					<Tool
						Name="VCCLCompilerTool"
						CompileAsManaged="0"
						CompileAs="2"
					/>
				</FileConfiguration>
				<FileConfiguration
					Name="Release|Win32"
					>
					<Tool
						Name="VCCLCompilerTool"
						CompileAsManaged="0"
						CompileAs="2"
					/>
				</FileConfiguration>
			</File>
			<File
				RelativePath=".\src\DOT.C"
				>
				<FileConfiguration
					Name="Debug|Win32"
					>
					<Tool
						Name="VCCLCompilerTool"
						CompileAs="2"
					/>
				</FileConfiguration>
			</File>
			<File
				RelativePath=".\src\dyn_regs.C"
				>
				<FileConfiguration
					Name="Debug|Win32"
					>
					<Tool
						Name="VCCLCompilerTool"
						CompileAs="2"
					/>
				</FileConfiguration>
				<FileConfiguration
					Name="Release|Win32"
					>
					<Tool
						Name="VCCLCompilerTool"
						CompileAs="2"
					/>
				</FileConfiguration>
			</File>
			<File
				RelativePath=".\src\Edge.C"
				>
				<FileConfiguration
					Name="Debug|Win32"
					>
					<Tool
						Name="VCCLCompilerTool"
						CompileAs="2"
					/>
				</FileConfiguration>
			</File>
			<File
				RelativePath=".\src\fraction.C"
				>
				<FileConfiguration
					Name="Debug|Win32"
					>
					<Tool
						Name="VCCLCompilerTool"
						CompileAsManaged="0"
						CompileAs="2"
					/>
				</FileConfiguration>
				<FileConfiguration
					Name="Release|Win32"
					>
					<Tool
						Name="VCCLCompilerTool"
						CompileAsManaged="0"
						CompileAs="2"
					/>
				</FileConfiguration>
			</File>
			<File
				RelativePath=".\src\Graph.C"
				>
				<FileConfiguration
					Name="Debug|Win32"
					>
					<Tool
						Name="VCCLCompilerTool"
						CompileAs="2"
					/>
				</FileConfiguration>
			</File>
			<File
				RelativePath=".\src\int64iostream.C"
				>
				<FileConfiguration
					Name="Debug|Win32"
					>
					<Tool
						Name="VCCLCompilerTool"
						CompileAsManaged="0"
						CompileAs="2"
					/>
				</FileConfiguration>
				<FileConfiguration
					Name="Release|Win32"
					>
					<Tool
						Name="VCCLCompilerTool"
						CompileAsManaged="0"
						CompileAs="2"
					/>
				</FileConfiguration>
			</File>
			<File
				RelativePath=".\src\lprintf.C"
				>
				<FileConfiguration
					Name="Debug|Win32"
					>
					<Tool
						Name="VCCLCompilerTool"
						CompileAsManaged="0"
						CompileAs="2"
					/>
				</FileConfiguration>
				<FileConfiguration
					Name="Release|Win32"
					>
					<Tool
						Name="VCCLCompilerTool"
						CompileAsManaged="0"
						CompileAs="2"
					/>
				</FileConfiguration>
			</File>
			<File
				RelativePath=".\src\MappedFile.C"
				>
				<FileConfiguration
					Name="Debug|Win32"
					>
					<Tool
						Name="VCCLCompilerTool"
						CompileAs="2"
					/>
				</FileConfiguration>
				<FileConfiguration
					Name="Release|Win32"
					>
					<Tool
						Name="VCCLCompilerTool"
						CompileAs="2"
					/>
				</FileConfiguration>
			</File>
			<File
				RelativePath=".\src\Node.C"
				>
				<FileConfiguration
					Name="Debug|Win32"
					>
					<Tool
						Name="VCCLCompilerTool"
						CompileAs="2"
					/>
				</FileConfiguration>
			</File>
			<File
				RelativePath=".\src\pathName.C"
				>
				<FileConfiguration
					Name="Debug|Win32"
					>
					<Tool
						Name="VCCLCompilerTool"
						CompileAs="2"
					/>
				</FileConfiguration>
				<FileConfiguration
					Name="Release|Win32"
					>
					<Tool
						Name="VCCLCompilerTool"
						CompileAs="2"
					/>
				</FileConfiguration>
			</File>
			<File
				RelativePath=".\src\serialize-bin.C"
				>
				<FileConfiguration
					Name="Debug|Win32"
					>
					<Tool
						Name="VCCLCompilerTool"
						CompileAs="2"
					/>
				</FileConfiguration>
				<FileConfiguration
					Name="Release|Win32"
					>
					<Tool
						Name="VCCLCompilerTool"
						CompileAs="2"
					/>
				</FileConfiguration>
			</File>
			<File
				RelativePath=".\src\serialize-xml.C"
				>
				<FileConfiguration
					Name="Debug|Win32"
					>
					<Tool
						Name="VCCLCompilerTool"
						CompileAs="2"
					/>
				</FileConfiguration>
				<FileConfiguration
					Name="Release|Win32"
					>
					<Tool
						Name="VCCLCompilerTool"
						CompileAs="2"
					/>
				</FileConfiguration>
			</File>
			<File
				RelativePath=".\src\sha1.C"
				>
				<FileConfiguration
					Name="Debug|Win32"
					>
					<Tool
						Name="VCCLCompilerTool"
						CompileAs="2"
					/>
				</FileConfiguration>
				<FileConfiguration
					Name="Release|Win32"
					>
					<Tool
						Name="VCCLCompilerTool"
						CompileAs="2"
					/>
				</FileConfiguration>
			</File>
			<File
				RelativePath=".\src\stats.C"
				>
				<FileConfiguration
					Name="Debug|Win32"
					>
					<Tool
						Name="VCCLCompilerTool"
						CompileAsManaged="0"
						CompileAs="2"
					/>
				</FileConfiguration>
				<FileConfiguration
					Name="Release|Win32"
					>
					<Tool
						Name="VCCLCompilerTool"
						CompileAs="2"
					/>
				</FileConfiguration>
			</File>
			<File
				RelativePath=".\src\string-regex.C"
				>
				<FileConfiguration
					Name="Debug|Win32"
					>
					<Tool
						Name="VCCLCompilerTool"
						CompileAs="2"
					/>
				</FileConfiguration>
				<FileConfiguration
					Name="Release|Win32"
					>
					<Tool
						Name="VCCLCompilerTool"
						CompileAs="2"
					/>
				</FileConfiguration>
			</File>
			<File
				RelativePath=".\src\Time.C"
				>
				<FileConfiguration
					Name="Debug|Win32"
					>
					<Tool
						Name="VCCLCompilerTool"
						CompileAsManaged="0"
						CompileAs="2"
					/>
				</FileConfiguration>
				<FileConfiguration
					Name="Release|Win32"
					>
					<Tool
						Name="VCCLCompilerTool"
						CompileAs="2"
					/>
				</FileConfiguration>
			</File>
			<File
				RelativePath=".\src\Timer.C"
				>
				<FileConfiguration
					Name="Debug|Win32"
					>
					<Tool
						Name="VCCLCompilerTool"
						CompileAsManaged="0"
						CompileAs="2"
					/>
				</FileConfiguration>
				<FileConfiguration
					Name="Release|Win32"
					>
					<Tool
						Name="VCCLCompilerTool"
						CompileAs="2"
					/>
				</FileConfiguration>
			</File>
			<File
				RelativePath=".\src\timing-nt.C"
				>
				<FileConfiguration
					Name="Debug|Win32"
					>
					<Tool
						Name="VCCLCompilerTool"
						CompileAsManaged="0"
						CompileAs="2"
					/>
				</FileConfiguration>
				<FileConfiguration
					Name="Release|Win32"
					>
					<Tool
						Name="VCCLCompilerTool"
						CompileAs="2"
					/>
				</FileConfiguration>
			</File>
			<File
				RelativePath=".\src\timing.C"
				>
				<FileConfiguration
					Name="Debug|Win32"
					>
					<Tool
						Name="VCCLCompilerTool"
						CompileAsManaged="0"
						CompileAs="2"
					/>
				</FileConfiguration>
				<FileConfiguration
					Name="Release|Win32"
					>
					<Tool
						Name="VCCLCompilerTool"
						CompileAs="2"
					/>
				</FileConfiguration>
			</File>
			<File
				RelativePath=".\src\Types.C"
				>
				<FileConfiguration
					Name="Debug|Win32"
					>
					<Tool
						Name="VCCLCompilerTool"
						CompileAsManaged="0"
						CompileAs="2"
					/>
				</FileConfiguration>
				<FileConfiguration
					Name="Release|Win32"
					>
					<Tool
						Name="VCCLCompilerTool"
						CompileAsManaged="0"
						CompileAs="2"
					/>
				</FileConfiguration>
			</File>
			<File
				RelativePath=".\src\util.C"
				>
				<FileConfiguration
					Name="Debug|Win32"
					>
					<Tool
						Name="VCCLCompilerTool"
						CompileAs="2"
					/>
				</FileConfiguration>
				<FileConfiguration
					Name="Release|Win32"
					>
					<Tool
						Name="VCCLCompilerTool"
						CompileAs="2"
					/>
				</FileConfiguration>
			</File>
		</Filter>
		<Filter
			Name="Header Files"
			Filter="h;hpp;hxx;hm;inl;inc;xsd"
			UniqueIdentifier="{93995380-89BD-4b04-88EB-625FBE52EBFB}"
			>
			<File
				RelativePath=".\h\addrtranslate.h"
				>
			</File>
			<File
				RelativePath="..\dynutil\h\Annotatable.h"
				>
			</File>
			<File
				RelativePath=".\h\arch-x86.h"
				>
			</File>
			<File
				RelativePath=".\h\arch.h"
				>
			</File>
			<File
				RelativePath="..\dynutil\h\AST.h"
				>
			</File>
			<File
				RelativePath=".\h\debugOstream.h"
				>
			</File>
			<File
				RelativePath="..\dynutil\h\dyn_regs.h"
				>
			</File>
			<File
				RelativePath="..\dynutil\h\dyntypes.h"
				>
			</File>
			<File
				RelativePath="..\dynutil\h\Edge.h"
				>
			</File>
			<File
				RelativePath=".\h\fraction.h"
				>
			</File>
			<File
				RelativePath="..\dynutil\h\Graph.h"
				>
			</File>
			<File
				RelativePath=".\h\headers.h"
				>
			</File>
			<File
				RelativePath=".\h\ia32_locations.h"
				>
			</File>
			<File
				RelativePath=".\h\int64iostream.h"
				>
			</File>
			<File
				RelativePath=".\h\language.h"
				>
			</File>
			<File
				RelativePath=".\h\lprintf.h"
				>
			</File>
			<File
				RelativePath=".\h\machineType.h"
				>
			</File>
			<File
				RelativePath=".\h\MappedFile.h"
				>
			</File>
			<File
				RelativePath="..\dynutil\h\Node.h"
				>
			</File>
			<File
				RelativePath=".\h\NodeIterator.h"
				>
			</File>
			<File
				RelativePath=".\h\ntHeaders.h"
				>
			</File>
			<File
				RelativePath=".\h\pathName.h"
				>
			</File>
			<File
				RelativePath=".\h\pathName.h"
				>
			</File>
			<File
				RelativePath="..\dynutil\h\ProcReader.h"
				>
			</File>
			<File
				RelativePath="..\dynutil\h\Serialization.h"
				>
			</File>
			<File
				RelativePath=".\h\serialize.h"
				>
			</File>
			<File
				RelativePath=".\h\sha1.h"
				>
			</File>
			<File
				RelativePath=".\h\Singleton.h"
				>
			</File>
			<File
				RelativePath=".\h\stats.h"
				>
			</File>
			<File
				RelativePath=".\h\std_namesp.h"
				>
			</File>
			<File
				RelativePath="..\dynutil\h\stl_utils.h"
				>
			</File>
			<File
				RelativePath=".\h\string-regex.h"
				>
			</File>
			<File
				RelativePath=".\h\stringDecl.h"
				>
			</File>
			<File
				RelativePath="..\dynutil\h\SymReader.h"
				>
			</File>
            <File
                RelativePath="..\dynutil\h\entryIDs.h"
                >
            </File>
			<File
				RelativePath=".\h\Time.h"
				>
			</File>
			<File
				RelativePath=".\h\Timer.h"
				>
			</File>
			<File
				RelativePath=".\h\timing.h"
				>
			</File>
			<File
				RelativePath=".\h\triple.h"
				>
			</File>
			<File
				RelativePath=".\h\Types.h"
				>
			</File>
			<File
				RelativePath="..\dynutil\h\util.h"
				>
			</File>
			<Filter
				Name="Resource Files"
				Filter="rc;ico;cur;bmp;dlg;rc2;rct;bin;rgs;gif;jpg;jpeg;jpe;resx"
				UniqueIdentifier="{67DA6AB6-F800-4c08-8B7A-83BB121AAD01}"
				>
			</Filter>
		</Filter>
	</Files>
	<Globals>
	</Globals>
</VisualStudioProject>
>>>>>>> 01a6ffd8
<|MERGE_RESOLUTION|>--- conflicted
+++ resolved
@@ -1,4 +1,3 @@
-<<<<<<< HEAD
 <?xml version="1.0" encoding="Windows-1252"?>
 <VisualStudioProject
 	ProjectType="Visual C++"
@@ -878,889 +877,3 @@
 	<Globals>
 	</Globals>
 </VisualStudioProject>
-=======
-<?xml version="1.0" encoding="Windows-1252"?>
-<VisualStudioProject
-	ProjectType="Visual C++"
-	Version="9.00"
-	Name="common"
-	ProjectGUID="{197E213A-6900-4D09-B280-109A0D02DF36}"
-	RootNamespace="common"
-	Keyword="ManagedCProj"
-	TargetFrameworkVersion="131072"
-	>
-	<Platforms>
-		<Platform
-			Name="Win32"
-		/>
-	</Platforms>
-	<ToolFiles>
-	</ToolFiles>
-	<Configurations>
-		<Configuration
-			Name="Debug|Win32"
-			OutputDirectory="..\..\i386-unknown-nt4.0\lib"
-			IntermediateDirectory="i386-unknown-nt4.0"
-			ConfigurationType="2"
-			InheritedPropertySheets="$(VCInstallDir)VCProjectDefaults\UpgradeFromVC71.vsprops"
-			CharacterSet="2"
-			ManagedExtensions="0"
-			>
-			<Tool
-				Name="VCPreBuildEventTool"
-			/>
-			<Tool
-				Name="VCCustomBuildTool"
-			/>
-			<Tool
-				Name="VCXMLDataGeneratorTool"
-			/>
-			<Tool
-				Name="VCWebServiceProxyGeneratorTool"
-			/>
-			<Tool
-				Name="VCMIDLTool"
-			/>
-			<Tool
-				Name="VCCLCompilerTool"
-				AdditionalOptions="/MP"
-				Optimization="0"
-				AdditionalIncludeDirectories="..;../../i386-unknown-nt4.0/include;../dynutil/h;../external"
-				PreprocessorDefinitions="_CRT_SECURE_NO_WARNINGS;WIN32;os_windows;arch_x86;cap_relocation;cap_dynamic_heap;cap_stripped_binaries;cap_async_events;cap_threads;cap_tramp_liveness;i386_unknown_nt4_0;_WIN32_WINNT=0x500;DO_INLINE_F=inline;DO_INLINE_P=inline;i386-unknown-nt4.0;snprintf=_snprintf;COMMON_LIB"
-				MinimalRebuild="false"
-				BasicRuntimeChecks="0"
-				RuntimeLibrary="3"
-				RuntimeTypeInfo="true"
-				WarningLevel="3"
-				DebugInformationFormat="3"
-				DisableSpecificWarnings="4251;4503"
-			/>
-			<Tool
-				Name="VCManagedResourceCompilerTool"
-			/>
-			<Tool
-				Name="VCResourceCompilerTool"
-			/>
-			<Tool
-				Name="VCPreLinkEventTool"
-			/>
-			<Tool
-				Name="VCLinkerTool"
-				AdditionalDependencies="Psapi.lib"
-				OutputFile="$(OutDir)\libcommon.dll"
-				LinkIncremental="2"
-				SuppressStartupBanner="true"
-				AdditionalLibraryDirectories="../../i386-unknown-nt4.0/lib"
-				GenerateDebugInformation="true"
-				AssemblyDebug="1"
-				SubSystem="0"
-				ResourceOnlyDLL="false"
-				RandomizedBaseAddress="1"
-				FixedBaseAddress="0"
-				DataExecutionPrevention="0"
-			/>
-			<Tool
-				Name="VCALinkTool"
-			/>
-			<Tool
-				Name="VCManifestTool"
-			/>
-			<Tool
-				Name="VCXDCMakeTool"
-			/>
-			<Tool
-				Name="VCBscMakeTool"
-			/>
-			<Tool
-				Name="VCFxCopTool"
-			/>
-			<Tool
-				Name="VCAppVerifierTool"
-			/>
-			<Tool
-				Name="VCPostBuildEventTool"
-				CommandLine="echo mkdir $(TargetDir)..\..\include&#x0D;&#x0A;mkdir $(TargetDir)..\..\include&#x0D;&#x0A;echo xcopy /s /c /y $(InputDir)..\dynutil\h\*.h $(TargetDir)..\..\include&#x0D;&#x0A;xcopy /s /c /y $(InputDir)..\dynutil\h\*.h $(TargetDir)..\..\include&#x0D;&#x0A;"
-			/>
-		</Configuration>
-		<Configuration
-			Name="Release|Win32"
-			OutputDirectory="i386-unknown-nt4.0"
-			IntermediateDirectory="i386-unknown-nt4.0"
-			ConfigurationType="2"
-			InheritedPropertySheets="$(VCInstallDir)VCProjectDefaults\UpgradeFromVC71.vsprops"
-			CharacterSet="2"
-			ManagedExtensions="0"
-			>
-			<Tool
-				Name="VCPreBuildEventTool"
-			/>
-			<Tool
-				Name="VCCustomBuildTool"
-			/>
-			<Tool
-				Name="VCXMLDataGeneratorTool"
-			/>
-			<Tool
-				Name="VCWebServiceProxyGeneratorTool"
-			/>
-			<Tool
-				Name="VCMIDLTool"
-			/>
-			<Tool
-				Name="VCCLCompilerTool"
-				AdditionalIncludeDirectories="..;../../i386-unknown-nt4.0/include;../dynutil/h;../external"
-				PreprocessorDefinitions="WIN32;os_windows;arch_x86;cap_relocation;cap_dynamic_heap;cap_stripped_binaries;cap_async_events;cap_threads;cap_tramp_liveness;i386_unknown_nt4_0;_WIN32_WINNT=0x500;DO_INLINE_F=inline;DO_INLINE_P=inline;i386-unknown-nt4.0;BPATCH_LIBRARY;BPATCH_DLL_BUILD;COMMON_LIB;snprintf=_snprintf"
-				MinimalRebuild="false"
-				RuntimeLibrary="0"
-				RuntimeTypeInfo="true"
-				WarningLevel="3"
-				DebugInformationFormat="3"
-			/>
-			<Tool
-				Name="VCManagedResourceCompilerTool"
-			/>
-			<Tool
-				Name="VCResourceCompilerTool"
-			/>
-			<Tool
-				Name="VCPreLinkEventTool"
-			/>
-			<Tool
-				Name="VCLinkerTool"
-				AdditionalDependencies="Psapi.lib dbghelp.lib Ws2_32.lib"
-				OutputFile="$(OutDir)\libcommon.dll"
-				LinkIncremental="1"
-				GenerateDebugInformation="true"
-				RandomizedBaseAddress="1"
-				DataExecutionPrevention="0"
-				ImportLibrary="$(OutDir)/$(TargetName).lib"
-			/>
-			<Tool
-				Name="VCALinkTool"
-			/>
-			<Tool
-				Name="VCManifestTool"
-			/>
-			<Tool
-				Name="VCXDCMakeTool"
-			/>
-			<Tool
-				Name="VCBscMakeTool"
-			/>
-			<Tool
-				Name="VCFxCopTool"
-			/>
-			<Tool
-				Name="VCAppVerifierTool"
-			/>
-			<Tool
-				Name="VCPostBuildEventTool"
-				CommandLine="echo mkdir $(TargetDir)..\..\..\i386-unknown-nt4.0&#x0D;&#x0A;mkdir $(TargetDir)..\..\..\i386-unknown-nt4.0&#x0D;&#x0A;echo mkdir $(TargetDir)..\..\..\i386-unknown-nt4.0\lib&#x0D;&#x0A;mkdir $(TargetDir)..\..\..\i386-unknown-nt4.0\lib&#x0D;&#x0A;echo copy $(TargetDir)libcommon.dll $(TargetDir)..\..\..\i386-unknown-nt4.0\lib&#x0D;&#x0A;copy $(TargetDir)libcommon.dll $(TargetDir)..\..\..\i386-unknown-nt4.0\lib&#x0D;&#x0A;echo copy $(TargetDir)libcommon.lib $(TargetDir)..\..\..\i386-unknown-nt4.0\lib&#x0D;&#x0A;copy $(TargetDir)libcommon.lib $(TargetDir)..\..\..\i386-unknown-nt4.0\lib&#x0D;&#x0A;"
-			/>
-		</Configuration>
-	</Configurations>
-	<References>
-	</References>
-	<Files>
-		<Filter
-			Name="Source Files"
-			Filter="cpp;c;cxx;def;odl;idl;hpj;bat;asm;asmx"
-			UniqueIdentifier="{4FC737F1-C7A5-4376-A066-2A32D752A2FF}"
-			>
-			<File
-				RelativePath=".\src\addrtranslate-win.C"
-				>
-				<FileConfiguration
-					Name="Debug|Win32"
-					>
-					<Tool
-						Name="VCCLCompilerTool"
-						CompileAs="2"
-					/>
-				</FileConfiguration>
-				<FileConfiguration
-					Name="Release|Win32"
-					>
-					<Tool
-						Name="VCCLCompilerTool"
-						CompileAs="2"
-					/>
-				</FileConfiguration>
-			</File>
-			<File
-				RelativePath=".\src\addrtranslate.C"
-				>
-				<FileConfiguration
-					Name="Debug|Win32"
-					>
-					<Tool
-						Name="VCCLCompilerTool"
-						CompileAs="2"
-					/>
-				</FileConfiguration>
-				<FileConfiguration
-					Name="Release|Win32"
-					>
-					<Tool
-						Name="VCCLCompilerTool"
-						CompileAs="2"
-					/>
-				</FileConfiguration>
-			</File>
-			<File
-				RelativePath=".\src\Annotatable.C"
-				>
-				<FileConfiguration
-					Name="Debug|Win32"
-					>
-					<Tool
-						Name="VCCLCompilerTool"
-						CompileAs="2"
-					/>
-				</FileConfiguration>
-				<FileConfiguration
-					Name="Release|Win32"
-					>
-					<Tool
-						Name="VCCLCompilerTool"
-						CompileAs="2"
-					/>
-				</FileConfiguration>
-			</File>
-			<File
-				RelativePath=".\src\arch-x86.C"
-				>
-				<FileConfiguration
-					Name="Debug|Win32"
-					>
-					<Tool
-						Name="VCCLCompilerTool"
-						CompileAs="2"
-					/>
-				</FileConfiguration>
-				<FileConfiguration
-					Name="Release|Win32"
-					>
-					<Tool
-						Name="VCCLCompilerTool"
-						CompileAs="2"
-					/>
-				</FileConfiguration>
-			</File>
-			<File
-				RelativePath=".\src\AST.C"
-				>
-				<FileConfiguration
-					Name="Debug|Win32"
-					>
-					<Tool
-						Name="VCCLCompilerTool"
-						CompileAs="2"
-					/>
-				</FileConfiguration>
-			</File>
-			<File
-				RelativePath=".\src\debugOstream.C"
-				>
-				<FileConfiguration
-					Name="Debug|Win32"
-					>
-					<Tool
-						Name="VCCLCompilerTool"
-						CompileAsManaged="0"
-						CompileAs="2"
-					/>
-				</FileConfiguration>
-				<FileConfiguration
-					Name="Release|Win32"
-					>
-					<Tool
-						Name="VCCLCompilerTool"
-						CompileAsManaged="0"
-						CompileAs="2"
-					/>
-				</FileConfiguration>
-			</File>
-			<File
-				RelativePath=".\src\DOT.C"
-				>
-				<FileConfiguration
-					Name="Debug|Win32"
-					>
-					<Tool
-						Name="VCCLCompilerTool"
-						CompileAs="2"
-					/>
-				</FileConfiguration>
-			</File>
-			<File
-				RelativePath=".\src\dyn_regs.C"
-				>
-				<FileConfiguration
-					Name="Debug|Win32"
-					>
-					<Tool
-						Name="VCCLCompilerTool"
-						CompileAs="2"
-					/>
-				</FileConfiguration>
-				<FileConfiguration
-					Name="Release|Win32"
-					>
-					<Tool
-						Name="VCCLCompilerTool"
-						CompileAs="2"
-					/>
-				</FileConfiguration>
-			</File>
-			<File
-				RelativePath=".\src\Edge.C"
-				>
-				<FileConfiguration
-					Name="Debug|Win32"
-					>
-					<Tool
-						Name="VCCLCompilerTool"
-						CompileAs="2"
-					/>
-				</FileConfiguration>
-			</File>
-			<File
-				RelativePath=".\src\fraction.C"
-				>
-				<FileConfiguration
-					Name="Debug|Win32"
-					>
-					<Tool
-						Name="VCCLCompilerTool"
-						CompileAsManaged="0"
-						CompileAs="2"
-					/>
-				</FileConfiguration>
-				<FileConfiguration
-					Name="Release|Win32"
-					>
-					<Tool
-						Name="VCCLCompilerTool"
-						CompileAsManaged="0"
-						CompileAs="2"
-					/>
-				</FileConfiguration>
-			</File>
-			<File
-				RelativePath=".\src\Graph.C"
-				>
-				<FileConfiguration
-					Name="Debug|Win32"
-					>
-					<Tool
-						Name="VCCLCompilerTool"
-						CompileAs="2"
-					/>
-				</FileConfiguration>
-			</File>
-			<File
-				RelativePath=".\src\int64iostream.C"
-				>
-				<FileConfiguration
-					Name="Debug|Win32"
-					>
-					<Tool
-						Name="VCCLCompilerTool"
-						CompileAsManaged="0"
-						CompileAs="2"
-					/>
-				</FileConfiguration>
-				<FileConfiguration
-					Name="Release|Win32"
-					>
-					<Tool
-						Name="VCCLCompilerTool"
-						CompileAsManaged="0"
-						CompileAs="2"
-					/>
-				</FileConfiguration>
-			</File>
-			<File
-				RelativePath=".\src\lprintf.C"
-				>
-				<FileConfiguration
-					Name="Debug|Win32"
-					>
-					<Tool
-						Name="VCCLCompilerTool"
-						CompileAsManaged="0"
-						CompileAs="2"
-					/>
-				</FileConfiguration>
-				<FileConfiguration
-					Name="Release|Win32"
-					>
-					<Tool
-						Name="VCCLCompilerTool"
-						CompileAsManaged="0"
-						CompileAs="2"
-					/>
-				</FileConfiguration>
-			</File>
-			<File
-				RelativePath=".\src\MappedFile.C"
-				>
-				<FileConfiguration
-					Name="Debug|Win32"
-					>
-					<Tool
-						Name="VCCLCompilerTool"
-						CompileAs="2"
-					/>
-				</FileConfiguration>
-				<FileConfiguration
-					Name="Release|Win32"
-					>
-					<Tool
-						Name="VCCLCompilerTool"
-						CompileAs="2"
-					/>
-				</FileConfiguration>
-			</File>
-			<File
-				RelativePath=".\src\Node.C"
-				>
-				<FileConfiguration
-					Name="Debug|Win32"
-					>
-					<Tool
-						Name="VCCLCompilerTool"
-						CompileAs="2"
-					/>
-				</FileConfiguration>
-			</File>
-			<File
-				RelativePath=".\src\pathName.C"
-				>
-				<FileConfiguration
-					Name="Debug|Win32"
-					>
-					<Tool
-						Name="VCCLCompilerTool"
-						CompileAs="2"
-					/>
-				</FileConfiguration>
-				<FileConfiguration
-					Name="Release|Win32"
-					>
-					<Tool
-						Name="VCCLCompilerTool"
-						CompileAs="2"
-					/>
-				</FileConfiguration>
-			</File>
-			<File
-				RelativePath=".\src\serialize-bin.C"
-				>
-				<FileConfiguration
-					Name="Debug|Win32"
-					>
-					<Tool
-						Name="VCCLCompilerTool"
-						CompileAs="2"
-					/>
-				</FileConfiguration>
-				<FileConfiguration
-					Name="Release|Win32"
-					>
-					<Tool
-						Name="VCCLCompilerTool"
-						CompileAs="2"
-					/>
-				</FileConfiguration>
-			</File>
-			<File
-				RelativePath=".\src\serialize-xml.C"
-				>
-				<FileConfiguration
-					Name="Debug|Win32"
-					>
-					<Tool
-						Name="VCCLCompilerTool"
-						CompileAs="2"
-					/>
-				</FileConfiguration>
-				<FileConfiguration
-					Name="Release|Win32"
-					>
-					<Tool
-						Name="VCCLCompilerTool"
-						CompileAs="2"
-					/>
-				</FileConfiguration>
-			</File>
-			<File
-				RelativePath=".\src\sha1.C"
-				>
-				<FileConfiguration
-					Name="Debug|Win32"
-					>
-					<Tool
-						Name="VCCLCompilerTool"
-						CompileAs="2"
-					/>
-				</FileConfiguration>
-				<FileConfiguration
-					Name="Release|Win32"
-					>
-					<Tool
-						Name="VCCLCompilerTool"
-						CompileAs="2"
-					/>
-				</FileConfiguration>
-			</File>
-			<File
-				RelativePath=".\src\stats.C"
-				>
-				<FileConfiguration
-					Name="Debug|Win32"
-					>
-					<Tool
-						Name="VCCLCompilerTool"
-						CompileAsManaged="0"
-						CompileAs="2"
-					/>
-				</FileConfiguration>
-				<FileConfiguration
-					Name="Release|Win32"
-					>
-					<Tool
-						Name="VCCLCompilerTool"
-						CompileAs="2"
-					/>
-				</FileConfiguration>
-			</File>
-			<File
-				RelativePath=".\src\string-regex.C"
-				>
-				<FileConfiguration
-					Name="Debug|Win32"
-					>
-					<Tool
-						Name="VCCLCompilerTool"
-						CompileAs="2"
-					/>
-				</FileConfiguration>
-				<FileConfiguration
-					Name="Release|Win32"
-					>
-					<Tool
-						Name="VCCLCompilerTool"
-						CompileAs="2"
-					/>
-				</FileConfiguration>
-			</File>
-			<File
-				RelativePath=".\src\Time.C"
-				>
-				<FileConfiguration
-					Name="Debug|Win32"
-					>
-					<Tool
-						Name="VCCLCompilerTool"
-						CompileAsManaged="0"
-						CompileAs="2"
-					/>
-				</FileConfiguration>
-				<FileConfiguration
-					Name="Release|Win32"
-					>
-					<Tool
-						Name="VCCLCompilerTool"
-						CompileAs="2"
-					/>
-				</FileConfiguration>
-			</File>
-			<File
-				RelativePath=".\src\Timer.C"
-				>
-				<FileConfiguration
-					Name="Debug|Win32"
-					>
-					<Tool
-						Name="VCCLCompilerTool"
-						CompileAsManaged="0"
-						CompileAs="2"
-					/>
-				</FileConfiguration>
-				<FileConfiguration
-					Name="Release|Win32"
-					>
-					<Tool
-						Name="VCCLCompilerTool"
-						CompileAs="2"
-					/>
-				</FileConfiguration>
-			</File>
-			<File
-				RelativePath=".\src\timing-nt.C"
-				>
-				<FileConfiguration
-					Name="Debug|Win32"
-					>
-					<Tool
-						Name="VCCLCompilerTool"
-						CompileAsManaged="0"
-						CompileAs="2"
-					/>
-				</FileConfiguration>
-				<FileConfiguration
-					Name="Release|Win32"
-					>
-					<Tool
-						Name="VCCLCompilerTool"
-						CompileAs="2"
-					/>
-				</FileConfiguration>
-			</File>
-			<File
-				RelativePath=".\src\timing.C"
-				>
-				<FileConfiguration
-					Name="Debug|Win32"
-					>
-					<Tool
-						Name="VCCLCompilerTool"
-						CompileAsManaged="0"
-						CompileAs="2"
-					/>
-				</FileConfiguration>
-				<FileConfiguration
-					Name="Release|Win32"
-					>
-					<Tool
-						Name="VCCLCompilerTool"
-						CompileAs="2"
-					/>
-				</FileConfiguration>
-			</File>
-			<File
-				RelativePath=".\src\Types.C"
-				>
-				<FileConfiguration
-					Name="Debug|Win32"
-					>
-					<Tool
-						Name="VCCLCompilerTool"
-						CompileAsManaged="0"
-						CompileAs="2"
-					/>
-				</FileConfiguration>
-				<FileConfiguration
-					Name="Release|Win32"
-					>
-					<Tool
-						Name="VCCLCompilerTool"
-						CompileAsManaged="0"
-						CompileAs="2"
-					/>
-				</FileConfiguration>
-			</File>
-			<File
-				RelativePath=".\src\util.C"
-				>
-				<FileConfiguration
-					Name="Debug|Win32"
-					>
-					<Tool
-						Name="VCCLCompilerTool"
-						CompileAs="2"
-					/>
-				</FileConfiguration>
-				<FileConfiguration
-					Name="Release|Win32"
-					>
-					<Tool
-						Name="VCCLCompilerTool"
-						CompileAs="2"
-					/>
-				</FileConfiguration>
-			</File>
-		</Filter>
-		<Filter
-			Name="Header Files"
-			Filter="h;hpp;hxx;hm;inl;inc;xsd"
-			UniqueIdentifier="{93995380-89BD-4b04-88EB-625FBE52EBFB}"
-			>
-			<File
-				RelativePath=".\h\addrtranslate.h"
-				>
-			</File>
-			<File
-				RelativePath="..\dynutil\h\Annotatable.h"
-				>
-			</File>
-			<File
-				RelativePath=".\h\arch-x86.h"
-				>
-			</File>
-			<File
-				RelativePath=".\h\arch.h"
-				>
-			</File>
-			<File
-				RelativePath="..\dynutil\h\AST.h"
-				>
-			</File>
-			<File
-				RelativePath=".\h\debugOstream.h"
-				>
-			</File>
-			<File
-				RelativePath="..\dynutil\h\dyn_regs.h"
-				>
-			</File>
-			<File
-				RelativePath="..\dynutil\h\dyntypes.h"
-				>
-			</File>
-			<File
-				RelativePath="..\dynutil\h\Edge.h"
-				>
-			</File>
-			<File
-				RelativePath=".\h\fraction.h"
-				>
-			</File>
-			<File
-				RelativePath="..\dynutil\h\Graph.h"
-				>
-			</File>
-			<File
-				RelativePath=".\h\headers.h"
-				>
-			</File>
-			<File
-				RelativePath=".\h\ia32_locations.h"
-				>
-			</File>
-			<File
-				RelativePath=".\h\int64iostream.h"
-				>
-			</File>
-			<File
-				RelativePath=".\h\language.h"
-				>
-			</File>
-			<File
-				RelativePath=".\h\lprintf.h"
-				>
-			</File>
-			<File
-				RelativePath=".\h\machineType.h"
-				>
-			</File>
-			<File
-				RelativePath=".\h\MappedFile.h"
-				>
-			</File>
-			<File
-				RelativePath="..\dynutil\h\Node.h"
-				>
-			</File>
-			<File
-				RelativePath=".\h\NodeIterator.h"
-				>
-			</File>
-			<File
-				RelativePath=".\h\ntHeaders.h"
-				>
-			</File>
-			<File
-				RelativePath=".\h\pathName.h"
-				>
-			</File>
-			<File
-				RelativePath=".\h\pathName.h"
-				>
-			</File>
-			<File
-				RelativePath="..\dynutil\h\ProcReader.h"
-				>
-			</File>
-			<File
-				RelativePath="..\dynutil\h\Serialization.h"
-				>
-			</File>
-			<File
-				RelativePath=".\h\serialize.h"
-				>
-			</File>
-			<File
-				RelativePath=".\h\sha1.h"
-				>
-			</File>
-			<File
-				RelativePath=".\h\Singleton.h"
-				>
-			</File>
-			<File
-				RelativePath=".\h\stats.h"
-				>
-			</File>
-			<File
-				RelativePath=".\h\std_namesp.h"
-				>
-			</File>
-			<File
-				RelativePath="..\dynutil\h\stl_utils.h"
-				>
-			</File>
-			<File
-				RelativePath=".\h\string-regex.h"
-				>
-			</File>
-			<File
-				RelativePath=".\h\stringDecl.h"
-				>
-			</File>
-			<File
-				RelativePath="..\dynutil\h\SymReader.h"
-				>
-			</File>
-            <File
-                RelativePath="..\dynutil\h\entryIDs.h"
-                >
-            </File>
-			<File
-				RelativePath=".\h\Time.h"
-				>
-			</File>
-			<File
-				RelativePath=".\h\Timer.h"
-				>
-			</File>
-			<File
-				RelativePath=".\h\timing.h"
-				>
-			</File>
-			<File
-				RelativePath=".\h\triple.h"
-				>
-			</File>
-			<File
-				RelativePath=".\h\Types.h"
-				>
-			</File>
-			<File
-				RelativePath="..\dynutil\h\util.h"
-				>
-			</File>
-			<Filter
-				Name="Resource Files"
-				Filter="rc;ico;cur;bmp;dlg;rc2;rct;bin;rgs;gif;jpg;jpeg;jpe;resx"
-				UniqueIdentifier="{67DA6AB6-F800-4c08-8B7A-83BB121AAD01}"
-				>
-			</Filter>
-		</Filter>
-	</Files>
-	<Globals>
-	</Globals>
-</VisualStudioProject>
->>>>>>> 01a6ffd8
