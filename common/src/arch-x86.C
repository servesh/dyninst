/*
 * Copyright (c) 1996-2009 Barton P. Miller
 * 
 * We provide the Paradyn Parallel Performance Tools (below
 * described as "Paradyn") on an AS IS basis, and do not warrant its
 * validity or performance.  We reserve the right to update, modify,
 * or discontinue this software at any time.  We shall have no
 * obligation to supply such updates or modifications or any other
 * form of support to you.
 * 
 * By your use of Paradyn, you understand and agree that we (or any
 * other person or entity with proprietary rights in Paradyn) are
 * under no obligation to provide either maintenance services,
 * update services, notices of latent defects, or correction of
 * defects for Paradyn.
 * 
 * This library is free software; you can redistribute it and/or
 * modify it under the terms of the GNU Lesser General Public
 * License as published by the Free Software Foundation; either
 * version 2.1 of the License, or (at your option) any later version.
 * 
 * This library is distributed in the hope that it will be useful,
 * but WITHOUT ANY WARRANTY; without even the implied warranty of
 * MERCHANTABILITY or FITNESS FOR A PARTICULAR PURPOSE.  See the GNU
 * Lesser General Public License for more details.
 * 
 * You should have received a copy of the GNU Lesser General Public
 * License along with this library; if not, write to the Free Software
 * Foundation, Inc., 51 Franklin Street, Fifth Floor, Boston, MA 02110-1301 USA
 */

// $Id: arch-x86.C,v 1.5 2008/09/04 21:06:48 bill Exp $

// Official documentation used:    - IA-32 Intel Architecture Software Developer Manual (2001 ed.)
//                                 - AMD x86-64 Architecture Programmer's Manual (rev 3.00, 1/2002)
// Unofficial documentation used:  - www.sandpile.org/ia32
//                                 - NASM documentation

// Note: Unless specified "book" refers to Intel's manual

#include <assert.h>
#include <stdio.h>
#include <map>
#include <string>
#include <iostream>

#include "boost/assign/list_of.hpp"
#include "boost/assign/std/vector.hpp"
#include "boost/assign/std/set.hpp"

#include "common/h/Types.h"
#include "common/h/arch-x86.h"
#include "instructionAPI/h/Register.h"
#include "dyn_regs.h"

using namespace std;
using namespace boost::assign;
using namespace Dyninst::InstructionAPI;

namespace NS_x86 {

// groups
enum {
  Grp1a=0, Grp1b, Grp1c, Grp1d, Grp2, Grp3a, Grp3b, Grp4, Grp5, Grp6, Grp7,
  Grp8, Grp9, Grp11, Grp12, Grp13, Grp14, Grp15, Grp16, Grp17, GrpAMD
};

// SSE
enum {
  SSE10=0, SSE11, SSE12, SSE13, SSE14, SSE15, SSE16, SSE17,
  SSE28, SSE29, SSE2A, SSE2B, SSE2C, SSE2D, SSE2E, SSE2F,
  SSE50, SSE51, SSE52, SSE53, SSE54, SSE55, SSE56, SSE57,
  SSE58, SSE59, SSE5A, SSE5B, SSE5C, SSE5D, SSE5E, SSE5F,
  SSE60, SSE61, SSE62, SSE63, SSE64, SSE65, SSE66, SSE67,
  SSE68, SSE69, SSE6A, SSE6B, SSE6C, SSE6D, SSE6E, SSE6F,
  SSE70, SSE74, SSE75, SSE76,
  SSE78, SSE79, SSE7C, SSE7D, SSE7E, SSE7F,
  SSEB8,
  SSEC2, SSEC4, SSEC5, SSEC6,
  SSED0, SSED1, SSED2, SSED3, SSED4, SSED5, SSED6, SSED7,
  SSED8, SSED9, SSEDA, SSEDB, SSEDC, SSEDD, SSEDE, SSEDF,
  SSEE0, SSEE1, SSEE2, SSEE3, SSEE4, SSEE5, SSEE6, SSEE7,
  SSEE8, SSEE9, SSEEA, SSEEB, SSEEC, SSEED, SSEEE, SSEEF,
  SSEF0, SSEF1, SSEF2, SSEF3, SSEF4, SSEF5, SSEF6, SSEF7,
  SSEF8, SSEF9, SSEFA, SSEFB, SSEFC, SSEFD, SSEFE, SSEFF
};


// SSE groups
enum {
  G12SSE010B=0, G12SSE100B, G12SSE110B,
  G13SSE010B, G13SSE100B, G13SSE110B,
  G14SSE010B, G14SSE011B, G14SSE110B, G14SSE111B,
};

enum {
    GrpD8=0, GrpD9, GrpDA, GrpDB, GrpDC, GrpDD, GrpDE, GrpDF
};

#define Zz   { 0, 0 }
#define ImplImm { am_ImplImm, op_b }
#define Ap   { am_A, op_p }
#define Cd   { am_C, op_d }
#define Dd   { am_D, op_d }
#define Eb   { am_E, op_b }
#define Ed   { am_E, op_d }
#define Ef   { am_E, op_f }
#define Efd  { am_E, op_dbl }
#define Ep   { am_E, op_p }
#define Ev   { am_E, op_v }
#define Ew   { am_E, op_w }
#define Fv   { am_F, op_v }
#define Gb   { am_G, op_b }
#define Gd   { am_G, op_d }
#define Gv   { am_G, op_v }
#define Gw   { am_G, op_w }
#define Gf   { am_G, op_f }
#define Gfd  { am_G, op_dbl }
#define Ib   { am_I, op_b }
#define Iv   { am_I, op_v }
#define Iw   { am_I, op_w }
#define Iz   { am_I, op_z }
#define Jb   { am_J, op_b }
#define Jv   { am_J, op_v }
#define Jz   { am_J, op_z }
#define Ma   { am_M, op_a }
#define Mb   { am_M, op_b }
#define Mlea { am_M, op_lea }
#define Mp   { am_M, op_p }
#define Ms   { am_M, op_s }
#define Md   { am_M, op_d }
#define Mq   { am_M, op_q }
#define Mdq   { am_M, op_dq }
#define M512 { am_M, op_512 }
#define Mf   { am_M, op_f }
#define Mfd  { am_M, op_dbl }
#define M14  { am_M, op_14 }
#define Ob   { am_O, op_b }
#define Ov   { am_O, op_v }
#define Pd   { am_P, op_d }
#define Pdq  { am_P, op_dq }
#define Ppi  { am_P, op_pi }
#define Pq   { am_P, op_q }
#define Qdq  { am_Q, op_dq }
#define Qd   { am_Q, op_d }
#define Qpi  { am_Q, op_pi }
#define Qq   { am_Q, op_q }
#define Rd   { am_R, op_d }
#define Td   { am_T, op_d }
#define Sw   { am_S, op_w }
#define Vd   { am_V, op_d }
#define Vdq  { am_V, op_dq }
#define Vpd  { am_V, op_pd }
#define Vps  { am_V, op_ps }
#define Vq   { am_V, op_q }
#define VRq  { am_VR, op_q }
#define VRdq { am_VR, op_dq }
#define Vss  { am_V, op_ss }
#define Vsd  { am_V, op_sd }
#define Wdq  { am_W, op_dq }
#define Wpd  { am_W, op_pd }
#define Wps  { am_W, op_ps }
#define Wq   { am_W, op_q }
#define Ws   { am_W, op_s }
#define Wsd  { am_W, op_sd }
#define Wss  { am_W, op_ss }
#define Xb   { am_X, op_b }
#define Xv   { am_X, op_v }
#define Yb   { am_Y, op_b }
#define Yv   { am_Y, op_v }
#define STHb { am_stackH, op_b }
#define STPb { am_stackP, op_b }
#define STHv { am_stackH, op_v }
#define STPv { am_stackP, op_v }
#define STHw { am_stackH, op_w }
#define STPw { am_stackP, op_w }
#define STHd { am_stackH, op_d }
#define STPd { am_stackP, op_d }
#define STHa { am_stackH, op_allgprs }
#define STPa { am_stackP, op_allgprs }

#define STKb { am_stack, op_b }
#define STKv { am_stack, op_v }
#define STKw { am_stack, op_w }
#define STKd { am_stack, op_d }
#define STKa { am_stack, op_allgprs }


#define GPRS { am_allgprs, op_allgprs }

#define AH  { am_reg, x86::iah }
#define AX  { am_reg, x86::iax }
#define BH  { am_reg, x86::ibh }
#define CH  { am_reg, x86::ich }
#define DH  { am_reg, x86::idh }
#define AL  { am_reg, x86::ial }
#define BL  { am_reg, x86::ibl }
#define CL  { am_reg, x86::icl }
#define CS  { am_reg, x86::ics }
#define DL  { am_reg, x86::idl }
#define DX  { am_reg, x86::idx }
#define eAX { am_reg, x86::ieax }
#define eBX { am_reg, x86::iebx }
#define eCX { am_reg, x86::iecx }
#define eDX { am_reg, x86::iedx }
#define EAX { am_reg, x86::ieax }
#define EBX { am_reg, x86::iebx }
#define ECX { am_reg, x86::iecx }
#define EDX { am_reg, x86::iedx }
#define DS  { am_reg, x86::ids }
#define ES  { am_reg, x86::ies }
#define FS  { am_reg, x86::ifs }
#define GS  { am_reg, x86::igs }
#define SS  { am_reg, x86::iss }
#define eSP { am_reg, x86::iesp }
#define eBP { am_reg, x86::iebp }
#define eSI { am_reg, x86::iesi }
#define eDI { am_reg, x86::iedi }
#define ESP { am_reg, x86::iesp }
#define EBP { am_reg, x86::iebp }
#define ESI { am_reg, x86::iesi }
#define EDI { am_reg, x86::iedi }
#define ECXEBX { am_tworeghack, op_ecxebx }
#define EDXEAX { am_tworeghack, op_edxeax }
#define rAX { am_reg, x86_64::irax }
#define rBX { am_reg, x86_64::irbx }
#define rCX { am_reg, x86_64::ircx }
#define rDX { am_reg, x86_64::irdx }
#define rSP { am_reg, x86_64::irsp }
#define rBP { am_reg, x86_64::irbp }
#define rSI { am_reg, x86_64::irsi }
#define rDI { am_reg, x86_64::irdi }
#define ST0 { am_reg, x86::ist0 }
#define ST1 { am_reg, x86::ist1 }
#define ST2 { am_reg, x86::ist2 }
#define ST3 { am_reg, x86::ist3 }
#define ST4 { am_reg, x86::ist4 }
#define ST5 { am_reg, x86::ist5 }
#define ST6 { am_reg, x86::ist6 }
#define ST7 { am_reg, x86::ist7 }
#define FPOS 16

enum {
  fNT=1,   // non-temporal
  fPREFETCHNT,
  fPREFETCHT0,
  fPREFETCHT1,
  fPREFETCHT2,
  fPREFETCHAMDE,
  fPREFETCHAMDW,
  fCALL,
  fNEARRET,
  fFARRET,
  fIRET,
  fENTER,
  fLEAVE,
  fXLAT,
  fIO,
  fSEGDESC,
  fCOND,
  fCMPXCH,
  fCMPXCH8,
  fINDIRCALL,
  fINDIRJUMP,
  fFXSAVE,
  fFXRSTOR,
  fCLFLUSH,
  fREP,   // only rep prefix allowed: ins, movs, outs, lods, stos
  fSCAS,
  fCMPS
};

COMMON_EXPORT dyn_hash_map<entryID, std::string> entryNames_IAPI = map_list_of
  (e_aaa, "aaa")
  (e_aad, "aad")
  (e_aam, "aam")
  (e_aas, "aas")
  (e_adc, "adc")
  (e_add, "add")
  (e_addpd, "addpd")
  (e_addps, "addps")
  (e_addsd, "addsd")
  (e_addss, "addss")
  (e_and, "and")
  (e_andnpd, "andnpd")
  (e_andnps, "andnps")
  (e_andpd, "andpd")
  (e_andps, "andps")
  (e_arpl, "arpl")
  (e_bound, "bound")
  (e_bsf, "bsf")
  (e_bsr, "bsr")
  (e_bswap, "bswap")
  (e_bt, "bt")
  (e_btc, "btc")
  (e_btr, "btr")
  (e_bts, "bts")
  (e_call, "call")
  (e_cbw, "cbw")
  (e_cdq, "cdq")
  (e_clc, "clc")
  (e_cld, "cld")
  (e_clflush, "clflush")
  (e_cli, "cli")
  (e_clts, "clts")
  (e_cmc, "cmc")
  (e_cmovbe, "cmovbe")
  (e_cmove, "cmove")
  (e_cmovnae, "cmovnae")
  (e_cmovnb, "cmovnb")
  (e_cmovnbe, "cmovnbe")
  (e_cmovne, "cmovne")
  (e_cmovng, "cmovng")
  (e_cmovnge, "cmovnge")
  (e_cmovnl, "cmovnl")
  (e_cmovno, "cmovno")
  (e_cmovns, "cmovns")
  (e_cmovo, "cmovo")
  (e_cmovpe, "cmovpe")
  (e_cmovpo, "cmovpo")
  (e_cmovs, "cmovs")
  (e_cmp, "cmp")
  (e_cmppd, "cmppd")
  (e_cmpps, "cmpps")
  (e_cmpsb, "cmpsb")
  (e_cmpsd, "cmpsd")
  (e_cmpss, "cmpss")
  (e_cmpsw, "cmpsw")
  (e_cmpxch, "cmpxch")
  (e_cmpxch8b, "cmpxch8b")
  (e_comisd, "comisd")
  (e_comiss, "comiss")
  (e_cpuid, "cpuid")
  (e_cvtdq2pd, "cvtdq2pd")
  (e_cvtdq2ps, "cvtdq2ps")
  (e_cvtpd2dq, "cvtpd2dq")
  (e_cvtpd2pi, "cvtpd2pi")
  (e_cvtpd2ps, "cvtpd2ps")
  (e_cvtpi2pd, "cvtpi2pd")
  (e_cvtpi2ps, "cvtpi2ps")
  (e_cvtps2dq, "cvtps2dq")
  (e_cvtps2pd, "cvtps2pd")
  (e_cvtps2pi, "cvtps2pi")
  (e_cvtsd2si, "cvtsd2si")
  (e_cvtsd2ss, "cvtsd2ss")
  (e_cvtsi2sd, "cvtsi2sd")
  (e_cvtsi2ss, "cvtsi2ss")
  (e_cvtss2sd, "cvtss2sd")
  (e_cvtss2si, "cvtss2si")
  (e_cvttpd2dq, "cvttpd2dq")
  (e_cvttpd2pi, "cvttpd2pi")
  (e_cvttps2dq, "cvttps2dq")
  (e_cvttps2pi, "cvttps2pi")
  (e_cvttsd2si, "cvttsd2si")
  (e_cvttss2si, "cvttss2si")
  (e_cwd, "cwd")
  (e_cwde, "cwde")
  (e_daa, "daa")
  (e_das, "das")
  (e_dec, "dec")
  (e_div, "div")
  (e_divpd, "divpd")
  (e_divps, "divps")
  (e_divsd, "divsd")
  (e_divss, "divss")
  (e_emms, "emms")
  (e_enter, "enter")
  (e_extrq, "extrq")
  (e_fadd, "fadd")
  (e_faddp, "faddp")
  (e_fbld, "fbld")
  (e_fbstp, "fbstp")
  (e_fcom, "fcom")
  (e_fcomp, "fcomp")
  (e_fdiv, "fdiv")
  (e_fdivr, "fdivr")
  (e_femms, "femms")
  (e_fiadd, "fiadd")
  (e_ficom, "ficom")
  (e_ficomp, "ficomp")
  (e_fidiv, "fidiv")
  (e_fidivr, "fidivr")
  (e_fild, "fild")
  (e_fimul, "fimul")
  (e_fist, "fist")
  (e_fistp, "fistp")
  (e_fisttp, "fisttp")
  (e_fisub, "fisub")
  (e_fisubr, "fisubr")
  (e_fld, "fld")
  (e_fldcw, "fldcw")
  (e_fldenv, "fldenv")
  (e_fmul, "fmul")
  (e_fnop, "fnop")
  (e_frstor, "frstor")
  (e_fsave, "fsave")
  (e_fst, "fst")
  (e_fstcw, "fstcw")
  (e_fstenv, "fstenv")
  (e_fstp, "fstp")
  (e_fstsw, "fstsw")
  (e_fsub, "fsub")
  (e_fsubr, "fsubr")
  (e_fucomp, "fucomp")
  (e_fucompp, "fucompp")
  (e_fxrstor, "fxrstor")
  (e_fxsave, "fxsave")
  (e_haddpd, "haddpd")
  (e_haddps, "haddps")
  (e_hlt, "hlt")
  (e_hsubpd, "hsubpd")
  (e_hsubps, "hsubps")
  (e_idiv, "idiv")
  (e_imul, "imul")
  (e_in, "in")
  (e_inc, "inc")
  (e_insb, "insb")
  (e_insd, "insd")
  (e_insertq, "insertq")
  (e_insw, "insw")
  (e_int, "int")
  (e_int3, "int 3")
  (e_int1, "int1")
  (e_int80, "int 80")
  (e_into, "into")
  (e_invd, "invd")
  (e_invlpg, "invlpg")
  (e_iret, "iret")
  (e_jb, "jb")
  (e_jb_jnaej_j, "jb/jnaej/j")
  (e_jbe, "jbe")
  (e_jcxz_jec, "jcxz/jec")
  (e_jl, "jl")
  (e_jle, "jle")
  (e_jmp, "jmp")
  (e_jnb, "jnb")
  (e_jnb_jae_j, "jnb/jae/j")
  (e_jnbe, "jnbe")
  (e_jnl, "jnl")
  (e_jnle, "jnle")
  (e_jno, "jno")
  (e_jnp, "jnp")
  (e_jns, "jns")
  (e_jnz, "jnz")
  (e_jo, "jo")
  (e_jp, "jp")
  (e_js, "js")
  (e_jz, "jz")
  (e_lahf, "lahf")
  (e_lar, "lar")
  (e_ldmxcsr, "ldmxcsr")
  (e_lds, "lds")
  (e_lea, "lea")
  (e_leave, "leave")
  (e_les, "les")
  (e_lfence, "lfence")
  (e_lfs, "lfs")
  (e_lgdt, "lgdt")
  (e_lgs, "lgs")
  (e_lidt, "lidt")
  (e_lldt, "lldt")
  (e_lmsw, "lmsw")
  (e_lodsb, "lodsb")
  (e_lodsd, "lodsd")
  (e_lodsw, "lodsw")
  (e_loop, "loop")
  (e_loope, "loope")
  (e_loopn, "loopn")
  (e_lsl, "lsl")
  (e_lss, "lss")
  (e_ltr, "ltr")
  (e_maskmovdqu, "maskmovdqu")
  (e_maskmovq, "maskmovq")
  (e_maxpd, "maxpd")
  (e_maxps, "maxps")
  (e_maxsd, "maxsd")
  (e_maxss, "maxss")
  (e_mfence, "mfence")
  (e_minpd, "minpd")
  (e_minps, "minps")
  (e_minsd, "minsd")
  (e_minss, "minss")
  (e_mmxud, "mmxud")
  (e_mov, "mov")
  (e_movapd, "movapd")
  (e_movaps, "movaps")
  (e_movd, "movd")
  (e_movddup, "movddup")
  (e_movdq2q, "movdq2q")
  (e_movdqa, "movdqa")
  (e_movdqu, "movdqu")
  (e_movhpd, "movhpd")
  (e_movhps, "movhps")
  (e_movhps_movlhps, "movhps/movlhps")
  (e_movlpd, "movlpd")
  (e_movlps, "movlps")
  (e_movlps_movhlps, "movlps/movhlps")
  (e_movmskpd, "movmskpd")
  (e_movmskps, "movmskps")
  (e_movntdq, "movntdq")
  (e_movnti, "movnti")
  (e_movntpd, "movntpd")
  (e_movntps, "movntps")
  (e_movntq, "movntq")
  (e_movq, "movq")
  (e_movq2dq, "movq2dq")
  (e_movsb, "movsb")
  (e_movsd, "movsd")
  (e_movss, "movss")
  (e_movsw, "movsw")
  (e_movsx, "movsx")
  (e_movsxd, "movsxd")
  (e_movupd, "movupd")
  (e_movups, "movups")
  (e_movzx, "movzx")
  (e_mul, "mul")
  (e_mulpd, "mulpd")
  (e_mulps, "mulps")
  (e_mulsd, "mulsd")
  (e_mulss, "mulss")
  (e_neg, "neg")
  (e_nop, "nop")
  (e_not, "not")
  (e_or, "or")
  (e_orpd, "orpd")
  (e_orps, "orps")
  (e_out, "out")
  (e_outsb, "outsb")
  (e_outsd, "outsd")
  (e_outsw, "outsw")
  (e_packssdw, "packssdw")
  (e_packsswb, "packsswb")
  (e_packuswb, "packuswb")
  (e_paddb, "paddb")
  (e_paddd, "paddd")
  (e_paddq, "paddq")
  (e_paddsb, "paddsb")
  (e_paddsw, "paddsw")
  (e_paddusb, "paddusb")
  (e_paddusw, "paddusw")
  (e_paddw, "paddw")
  (e_pand, "pand")
  (e_pandn, "pandn")
  (e_pavgb, "pavgb")
  (e_pavgw, "pavgw")
  (e_pcmpeqb, "pcmpeqb")
  (e_pcmpeqd, "pcmpeqd")
  (e_pcmpeqw, "pcmpeqw")
  (e_pcmpgdt, "pcmpgdt")
  (e_pcmpgtb, "pcmpgtb")
  (e_pcmpgtw, "pcmpgtw")
  (e_pextrw, "pextrw")
  (e_pinsrw, "pinsrw")
  (e_pmaddwd, "pmaddwd")
  (e_pmaxsw, "pmaxsw")
  (e_pmaxub, "pmaxub")
  (e_pminsw, "pminsw")
  (e_pminub, "pminub")
  (e_pmovmskb, "pmovmskb")
  (e_pmulhuw, "pmulhuw")
  (e_pmulhw, "pmulhw")
  (e_pmullw, "pmullw")
  (e_pmuludq, "pmuludq")
  (e_pop, "pop")
  (e_popa, "popa")
  (e_popad, "popad")
  (e_popf, "popf")
  (e_popfd, "popfd")
  (e_por, "por")
  (e_prefetch, "prefetch")
  (e_prefetchNTA, "prefetchNTA")
  (e_prefetchT0, "prefetchT0")
  (e_prefetchT1, "prefetchT1")
  (e_prefetchT2, "prefetchT2")
  (e_prefetch_w, "prefetch(w)")
  (e_prefetchw, "prefetchw")
  (e_psadbw, "psadbw")
  (e_pshufd, "pshufd")
  (e_pshufhw, "pshufhw")
  (e_pshuflw, "pshuflw")
  (e_pshufw, "pshufw")
  (e_pslld, "pslld")
  (e_pslldq, "pslldq")
  (e_psllq, "psllq")
  (e_psllw, "psllw")
  (e_psrad, "psrad")
  (e_psraw, "psraw")
  (e_psrld, "psrld")
  (e_psrldq, "psrldq")
  (e_psrlq, "psrlq")
  (e_psrlw, "psrlw")
  (e_psubb, "psubb")
  (e_psubd, "psubd")
  (e_psubsb, "psubsb")
  (e_psubsw, "psubsw")
  (e_psubusb, "psubusb")
  (e_psubusw, "psubusw")
  (e_psubw, "psubw")
  (e_punpckhbw, "punpckhbw")
  (e_punpckhdq, "punpckhdq")
  (e_punpckhqd, "punpckhqd")
  (e_punpckhwd, "punpckhwd")
  (e_punpcklbw, "punpcklbw")
  (e_punpcklqd, "punpcklqd")
  (e_punpcklqld, "punpcklqld")
  (e_punpcklwd, "punpcklwd")
  (e_push, "push")
  (e_pusha, "pusha")
  (e_pushad, "pushad")
  (e_pushf, "pushf")
  (e_pushfd, "pushfd")
  (e_pxor, "pxor")
  (e_rcl, "rcl")
  (e_rcpps, "rcpps")
  (e_rcpss, "rcpss")
  (e_rcr, "rcr")
  (e_rdmsr, "rdmsr")
  (e_rdpmc, "rdpmc")
  (e_rdtsc, "rdtsc")
  (e_ret_far, "ret far")
  (e_ret_near, "ret near")
  (e_rol, "rol")
  (e_ror, "ror")
  (e_rsm, "rsm")
  (e_rsqrtps, "rsqrtps")
  (e_rsqrtss, "rsqrtss")
  (e_sahf, "sahf")
  (e_salc, "salc")
  (e_sar, "sar")
  (e_sbb, "sbb")
  (e_scasb, "scasb")
  (e_scasd, "scasd")
  (e_scasw, "scasw")
  (e_setb, "setb")
  (e_setbe, "setbe")
  (e_setl, "setl")
  (e_setle, "setle")
  (e_setnb, "setnb")
  (e_setnbe, "setnbe")
  (e_setnl, "setnl")
  (e_setnle, "setnle")
  (e_setno, "setno")
  (e_setnp, "setnp")
  (e_setns, "setns")
  (e_setnz, "setnz")
  (e_seto, "seto")
  (e_setp, "setp")
  (e_sets, "sets")
  (e_setz, "setz")
  (e_sfence, "sfence")
  (e_sgdt, "sgdt")
  (e_shl_sal, "shl/sal")
  (e_shld, "shld")
  (e_shr, "shr")
  (e_shrd, "shrd")
  (e_shufpd, "shufpd")
  (e_shufps, "shufps")
  (e_sidt, "sidt")
  (e_sldt, "sldt")
  (e_smsw, "smsw")
  (e_sqrtpd, "sqrtpd")
  (e_sqrtps, "sqrtps")
  (e_sqrtsd, "sqrtsd")
  (e_sqrtss, "sqrtss")
  (e_stc, "stc")
  (e_std, "std")
  (e_sti, "sti")
  (e_stmxcsr, "stmxcsr")
  (e_stosb, "stosb")
  (e_stosd, "stosd")
  (e_stosw, "stosw")
  (e_str, "str")
  (e_sub, "sub")
  (e_subpd, "subpd")
  (e_subps, "subps")
  (e_subsd, "subsd")
  (e_subss, "subss")
  (e_syscall, "syscall")
  (e_sysenter, "sysenter")
  (e_sysexit, "sysexit")
  (e_sysret, "sysret")
  (e_test, "test")
  (e_ucomisd, "ucomisd")
  (e_ucomiss, "ucomiss")
  (e_ud2, "ud2")
  (e_ud2grp10, "ud2grp10")
  (e_unpckhpd, "unpckhpd")
  (e_unpckhps, "unpckhps")
  (e_unpcklpd, "unpcklpd")
  (e_unpcklps, "unpcklps")
  (e_verr, "verr")
  (e_verw, "verw")
  (e_wait, "wait")
  (e_wbinvd, "wbinvd")
  (e_wrmsr, "wrmsr")
  (e_xadd, "xadd")
  (e_xchg, "xchg")
  (e_xlat, "xlat")
  (e_xor, "xor")
  (e_xorpd, "xorpd")
  (e_xorps, "xorps")
  (e_fp_generic, "[FIXME: GENERIC FPU INSN]")
  (e_3dnow_generic, "[FIXME: GENERIC 3DNow INSN]")
        ;

dyn_hash_map<prefixEntryID, std::string> prefixEntryNames_IAPI = map_list_of
  (prefix_rep, "REP")
  (prefix_repnz, "REPNZ")
        ;

COMMON_EXPORT dyn_hash_map<entryID, flagInfo> const& ia32_instruction::getFlagTable()
{
  static dyn_hash_map<entryID, flagInfo> flagTable;
  if(flagTable.empty()) 
  {
    ia32_instruction::initFlagTable(flagTable);
  }
  return flagTable;
}
  
void ia32_instruction::initFlagTable(dyn_hash_map<entryID, flagInfo>& flagTable)
{
  static const vector<Dyninst::MachRegister> standardFlags = list_of(x86::of)(x86::sf)(x86::zf)(x86::af)(x86::pf)(x86::cf);

  flagTable[e_aaa] = flagInfo(list_of(x86::af), standardFlags);
  flagTable[e_aad] = flagInfo(vector<Dyninst::MachRegister>(), standardFlags);
  flagTable[e_aam] = flagInfo(vector<Dyninst::MachRegister>(), standardFlags);
  flagTable[e_aas] = flagInfo(list_of(x86::af), standardFlags);
  flagTable[e_adc] = flagInfo(list_of(x86::cf), standardFlags);
  flagTable[e_add] = flagInfo(vector<Dyninst::MachRegister>(), standardFlags);
  flagTable[e_and] = flagInfo(vector<Dyninst::MachRegister>(), standardFlags);
  flagTable[e_arpl] = flagInfo(vector<Dyninst::MachRegister>(), list_of(x86::zf));
  flagTable[e_bsf] = flagInfo(vector<Dyninst::MachRegister>(), standardFlags);
  flagTable[e_bsr] = flagInfo(vector<Dyninst::MachRegister>(), standardFlags);
  flagTable[e_bt] = flagInfo(vector<Dyninst::MachRegister>(), standardFlags);
  flagTable[e_bts] = flagInfo(vector<Dyninst::MachRegister>(), standardFlags);
  flagTable[e_btr] = flagInfo(vector<Dyninst::MachRegister>(), standardFlags);
  flagTable[e_btc] = flagInfo(vector<Dyninst::MachRegister>(), standardFlags);
  flagTable[e_clc] = flagInfo(vector<Dyninst::MachRegister>(), list_of(x86::cf));
  flagTable[e_cld] = flagInfo(vector<Dyninst::MachRegister>(), list_of(x86::df));
  flagTable[e_cli] = flagInfo(vector<Dyninst::MachRegister>(), list_of(x86::if_));
  flagTable[e_cmc] = flagInfo(vector<Dyninst::MachRegister>(), list_of(x86::cf));
  flagTable[e_cmovbe] = flagInfo(list_of(x86::of)(x86::sf)(x86::zf)(x86::pf)(x86::cf), vector<Dyninst::MachRegister>());
  flagTable[e_cmove] = flagInfo(list_of(x86::of)(x86::sf)(x86::zf)(x86::pf)(x86::cf), vector<Dyninst::MachRegister>());
  flagTable[e_cmovnae] = flagInfo(list_of(x86::of)(x86::sf)(x86::zf)(x86::pf)(x86::cf), vector<Dyninst::MachRegister>());
  flagTable[e_cmovnb] = flagInfo(list_of(x86::of)(x86::sf)(x86::zf)(x86::pf)(x86::cf), vector<Dyninst::MachRegister>());
  flagTable[e_cmovnbe] = flagInfo(list_of(x86::of)(x86::sf)(x86::zf)(x86::pf)(x86::cf), vector<Dyninst::MachRegister>());
  flagTable[e_cmovne] = flagInfo(list_of(x86::of)(x86::sf)(x86::zf)(x86::pf)(x86::cf), vector<Dyninst::MachRegister>());
  flagTable[e_cmovng] = flagInfo(list_of(x86::of)(x86::sf)(x86::zf)(x86::pf)(x86::cf), vector<Dyninst::MachRegister>());
  flagTable[e_cmovnge] = flagInfo(list_of(x86::of)(x86::sf)(x86::zf)(x86::pf)(x86::cf), vector<Dyninst::MachRegister>());
  flagTable[e_cmovnl] = flagInfo(list_of(x86::of)(x86::sf)(x86::zf)(x86::pf)(x86::cf), vector<Dyninst::MachRegister>());
  flagTable[e_cmovno] = flagInfo(list_of(x86::of)(x86::sf)(x86::zf)(x86::pf)(x86::cf), vector<Dyninst::MachRegister>());
  flagTable[e_cmovns] = flagInfo(list_of(x86::of)(x86::sf)(x86::zf)(x86::pf)(x86::cf), vector<Dyninst::MachRegister>());
  flagTable[e_cmovo] = flagInfo(list_of(x86::of)(x86::sf)(x86::zf)(x86::pf)(x86::cf), vector<Dyninst::MachRegister>());
  flagTable[e_cmovpe] = flagInfo(list_of(x86::of)(x86::sf)(x86::zf)(x86::pf)(x86::cf), vector<Dyninst::MachRegister>());
  flagTable[e_cmovpo] = flagInfo(list_of(x86::of)(x86::sf)(x86::zf)(x86::pf)(x86::cf), vector<Dyninst::MachRegister>());
  flagTable[e_cmovs] = flagInfo(list_of(x86::of)(x86::sf)(x86::zf)(x86::pf)(x86::cf), vector<Dyninst::MachRegister>());
  flagTable[e_cmp] = flagInfo(vector<Dyninst::MachRegister>(), standardFlags);
  flagTable[e_cmpsb] = flagInfo(vector<Dyninst::MachRegister>(), standardFlags);
  flagTable[e_cmpsd] = flagInfo(vector<Dyninst::MachRegister>(), standardFlags);
  flagTable[e_cmpss] = flagInfo(vector<Dyninst::MachRegister>(), standardFlags);
  flagTable[e_cmpsw] = flagInfo(vector<Dyninst::MachRegister>(), standardFlags);
  flagTable[e_cmpxch] = flagInfo(vector<Dyninst::MachRegister>(), standardFlags);
  flagTable[e_cmpxch8b] = flagInfo(vector<Dyninst::MachRegister>(), list_of(x86::zf));
  flagTable[e_comisd] = flagInfo(vector<Dyninst::MachRegister>(), standardFlags);
  flagTable[e_comiss] = flagInfo(vector<Dyninst::MachRegister>(), standardFlags);
  flagTable[e_daa] = flagInfo(list_of(x86::af)(x86::cf), standardFlags);
  flagTable[e_das] = flagInfo(list_of(x86::af)(x86::cf), standardFlags);
  flagTable[e_dec] = flagInfo(vector<Dyninst::MachRegister>(), list_of(x86::of)(x86::sf)(x86::zf)(x86::af)(x86::pf));
  flagTable[e_div] = flagInfo(list_of(x86::af)(x86::cf), standardFlags);
  // TODO: FCMOVcc (not in our entry table) (reads zf/pf/cf)
  // TODO: FCOMI/FCOMIP/FUCOMI/FUCOMIP (writes/zf/pf/cf)
  flagTable[e_idiv] = flagInfo(vector<Dyninst::MachRegister>(), standardFlags);
  flagTable[e_imul] = flagInfo(vector<Dyninst::MachRegister>(), standardFlags);
  flagTable[e_inc] = flagInfo(vector<Dyninst::MachRegister>(), list_of(x86::of)(x86::sf)(x86::zf)(x86::af)(x86::pf));
  flagTable[e_insb] = flagInfo(list_of(x86::df), vector<Dyninst::MachRegister>());
  flagTable[e_insw] = flagInfo(list_of(x86::df), vector<Dyninst::MachRegister>());
  flagTable[e_insd] = flagInfo(list_of(x86::df), vector<Dyninst::MachRegister>());
  flagTable[e_int] = flagInfo(vector<Dyninst::MachRegister>(), list_of(x86::tf)(x86::nt_));
  flagTable[e_int3] = flagInfo(vector<Dyninst::MachRegister>(), list_of(x86::tf)(x86::nt_));
  flagTable[e_int80] = flagInfo(vector<Dyninst::MachRegister>(), list_of(x86::tf)(x86::nt_));
  flagTable[e_into] = flagInfo(list_of(x86::of), list_of(x86::tf)(x86::nt_));
  flagTable[e_ucomisd] = flagInfo(vector<Dyninst::MachRegister>(), standardFlags);
  flagTable[e_ucomiss] = flagInfo(vector<Dyninst::MachRegister>(), standardFlags);
  flagTable[e_iret] = flagInfo(list_of(x86::nt_),
list_of(x86::of)(x86::sf)(x86::zf)(x86::af)(x86::pf)(x86::cf)(x86::tf)(x86::if_)(x86::df));
  flagTable[e_jb] = flagInfo(list_of(x86::of)(x86::sf)(x86::zf)(x86::pf)(x86::cf), vector<Dyninst::MachRegister>());
  flagTable[e_jb_jnaej_j] = flagInfo(list_of(x86::of)(x86::sf)(x86::zf)(x86::pf)(x86::cf), vector<Dyninst::MachRegister>());
  flagTable[e_jbe] = flagInfo(list_of(x86::of)(x86::sf)(x86::zf)(x86::pf)(x86::cf), vector<Dyninst::MachRegister>());
  flagTable[e_jl] = flagInfo(list_of(x86::of)(x86::sf)(x86::zf)(x86::pf)(x86::cf), vector<Dyninst::MachRegister>());
  flagTable[e_jle] = flagInfo(list_of(x86::of)(x86::sf)(x86::zf)(x86::pf)(x86::cf), vector<Dyninst::MachRegister>());
  flagTable[e_jnb] = flagInfo(list_of(x86::of)(x86::sf)(x86::zf)(x86::pf)(x86::cf), vector<Dyninst::MachRegister>());
  flagTable[e_jnb_jae_j] = flagInfo(list_of(x86::of)(x86::sf)(x86::zf)(x86::pf)(x86::cf), vector<Dyninst::MachRegister>());
  flagTable[e_jnbe] = flagInfo(list_of(x86::of)(x86::sf)(x86::zf)(x86::pf)(x86::cf), vector<Dyninst::MachRegister>());
  flagTable[e_jnl] = flagInfo(list_of(x86::of)(x86::sf)(x86::zf)(x86::pf)(x86::cf), vector<Dyninst::MachRegister>());
  flagTable[e_jnle] = flagInfo(list_of(x86::of)(x86::sf)(x86::zf)(x86::pf)(x86::cf), vector<Dyninst::MachRegister>());
  flagTable[e_jno] = flagInfo(list_of(x86::of)(x86::sf)(x86::zf)(x86::pf)(x86::cf), vector<Dyninst::MachRegister>());
  flagTable[e_jnp] = flagInfo(list_of(x86::of)(x86::sf)(x86::zf)(x86::pf)(x86::cf), vector<Dyninst::MachRegister>());
  flagTable[e_jns] = flagInfo(list_of(x86::of)(x86::sf)(x86::zf)(x86::pf)(x86::cf), vector<Dyninst::MachRegister>());
  flagTable[e_jnz] = flagInfo(list_of(x86::of)(x86::sf)(x86::zf)(x86::pf)(x86::cf), vector<Dyninst::MachRegister>());
  flagTable[e_jo] = flagInfo(list_of(x86::of)(x86::sf)(x86::zf)(x86::pf)(x86::cf), vector<Dyninst::MachRegister>());
  flagTable[e_jp] = flagInfo(list_of(x86::of)(x86::sf)(x86::zf)(x86::pf)(x86::cf), vector<Dyninst::MachRegister>());
  flagTable[e_js] = flagInfo(list_of(x86::of)(x86::sf)(x86::zf)(x86::pf)(x86::cf), vector<Dyninst::MachRegister>());
  flagTable[e_jz] = flagInfo(list_of(x86::of)(x86::sf)(x86::zf)(x86::pf)(x86::cf), vector<Dyninst::MachRegister>());
  flagTable[e_lar] = flagInfo(vector<Dyninst::MachRegister>(), list_of(x86::zf));
  flagTable[e_lodsb] = flagInfo(list_of(x86::df), vector<Dyninst::MachRegister>());
  flagTable[e_lodsd] = flagInfo(list_of(x86::df), vector<Dyninst::MachRegister>());
  flagTable[e_lodsw] = flagInfo(list_of(x86::df), vector<Dyninst::MachRegister>());
  flagTable[e_loope] = flagInfo(list_of(x86::zf), vector<Dyninst::MachRegister>());
  flagTable[e_loopn] = flagInfo(list_of(x86::zf), vector<Dyninst::MachRegister>());
  flagTable[e_lsl] = flagInfo(vector<Dyninst::MachRegister>(), list_of(x86::zf));
  // I'd expect that mov control/debug/test gets handled when we do operand analysis
  // If it doesn't, fix later
  flagTable[e_mul] = flagInfo(vector<Dyninst::MachRegister>(), standardFlags);
  flagTable[e_neg] = flagInfo(vector<Dyninst::MachRegister>(), standardFlags);
  flagTable[e_or] = flagInfo(vector<Dyninst::MachRegister>(), standardFlags);
  flagTable[e_outsb] = flagInfo(list_of(x86::df), vector<Dyninst::MachRegister>());
  flagTable[e_outsw] = flagInfo(list_of(x86::df), vector<Dyninst::MachRegister>());
  flagTable[e_outsd] = flagInfo(list_of(x86::df), vector<Dyninst::MachRegister>());
  flagTable[e_popf] = flagInfo(vector<Dyninst::MachRegister>(),
list_of(x86::of)(x86::sf)(x86::zf)(x86::af)(x86::pf)(x86::cf)(x86::tf)(x86::if_)(x86::df)(x86::nt_));
  flagTable[e_popfd] = flagInfo(vector<Dyninst::MachRegister>(),
list_of(x86::of)(x86::sf)(x86::zf)(x86::af)(x86::pf)(x86::cf)(x86::tf)(x86::if_)(x86::df)(x86::nt_));
  flagTable[e_rcl] = flagInfo(list_of(x86::cf), list_of(x86::of)(x86::cf));
  flagTable[e_rcr] = flagInfo(list_of(x86::cf), list_of(x86::of)(x86::cf));
  flagTable[e_rol] = flagInfo(list_of(x86::cf), list_of(x86::of)(x86::cf));
  flagTable[e_ror] = flagInfo(list_of(x86::cf), list_of(x86::of)(x86::cf));
  flagTable[e_rsm] = flagInfo(vector<Dyninst::MachRegister>(),
list_of(x86::of)(x86::sf)(x86::zf)(x86::af)(x86::pf)(x86::cf)(x86::tf)(x86::if_)(x86::df)(x86::nt_)(x86::rf));
  flagTable[e_sahf] = flagInfo(list_of(x86::sf)(x86::zf)(x86::af)(x86::pf)(x86::cf), vector<Dyninst::MachRegister>());
  flagTable[e_sar] = flagInfo(vector<Dyninst::MachRegister>(), standardFlags);
  flagTable[e_shr] = flagInfo(vector<Dyninst::MachRegister>(), standardFlags);
  flagTable[e_salc] = flagInfo(list_of(x86::cf), vector<Dyninst::MachRegister>());
  flagTable[e_sbb] = flagInfo(list_of(x86::cf), standardFlags);
  flagTable[e_setb] = flagInfo(list_of(x86::of)(x86::sf)(x86::zf)(x86::pf)(x86::cf), vector<Dyninst::MachRegister>());
  flagTable[e_setbe] = flagInfo(list_of(x86::of)(x86::sf)(x86::zf)(x86::pf)(x86::cf), vector<Dyninst::MachRegister>());
  flagTable[e_setl] = flagInfo(list_of(x86::of)(x86::sf)(x86::zf)(x86::pf)(x86::cf), vector<Dyninst::MachRegister>());
  flagTable[e_setle] = flagInfo(list_of(x86::of)(x86::sf)(x86::zf)(x86::pf)(x86::cf), vector<Dyninst::MachRegister>());
  flagTable[e_setnb] = flagInfo(list_of(x86::of)(x86::sf)(x86::zf)(x86::pf)(x86::cf), vector<Dyninst::MachRegister>());
  flagTable[e_setnbe] = flagInfo(list_of(x86::of)(x86::sf)(x86::zf)(x86::pf)(x86::cf), vector<Dyninst::MachRegister>());
  flagTable[e_setnl] = flagInfo(list_of(x86::of)(x86::sf)(x86::zf)(x86::pf)(x86::cf), vector<Dyninst::MachRegister>());
  flagTable[e_setnle] = flagInfo(list_of(x86::of)(x86::sf)(x86::zf)(x86::pf)(x86::cf), vector<Dyninst::MachRegister>());
  flagTable[e_setno] = flagInfo(list_of(x86::of)(x86::sf)(x86::zf)(x86::pf)(x86::cf), vector<Dyninst::MachRegister>());
  flagTable[e_setnp] = flagInfo(list_of(x86::of)(x86::sf)(x86::zf)(x86::pf)(x86::cf), vector<Dyninst::MachRegister>());
  flagTable[e_setns] = flagInfo(list_of(x86::of)(x86::sf)(x86::zf)(x86::pf)(x86::cf), vector<Dyninst::MachRegister>());
  flagTable[e_setnz] = flagInfo(list_of(x86::of)(x86::sf)(x86::zf)(x86::pf)(x86::cf), vector<Dyninst::MachRegister>());
  flagTable[e_seto] = flagInfo(list_of(x86::of)(x86::sf)(x86::zf)(x86::pf)(x86::cf), vector<Dyninst::MachRegister>());
  flagTable[e_setp] = flagInfo(list_of(x86::of)(x86::sf)(x86::zf)(x86::pf)(x86::cf), vector<Dyninst::MachRegister>());
  flagTable[e_sets] = flagInfo(list_of(x86::of)(x86::sf)(x86::zf)(x86::pf)(x86::cf), vector<Dyninst::MachRegister>());
  flagTable[e_setz] = flagInfo(list_of(x86::of)(x86::sf)(x86::zf)(x86::pf)(x86::cf), vector<Dyninst::MachRegister>());
  flagTable[e_shld] = flagInfo(vector<Dyninst::MachRegister>(), standardFlags);
  flagTable[e_shrd] = flagInfo(vector<Dyninst::MachRegister>(), standardFlags);
  flagTable[e_shl_sal] = flagInfo(vector<Dyninst::MachRegister>(), standardFlags);
  flagTable[e_stc] = flagInfo(vector<Dyninst::MachRegister>(), list_of(x86::cf));
  flagTable[e_std] = flagInfo(vector<Dyninst::MachRegister>(), list_of(x86::df));
  flagTable[e_sti] = flagInfo(vector<Dyninst::MachRegister>(), list_of(x86::if_));
  flagTable[e_stosb] = flagInfo(list_of(x86::df), vector<Dyninst::MachRegister>());
  flagTable[e_stosd] = flagInfo(list_of(x86::df), vector<Dyninst::MachRegister>());
  flagTable[e_stosw] = flagInfo(list_of(x86::df), vector<Dyninst::MachRegister>());
  flagTable[e_sub] = flagInfo(vector<Dyninst::MachRegister>(), standardFlags);
  flagTable[e_test] = flagInfo(vector<Dyninst::MachRegister>(), standardFlags);
  flagTable[e_verr] = flagInfo(vector<Dyninst::MachRegister>(), list_of(x86::zf));
  flagTable[e_verw] = flagInfo(vector<Dyninst::MachRegister>(), list_of(x86::zf));
  flagTable[e_xadd] = flagInfo(vector<Dyninst::MachRegister>(), standardFlags);
  flagTable[e_xor] = flagInfo(vector<Dyninst::MachRegister>(), standardFlags);
  flagTable[e_scasb] = flagInfo(list_of(x86::df), vector<Dyninst::MachRegister>());
  flagTable[e_scasw] = flagInfo(list_of(x86::df), vector<Dyninst::MachRegister>());
  flagTable[e_scasd] = flagInfo(list_of(x86::df), vector<Dyninst::MachRegister>());
}

bool ia32_entry::flagsUsed(std::set<MachRegister>& flagsRead, std::set<MachRegister>& flagsWritten, ia32_locations* locs)
{
  dyn_hash_map<entryID, flagInfo>::const_iterator found = ia32_instruction::getFlagTable().find(getID(locs));
  if(found == ia32_instruction::getFlagTable().end())
  {
    return false;
  }
  // No entries for something that touches no flags, so always return true if we had an entry

  copy((found->second).readFlags.begin(), (found->second).readFlags.end(), inserter(flagsRead, flagsRead.begin()));
  copy((found->second).writtenFlags.begin(), (found->second).writtenFlags.end(), inserter(flagsWritten,flagsWritten.begin()));
  return true;
}



// Modded table entry for push/pop, daa, das, aaa, aas, insb/w/d, outsb/w/d, xchg, cbw
// les, lds, aam, aad, loop(z/nz), cmpxch, lss, mul, imul, div, idiv, cmpxch8, [ld/st]mxcsr
// clflush, prefetch*


// oneByteMap: one byte opcode map
static ia32_entry oneByteMap[256] = {
  /* 00 */
  { e_add,  t_done, 0, true, { Eb, Gb, Zz }, 0, s1RW2R },
  { e_add,  t_done, 0, true, { Ev, Gv, Zz }, 0, s1RW2R },
  { e_add,  t_done, 0, true, { Gb, Eb, Zz }, 0, s1RW2R },
  { e_add,  t_done, 0, true, { Gv, Ev, Zz }, 0, s1RW2R },
  { e_add,  t_done, 0, false, { AL, Ib, Zz }, 0, s1RW2R },
  { e_add,  t_done, 0, false, { eAX, Iz, Zz }, 0, s1RW2R },
  { e_push, t_done, 0, false, { ES, eSP, Zz }, 0, s1R2RW }, // Semantics rewritten to ignore stack "operand"
  { e_pop,  t_done, 0, false, { ES, eSP, Zz }, 0, s1W2RW },
  /* 08 */
  { e_or,   t_done, 0, 
true, { Eb, Gb, Zz }, 0, s1RW2R },
  { e_or,   t_done, 0, true, { Ev, Gv, Zz }, 0, s1RW2R },
  { e_or,   t_done, 0, true, { Gb, Eb, Zz }, 0, s1RW2R },
  { e_or,   t_done, 0, true, { Gv, Ev, Zz }, 0, s1RW2R },
  { e_or,   t_done, 0, false, { AL, Ib, Zz }, 0, s1RW2R },
  { e_or,   t_done, 0, false, { eAX, Iz, Zz }, 0, s1RW2R },
  { e_push, t_done, 0, false, { CS, eSP, Zz }, 0, s1R2RW },
  { e_No_Entry,      t_twoB, 0, false, { Zz, Zz, Zz }, 0, 0 },
  /* 10 */
  { e_adc,  t_done, 0, true, { Eb, Gb, Zz }, 0, s1RW2R },
  { e_adc,  t_done, 0, true, { Ev, Gv, Zz }, 0, s1RW2R },
  { e_adc,  t_done, 0, true, { Gb, Eb, Zz }, 0, s1RW2R },
  { e_adc,  t_done, 0, true, { Gv, Ev, Zz }, 0, s1RW2R },
  { e_adc,  t_done, 0, false, { AL, Ib, Zz }, 0, s1RW2R },
  { e_adc,  t_done, 0, false, { eAX, Iz, Zz }, 0, s1RW2R },
  { e_push, t_done, 0, false, { SS, eSP, Zz }, 0, s1R2RW },
  { e_pop,  t_done, 0, false, { SS, eSP, Zz }, 0, s1W2RW },
  /* 18 */
  { e_sbb,  t_done, 0, true, { Eb, Gb, Zz }, 0, s1RW2R },
  { e_sbb,  t_done, 0, true, { Ev, Gv, Zz }, 0, s1RW2R },
  { e_sbb,  t_done, 0, true, { Gb, Eb, Zz }, 0, s1RW2R },
  { e_sbb,  t_done, 0, true, { Gv, Ev, Zz }, 0, s1RW2R },
  { e_sbb,  t_done, 0, false, { AL, Ib, Zz }, 0, s1RW2R },
  { e_sbb,  t_done, 0, false, { eAX, Iz, Zz }, 0, s1RW2R },
  { e_push, t_done, 0, false, { DS, eSP, Zz }, 0, s1R2RW },
  { e_pop , t_done, 0, false, { DS, eSP, Zz }, 0, s1W2RW },
  /* 20 */
  { e_and, t_done, 0, true, { Eb, Gb, Zz }, 0, s1RW2R },
  { e_and, t_done, 0, true, { Ev, Gv, Zz }, 0, s1RW2R },
  { e_and, t_done, 0, true, { Gb, Eb, Zz }, 0, s1RW2R },
  { e_and, t_done, 0, true, { Gv, Ev, Zz }, 0, s1RW2R },
  { e_and, t_done, 0, false, { AL, Ib, Zz }, 0, s1RW2R },
  { e_and, t_done, 0, false, { eAX, Iz, Zz }, 0, s1RW2R },
  { e_No_Entry, t_ill, 0, false, { Zz, Zz, Zz }, 0, 0 }, // PREFIX_SEG_OVR
  { e_daa, t_done, 0, false, { AL, Zz, Zz }, 0, s1RW },
  /* 28 */
  { e_sub, t_done, 0, true, { Eb, Gb, Zz }, 0, s1RW2R },
  { e_sub, t_done, 0, true, { Ev, Gv, Zz }, 0, s1RW2R },
  { e_sub, t_done, 0, true, { Gb, Eb, Zz }, 0, s1RW2R },
  { e_sub, t_done, 0, true, { Gv, Ev, Zz }, 0, s1RW2R },
  { e_sub, t_done, 0, false, { AL, Ib, Zz }, 0, s1RW2R },
  { e_sub, t_done, 0, false, { eAX, Iz, Zz }, 0, s1RW2R },
  { e_No_Entry, t_ill, 0, false, { Zz, Zz, Zz }, 0, 0 }, // PREFIX_SEG_OVR
  { e_das , t_done, 0, false, { AL, Zz, Zz }, 0, s1RW },
  /* 30 */
  { e_xor, t_done, 0, true, { Eb, Gb, Zz }, 0, s1RW2R },
  { e_xor, t_done, 0, true, { Ev, Gv, Zz }, 0, s1RW2R },
  { e_xor, t_done, 0, true, { Gb, Eb, Zz }, 0, s1RW2R },
  { e_xor, t_done, 0, true, { Gv, Ev, Zz }, 0, s1RW2R },
  { e_xor, t_done, 0, false, { AL, Ib, Zz }, 0, s1RW2R },
  { e_xor, t_done, 0, false, { eAX, Iz, Zz }, 0, s1RW2R },
  { e_No_Entry, t_ill, 0, false, { Zz, Zz, Zz }, 0, 0 }, // PREFIX_SEG_OVR
  { e_aaa, t_done, 0, false, { AX, Zz, Zz }, 0, s1RW },
  /* 38 */
  { e_cmp, t_done, 0, true, { Eb, Gb, Zz }, 0, s1R2R },
  { e_cmp, t_done, 0, true, { Ev, Gv, Zz }, 0, s1R2R },
  { e_cmp, t_done, 0, true, { Gb, Eb, Zz }, 0, s1R2R },
  { e_cmp, t_done, 0, true, { Gv, Ev, Zz }, 0, s1R2R },
  { e_cmp, t_done, 0, false, { AL, Ib, Zz }, 0, s1R2R },
  { e_cmp, t_done, 0, false, { eAX, Iz, Zz }, 0, s1R2R },
  { e_No_Entry,     t_ill,  0, false, { Zz, Zz, Zz }, 0, 0 }, // PREFIX_SEG_OVR
  { e_aas, t_done, 0, false, { AX, Zz, Zz }, 0, s1RW },
  /* 40 */
  { e_inc, t_done, 0, false, { eAX, Zz, Zz }, 0, s1RW },
  { e_inc, t_done, 0, false, { eCX, Zz, Zz }, 0, s1RW },
  { e_inc, t_done, 0, false, { eDX, Zz, Zz }, 0, s1RW },
  { e_inc, t_done, 0, false, { eBX, Zz, Zz }, 0, s1RW },
  { e_inc, t_done, 0, false, { eSP, Zz, Zz }, 0, s1RW },
  { e_inc, t_done, 0, false, { eBP, Zz, Zz }, 0, s1RW },
  { e_inc, t_done, 0, false, { eSI, Zz, Zz }, 0, s1RW },
  { e_inc, t_done, 0, false, { eDI, Zz, Zz }, 0, s1RW },
  /* 48 */
  { e_dec, t_done, 0, false, { eAX, Zz, Zz }, 0, s1RW },
  { e_dec, t_done, 0, false, { eCX, Zz, Zz }, 0, s1RW },
  { e_dec, t_done, 0, false, { eDX, Zz, Zz }, 0, s1RW },
  { e_dec, t_done, 0, false, { eBX, Zz, Zz }, 0, s1RW },
  { e_dec, t_done, 0, false, { eSP, Zz, Zz }, 0, s1RW },
  { e_dec, t_done, 0, false, { eBP, Zz, Zz }, 0, s1RW },
  { e_dec, t_done, 0, false, { eSI, Zz, Zz }, 0, s1RW },
  { e_dec, t_done, 0, false, { eDI, Zz, Zz }, 0, s1RW },
  /* 50 */
  { e_push, t_done, 0, false, { rAX, eSP, Zz }, 0, s1R2RW },
  { e_push, t_done, 0, false, { rCX, eSP, Zz }, 0, s1R2RW },
  { e_push, t_done, 0, false, { rDX, eSP, Zz }, 0, s1R2RW },
  { e_push, t_done, 0, false, { rBX, eSP, Zz }, 0, s1R2RW },
  { e_push, t_done, 0, false, { rSP, eSP, Zz }, 0, s1R2RW },
  { e_push, t_done, 0, false, { rBP, eSP, Zz }, 0, s1R2RW },
  { e_push, t_done, 0, false, { rSI, eSP, Zz }, 0, s1R2RW },
  { e_push, t_done, 0, false, { rDI, eSP, Zz }, 0, s1R2RW },
  /* 58 */
  { e_pop, t_done, 0, false, { rAX, eSP, Zz }, 0, s1W2RW },
  { e_pop, t_done, 0, false, { rCX, eSP, Zz }, 0, s1W2RW },
  { e_pop, t_done, 0, false, { rDX, eSP, Zz }, 0, s1W2RW },
  { e_pop, t_done, 0, false, { rBX, eSP, Zz }, 0, s1W2RW },
  { e_pop, t_done, 0, false, { rSP, eSP, Zz }, 0, s1W2RW },
  { e_pop, t_done, 0, false, { rBP, eSP, Zz }, 0, s1W2RW },
  { e_pop, t_done, 0, false, { rSI, eSP, Zz }, 0, s1W2RW },
  { e_pop, t_done, 0, false, { rDI, eSP, Zz }, 0, s1W2RW },
  /* 60 */
  { e_pushad, t_done, 0, false, { GPRS, eSP, Zz }, 0, s1R2RW },
  { e_popad,  t_done, 0, false, { GPRS, eSP, Zz }, 0, s1W2RW },
  { e_bound,    t_done, 0, true, { Gv, Ma, Zz }, 0, s1R2R },
  { e_arpl,     t_done, 0, true, { Ew, Gw, Zz }, 0, s1R2R },
  { e_No_Entry,          t_ill,  0, false, { Zz, Zz, Zz }, 0, 0 }, // PREFIX_SEG_OVR
  { e_No_Entry,          t_ill,  0, false, { Zz, Zz, Zz }, 0, 0 }, // PREFIX_SEG_OVR
  { e_No_Entry,   t_prefixedSSE, 2, false, { Zz, Zz, Zz }, 0, 0 }, /* operand size prefix (PREFIX_OPR_SZ)*/
  { e_No_Entry,          t_ill,  0, false, { Zz, Zz, Zz }, 0, 0 }, /* address size prefix (PREFIX_ADDR_SZ)*/
  /* 68 */
  { e_push,    t_done, 0, false, { Iz, eSP, Zz }, 0, s1R2RW },
  { e_imul,    t_done, 0, true, { Gv, Ev, Iz }, 0, s1W2R3R },
  { e_push,    t_done, 0, false, { Ib, eSP, Zz }, 0, s1R2RW },
  { e_imul,    t_done, 0, true, { Gv, Ev, Ib }, 0, s1W2R3R },
  { e_insb,    t_done, 0, false, { Yb, DX, Zz }, 0, s1W2R | (fREP << FPOS) }, // (e)SI/DI changed
  { e_insd,  t_done, 0, false, { Yv, DX, Zz }, 0, s1W2R | (fREP << FPOS) },
  { e_outsb,   t_done, 0, false, { DX, Xb, Zz }, 0, s1W2R | (fREP << FPOS) },
  { e_outsd, t_done, 0, false, { DX, Xv, Zz }, 0, s1W2R | (fREP << FPOS) },
  /* 70 */
  { e_jo,         t_done, 0, false, { Jb, Zz, Zz }, (IS_JCC | REL_B), s1R },
  { e_jno,        t_done, 0, false, { Jb, Zz, Zz }, (IS_JCC | REL_B), s1R },
  { e_jb_jnaej_j, t_done, 0, false, { Jb, Zz, Zz }, (IS_JCC | REL_B), s1R },
  { e_jnb_jae_j,  t_done, 0, false, { Jb, Zz, Zz }, (IS_JCC | REL_B), s1R },
  { e_jz,         t_done, 0, false, { Jb, Zz, Zz }, (IS_JCC | REL_B), s1R },
  { e_jnz,        t_done, 0, false, { Jb, Zz, Zz }, (IS_JCC | REL_B), s1R },
  { e_jbe,        t_done, 0, false, { Jb, Zz, Zz }, (IS_JCC | REL_B), s1R },
  { e_jnbe,       t_done, 0, false, { Jb, Zz, Zz }, (IS_JCC | REL_B), s1R },
  /* 78 */
  { e_js,   t_done, 0, false, { Jb, Zz, Zz }, (IS_JCC | REL_B), s1R },
  { e_jns,  t_done, 0, false, { Jb, Zz, Zz }, (IS_JCC | REL_B), s1R },
  { e_jp,   t_done, 0, false, { Jb, Zz, Zz }, (IS_JCC | REL_B), s1R },
  { e_jnp,  t_done, 0, false, { Jb, Zz, Zz }, (IS_JCC | REL_B), s1R },
  { e_jl,   t_done, 0, false, { Jb, Zz, Zz }, (IS_JCC | REL_B), s1R },
  { e_jnl,  t_done, 0, false, { Jb, Zz, Zz }, (IS_JCC | REL_B), s1R },
  { e_jle,  t_done, 0, false, { Jb, Zz, Zz }, (IS_JCC | REL_B), s1R },
  { e_jnle, t_done, 0, false, { Jb, Zz, Zz }, (IS_JCC | REL_B), s1R },
  /* 80 */
  { e_No_Entry, t_grp, Grp1a, true, { Zz, Zz, Zz }, 0, 0 },
  { e_No_Entry, t_grp, Grp1b, true, { Zz, Zz, Zz }, 0, 0 },
  { e_No_Entry, t_grp, Grp1c, true, { Zz, Zz, Zz }, 0, 0 }, // book says Grp1 however;sandpile.org agrees.
  { e_No_Entry, t_grp, Grp1d, true, { Zz, Zz, Zz }, 0, 0 },
  { e_test, t_done, 0, true, { Eb, Gb, Zz }, 0, s1R2R },
  { e_test, t_done, 0, true, { Ev, Gv, Zz }, 0, s1R2R },
  { e_xchg, t_done, 0, true, { Eb, Gb, Zz }, 0, s1RW2RW },
  { e_xchg, t_done, 0, true, { Ev, Gv, Zz }, 0, s1RW2RW },
  /* 88 */
  { e_mov, t_done, 0, true, { Eb, Gb, Zz }, 0, s1W2R },
  { e_mov, t_done, 0, true, { Ev, Gv, Zz }, 0, s1W2R },
  { e_mov, t_done, 0, true, { Gb, Eb, Zz }, 0, s1W2R },
  { e_mov, t_done, 0, true, { Gv, Ev, Zz }, 0, s1W2R },
  { e_mov, t_done, 0, true, { Ew, Sw, Zz }, 0, s1W2R },
  { e_lea, t_done, 0, true, { Gv, Mlea, Zz }, IS_NOP, s1W2R }, // this is just M in the book
                                                        // AFAICT the 2nd operand is not accessed
  { e_mov, t_done, 0, true, { Sw, Ew, Zz }, 0, s1W2R },
  { e_pop, t_done, 0, true, { Ev, eSP, Zz }, 0, s1W2RW },
  /* 90 */
  { e_nop,  t_done, 0, false, { Zz, Zz, Zz }, IS_NOP, sNONE }, // actually xchg eax,eax
  { e_xchg, t_done, 0, false, { eCX, eAX, Zz }, 0, s1RW2RW },
  { e_xchg, t_done, 0, false, { eDX, eAX, Zz }, 0, s1RW2RW },
  { e_xchg, t_done, 0, false, { eBX, eAX, Zz }, 0, s1RW2RW },
  { e_xchg, t_done, 0, false, { eSP, eAX, Zz }, 0, s1RW2RW },
  { e_xchg, t_done, 0, false, { eBP, eAX, Zz }, 0, s1RW2RW },
  { e_xchg, t_done, 0, false, { eSI, eAX, Zz }, 0, s1RW2RW },
  { e_xchg, t_done, 0, false, { eDI, eAX, Zz }, 0, s1RW2RW },
  /* 98 */
  { e_cwde, t_done, 0, false, { eAX, Zz, Zz }, 0, s1RW },
  { e_cdq,  t_done, 0, false, { eDX, eAX, Zz }, 0, s1W2R },
  { e_call,     t_done, 0, false, { Ap, Zz, Zz }, IS_CALL | PTR_WX, s1R },
  { e_wait,     t_done, 0, false, { Zz, Zz, Zz }, 0, sNONE },
  { e_pushfd, t_done, 0, false, { Fv, eSP, Zz }, 0, s1R2RW },
  { e_popfd,  t_done, 0, false, { Fv, eSP, Zz }, 0, s1W2RW },
  { e_sahf,     t_done, 0, false, { Zz, Zz, Zz }, 0, 0 }, // FIXME Intel
  { e_lahf,     t_done, 0, false, { Zz, Zz, Zz }, 0, 0 }, // FIXME Intel
  /* A0 */
  { e_mov,   t_done, 0, false, { AL, Ob, Zz },  0, s1W2R },
  { e_mov,   t_done, 0, false, { eAX, Ov, Zz }, 0, s1W2R },
  { e_mov,   t_done, 0, false, { Ob, AL, Zz },  0, s1W2R },
  { e_mov,   t_done, 0, false, { Ov, eAX, Zz }, 0, s1W2R },
  // XXX: Xv is source, Yv is destination for movs, so they're swapped!
  { e_movsb, t_done, 0, false, { Yb, Xb, Zz },  0, s1W2R | (fREP << FPOS) }, // (e)SI/DI changed
  { e_movsd, t_done, 0, false, { Yv, Xv, Zz }, 0, s1W2R | (fREP << FPOS) },
  { e_cmpsb, t_done, 0, false, { Xb, Yb, Zz },  0, s1R2R | (fCMPS << FPOS) },
  { e_cmpsw, t_done, 0, false, { Xv, Yv, Zz },  0, s1R2R | (fCMPS << FPOS) },
  /* A8 */
  { e_test,     t_done, 0, false, { AL, Ib, Zz },  0, s1R2R },
  { e_test,     t_done, 0, false, { eAX, Iz, Zz }, 0, s1R2R },
  { e_stosb,    t_done, 0, false, { Yb, AL, Zz },  0, s1W2R | (fREP << FPOS) },
  { e_stosd,  t_done, 0, false, { Yv, eAX, Zz }, 0, s1W2R | (fREP << FPOS) },
  { e_lodsb,    t_done, 0, false, { AL, Xb, Zz },  0, s1W2R | (fREP << FPOS) },
  { e_lodsd,    t_done, 0, false, { eAX, Xv, Zz }, 0, s1W2R | (fREP << FPOS) },
  { e_scasb,    t_done, 0, false, { AL, Yb, Zz },  0, s1R2R | (fSCAS << FPOS) },
  { e_scasd,  t_done, 0, false, { eAX, Yv, Zz }, 0, s1R2R | (fSCAS << FPOS) },
  /* B0 */
  { e_mov, t_done, 0, false, { AL, Ib, Zz }, 0, s1W2R },
  { e_mov, t_done, 0, false, { CL, Ib, Zz }, 0, s1W2R },
  { e_mov, t_done, 0, false, { DL, Ib, Zz }, 0, s1W2R },
  { e_mov, t_done, 0, false, { BL, Ib, Zz }, 0, s1W2R },
  { e_mov, t_done, 0, false, { AH, Ib, Zz }, 0, s1W2R },
  { e_mov, t_done, 0, false, { CH, Ib, Zz }, 0, s1W2R },
  { e_mov, t_done, 0, false, { DH, Ib, Zz }, 0, s1W2R },
  { e_mov, t_done, 0, false, { BH, Ib, Zz }, 0, s1W2R },
  /* B8 */
  { e_mov, t_done, 0, false, { eAX, Iv, Zz }, 0, s1W2R },
  { e_mov, t_done, 0, false, { eCX, Iv, Zz }, 0, s1W2R },
  { e_mov, t_done, 0, false, { eDX, Iv, Zz }, 0, s1W2R },
  { e_mov, t_done, 0, false, { eBX, Iv, Zz }, 0, s1W2R },
  { e_mov, t_done, 0, false, { eSP, Iv, Zz }, 0, s1W2R },
  { e_mov, t_done, 0, false, { eBP, Iv, Zz }, 0, s1W2R },
  { e_mov, t_done, 0, false, { eSI, Iv, Zz }, 0, s1W2R },
  { e_mov, t_done, 0, false, { eDI, Iv, Zz }, 0, s1W2R },
  /* C0 */
  { e_No_Entry, t_grp, Grp2, true, { Eb, Ib, Zz }, 0, s1RW2R },
  { e_No_Entry, t_grp, Grp2, true, { Ev, Ib, Zz }, 0, s1RW2R },
  { e_ret_near, t_done, 0, false, { Iw, Zz, Zz }, (IS_RET | IS_RETC), s1R | (fNEARRET << FPOS) },
  { e_ret_near, t_done, 0, false, { Zz, Zz, Zz }, (IS_RET), fNEARRET << FPOS },
  { e_les,      t_done, 0, true, { ES, Gv, Mp }, 0, s1W2W3R },
  { e_lds,      t_done, 0, true, { DS, Gv, Mp }, 0, s1W2W3R },
  { e_No_Entry, t_grp, Grp11, true, { Eb, Ib, Zz }, 0, s1W2R },
  { e_No_Entry, t_grp, Grp11, true, { Ev, Iz, Zz }, 0, s1W2R },
  /* C8 */
  { e_enter,   t_done, 0, false, { Iw, Ib, Zz }, 0, s1R2R | (fENTER << FPOS) },
  { e_leave,   t_done, 0, false, { Zz, Zz, Zz }, 0, fLEAVE << FPOS },
  { e_ret_far, t_done, 0, false, { Iw, Zz, Zz }, (IS_RETF | IS_RETC), s1R | (fFARRET << FPOS) },
  { e_ret_far, t_done, 0, false, { Zz, Zz, Zz }, (IS_RETF), fFARRET << FPOS },
  { e_int3,   t_done, 0, false, { Zz, Zz, Zz }, 0, sNONE },
  { e_int,     t_done, 0, false, { Ib, Zz, Zz }, 0, s1R },
  { e_into,    t_done, 0, false, { Zz, Zz, Zz }, 0, sNONE },
  { e_iret,    t_done, 0, false, { Zz, Zz, Zz }, (IS_RET), fIRET << FPOS},
  /* D0 */
  { e_No_Entry, t_grp, Grp2, true, { Eb, ImplImm, Zz }, 0, s1RW2R }, // const1
  { e_No_Entry, t_grp, Grp2, true, { Ev, ImplImm, Zz }, 0, s1RW2R }, // --"--
  { e_No_Entry, t_grp, Grp2, true, { Eb, CL, Zz }, 0, s1RW2R },
  { e_No_Entry, t_grp, Grp2, true, { Ev, CL, Zz }, 0, s1RW2R },
  { e_aam,  t_done, 0, false, { AX, Ib, Zz }, 0, s1RW2R },
  { e_aad,  t_done, 0, false, { AX, Ib, Zz }, 0, s1RW2R },
  { e_salc, t_done, 0, false, { Zz, Zz, Zz }, 0, sNONE }, // undocumeted
  { e_xlat, t_done, 0, false, { Zz, Zz, Zz }, 0, fXLAT << FPOS }, // scream
  /* D8 */
  { e_No_Entry, t_coprocEsc, GrpD8, true, { Zz, Zz, Zz }, 0, 0 },
  { e_No_Entry, t_coprocEsc, GrpD9, true, { Zz, Zz, Zz }, 0, 0 },
  { e_No_Entry, t_coprocEsc, GrpDA, true, { Zz, Zz, Zz }, 0, 0 },
  { e_No_Entry, t_coprocEsc, GrpDB, true, { Zz, Zz, Zz }, 0, 0 },
  { e_No_Entry, t_coprocEsc, GrpDC, true, { Zz, Zz, Zz }, 0, 0 },
  { e_No_Entry, t_coprocEsc, GrpDD, true, { Zz, Zz, Zz }, 0, 0 },
  { e_No_Entry, t_coprocEsc, GrpDE, true, { Zz, Zz, Zz }, 0, 0 },
  { e_No_Entry, t_coprocEsc, GrpDF, true, { Zz, Zz, Zz }, 0, 0 },
  /* E0 */
  { e_loopn,    t_done, 0, false, { Jb, eCX, Zz }, (IS_JCC | REL_B), s1R2R }, 
  { e_loope,    t_done, 0, false, { Jb, eCX, Zz }, (IS_JCC | REL_B), s1R2R },
  { e_loop,     t_done, 0, false, { Jb, eCX, Zz }, (IS_JCC | REL_B), s1R2R },
  { e_jcxz_jec, t_done, 0, false, { Jb, eCX, Zz }, (IS_JCC | REL_B), s1R2R },
  { e_in,       t_done, 0, false, { AL, Ib, Zz }, 0, s1W2R | (fIO << FPOS) },
  { e_in,       t_done, 0, false, { eAX, Ib, Zz }, 0, s1W2R | (fIO << FPOS) },
  { e_out,      t_done, 0, false, { Ib, AL, Zz }, 0, s1W2R | (fIO << FPOS) },
  { e_out,      t_done, 0, false, { Ib, eAX, Zz }, 0, s1W2R | (fIO << FPOS) },
  /* E8 */
  { e_call, t_done, 0, false, { Jz, Zz, Zz }, (IS_CALL | REL_X), s1R | (fCALL << FPOS) },
  { e_jmp,  t_done, 0, false, { Jz, Zz, Zz }, (IS_JUMP | REL_X), s1R },
  { e_jmp,  t_done, 0, false, { Ap, Zz, Zz }, (IS_JUMP | PTR_WX), s1R },
  { e_jmp,  t_done, 0, false, { Jb, Zz, Zz }, (IS_JUMP | REL_B), s1R },
  { e_in,   t_done, 0, false, { AL, DX, Zz }, 0, s1W2R | (fIO << FPOS) },
  { e_in,   t_done, 0, false, { eAX, DX, Zz }, 0, s1W2R | (fIO << FPOS) },
  { e_out,  t_done, 0, false, { DX, AL, Zz }, 0, s1W2R | (fIO << FPOS) },
  { e_out,  t_done, 0, false, { DX, eAX, Zz }, 0, s1W2R | (fIO << FPOS) },
  /* F0 */
  { e_No_Entry,      t_ill,  0, false, { Zz, Zz, Zz }, 0, 0 }, // PREFIX_INSTR
  { e_int1, t_done, 0, false, { Zz, Zz, Zz }, 0, sNONE }, // undocumented
  { e_No_Entry, t_prefixedSSE, 3, false, { Zz, Zz, Zz }, 0, 0 },
  { e_No_Entry, t_prefixedSSE, 1, false, { Zz, Zz, Zz }, 0, 0 },
  { e_hlt,  t_done, 0, false, { Zz, Zz, Zz }, PRVLGD, sNONE },
  { e_cmc,  t_done, 0, false, { Zz, Zz, Zz }, 0, sNONE },
  { e_No_Entry, t_grp, Grp3a, true, { Zz, Zz, Zz }, 0, sNONE },
  { e_No_Entry, t_grp, Grp3b, true, { Zz, Zz, Zz }, 0, sNONE },
  /* F8 */
  { e_clc, t_done, 0, false, { Zz, Zz, Zz }, 0, sNONE },
  { e_stc, t_done, 0, false, { Zz, Zz, Zz }, 0, sNONE },
  { e_cli, t_done, 0, false, { Zz, Zz, Zz }, 0, sNONE },
  { e_sti, t_done, 0, false, { Zz, Zz, Zz }, 0, sNONE },
  { e_cld, t_done, 0, false, { Zz, Zz, Zz }, 0, sNONE },
  { e_std, t_done, 0, false, { Zz, Zz, Zz }, 0, sNONE },
  { e_No_Entry, t_grp, Grp4, true, { Zz, Zz, Zz }, 0, sNONE },
  { e_No_Entry, t_grp, Grp5, true, { Zz, Zz, Zz }, 0, sNONE }
};


// twoByteMap: two byte opcode instructions (first byte is 0x0F)
static ia32_entry twoByteMap[256] = {
  /* 00 */
  // Syscall/sysret are somewhat hacked
  // Syscall on amd64 will also read CS/SS for where to call in 32-bit mode
  { e_No_Entry, t_grp, Grp6, true, { Zz, Zz, Zz }, 0, 0 },
  { e_No_Entry, t_grp, Grp7, false, { Zz, Zz, Zz }, 0, 0 },
  { e_lar,        t_done, 0, true, { Gv, Ew, Zz }, 0, s1W2R | (fSEGDESC << FPOS) },
  { e_lsl,        t_done, 0, true, { Gv, Ew, Zz }, 0, s1W2R | (fSEGDESC << FPOS) },
  { e_No_Entry,    t_ill, 0, false, { Zz, Zz, Zz }, 0, 0},
  { e_syscall,    t_done, 0, false, { eCX, Zz, Zz }, 0, s1W }, // AMD: writes return address to eCX; for liveness, treat as hammering all
  { e_clts,       t_done, 0, false, { Zz, Zz, Zz }, 0, sNONE },
  { e_sysret,     t_done, 0, false, { eCX, Zz, Zz }, 0, s1R }, // AMD; reads return address from eCX; unlikely to occur in Dyninst use cases but we'll be paranoid
  /* 08 */
  { e_invd,   t_done, 0, false, { Zz, Zz, Zz }, 0, sNONE }, // only in priviledge 0, so ignored
  { e_wbinvd, t_done, 0, false, { Zz, Zz, Zz }, 0, sNONE }, // idem
  { e_No_Entry,        t_ill,  0, false, { Zz, Zz, Zz }, 0, 0 },
  { e_ud2,    t_ill,  0, 0, { Zz, Zz, Zz }, 0, 0 },
  { e_No_Entry,        t_ill,  0, 0, { Zz, Zz, Zz }, 0, 0 },
  { e_prefetch_w, t_grp, GrpAMD, true, { Zz, Zz, Zz }, 0, 0 },    // AMD prefetch group
  { e_femms,       t_done,  0, false, { Zz, Zz, Zz }, 0, sNONE },  // AMD specific
  // semantic is bogus for the 1st operand - but correct for the 2nd,
  // which is the only one that can be a memory operand :)
  // fixing the 1st operand requires an extra table for the 3dnow instructions...
  { e_No_Entry,             t_3dnow, 0, true,  { Pq, Qq, Zz }, 0, s1RW2R }, // AMD 3DNow! suffixes
  /* 10 */
  { e_No_Entry, t_sse, SSE10, true, { Zz, Zz, Zz }, 0, 0 },
  { e_No_Entry, t_sse, SSE11, true, { Zz, Zz, Zz }, 0, 0 },
  { e_No_Entry, t_sse, SSE12, true, { Zz, Zz, Zz }, 0, 0 },
  { e_No_Entry, t_sse, SSE13, true, { Zz, Zz, Zz }, 0, 0 },
  { e_No_Entry, t_sse, SSE14, true, { Zz, Zz, Zz }, 0, 0 },
  { e_No_Entry, t_sse, SSE15, true, { Zz, Zz, Zz }, 0, 0 },
  { e_No_Entry, t_sse, SSE16, true, { Zz, Zz, Zz }, 0, 0 },
  { e_No_Entry, t_sse, SSE17, true, { Zz, Zz, Zz }, 0, 0 },
  /* 18 */
  { e_No_Entry, t_grp, Grp16, 0, { Zz, Zz, Zz }, 0, 0 },
  { e_nop, t_done, 0, true, { Ev, Zz, Zz }, IS_NOP, 0 }, // 19-1F according to sandpile and AMD are NOPs with an Ev operand
  { e_nop, t_done, 0, true, { Ev, Zz, Zz }, IS_NOP, 0 }, // Can we go out on a limb that the 'operand' of a NOP is never read?
  { e_nop, t_done, 0, true, { Ev, Zz, Zz }, IS_NOP, 0 }, // I think we can...so nullary operand semantics, but consume the
  { e_nop, t_done, 0, true, { Ev, Zz, Zz }, IS_NOP, 0 }, // mod/rm byte operand.
  { e_nop, t_done, 0, true, { Ev, Zz, Zz }, IS_NOP, 0 }, // -- BW 1/08
  { e_nop, t_done, 0, true, { Ev, Zz, Zz }, IS_NOP, 0 },
  { e_nop, t_done, 0, true, { Ev, Zz, Zz }, IS_NOP, 0 },
  /* 20 */
  { e_mov, t_done, 0, true, { Rd, Cd, Zz }, 0, s1W2R },
  { e_mov, t_done, 0, true, { Rd, Dd, Zz }, 0, s1W2R },
  { e_mov, t_done, 0, true, { Cd, Rd, Zz }, 0, s1W2R },
  { e_mov, t_done, 0, true, { Dd, Rd, Zz }, 0, s1W2R },
  { e_mov, t_done, 0, true, { Rd, Td, Zz }, 0, s1W2R }, // actually a SSE5A
  { e_No_Entry,     t_ill,  0, 0, { Zz, Zz, Zz }, 0, 0 }, // SSE5A
  { e_mov, t_done, 0, true, { Td, Rd, Zz }, 0, s1W2R },
  { e_No_Entry,     t_ill,  0, 0, { Zz, Zz, Zz }, 0, 0 },
  /* 28 */
  { e_No_Entry, t_sse, SSE28, true, { Zz, Zz, Zz }, 0, 0 },
  { e_No_Entry, t_sse, SSE29, true, { Zz, Zz, Zz }, 0, 0 },
  { e_No_Entry, t_sse, SSE2A, true, { Zz, Zz, Zz }, 0, 0 },
  { e_No_Entry, t_sse, SSE2B, true, { Zz, Zz, Zz }, 0, 0 },
  { e_No_Entry, t_sse, SSE2C, true, { Zz, Zz, Zz }, 0, 0 },
  { e_No_Entry, t_sse, SSE2D, true, { Zz, Zz, Zz }, 0, 0 },
  { e_No_Entry, t_sse, SSE2E, true, { Zz, Zz, Zz }, 0, 0 },
  { e_No_Entry, t_sse, SSE2F, true, { Zz, Zz, Zz }, 0, 0 },
  /* 30 */
  { e_wrmsr, t_done, 0, false, { rAX, rDX, rCX }, 0, s1R2R3R },
  { e_rdtsc, t_done, 0, false, { rAX, rDX, Zz }, 0, s1W2W3R },
  { e_rdmsr, t_done, 0, false, { rAX, rDX, rCX }, 0, s1W2W3R },
  { e_rdpmc, t_done, 0, false, { rAX, rDX, rCX }, 0, s1W2W3R },
  { e_sysenter, t_done, 0, false, { Zz, Zz, Zz }, 0, sNONE }, // XXX: fixme for kernel work
  { e_sysexit,  t_done, 0, false, { Zz, Zz, Zz }, 0, sNONE }, // XXX: fixme for kernel work
  { e_No_Entry, t_ill, 0, 0, { Zz, Zz, Zz }, 0, 0 }, 
  { e_No_Entry, t_ill, 0, 0, { Zz, Zz, Zz }, 0 ,0 },
  /* 38 */
  { e_No_Entry, t_ill, 0, 0, { Zz, Zz, Zz }, 0 ,0 },
  { e_No_Entry, t_ill, 0, 0, { Zz, Zz, Zz }, 0 ,0 },
  { e_No_Entry, t_ill, 0, 0, { Zz, Zz, Zz }, 0 ,0 },
  { e_No_Entry, t_ill, 0, 0, { Zz, Zz, Zz }, 0 ,0 },
  { e_No_Entry, t_ill, 0, 0, { Zz, Zz, Zz }, 0 ,0 },
  { e_No_Entry, t_ill, 0, 0, { Zz, Zz, Zz }, 0 ,0 },
  { e_No_Entry, t_ill, 0, 0, { Zz, Zz, Zz }, 0 ,0 },
  { e_No_Entry, t_ill, 0, 0, { Zz, Zz, Zz }, 0 ,0 },
  /* 40 */
  { e_cmovo,   t_done, 0, true, { Gv, Ev, Zz }, 0, s1RW2R | (fCOND << FPOS) },
  { e_cmovno,  t_done, 0, true, { Gv, Ev, Zz }, 0, s1RW2R | (fCOND << FPOS) },
  { e_cmovnae, t_done, 0, true, { Gv, Ev, Zz }, 0, s1RW2R | (fCOND << FPOS) },
  { e_cmovnb,  t_done, 0, true, { Gv, Ev, Zz }, 0, s1RW2R | (fCOND << FPOS) },
  { e_cmove,   t_done, 0, true, { Gv, Ev, Zz }, 0, s1RW2R | (fCOND << FPOS) },
  { e_cmovne,  t_done, 0, true, { Gv, Ev, Zz }, 0, s1RW2R | (fCOND << FPOS) },
  { e_cmovbe,  t_done, 0, true, { Gv, Ev, Zz }, 0, s1RW2R | (fCOND << FPOS) },
  { e_cmovnbe, t_done, 0, true, { Gv, Ev, Zz }, 0, s1RW2R | (fCOND << FPOS) },
  /* 48 */
  { e_cmovs,   t_done, 0, true, { Gv, Ev, Zz }, 0, s1RW2R | (fCOND << FPOS) },
  { e_cmovns,  t_done, 0, true, { Gv, Ev, Zz }, 0, s1RW2R | (fCOND << FPOS) },
  { e_cmovpe,  t_done, 0, true, { Gv, Ev, Zz }, 0, s1RW2R | (fCOND << FPOS) },
  { e_cmovpo,  t_done, 0, true, { Gv, Ev, Zz }, 0, s1RW2R | (fCOND << FPOS) },
  { e_cmovnge, t_done, 0, true, { Gv, Ev, Zz }, 0, s1RW2R | (fCOND << FPOS) },
  { e_cmovnl,  t_done, 0, true, { Gv, Ev, Zz }, 0, s1RW2R | (fCOND << FPOS) },
  { e_cmovng,  t_done, 0, true, { Gv, Ev, Zz }, 0, s1RW2R | (fCOND << FPOS) },
  { e_cmovnl,  t_done, 0, true, { Gv, Ev, Zz }, 0, s1RW2R | (fCOND << FPOS) },
  /* 50 */
  { e_No_Entry, t_sse, SSE50, true, { Zz, Zz, Zz }, 0, 0 },
  { e_No_Entry, t_sse, SSE51, true, { Zz, Zz, Zz }, 0, 0 },
  { e_No_Entry, t_sse, SSE52, true, { Zz, Zz, Zz }, 0, 0 },
  { e_No_Entry, t_sse, SSE53, true, { Zz, Zz, Zz }, 0, 0 },
  { e_No_Entry, t_sse, SSE54, true, { Zz, Zz, Zz }, 0, 0 },
  { e_No_Entry, t_sse, SSE55, true, { Zz, Zz, Zz }, 0, 0 },
  { e_No_Entry, t_sse, SSE56, true, { Zz, Zz, Zz }, 0, 0 },
  { e_No_Entry, t_sse, SSE57, true, { Zz, Zz, Zz }, 0, 0 },
  /* 58 */
  { e_No_Entry, t_sse, SSE58, true, { Zz, Zz, Zz }, 0, 0 },
  { e_No_Entry, t_sse, SSE59, true, { Zz, Zz, Zz }, 0, 0 },
  { e_No_Entry, t_sse, SSE5A, true, { Zz, Zz, Zz }, 0, 0 },
  { e_No_Entry, t_sse, SSE5B, true, { Zz, Zz, Zz }, 0, 0 },
  { e_No_Entry, t_sse, SSE5C, true, { Zz, Zz, Zz }, 0, 0 },
  { e_No_Entry, t_sse, SSE5D, true, { Zz, Zz, Zz }, 0, 0 },
  { e_No_Entry, t_sse, SSE5E, true, { Zz, Zz, Zz }, 0, 0 },
  { e_No_Entry, t_sse, SSE5F, true, { Zz, Zz, Zz }, 0, 0 },
  /* 60 */
  { e_No_Entry, t_sse, SSE60, true, { Zz, Zz, Zz }, 0, 0 },
  { e_No_Entry, t_sse, SSE61, true, { Zz, Zz, Zz }, 0, 0 },
  { e_No_Entry, t_sse, SSE62, true, { Zz, Zz, Zz }, 0, 0 },
  { e_No_Entry, t_sse, SSE63, true, { Zz, Zz, Zz }, 0, 0 },
  { e_No_Entry, t_sse, SSE64, true, { Zz, Zz, Zz }, 0, 0 },
  { e_No_Entry, t_sse, SSE65, true, { Zz, Zz, Zz }, 0, 0 },
  { e_No_Entry, t_sse, SSE66, true, { Zz, Zz, Zz }, 0, 0 },
  { e_No_Entry, t_sse, SSE67, true, { Zz, Zz, Zz }, 0, 0 },
  /* 68 */
  { e_No_Entry, t_sse, SSE68, true, { Zz, Zz, Zz }, 0, 0 },
  { e_No_Entry, t_sse, SSE69, true, { Zz, Zz, Zz }, 0, 0 },
  { e_No_Entry, t_sse, SSE6A, true, { Zz, Zz, Zz }, 0, 0 },
  { e_No_Entry, t_sse, SSE6B, true, { Zz, Zz, Zz }, 0, 0 },
  { e_No_Entry, t_sse, SSE6C, true, { Zz, Zz, Zz }, 0, 0 },
  { e_No_Entry, t_sse, SSE6D, true, { Zz, Zz, Zz }, 0, 0 },
  { e_No_Entry, t_sse, SSE6E, true, { Zz, Zz, Zz }, 0, 0 },
  { e_No_Entry, t_sse, SSE6F, true, { Zz, Zz, Zz }, 0, 0 },
  /* 70 */
  { e_No_Entry, t_sse, SSE70, true, { Zz, Zz, Zz }, 0, 0 },
  { e_No_Entry, t_grp, Grp12, false, { Zz, Zz, Zz }, 0, 0 },
  { e_No_Entry, t_grp, Grp13, false, { Zz, Zz, Zz }, 0, 0 },
  { e_No_Entry, t_grp, Grp14, false, { Zz, Zz, Zz }, 0, 0 },
  { e_No_Entry, t_sse, SSE74, true, { Zz, Zz, Zz }, 0, 0 },
  { e_No_Entry, t_sse, SSE75, true, { Zz, Zz, Zz }, 0, 0 },
  { e_No_Entry, t_sse, SSE76, true, { Zz, Zz, Zz }, 0, 0 },
  { e_emms, t_done, 0, false, { Zz, Zz, Zz }, 0, sNONE },
  /* 78 */
  { e_No_Entry, t_sse, SSE78, 0, { Zz, Zz, Zz }, 0, 0 },
  { e_No_Entry, t_sse, SSE79, 0, { Zz, Zz, Zz }, 0, 0 },
  { e_No_Entry, t_ill, 0, 0, { Zz, Zz, Zz }, 0, 0 }, // SSE5A will go in 7A and 7B when it comes out
  { e_No_Entry, t_ill, 0, 0, { Zz, Zz, Zz }, 0, 0 },
  { e_No_Entry, t_sse, SSE7C, 0, { Zz, Zz, Zz }, 0, 0 },
  { e_No_Entry, t_sse, SSE7D, 0, { Zz, Zz, Zz }, 0, 0 },
  { e_No_Entry, t_sse, SSE7E, 0, { Zz, Zz, Zz }, 0, 0 },
  { e_No_Entry, t_sse, SSE7F, 0, { Zz, Zz, Zz }, 0, 0 },
  /* 80 */
  { e_jo,   t_done, 0, false, { Jz, Zz, Zz }, (IS_JCC | REL_X), s1R | (fCOND << FPOS) },
  { e_jno,  t_done, 0, false, { Jz, Zz, Zz }, (IS_JCC | REL_X), s1R | (fCOND << FPOS) },
  { e_jb,   t_done, 0, false, { Jz, Zz, Zz }, (IS_JCC | REL_X), s1R | (fCOND << FPOS) },
  { e_jnb,  t_done, 0, false, { Jz, Zz, Zz }, (IS_JCC | REL_X), s1R | (fCOND << FPOS) },
  { e_jz,   t_done, 0, false, { Jz, Zz, Zz }, (IS_JCC | REL_X), s1R | (fCOND << FPOS) },
  { e_jnz,  t_done, 0, false, { Jz, Zz, Zz }, (IS_JCC | REL_X), s1R | (fCOND << FPOS) },
  { e_jbe,  t_done, 0, false, { Jz, Zz, Zz }, (IS_JCC | REL_X), s1R | (fCOND << FPOS) },
  { e_jnbe, t_done, 0, false, { Jz, Zz, Zz }, (IS_JCC | REL_X), s1R | (fCOND << FPOS) },
  /* 88 */
  { e_js,   t_done, 0, false, { Jz, Zz, Zz }, (IS_JCC | REL_X), s1R | (fCOND << FPOS) },
  { e_jns,  t_done, 0, false, { Jz, Zz, Zz }, (IS_JCC | REL_X), s1R | (fCOND << FPOS) },
  { e_jp,   t_done, 0, false, { Jz, Zz, Zz }, (IS_JCC | REL_X), s1R | (fCOND << FPOS) },
  { e_jnp,  t_done, 0, false, { Jz, Zz, Zz }, (IS_JCC | REL_X), s1R | (fCOND << FPOS) },
  { e_jl,   t_done, 0, false, { Jz, Zz, Zz }, (IS_JCC | REL_X), s1R | (fCOND << FPOS) },
  { e_jnl,  t_done, 0, false, { Jz, Zz, Zz }, (IS_JCC | REL_X), s1R | (fCOND << FPOS) },
  { e_jle,  t_done, 0, false, { Jz, Zz, Zz }, (IS_JCC | REL_X), s1R | (fCOND << FPOS) },
  { e_jnle, t_done, 0, false, { Jz, Zz, Zz }, (IS_JCC | REL_X), s1R | (fCOND << FPOS) },
  /* 90 */
  { e_seto,   t_done, 0, true, { Eb, Zz, Zz }, 0, s1W | (fCOND << FPOS) },
  { e_setno,  t_done, 0, true, { Eb, Zz, Zz }, 0, s1W | (fCOND << FPOS) },
  { e_setb,   t_done, 0, true, { Eb, Zz, Zz }, 0, s1W | (fCOND << FPOS) },
  { e_setnb,  t_done, 0, true, { Eb, Zz, Zz }, 0, s1W | (fCOND << FPOS) },
  { e_setz,   t_done, 0, true, { Eb, Zz, Zz }, 0, s1W | (fCOND << FPOS) },
  { e_setnz,  t_done, 0, true, { Eb, Zz, Zz }, 0, s1W | (fCOND << FPOS) },
  { e_setbe,  t_done, 0, true, { Eb, Zz, Zz }, 0, s1W | (fCOND << FPOS) },
  { e_setnbe, t_done, 0, true, { Eb, Zz, Zz }, 0, s1W | (fCOND << FPOS) },
  /* 98 */
  { e_sets,   t_done, 0, true, { Eb, Zz, Zz }, 0, s1W | (fCOND << FPOS) },
  { e_setns,  t_done, 0, true, { Eb, Zz, Zz }, 0, s1W | (fCOND << FPOS) },
  { e_setp,   t_done, 0, true, { Eb, Zz, Zz }, 0, s1W | (fCOND << FPOS) },
  { e_setnp,  t_done, 0, true, { Eb, Zz, Zz }, 0, s1W | (fCOND << FPOS) },
  { e_setl,   t_done, 0, true, { Eb, Zz, Zz }, 0, s1W | (fCOND << FPOS) },
  { e_setnl,  t_done, 0, true, { Eb, Zz, Zz }, 0, s1W | (fCOND << FPOS) },
  { e_setle,  t_done, 0, true, { Eb, Zz, Zz }, 0, s1W | (fCOND << FPOS) },
  { e_setnle, t_done, 0, true, { Eb, Zz, Zz }, 0, s1W | (fCOND << FPOS) },
  /* A0 */
  { e_push,   t_done, 0, false, { FS, eSP, Zz }, 0, s1R2RW },
  { e_pop,    t_done, 0, false, { FS, eSP, Zz }, 0, s1W2RW },
  { e_cpuid,  t_done, 0, false, { Zz, Zz, Zz }, 0, sNONE },
  { e_bt,     t_done, 0, true, { Ev, Gv, Zz }, 0, s1R2R },
  { e_shld,   t_done, 0, true, { Ev, Gv, Ib }, 0, s1RW2R3R },
  { e_shld,   t_done, 0, true, { Ev, Gv, CL }, 0, s1RW2R3R },
  { e_No_Entry, t_ill, 0, 0, { Zz, Zz, Zz }, 0, 0 }, 
  { e_No_Entry, t_ill, 0, 0, { Zz, Zz, Zz }, 0, 0 },
  /* A8 */
  { e_push, t_done, 0, false, { GS, eSP, Zz }, 0, s1R2RW },
  { e_pop,  t_done, 0, false, { GS, eSP, Zz }, 0, s1W2RW },
  { e_rsm,  t_done, 0, false, { Zz, Zz, Zz }, 0, sNONE },
  { e_bts,  t_done, 0, true, { Ev, Gv, Zz }, 0, s1RW2R },
  { e_shrd, t_done, 0, true, { Ev, Gv, Ib }, 0, s1RW2R3R },
  { e_shrd, t_done, 0, true, { Ev, Gv, CL }, 0, s1RW2R3R },
  { e_No_Entry, t_grp, Grp15, 0, { Zz, Zz, Zz }, 0, 0 }, 
  { e_imul, t_done, 0, true, { Gv, Ev, Zz }, 0, s1RW2R },
  /* B0 */
  // Assuming this is used with LOCK prefix, the destination gets a write anyway
  // This is not the case without lock prefix, but I ignore that case
  // Also, given that the 3rd operand is a register I ignore that it may be written
  { e_cmpxch, t_done, 0, true, { Eb, Gb, AL }, 0, s1RW2R3R | (fCMPXCH << FPOS) },
  { e_cmpxch, t_done, 0, true, { Ev, Gv, eAX }, 0, s1RW2R3R | (fCMPXCH << FPOS) },
  { e_lss, t_done, 0, true, { SS, Gv, Mp }, 0, s1W2W3R },
  { e_btr, t_done, 0, true, { Ev, Gv, Zz }, 0, s1RW2R },
  { e_lfs, t_done, 0, true, { FS, Gv, Mp }, 0, s1W2W3R },
  { e_lgs, t_done, 0, true, { GS, Gv, Mp }, 0, s1W2W3R },
  { e_movzx, t_done, 0, true, { Gv, Eb, Zz }, 0, s1W2R },
  { e_movzx, t_done, 0, true, { Gv, Ew, Zz }, 0, s1W2R },
  /* B8 */
  { e_No_Entry, t_sse, SSEB8, 0, { Zz, Zz, Zz }, 0, 0 },
  { e_ud2grp10, t_ill, 0, 0, { Zz, Zz, Zz }, 0, sNONE },
  { e_No_Entry, t_grp, Grp8, true, { Zz, Zz, Zz }, 0, 0 },
  { e_btc, t_done, 0, true, { Ev, Gv, Zz }, 0, s1RW2R },
  { e_bsf, t_done, 0, true, { Gv, Ev, Zz }, 0, s1W2R },
  { e_bsr, t_done, 0, true, { Gv, Ev, Zz }, 0, s1W2R },
  { e_movsx, t_done, 0, true, { Gv, Eb, Zz }, 0, s1W2R },
  { e_movsx, t_done, 0, true, { Gv, Ew, Zz }, 0, s1W2R },
  /* C0 */
  { e_xadd, t_done, 0, true, { Eb, Gb, Zz }, 0, s1RW2RW },
  { e_xadd, t_done, 0, true, { Ev, Gv, Zz }, 0, s1RW2RW },
  { e_No_Entry, t_sse, SSEC2, true, { Zz, Zz, Zz }, 0, 0 },
  { e_movnti , t_done, 0, true, { Ev, Gv, Zz }, 0, s1W2R | (fNT << FPOS) },
  { e_No_Entry, t_sse, SSEC4, true, { Zz, Zz, Zz }, 0, 0 },
  { e_No_Entry, t_sse, SSEC5, true, { Zz, Zz, Zz }, 0, 0 },
  { e_No_Entry, t_sse, SSEC6, true, { Zz, Zz, Zz }, 0, 0 },
  { e_No_Entry, t_grp, Grp9,  true, { Zz, Zz, Zz }, 0, 0 },
  /* C8 */
  { e_bswap, t_done, 0, false, { EAX, Zz, Zz }, 0, s1RW }, 
  { e_bswap, t_done, 0, false, { ECX, Zz, Zz }, 0, s1RW },
  { e_bswap, t_done, 0, false, { EDX, Zz, Zz }, 0, s1RW }, 
  { e_bswap, t_done, 0, false, { EBX, Zz, Zz }, 0, s1RW }, 
  { e_bswap, t_done, 0, false, { ESP, Zz, Zz }, 0, s1RW },
  { e_bswap, t_done, 0, false, { EBP, Zz, Zz }, 0, s1RW }, 
  { e_bswap, t_done, 0, false, { ESI, Zz, Zz }, 0, s1RW }, 
  { e_bswap, t_done, 0, false, { EDI, Zz, Zz }, 0, s1RW }, 
  /* D0 */
  { e_No_Entry, t_sse, SSED0, false, { Zz, Zz, Zz }, 0, 0 },
  { e_No_Entry, t_sse, SSED1, true, { Zz, Zz, Zz }, 0, 0 },
  { e_No_Entry, t_sse, SSED2, true, { Zz, Zz, Zz }, 0, 0 },
  { e_No_Entry, t_sse, SSED3, true, { Zz, Zz, Zz }, 0, 0 },
  { e_No_Entry, t_sse, SSED4, true, { Zz, Zz, Zz }, 0, 0 },
  { e_No_Entry, t_sse, SSED5, true, { Zz, Zz, Zz }, 0, 0 },
  { e_No_Entry, t_sse, SSED6, true, { Zz, Zz, Zz }, 0, 0 },
  { e_No_Entry, t_sse, SSED7, true, { Zz, Zz, Zz }, 0, 0 },
  /* D8 */
  { e_No_Entry, t_sse, SSED8, true, { Zz, Zz, Zz }, 0, 0 },
  { e_No_Entry, t_sse, SSED9, true, { Zz, Zz, Zz }, 0, 0 },
  { e_No_Entry, t_sse, SSEDA, true, { Zz, Zz, Zz }, 0, 0 },
  { e_No_Entry, t_sse, SSEDB, true, { Zz, Zz, Zz }, 0, 0 },
  { e_No_Entry, t_sse, SSEDC, true, { Zz, Zz, Zz }, 0, 0 },
  { e_No_Entry, t_sse, SSEDD, true, { Zz, Zz, Zz }, 0, 0 },
  { e_No_Entry, t_sse, SSEDE, true, { Zz, Zz, Zz }, 0, 0 },
  { e_No_Entry, t_sse, SSEDF, true, { Zz, Zz, Zz }, 0, 0 },
  /* E0 */
  { e_No_Entry, t_sse, SSEE0, true, { Zz, Zz, Zz }, 0, 0 },
  { e_No_Entry, t_sse, SSEE1, true, { Zz, Zz, Zz }, 0, 0 },
  { e_No_Entry, t_sse, SSEE2, true, { Zz, Zz, Zz }, 0, 0 },
  { e_No_Entry, t_sse, SSEE3, true, { Zz, Zz, Zz }, 0, 0 },
  { e_No_Entry, t_sse, SSEE4, true, { Zz, Zz, Zz }, 0, 0 },
  { e_No_Entry, t_sse, SSEE5, true, { Zz, Zz, Zz }, 0, 0 },
  { e_No_Entry, t_sse, SSEE6, true, { Zz, Zz, Zz }, 0, 0 },
  { e_No_Entry, t_sse, SSEE7, true, { Zz, Zz, Zz }, 0, 0 },
  /* E8 */
  { e_No_Entry, t_sse, SSEE8, true, { Zz, Zz, Zz }, 0, 0 },
  { e_No_Entry, t_sse, SSEE9, true, { Zz, Zz, Zz }, 0, 0 },
  { e_No_Entry, t_sse, SSEEA, true, { Zz, Zz, Zz }, 0, 0 },
  { e_No_Entry, t_sse, SSEEB, true, { Zz, Zz, Zz }, 0, 0 },
  { e_No_Entry, t_sse, SSEEC, true, { Zz, Zz, Zz }, 0, 0 },
  { e_No_Entry, t_sse, SSEED, true, { Zz, Zz, Zz }, 0, 0 },
  { e_No_Entry, t_sse, SSEEE, true, { Zz, Zz, Zz }, 0, 0 },
  { e_No_Entry, t_sse, SSEEF, true, { Zz, Zz, Zz }, 0, 0 },
  /* F0 */
  { e_No_Entry, t_sse, SSEF0, false, { Zz, Zz, Zz }, 0, 0 },
  { e_No_Entry, t_sse, SSEF1, true, { Zz, Zz, Zz }, 0, 0 },
  { e_No_Entry, t_sse, SSEF2, true, { Zz, Zz, Zz }, 0, 0 },
  { e_No_Entry, t_sse, SSEF3, true, { Zz, Zz, Zz }, 0, 0 },
  { e_No_Entry, t_sse, SSEF4, true, { Zz, Zz, Zz }, 0, 0 },
  { e_No_Entry, t_sse, SSEF5, true, { Zz, Zz, Zz }, 0, 0 },
  { e_No_Entry, t_sse, SSEF6, true, { Zz, Zz, Zz }, 0, 0 },
  { e_No_Entry, t_sse, SSEF7, true, { Zz, Zz, Zz }, 0, 0 },
  /* F8 */
  { e_No_Entry, t_sse, SSEF8, true, { Zz, Zz, Zz }, 0, 0 },
  { e_No_Entry, t_sse, SSEF9, true, { Zz, Zz, Zz }, 0, 0 },
  { e_No_Entry, t_sse, SSEFA, true, { Zz, Zz, Zz }, 0, 0 },
  { e_No_Entry, t_sse, SSEFB, true, { Zz, Zz, Zz }, 0, 0 },
  { e_No_Entry, t_sse, SSEFC, true, { Zz, Zz, Zz }, 0, 0 },
  { e_No_Entry, t_sse, SSEFD, true, { Zz, Zz, Zz }, 0, 0 },
  { e_No_Entry, t_sse, SSEFE, true, { Zz, Zz, Zz }, 0, 0 },
  { e_No_Entry, t_sse, SSEFF, false, { Zz, Zz, Zz }, 0, 0 }
};

static ia32_entry fpuMap[][2][8] = {
{
    { // D8
        { e_fadd,  t_done, 0, true, { ST0, Ef, Zz }, 0, s1RW2R },
        { e_fmul,  t_done, 0, true, { ST0, Ef, Zz }, 0, s1RW2R },
        { e_fcom,  t_done, 0, true, { ST0, Ef, Zz }, 0, s1RW2R },
        { e_fcomp, t_done, 0, true, { ST0, Ef, Zz }, 0, s1RW2R }, // stack pop
        { e_fsub,  t_done, 0, true, { ST0, Ef, Zz }, 0, s1RW2R },
        { e_fsubr, t_done, 0, true, { ST0, Ef, Zz }, 0, s1RW2R },
        { e_fdiv,  t_done, 0, true, { ST0, Ef, Zz }, 0, s1RW2R },
        { e_fdivr, t_done, 0, true, { ST0, Ef, Zz }, 0, s1RW2R }
    },
    { // D8 -- IMPORTANT NOTE: the C0-FF tables in the book are interleaved from how they
        // need to appear here (and for all FPU insns).  i.e. book rows 0, 4, 1, 5, 2, 6, 3, 7 are table rows
        // 0, 1, 2, 3, 4, 5, 6, 7.
        { e_fadd,  t_done, 0, true, { ST0, Ef, Zz }, 0, s1RW2R },
        { e_fmul,  t_done, 0, true, { ST0, Ef, Zz }, 0, s1RW2R },
        { e_fcom,  t_done, 0, true, { ST0, Ef, Zz }, 0, s1RW2R },
        { e_fcomp, t_done, 0, true, { ST0, Ef, Zz }, 0, s1RW2R }, // stack pop
        { e_fsub,  t_done, 0, true, { ST0, Ef, Zz }, 0, s1RW2R },
        { e_fsubr, t_done, 0, true, { ST0, Ef, Zz }, 0, s1RW2R },
        { e_fdiv,  t_done, 0, true, { ST0, Ef, Zz }, 0, s1RW2R },
        { e_fdivr, t_done, 0, true, { ST0, Ef, Zz }, 0, s1RW2R }
    },
},
{
    { // D9 
        { e_fld,    t_done, 0, true, { ST0, Ef, Zz }, 0, s1W2R }, // stack push
        { e_fnop,   t_done, 0, true, { Zz,  Zz, Zz }, 0, sNONE },
        { e_fst,    t_done, 0, true, { Ef, ST0, Zz }, 0, s1W2R },
        { e_fstp,   t_done, 0, true, { Ef, ST0, Zz }, 0, s1W2R }, // stack pop
        { e_fldenv, t_done, 0, true, { M14, Zz, Zz }, 0, s1R },
        { e_fldcw,  t_done, 0, true, { Ew,  Zz, Zz }, 0, s1R },
        { e_fstenv, t_done, 0, true, { M14, Zz, Zz }, 0, s1W },
        { e_fstcw,  t_done, 0, true, { Ew,  Zz, Zz }, 0, s1W }
    },
    { // D9 
        { e_fld,    t_done, 0, true, { ST0, Ef, Zz }, 0, s1W2R }, // stack push
        { e_fxch, t_done, 0, true, { ST0, Ef, Zz }, 0, s1RW2RW },
        { e_fnop,   t_done, 0, true, { Zz,  Zz, Zz }, 0, sNONE },
        { e_No_Entry,  t_done, 0, true, { Zz,  Zz, Zz }, 0, sNONE },
        { e_fchs,    t_done, 0, true, { ST0, Zz, Zz }, 0, s1RW }, // FIXME: using first of group as placeholder
        { e_fld1, t_done, 0, true, { ST0, Zz, Zz }, 0, s1RW }, // FIXME: using first of group
        { e_f2xm1,   t_done, 0, true, { ST0, ST1, Zz }, 0, s1RW2R }, // FIXME: using first of group as placeholder
        { e_fprem,  t_done, 0, true, { ST0, ST1, Zz }, 0, s1RW2R } // FIXME: using first of group
    },
},
{
    { // DA 
        { e_fiadd,  t_done, 0, true, { ST0, Ev, Zz }, 0, s1RW2R },
        { e_fimul,  t_done, 0, true, { ST0, Ev, Zz }, 0, s1RW2R },
        { e_ficom,  t_done, 0, true, { ST0, Ev, Zz }, 0, s1RW2R },
        { e_ficomp, t_done, 0, true, { ST0, Ev, Zz }, 0, s1RW2R }, // stack pop
        { e_fisub,  t_done, 0, true, { ST0, Ev, Zz }, 0, s1RW2R },
        { e_fisubr, t_done, 0, true, { ST0, Ev, Zz }, 0, s1RW2R },
        { e_fidiv,  t_done, 0, true, { ST0, Ev, Zz }, 0, s1RW2R },
        { e_fidivr, t_done, 0, true, { ST0, Ev, Zz }, 0, s1RW2R }
    },
    { // DA
        { e_fcmovb,  t_done, 0, true, { ST0, Ef, Zz }, 0, s1RW2R },
        { e_fcmove,  t_done, 0, true, { ST0, Ef, Zz }, 0, s1RW2R },
        { e_fcmovbe, t_done, 0, true, { ST0, Ef, Zz }, 0, s1RW2R },
        { e_fcmovu, t_done, 0, true,  { ST0, Ef, Zz }, 0, s1RW2R },
        { e_No_Entry,  t_done, 0, true, { Zz, Zz, Zz }, 0, sNONE },
<<<<<<< HEAD
        { e_fucomp,  t_done, 0, true, { ST0, Efd, Zz }, 0, s1RW2R },
=======
        { e_fucompp,  t_done, 0, true, { ST0, ST1, Zz }, 0, s1RW2RW }, // double pop
>>>>>>> e4fea682
        { e_No_Entry,  t_done, 0, true, { Zz, Zz, Zz }, 0, sNONE },
        { e_No_Entry,  t_done, 0, true, { Zz, Zz, Zz }, 0, sNONE },
    },
},
{
    { // DB 
      { e_fild,   t_done, 0, true, { ST0, Ev, Zz }, 0, s1W2R },
      { e_fisttp, t_done, 0, true, { Ev, ST0, Zz }, 0, s1W2R }, //stack pop
      { e_fist,   t_done, 0, true, { Ev, ST0, Zz }, 0, s1W2R },
      { e_fistp,  t_done, 0, true, { Ev, ST0, Zz }, 0, s1W2R }, // stack pop
      { e_No_Entry,  t_done, 0, true, { Zz, Zz, Zz }, 0, sNONE },
      { e_fld,    t_done, 0, true, { ST0, Ef, Zz }, 0, s1W2R },
      { e_No_Entry,  t_done, 0, true, { Zz, Zz, Zz }, 0, sNONE },
      { e_fstp,   t_done, 0, true, { Ef, ST0, Zz }, 0, s1W2R }
    },
    { // DB
        { e_fcmovnb,  t_done, 0, true, { ST0, Ef, Zz }, 0, s1RW2R },
        { e_fcmovne,  t_done, 0, true, { ST0, Ef, Zz }, 0, s1RW2R },
        { e_fcmovnbe, t_done, 0, true, { ST0, Ef, Zz }, 0, s1RW2R },
        { e_fcmovnu,  t_done, 0, true, { ST0, Ef, Zz }, 0, s1RW2R },
        { e_No_Entry,  t_done, 0, true, { Zz, Zz, Zz }, 0, sNONE }, // FIXME: needs FCLEX and FINIT in group
        { e_fucomi,  t_done, 0, true, { ST0, Ef, Zz }, 0, s1RW2R },
        { e_fcomi,  t_done, 0, true, { ST0, Ef, Zz }, 0, s1RW2R },
        { e_No_Entry,  t_done, 0, true, { Zz, Zz, Zz }, 0, sNONE },
    },
},
{
    { // DC
        { e_fadd,  t_done, 0, true, { ST0, Efd, Zz }, 0, s1RW2R },
        { e_fmul,  t_done, 0, true, { ST0, Efd, Zz }, 0, s1RW2R },
        { e_fcom,  t_done, 0, true, { ST0, Efd, Zz }, 0, s1RW2R },
        { e_fcomp, t_done, 0, true, { ST0, Efd, Zz }, 0, s1RW2R }, // stack pop
        { e_fsub,  t_done, 0, true, { ST0, Efd, Zz }, 0, s1RW2R },
        { e_fsubr, t_done, 0, true, { ST0, Efd, Zz }, 0, s1RW2R },
        { e_fdiv,  t_done, 0, true, { ST0, Efd, Zz }, 0, s1RW2R },
        { e_fdivr, t_done, 0, true, { ST0, Efd, Zz }, 0, s1RW2R }
    },
    { // DC
        { e_fadd,  t_done, 0, true, { ST0, Efd, Zz }, 0, s1RW2R },
        { e_fmul,  t_done, 0, true, { ST0, Efd, Zz }, 0, s1RW2R },
        { e_No_Entry,  t_done, 0, true, { Zz, Zz, Zz }, 0, sNONE },
        { e_No_Entry,  t_done, 0, true, { Zz, Zz, Zz }, 0, sNONE },
        { e_fsubr,  t_done, 0, true, { ST0, Efd, Zz }, 0, s1RW2R },
        { e_fsub,  t_done, 0, true, { ST0, Efd, Zz }, 0, s1RW2R },
        { e_fdivr,  t_done, 0, true, { ST0, Efd, Zz }, 0, s1RW2R },
        { e_fdiv,  t_done, 0, true, { ST0, Efd, Zz }, 0, s1RW2R },
    },
},
{
    { // DD TODO semantics check
        { e_fld,    t_done, 0, true, { ST0, Efd, Zz }, 0, s1W2R },
        { e_fisttp, t_done, 0, true, { Mq, ST0, Zz }, 0, s1W2R },
        { e_fst,    t_done, 0, true, { Efd, ST0, Zz }, 0, s1W2R },
        { e_fstp,   t_done, 0, true, { Efd, ST0, Zz }, 0, s1W2R }, // stack pop
        { e_frstor, t_done, 0, true, { M512, Zz, Zz }, 0, s1R },
        { e_fucomp, t_done, 0, true, { ST0, Efd, Zz }, 0, s1R2R }, // stack pop
        { e_fsave,  t_done, 0, true, { M512, Zz, Zz }, 0, s1W },
        { e_fstsw,  t_done, 0, true, { Ew, Zz, Zz }, 0, s1W }
    },
    { // DD TODO semantics check
        { e_ffree,    t_done, 0, true, { Efd, Zz, Zz }, 0, s1W },
        { e_No_Entry,  t_done, 0, true, { Zz, Zz, Zz }, 0, sNONE },
        { e_fst, t_done, 0, true, { Efd, ST0, Zz }, 0, s1W2R },
        { e_fstp, t_done, 0, true, { Efd, ST0, Zz }, 0, s1W2RW },
        { e_fucom,    t_done, 0, true, { ST0, Efd, Zz }, 0, s1R2R },
        { e_fucomp,    t_done, 0, true, { ST0, Efd, Zz }, 0, s1RW2R },
        { e_No_Entry,  t_done, 0, true, { Zz, Zz, Zz }, 0, sNONE },
        { e_No_Entry,  t_done, 0, true, { Zz, Zz, Zz }, 0, sNONE },
    },
},
{    
    { // DE 
        { e_fiadd,  t_done, 0, true, { ST0, Ev, Zz }, 0, s1RW2R },
        { e_fimul,  t_done, 0, true, { ST0, Ev, Zz }, 0, s1RW2R },
        { e_ficom,  t_done, 0, true, { ST0, Ev, Zz }, 0, s1RW2R },
        { e_ficomp, t_done, 0, true, { ST0, Ev, Zz }, 0, s1RW2R }, // stack pop
        { e_fisub,  t_done, 0, true, { ST0, Ev, Zz }, 0, s1RW2R },
        { e_fisubr, t_done, 0, true, { ST0, Ev, Zz }, 0, s1RW2R },
        { e_fidiv,  t_done, 0, true, { ST0, Ev, Zz }, 0, s1RW2R },
        { e_fidivr, t_done, 0, true, { ST0, Ev, Zz }, 0, s1RW2R }
    },
    { // DE
        { e_faddp,  t_done, 0, true, { ST0, Ef, Zz }, 0, s1RW2R },
        { e_fmulp,  t_done, 0, true, { ST0, Ef, Zz }, 0, s1RW2R },
        { e_No_Entry,  t_done, 0, true, { Zz, Zz, Zz }, 0, sNONE },
        { e_fcompp, t_done, 0, true, { ST0, ST1, Zz }, 0, s1RW2R },
        { e_fsubrp,  t_done, 0, true, { ST0, Ef, Zz }, 0, s1RW2R },
        { e_fsubp,  t_done, 0, true, { ST0, Ef, Zz }, 0, s1RW2R },
        { e_fdivrp, t_done, 0, true, { ST0, Ef, Zz }, 0, s1RW2R }, // stack pop
        { e_fdivp, t_done, 0, true, { ST0, Ef, Zz }, 0, s1RW2R }
    },
},
{
    { // DF TODO semantics/operand sizes
        { e_fild,   t_done, 0, true, { ST0, Ew, Zz }, 0, s1W2R },
        { e_fisttp, t_done, 0, true, { Ew, ST0, Zz }, 0, s1W2R },
        { e_fist,   t_done, 0, true, { Ew, ST0, Zz }, 0, s1W2R },
        { e_fistp,  t_done, 0, true, { Ew, ST0, Zz }, 0, s1W2R }, // stack pop
        { e_fbld,   t_done, 0, true, { ST0, Mq, Zz }, 0, s1W2R }, // BCD 80 bit
        { e_fild,   t_done, 0, true, { ST0, Ev, Zz }, 0, s1W2R },
        { e_fbstp,  t_done, 0, true, { Mq, ST0, Zz }, 0, s1RW2R },// BCD 80 bit
        { e_fistp,  t_done, 0, true, { Ev, ST0, Zz }, 0, s1W2R }
    },
    { // DF TODO semantics/operand sizes
        { e_No_Entry,  t_done, 0, true, { Zz, Zz, Zz }, 0, sNONE },
        { e_No_Entry,  t_done, 0, true, { Zz, Zz, Zz }, 0, sNONE },
        { e_No_Entry,  t_done, 0, true, { Zz, Zz, Zz }, 0, sNONE },
        { e_No_Entry,  t_done, 0, true, { Zz, Zz, Zz }, 0, sNONE },
        { e_fstsw,   t_done, 0, true, { AX, Zz, Zz }, 0, s1W },
        { e_fucomip,  t_done, 0, true, { ST0, Ef, Zz }, 0, s1RW2R }, // stack pop
        { e_fcomip,  t_done, 0, true, { ST0, Ef, Zz }, 0, s1RW2R }, // stack pop
        { e_No_Entry,  t_done, 0, true, { Zz, Zz, Zz }, 0, sNONE },
    }
}
};

static ia32_entry groupMap[][8] = {
  { /* group 1a */
    { e_add, t_done, 0, true, { Eb, Ib, Zz }, 0, s1RW2R },
    { e_or,  t_done, 0, true, { Eb, Ib, Zz }, 0, s1RW2R },
    { e_adc, t_done, 0, true, { Eb, Ib, Zz }, 0, s1RW2R },
    { e_sbb, t_done, 0, true, { Eb, Ib, Zz }, 0, s1RW2R },
    { e_and, t_done, 0, true, { Eb, Ib, Zz }, 0, s1RW2R },
    { e_sub, t_done, 0, true, { Eb, Ib, Zz }, 0, s1RW2R },
    { e_xor, t_done, 0, true, { Eb, Ib, Zz }, 0, s1RW2R },
    { e_cmp, t_done, 0, true, { Eb, Ib, Zz }, 0, s1R2R },
  },
  { /* group 1b */
    { e_add, t_done, 0, true, { Ev, Iz, Zz }, 0, s1RW2R },
    { e_or,  t_done, 0, true, { Ev, Iz, Zz }, 0, s1RW2R },
    { e_adc, t_done, 0, true, { Ev, Iz, Zz }, 0, s1RW2R },
    { e_sbb, t_done, 0, true, { Ev, Iz, Zz }, 0, s1RW2R },
    { e_and, t_done, 0, true, { Ev, Iz, Zz }, 0, s1RW2R },
    { e_sub, t_done, 0, true, { Ev, Iz, Zz }, 0, s1RW2R },
    { e_xor, t_done, 0, true, { Ev, Iz, Zz }, 0, s1RW2R },
    { e_cmp, t_done, 0, true, { Ev, Iz, Zz }, 0, s1R2R },
  },
  { /* group 1c */
    { e_add, t_done, 0, true, { Eb, Ib, Zz }, 0, s1RW2R },
    { e_or,  t_done, 0, true, { Eb, Ib, Zz }, 0, s1RW2R },
    { e_adc, t_done, 0, true, { Eb, Ib, Zz }, 0, s1RW2R },
    { e_sbb, t_done, 0, true, { Eb, Ib, Zz }, 0, s1RW2R },
    { e_and, t_done, 0, true, { Eb, Ib, Zz }, 0, s1RW2R },
    { e_sub, t_done, 0, true, { Eb, Ib, Zz }, 0, s1RW2R },
    { e_xor, t_done, 0, true, { Eb, Ib, Zz }, 0, s1RW2R },
    { e_cmp, t_done, 0, true, { Eb, Ib, Zz }, 0, s1R2R },
  },
  { /* group 1d */
    { e_add, t_done, 0, true, { Ev, Ib, Zz }, 0, s1RW2R },
    { e_or,  t_done, 0, true, { Ev, Ib, Zz }, 0, s1RW2R },
    { e_adc, t_done, 0, true, { Ev, Ib, Zz }, 0, s1RW2R },
    { e_sbb, t_done, 0, true, { Ev, Ib, Zz }, 0, s1RW2R },
    { e_and, t_done, 0, true, { Ev, Ib, Zz }, 0, s1RW2R },
    { e_sub, t_done, 0, true, { Ev, Ib, Zz }, 0, s1RW2R },
    { e_xor, t_done, 0, true, { Ev, Ib, Zz }, 0, s1RW2R },
    { e_cmp, t_done, 0, true, { Ev, Ib, Zz }, 0, s1R2R },
  },


 {  /* group 2 - only opcode is defined here, 
       operands are defined in the one or two byte maps above */
  { e_rol, t_done, 0, true, { Zz, Zz, Zz }, 0, 0 },
  { e_ror, t_done, 0, true, { Zz, Zz, Zz }, 0, 0 },
  { e_rcl, t_done, 0, true, { Zz, Zz, Zz }, 0, 0 },
  { e_rcr, t_done, 0, true, { Zz, Zz, Zz }, 0, 0 },
  { e_shl_sal, t_done, 0, true, { Zz, Zz, Zz }, 0, 0 },
  { e_shr, t_done, 0, true, { Zz, Zz, Zz }, 0, 0 },
  { e_No_Entry, t_ill, 0, true, { Zz, Zz, Zz }, 0, 0 },
  { e_sar, t_done, 0, true, { Zz, Zz, Zz }, 0, 0 }
 },

 { /* group 3a - operands are defined here */
  { e_test, t_done, 0, true, { Eb, Ib, Zz }, 0, s1R2R },
  { e_test, t_done, 0, true, { Eb, Ib, Zz }, 0, s1R2R }, // book swears this is illegal, sandpile claims it's an aliased TEST
  { e_not,  t_done, 0, true, { Eb, Zz, Zz }, 0, s1RW },
  { e_neg,  t_done, 0, true, { Eb, Zz, Zz }, 0, s1RW },
  { e_mul,  t_done, 0, true, { AX, AL, Eb }, 0, s1W2RW3R },
  { e_imul, t_done, 0, true, { AX, AL, Eb }, 0, s1W2R3R },
  { e_div,  t_done, 0, true, { AX, AL, Eb }, 0, s1RW2R3R },
  { e_idiv, t_done, 0, true, { AX, AL, Eb }, 0, s1W2R3R }
 },

 { /* group 3b - operands are defined here */
  { e_test, t_done, 0, true, { Ev, Iz, Zz }, 0, s1R2R },
  { e_test, t_done, 0, true, { Ev, Iz, Zz }, 0, s1R2R }, // book swears this is illegal, sandpile claims it's an aliased TEST
  { e_not,  t_done, 0, true, { Ev, Zz, Zz }, 0, s1RW },
  { e_neg,  t_done, 0, true, { Ev, Zz, Zz }, 0, s1RW },
  { e_mul,  t_done, 0, true, { eDX, eAX, Ev }, 0, s1W2RW3R },
  { e_imul, t_done, 0, true, { eDX, eAX, Ev }, 0, s1W2RW3R },
  { e_div,  t_done, 0, true, { eDX, eAX, Ev }, 0, s1RW2RW3R },
  { e_idiv, t_done, 0, true, { eDX, eAX, Ev }, 0, s1RW2RW3R }
 },

 { /* group 4 - operands are defined here */
  { e_inc, t_done, 0, true, { Eb, Zz, Zz }, 0, s1RW },
  { e_dec, t_done, 0, true, { Eb, Zz, Zz }, 0, s1RW },
  { e_No_Entry, t_ill, 0, true, { Zz, Zz, Zz }, 0, 0 },
  { e_No_Entry, t_ill, 0, true, { Zz, Zz, Zz }, 0, 0 },
  { e_No_Entry, t_ill, 0, true, { Zz, Zz, Zz }, 0, 0 },
  { e_No_Entry, t_ill, 0, true, { Zz, Zz, Zz }, 0, 0 },
  { e_No_Entry, t_ill, 0, true, { Zz, Zz, Zz }, 0, 0 },
  { e_No_Entry, t_ill, 0, true, { Zz, Zz, Zz }, 0, 0 },
 },

 { /* group 5 - operands are defined here */
  { e_inc,  t_done, 0, true, { Ev, Zz, Zz }, 0, s1RW },
  { e_dec,  t_done, 0, true, { Ev, Zz, Zz }, 0, s1RW },
  { e_call, t_done, 0, true, { Ev, Zz, Zz }, (IS_CALL | INDIR), s1R | (fINDIRCALL << FPOS) },
  { e_call, t_done, 0, true, { Ep, Zz, Zz }, (IS_CALL | INDIR), s1R | (fINDIRCALL << FPOS) },
  { e_jmp,  t_done, 0, true, { Ev, Zz, Zz }, (IS_JUMP | INDIR), s1R | (fINDIRJUMP << FPOS) },
  { e_jmp,  t_done, 0, true, { Ep, Zz, Zz }, (IS_JUMP | INDIR), s1R | (fINDIRJUMP << FPOS) },
  { e_push, t_done, 0, true, { Ev, eSP, Zz }, 0, s1R2RW },
  { e_No_Entry, t_ill, 0, true, { Zz, Zz, Zz }, 0, 0 },
 },

 { /* group 6 - operands are defined here */
   // these need to be fixed for kernel mode accesses
  { e_sldt, t_done, 0, true, { Ew, Zz, Zz }, 0, s1W },
  { e_str,  t_done, 0, true, { Ew, Zz, Zz }, 0, s1W },
  { e_lldt, t_done, 0, true, { Ew, Zz, Zz }, 0, s1R },
  { e_ltr,  t_done, 0, true, { Ew, Zz, Zz }, 0, s1R },
  { e_verr, t_done, 0, true, { Ew, Zz, Zz }, 0, s1R },
  { e_verw, t_done, 0, true, { Ew, Zz, Zz }, 0, s1R },
  { e_No_Entry, t_ill, 0, true, { Zz, Zz, Zz }, 0, 0 },
  { e_No_Entry, t_ill, 0, true, { Zz, Zz, Zz }, 0, 0 },
 },

 { /* group 7 - operands are defined here */
   // idem
  { e_sgdt, t_done, 0, true, { Ms, Zz, Zz }, 0, s1W },
  { e_sidt, t_done, 0, true, { Ms, Zz, Zz }, 0, s1W },
  { e_lgdt, t_done, 0, true, { Ms, Zz, Zz }, 0, s1R },
  { e_lidt, t_done, 0, true, { Ms, Zz, Zz }, 0, s1R },
  { e_smsw, t_done, 0, true, { Ew, Zz, Zz }, 0, s1W },
  { e_No_Entry, t_ill, 0, true, { Zz, Zz, Zz }, 0, 0 },
  { e_lmsw, t_done, 0, true, { Ew, Zz, Zz }, 0, s1R },
  { e_invlpg, t_done, 0, true, { Zz, Zz, Zz }, 0, sNONE }, // 64-bit: swapgs also uses this encoding (w/ mod=11)
 },

 { /* group 8 - only opcode is defined here, 
     operands are defined in the one or two byte maps below */
  { e_No_Entry, t_ill, 0, true, { Zz, Zz, Zz }, 0, 0 },
  { e_No_Entry, t_ill, 0, true, { Zz, Zz, Zz }, 0, 0 },
  { e_No_Entry, t_ill, 0, true, { Zz, Zz, Zz }, 0, 0 },
  { e_No_Entry, t_ill, 0, true, { Zz, Zz, Zz }, 0, 0 },
  { e_bt,  t_done, 0, true, { Ev, Ib, Zz }, 0, s1R2R },
  { e_bts, t_done, 0, true, { Ev, Ib, Zz }, 0, s1RW2R },
  { e_btr, t_done, 0, true, { Ev, Ib, Zz }, 0, s1RW2R },
  { e_btc, t_done, 0, true, { Ev, Ib, Zz }, 0, s1RW2R },
 },

 { /* group 9 - operands are defined here */
  { e_No_Entry, t_ill, 0, true, { Zz, Zz, Zz }, 0, 0 },
  // see comments for cmpxch
  { e_cmpxch8b, t_done, 0, true, { EDXEAX, Mq, ECXEBX }, 0, s1RW2RW3R | (fCMPXCH8 << FPOS) },
  { e_No_Entry, t_ill, 0, true, { Zz, Zz, Zz }, 0, 0 },
  { e_No_Entry, t_ill, 0, true, { Zz, Zz, Zz }, 0, 0 },
  { e_No_Entry, t_ill, 0, true, { Zz, Zz, Zz }, 0, 0 },
  { e_No_Entry, t_ill, 0, true, { Zz, Zz, Zz }, 0, 0 },
  { e_No_Entry, t_ill, 0, true, { Zz, Zz, Zz }, 0, 0 },
  { e_No_Entry, t_ill, 0, true, { Zz, Zz, Zz }, 0, 0 }
 },

 /* group 10 is all illegal */

 { /* group 11, opcodes defined in one byte map */
   { e_mov, t_done, 0, true, { Zz, Zz, Zz }, 0, sNONE },
   { e_No_Entry, t_ill, 0, true, { Zz, Zz, Zz }, 0, 0 },
   { e_No_Entry, t_ill, 0, true, { Zz, Zz, Zz }, 0, 0 },
   { e_No_Entry, t_ill, 0, true, { Zz, Zz, Zz }, 0, 0 },
   { e_No_Entry, t_ill, 0, true, { Zz, Zz, Zz }, 0, 0 },
   { e_No_Entry, t_ill, 0, true, { Zz, Zz, Zz }, 0, 0 },
   { e_No_Entry, t_ill, 0, true, { Zz, Zz, Zz }, 0, 0 },
   { e_No_Entry, t_ill, 0, true, { Zz, Zz, Zz }, 0, 0 },
 }

};


// Groups 12-16 are split by mod={mem,11}. Some spill over into SSE groups!
// Notation: G12SSE010B = group 12, SSE, reg=010; B means mod=11
// Use A if Intel decides to put SSE instructions for mod=mem
static ia32_entry groupMap2[][2][8] = {
  { /* group 12 */
    {
      { e_No_Entry, t_ill, 0, true, { Zz, Zz, Zz }, 0, 0 },
      { e_No_Entry, t_ill, 0, true, { Zz, Zz, Zz }, 0, 0 },
      { e_No_Entry, t_ill, 0, true, { Zz, Zz, Zz }, 0, 0 },
      { e_No_Entry, t_ill, 0, true, { Zz, Zz, Zz }, 0, 0 },
      { e_No_Entry, t_ill, 0, true, { Zz, Zz, Zz }, 0, 0 },
      { e_No_Entry, t_ill, 0, true, { Zz, Zz, Zz }, 0, 0 },
      { e_No_Entry, t_ill, 0, true, { Zz, Zz, Zz }, 0, 0 },
      { e_No_Entry, t_ill, 0, true, { Zz, Zz, Zz }, 0, 0 },
    },
    {
      { e_No_Entry, t_ill, 0, true, { Zz, Zz, Zz }, 0, 0 },
      { e_No_Entry, t_ill, 0, true, { Zz, Zz, Zz }, 0, 0 },
      { e_No_Entry, t_grpsse, G12SSE010B, true, { Zz, Zz, Zz }, 0, 0 },
      { e_No_Entry, t_ill, 0, true, { Zz, Zz, Zz }, 0, 0 },
      { e_No_Entry, t_grpsse, G12SSE100B, true, { Zz, Zz, Zz }, 0, 0 },
      { e_No_Entry, t_ill, 0, true, { Zz, Zz, Zz }, 0, 0 },
      { e_No_Entry, t_grpsse, G12SSE110B, true, { Zz, Zz, Zz }, 0, 0 },
      { e_No_Entry, t_ill, 0, true, { Zz, Zz, Zz }, 0, 0 },
    }
  },
  { /* group 13 */
    {
      { e_No_Entry, t_ill, 0, true, { Zz, Zz, Zz }, 0, 0 },
      { e_No_Entry, t_ill, 0, true, { Zz, Zz, Zz }, 0, 0 },
      { e_No_Entry, t_ill, 0, true, { Zz, Zz, Zz }, 0, 0 },
      { e_No_Entry, t_ill, 0, true, { Zz, Zz, Zz }, 0, 0 },
      { e_No_Entry, t_ill, 0, true, { Zz, Zz, Zz }, 0, 0 },
      { e_No_Entry, t_ill, 0, true, { Zz, Zz, Zz }, 0, 0 },
      { e_No_Entry, t_ill, 0, true, { Zz, Zz, Zz }, 0, 0 },
      { e_No_Entry, t_ill, 0, true, { Zz, Zz, Zz }, 0, 0 },
    },
    {
      { e_No_Entry, t_ill, 0, true, { Zz, Zz, Zz }, 0, 0 },
      { e_No_Entry, t_ill, 0, true, { Zz, Zz, Zz }, 0, 0 },
      { e_No_Entry, t_grpsse, G13SSE010B, true, { Zz, Zz, Zz }, 0, 0 },
      { e_No_Entry, t_ill, 0, true, { Zz, Zz, Zz }, 0, 0 },
      { e_No_Entry, t_grpsse, G13SSE100B, true, { Zz, Zz, Zz }, 0, 0 },
      { e_No_Entry, t_ill, 0, true, { Zz, Zz, Zz }, 0, 0 },
      { e_No_Entry, t_grpsse, G13SSE110B, true, { Zz, Zz, Zz }, 0, 0 },
      { e_No_Entry, t_ill, 0, true, { Zz, Zz, Zz }, 0, 0 },
    }
  },
  { /* group 14 */
    {
      { e_No_Entry, t_ill, 0, true, { Zz, Zz, Zz }, 0, 0 },
      { e_No_Entry, t_ill, 0, true, { Zz, Zz, Zz }, 0, 0 },
      { e_No_Entry, t_ill, 0, true, { Zz, Zz, Zz }, 0, 0 },
      { e_No_Entry, t_ill, 0, true, { Zz, Zz, Zz }, 0, 0 },
      { e_No_Entry, t_ill, 0, true, { Zz, Zz, Zz }, 0, 0 },
      { e_No_Entry, t_ill, 0, true, { Zz, Zz, Zz }, 0, 0 },
      { e_No_Entry, t_ill, 0, true, { Zz, Zz, Zz }, 0, 0 },
      { e_No_Entry, t_ill, 0, true, { Zz, Zz, Zz }, 0, 0 },
    },
    {
      { e_No_Entry, t_ill, 0, true, { Zz, Zz, Zz }, 0, 0 },
      { e_No_Entry, t_ill, 0, true, { Zz, Zz, Zz }, 0, 0 },
      { e_No_Entry, t_grpsse, G14SSE010B, true, { Zz, Zz, Zz }, 0, 0 },
      { e_No_Entry, t_grpsse, G14SSE011B, true, { Zz, Zz, Zz }, 0, 0 },
      { e_No_Entry, t_ill, 0, true, { Zz, Zz, Zz }, 0, 0 },
      { e_No_Entry, t_ill, 0, true, { Zz, Zz, Zz }, 0, 0 },
      { e_No_Entry, t_grpsse, G14SSE110B, true, { Zz, Zz, Zz }, 0, 0 },
      { e_No_Entry, t_grpsse, G14SSE111B, true, { Zz, Zz, Zz }, 0, 0 },
    }
  },
  { /* group 15 */
    {
      { e_fxsave,  t_done, 0, true, { M512, Zz, Zz }, 0, s1W | (fFXSAVE << FPOS) },
      { e_fxrstor, t_done, 0, true, { M512, Zz, Zz }, 0, s1R | (fFXRSTOR << FPOS) },
      { e_ldmxcsr, t_done, 0, true, { Md, Zz, Zz }, 0, s1R },
      { e_stmxcsr, t_done, 0, true, { Md, Zz, Zz }, 0, s1W },
      { e_No_Entry, t_ill, 0, true, { Zz, Zz, Zz }, 0, 0 },
      { e_No_Entry, t_ill, 0, true, { Zz, Zz, Zz }, 0, 0 },
      { e_No_Entry, t_ill, 0, true, { Zz, Zz, Zz }, 0, 0 },
      { e_clflush, t_done, 0, true, { Mb, Zz, Zz }, 0, s1W | (fCLFLUSH << FPOS) },
    },
    {
      { e_No_Entry, t_ill, 0, true, { Zz, Zz, Zz }, 0, 0 },
      { e_No_Entry, t_ill, 0, true, { Zz, Zz, Zz }, 0, 0 },
      { e_No_Entry, t_ill, 0, true, { Zz, Zz, Zz }, 0, 0 },
      { e_No_Entry, t_ill, 0, true, { Zz, Zz, Zz }, 0, 0 },
      { e_No_Entry, t_ill, 0, true, { Zz, Zz, Zz }, 0, 0 },
      { e_lfence, t_done, 0, true, { Zz, Zz, Zz }, 0, sNONE },
      { e_mfence, t_done, 0, true, { Zz, Zz, Zz }, 0, sNONE },
      { e_sfence, t_done, 0, true, { Zz, Zz, Zz }, 0, sNONE },
    }
  },
  { /* group 16 */
    {
      { e_prefetchNTA, t_done, 0, true, { Mb, Zz, Zz }, 0, s1R | (fPREFETCHNT << FPOS) },
      { e_prefetchT0,  t_done, 0, true, { Mb, Zz, Zz }, 0, s1R | (fPREFETCHT0 << FPOS) },
      { e_prefetchT1,  t_done, 0, true, { Mb, Zz, Zz }, 0, s1R | (fPREFETCHT1 << FPOS) },
      { e_prefetchT2,  t_done, 0, true, { Mb, Zz, Zz }, 0, s1R | (fPREFETCHT1 << FPOS) },
      { e_No_Entry, t_ill, 0, true, { Zz, Zz, Zz }, 0, 0 },
      { e_No_Entry, t_ill, 0, true, { Zz, Zz, Zz }, 0, 0 },
      { e_No_Entry, t_ill, 0, true, { Zz, Zz, Zz }, 0, 0 },
      { e_No_Entry, t_ill, 0, true, { Zz, Zz, Zz }, 0, 0 },
    },
    {
      { e_No_Entry, t_ill, 0, true, { Zz, Zz, Zz }, 0, 0 },
      { e_No_Entry, t_ill, 0, true, { Zz, Zz, Zz }, 0, 0 },
      { e_No_Entry, t_ill, 0, true, { Zz, Zz, Zz }, 0, 0 },
      { e_No_Entry, t_ill, 0, true, { Zz, Zz, Zz }, 0, 0 },
      { e_No_Entry, t_ill, 0, true, { Zz, Zz, Zz }, 0, 0 },
      { e_No_Entry, t_ill, 0, true, { Zz, Zz, Zz }, 0, 0 },
      { e_No_Entry, t_ill, 0, true, { Zz, Zz, Zz }, 0, 0 },
      { e_No_Entry, t_ill, 0, true, { Zz, Zz, Zz }, 0, 0 },
    }
  },
  { /* group 17 */
    {
      { e_extrq, t_done, 0, true, { Vdq, Ib, Ib }, 0, s1RW2R3R },
      { e_No_Entry, t_ill, 0, true, { Zz, Zz, Zz }, 0, 0 },
      { e_No_Entry, t_ill, 0, true, { Zz, Zz, Zz }, 0, 0 },
      { e_No_Entry, t_ill, 0, true, { Zz, Zz, Zz }, 0, 0 },
      { e_No_Entry, t_ill, 0, true, { Zz, Zz, Zz }, 0, 0 },
      { e_No_Entry, t_ill, 0, true, { Zz, Zz, Zz }, 0, 0 },
      { e_No_Entry, t_ill, 0, true, { Zz, Zz, Zz }, 0, 0 },
      { e_No_Entry, t_ill, 0, true, { Zz, Zz, Zz }, 0, 0 },
    },
    {
      { e_No_Entry, t_ill, 0, true, { Zz, Zz, Zz }, 0, 0 },
      { e_No_Entry, t_ill, 0, true, { Zz, Zz, Zz }, 0, 0 },
      { e_No_Entry, t_ill, 0, true, { Zz, Zz, Zz }, 0, 0 },
      { e_No_Entry, t_ill, 0, true, { Zz, Zz, Zz }, 0, 0 },
      { e_No_Entry, t_ill, 0, true, { Zz, Zz, Zz }, 0, 0 },
      { e_No_Entry, t_ill, 0, true, { Zz, Zz, Zz }, 0, 0 },
      { e_No_Entry, t_ill, 0, true, { Zz, Zz, Zz }, 0, 0 },
      { e_No_Entry, t_ill, 0, true, { Zz, Zz, Zz }, 0, 0 },
    }
  },
  { /* AMD prefetch group */
    {
      { e_prefetch,   t_done, 0, true, { Mb, Zz, Zz }, 0, s1R | (fPREFETCHAMDE << FPOS) },
      { e_prefetchw,  t_done, 0, true, { Mb, Zz, Zz }, 0, s1R | (fPREFETCHAMDW << FPOS) },
      { e_No_Entry, t_ill, 0, true, { Zz, Zz, Zz }, 0, 0 }, // this is reserved, not illegal, ugh...
      { e_No_Entry, t_ill, 0, true, { Zz, Zz, Zz }, 0, 0 }, // this is reserved, not illegal, ugh...
      { e_No_Entry, t_ill, 0, true, { Zz, Zz, Zz }, 0, 0 }, // this is reserved, not illegal, ugh...
      { e_No_Entry, t_ill, 0, true, { Zz, Zz, Zz }, 0, 0 }, // this is reserved, not illegal, ugh...
      { e_No_Entry, t_ill, 0, true, { Zz, Zz, Zz }, 0, 0 }, // this is reserved, not illegal, ugh...
      { e_No_Entry, t_ill, 0, true, { Zz, Zz, Zz }, 0, 0 }, // this is reserved, not illegal, ugh...
    },
    {
      { e_No_Entry, t_ill, 0, true, { Zz, Zz, Zz }, 0, 0 },
      { e_No_Entry, t_ill, 0, true, { Zz, Zz, Zz }, 0, 0 },
      { e_No_Entry, t_ill, 0, true, { Zz, Zz, Zz }, 0, 0 },
      { e_No_Entry, t_ill, 0, true, { Zz, Zz, Zz }, 0, 0 },
      { e_No_Entry, t_ill, 0, true, { Zz, Zz, Zz }, 0, 0 },
      { e_No_Entry, t_ill, 0, true, { Zz, Zz, Zz }, 0, 0 },
      { e_No_Entry, t_ill, 0, true, { Zz, Zz, Zz }, 0, 0 },
      { e_No_Entry, t_ill, 0, true, { Zz, Zz, Zz }, 0, 0 },
    }
  }


};

/* rows are not, F3, 66, F2 prefixed in this order (see book) */
static ia32_entry sseMap[][4] = {
  { /* SSE10 */
    { e_movups, t_done, 0, true, { Vps, Wps, Zz }, 0, s1W2R },
    { e_movss,  t_done, 0, true, { Vss, Wss, Zz }, 0, s1W2R },
    { e_movupd, t_done, 0, true, { Vpd, Wpd, Zz }, 0, s1W2R },
    { e_movsd,  t_done, 0, true, { Vsd, Wsd, Zz }, 0, s1W2R },
  },
  { /* SSE11 */
    { e_movups, t_done, 0, true, { Wps, Vps, Zz }, 0, s1W2R },
    { e_movss,  t_done, 0, true, { Wss, Vss, Zz }, 0, s1W2R },
    { e_movupd, t_done, 0, true, { Wpd, Vpd, Zz }, 0, s1W2R },
    { e_movsd,  t_done, 0, true, { Wsd, Vsd, Zz }, 0, s1W2R }, // Book is wrong, this is a W/V
  },
  { /* SSE12 */
    { e_movlps_movhlps, t_done, 0, true, { Wq, Vq, Zz }, 0, s1W2R }, // FIXME: wierd 1st op
    { e_movsldup, t_done, 0, true, { Vdq, Wdq, Zz }, 0, s1W2R },
    { e_movlpd, t_done, 0, true, { Vq, Ws, Zz }, 0, s1W2R },
    { e_movddup, t_done, 0, true, { Vdq, Wq, Zz }, 0, s1W2R },
  },
  { /* SSE13 */
    { e_movlps, t_done, 0, true, { Vq, Wq, Zz }, 0, s1W2R },
    { e_No_Entry, t_ill, 0, false, { Zz, Zz, Zz }, 0, 0 },
    { e_movlpd, t_done, 0, true, { Vq, Wq, Zz }, 0, s1W2R },
    { e_No_Entry, t_ill, 0, false, { Zz, Zz, Zz }, 0, 0 },
  },
  { /* SSE14 */
    { e_unpcklps, t_done, 0, true, { Vps, Wq, Zz }, 0, s1RW2R },
    { e_No_Entry, t_ill, 0, false, { Zz, Zz, Zz }, 0, 0 },
    { e_unpcklpd, t_done, 0, true, { Vpd, Wq, Zz }, 0, s1RW2R },
    { e_No_Entry, t_ill, 0, false, { Zz, Zz, Zz }, 0, 0 },
  },
  { /* SSE15 */
    { e_unpckhps, t_done, 0, true, { Vps, Wq, Zz }, 0, s1RW2R },
    { e_No_Entry, t_ill, 0, false, { Zz, Zz, Zz }, 0, 0 },
    { e_unpckhpd, t_done, 0, true, { Vpd, Wq, Zz }, 0, s1RW2R },
    { e_No_Entry, t_ill, 0, false, { Zz, Zz, Zz }, 0, 0 },
  },
  { /* SSE16 */
    { e_movhps_movlhps, t_done, 0, true, { Vq, Wq, Zz }, 0, s1W2R }, // FIXME: wierd 2nd op
    { e_movshdup, t_done, 0, true, { Vdq, Wdq, Zz }, 0, s1W2R },
    { e_movhpd, t_done, 0, true, { Vq, Wq, Zz }, 0, s1W2R },
    { e_No_Entry, t_ill, 0, false, { Zz, Zz, Zz }, 0, 0 },
  },
  { /* SSE17 */
    { e_movhps, t_done, 0, true, { Wq, Vq, Zz }, 0, s1W2R },
    { e_No_Entry, t_ill, 0, false, { Zz, Zz, Zz }, 0, 0 },
    { e_movhpd, t_done, 0, true, { Wq, Vq, Zz }, 0, s1W2R },
    { e_No_Entry, t_ill, 0, false, { Zz, Zz, Zz }, 0, 0 },
  },
  { /* SSE28 */
    { e_movaps, t_done, 0, true, { Vps, Wps, Zz }, 0, s1W2R },
    { e_No_Entry, t_ill, 0, false, { Zz, Zz, Zz }, 0, 0 },
    { e_movapd, t_done, 0, true, { Vpd, Wpd, Zz }, 0, s1W2R },
    { e_No_Entry, t_ill, 0, false, { Zz, Zz, Zz }, 0, 0 },
  },
  { /* SSE29 */
    { e_movaps, t_done, 0, true, { Wps, Vps, Zz }, 0, s1W2R },
    { e_No_Entry, t_ill, 0, false, { Zz, Zz, Zz }, 0, 0 },
    { e_movapd, t_done, 0, true, { Wpd, Vpd, Zz }, 0, s1W2R },
    { e_No_Entry, t_ill, 0, false, { Zz, Zz, Zz }, 0, 0 },
  },
  { /* SSE2A */
    { e_cvtpi2ps, t_done, 0, true, { Vps, Qq, Zz }, 0, s1W2R },
    { e_cvtsi2ss, t_done, 0, true, { Vss, Ev, Zz }, 0, s1W2R },
    { e_cvtpi2pd, t_done, 0, true, { Vpd, Qdq, Zz }, 0, s1W2R },
    { e_cvtsi2sd, t_done, 0, true, { Vsd, Ev, Zz }, 0, s1W2R },
  },
  { /* SSE2B */
    { e_movntps, t_done, 0, true, { Wps, Vps, Zz }, 0, s1W2R | (fNT << FPOS) },
    { e_movntss, t_done, 0, true, { Md, Vd, Zz }, 0, s1W2R | (fNT << FPOS) },
    { e_movntpd, t_done, 0, true, { Wpd, Vpd, Zz }, 0, s1W2R | (fNT << FPOS) }, // bug in book
    { e_movntsd, t_done, 0, true, { Wq, Vq, Zz }, 0, s1W2R | (fNT << FPOS) },
  },
  { /* SSE2C */
    { e_cvttps2pi, t_done, 0, true, { Qq, Wps, Zz }, 0, s1W2R },
    { e_cvttss2si, t_done, 0, true, { Gv, Wss, Zz }, 0, s1W2R },
    { e_cvttpd2pi, t_done, 0, true, { Qdq, Wpd, Zz }, 0, s1W2R },
    { e_cvttsd2si, t_done, 0, true, { Gv, Wsd, Zz }, 0, s1W2R },
  },
  { /* SSE2D */
    { e_cvtps2pi, t_done, 0, true, { Qq, Wps, Zz }, 0, s1W2R },
    { e_cvtss2si, t_done, 0, true, { Gv, Wss, Zz }, 0, s1W2R },
    { e_cvtpd2pi, t_done, 0, true, { Qdq, Wpd, Zz }, 0, s1W2R },
    { e_cvtsd2si, t_done, 0, true, { Gv, Wsd, Zz }, 0, s1W2R },
  },
  { /* SSE2E */
    { e_ucomiss, t_done, 0, true, { Vss, Wss, Zz }, 0, s1R2R },
    { e_No_Entry, t_ill, 0, false, { Zz, Zz, Zz }, 0, 0 },
    { e_ucomisd, t_done, 0, true, { Vsd, Wsd, Zz }, 0, s1R2R },
    { e_No_Entry, t_ill, 0, false, { Zz, Zz, Zz }, 0, 0 },
  },
  { /* SSE2F */
    { e_comiss, t_done, 0, true, { Vps, Wps, Zz }, 0, s1R2R },
    { e_No_Entry, t_ill, 0, false, { Zz, Zz, Zz }, 0, 0 },
    { e_comisd, t_done, 0, true, { Vsd, Wsd, Zz }, 0, s1R2R },
    { e_No_Entry, t_ill, 0, false, { Zz, Zz, Zz }, 0, 0 },
  },
  { /* SSE50 */
    { e_movmskps, t_done, 0, true, { Ed, Vps, Zz }, 0, s1W2R },
    { e_No_Entry, t_ill, 0, false, { Zz, Zz, Zz }, 0, 0 },
    { e_movmskpd, t_done, 0, true, { Ed, Vpd, Zz }, 0, s1W2R },
    { e_No_Entry, t_ill, 0, false, { Zz, Zz, Zz }, 0, 0 },
  },
  { /* SSE51 */
    { e_sqrtps, t_done, 0, true, { Vps, Wps, Zz }, 0, s1W2R },
    { e_sqrtss, t_done, 0, true, { Vss, Wss, Zz }, 0, s1W2R },
    { e_sqrtpd, t_done, 0, true, { Vpd, Wpd, Zz }, 0, s1W2R },
    { e_sqrtsd, t_done, 0, true, { Vsd, Wsd, Zz }, 0, s1W2R },
  },
  { /* SSE52 */
    { e_rsqrtps, t_done, 0, true, { Vps, Wps, Zz }, 0, s1W2R },
    { e_rsqrtss, t_done, 0, true, { Vss, Wss, Zz }, 0, s1W2R },
    { e_No_Entry, t_ill, 0, false, { Zz, Zz, Zz }, 0, 0 },
    { e_No_Entry, t_ill, 0, false, { Zz, Zz, Zz }, 0, 0 },
  },
  { /* SSE53 */
    { e_rcpps, t_done, 0, true, { Vps, Wps, Zz }, 0, s1W2R },
    { e_rcpss, t_done, 0, true, { Vss, Wss, Zz }, 0, s1W2R },
    { e_No_Entry, t_ill, 0, false, { Zz, Zz, Zz }, 0, 0 },
    { e_No_Entry, t_ill, 0, false, { Zz, Zz, Zz }, 0, 0 },
  },
  { /* SSE54 */
    { e_andps, t_done, 0, true, { Vps, Wps, Zz }, 0, s1RW2R },
    { e_No_Entry, t_ill, 0, false, { Zz, Zz, Zz }, 0, 0 },
    { e_andpd, t_done, 0, true, { Vpd, Wpd, Zz }, 0, s1RW2R },
    { e_No_Entry, t_ill, 0, false, { Zz, Zz, Zz }, 0, 0 },
  },
  { /* SSE55 */
    { e_andnps, t_done, 0, true, { Vps, Wps, Zz }, 0, s1RW2R },
    { e_No_Entry, t_ill, 0, false, { Zz, Zz, Zz }, 0, 0 },
    { e_andnpd, t_done, 0, true, { Vpd, Wpd, Zz }, 0, s1RW2R },
    { e_No_Entry, t_ill, 0, false, { Zz, Zz, Zz }, 0, 0 },
  },
  { /* SSE56 */
    { e_orps, t_done, 0, true, { Vps, Wps, Zz }, 0, s1RW2R },
    { e_No_Entry, t_ill, 0, false, { Zz, Zz, Zz }, 0, 0 },
    { e_orpd, t_done, 0, true, { Vpd, Wpd, Zz }, 0, s1RW2R },
    { e_No_Entry, t_ill, 0, false, { Zz, Zz, Zz }, 0, 0 },
  },
  { /* SSE57 */
    { e_xorps, t_done, 0, true, { Vps, Wps, Zz }, 0, s1RW2R },
    { e_No_Entry, t_ill, 0, false, { Zz, Zz, Zz }, 0, 0 },
    { e_xorpd, t_done, 0, true, { Vpd, Wpd, Zz }, 0, s1RW2R },
    { e_No_Entry, t_ill, 0, false, { Zz, Zz, Zz }, 0, 0 },
  },
  { /* SSE58 */
    { e_addps, t_done, 0, true, { Vps, Wps, Zz }, 0, s1RW2R },
    { e_addss, t_done, 0, true, { Vss, Wss, Zz }, 0, s1RW2R },
    { e_addpd, t_done, 0, true, { Vpd, Wpd, Zz }, 0, s1RW2R },
    { e_addsd, t_done, 0, true, { Vsd, Wsd, Zz }, 0, s1RW2R },
  },
  { /* SSE59 */
    { e_mulps, t_done, 0, true, { Vps, Wps, Zz }, 0, s1RW2R },
    { e_mulss, t_done, 0, true, { Vss, Wss, Zz }, 0, s1RW2R },
    { e_mulpd, t_done, 0, true, { Vpd, Wpd, Zz }, 0, s1RW2R },
    { e_mulsd, t_done, 0, true, { Vsd, Wsd, Zz }, 0, s1RW2R },
  },
  { /* SSE5A */
    { e_cvtps2pd, t_done, 0, true, { Vpd, Wps, Zz }, 0, s1W2R },
    { e_cvtss2sd, t_done, 0, true, { Vss, Wss, Zz }, 0, s1W2R },
    { e_cvtpd2ps, t_done, 0, true, { Vps, Wpd, Zz }, 0, s1W2R }, // FIXME: book bug ???
    { e_cvtsd2ss, t_done, 0, true, { Vsd, Wsd, Zz }, 0, s1W2R },
  },
  { /* SSE5B */
    { e_cvtdq2ps, t_done, 0, true, { Vps, Wdq, Zz }, 0, s1W2R },
    { e_cvttps2dq, t_done, 0, true, { Vdq, Wps, Zz }, 0, s1W2R }, // book has this/next swapped!!! 
    { e_cvtps2dq, t_done, 0, true, { Vdq, Wps, Zz }, 0, s1W2R },  // FIXME: book bug ???
    { e_No_Entry, t_ill, 0, false, { Zz, Zz, Zz }, 0, 0 },
  },
  { /* SSE5C */
    { e_subps, t_done, 0, true, { Vps, Wps, Zz }, 0, s1RW2R },
    { e_subss, t_done, 0, true, { Vss, Wss, Zz }, 0, s1RW2R },
    { e_subpd, t_done, 0, true, { Vpd, Wpd, Zz }, 0, s1RW2R },
    { e_subsd, t_done, 0, true, { Vsd, Wsd, Zz }, 0, s1RW2R },
  },
  { /* SSE5D */
    { e_minps, t_done, 0, true, { Vps, Wps, Zz }, 0, s1RW2R },
    { e_minss, t_done, 0, true, { Vss, Wss, Zz }, 0, s1RW2R },
    { e_minpd, t_done, 0, true, { Vpd, Wpd, Zz }, 0, s1RW2R },
    { e_minsd, t_done, 0, true, { Vsd, Wsd, Zz }, 0, s1RW2R },
  },
  { /* SSE5E */
    { e_divps, t_done, 0, true, { Vps, Wps, Zz }, 0, s1RW2R },
    { e_divss, t_done, 0, true, { Vss, Wss, Zz }, 0, s1RW2R },
    { e_divpd, t_done, 0, true, { Vpd, Wpd, Zz }, 0, s1RW2R },
    { e_divsd, t_done, 0, true, { Vsd, Wsd, Zz }, 0, s1RW2R },
  },
  { /* SSE5F */
    { e_maxps, t_done, 0, true, { Vps, Wps, Zz }, 0, s1RW2R },
    { e_maxss, t_done, 0, true, { Vss, Wss, Zz }, 0, s1RW2R },
    { e_maxpd, t_done, 0, true, { Vpd, Wpd, Zz }, 0, s1RW2R },
    { e_maxsd, t_done, 0, true, { Vsd, Wsd, Zz }, 0, s1RW2R },
  },
  { /* SSE60 */
    { e_punpcklbw, t_done, 0, true, { Pq, Qd, Zz }, 0, s1RW2R },
    { e_No_Entry, t_ill, 0, false, { Zz, Zz, Zz }, 0, 0 },
    { e_punpcklbw, t_done, 0, true, { Vdq, Wdq, Zz }, 0, s1RW2R },
    { e_No_Entry, t_ill, 0, false, { Zz, Zz, Zz }, 0, 0 },
  },
  { /* SSE61 */
    { e_punpcklwd, t_done, 0, true, { Pq, Qd, Zz }, 0, s1RW2R },
    { e_No_Entry, t_ill, 0, false, { Zz, Zz, Zz }, 0, 0 },
    { e_punpcklwd, t_done, 0, true, { Vdq, Wdq, Zz }, 0, s1RW2R },
    { e_No_Entry, t_ill, 0, false, { Zz, Zz, Zz }, 0, 0 },
  },
  { /* SSE62 */
    { e_punpcklqd, t_done, 0, true, { Pq, Qd, Zz }, 0, s1RW2R },
    { e_No_Entry, t_ill, 0, false, { Zz, Zz, Zz }, 0, 0 },
    { e_punpcklqd, t_done, 0, true, { Vdq, Wdq, Zz }, 0, s1RW2R },
    { e_No_Entry, t_ill, 0, false, { Zz, Zz, Zz }, 0, 0 },
  },
  { /* SSE63 */
    { e_packsswb, t_done, 0, true, { Pq, Qq, Zz }, 0, s1RW2R },
    { e_No_Entry, t_ill, 0, false, { Zz, Zz, Zz }, 0, 0 },
    { e_packsswb, t_done, 0, true, { Vdq, Wdq, Zz }, 0, s1RW2R },
    { e_No_Entry, t_ill, 0, false, { Zz, Zz, Zz }, 0, 0 },
  },
  { /* SSE64 */
    { e_pcmpgtb, t_done, 0, true, { Pq, Qq, Zz }, 0, s1R2R },
    { e_No_Entry, t_ill, 0, false, { Zz, Zz, Zz }, 0, 0 },
    { e_pcmpgtb, t_done, 0, true, { Vdq, Wdq, Zz }, 0, s1R2R },
    { e_No_Entry, t_ill, 0, false, { Zz, Zz, Zz }, 0, 0 },
  },
  { /* SSE65 */
    { e_pcmpgtw, t_done, 0, true, { Pq, Qq, Zz }, 0, s1R2R },
    { e_No_Entry, t_ill, 0, false, { Zz, Zz, Zz }, 0, 0 },
    { e_pcmpgtw, t_done, 0, true, { Vdq, Wdq, Zz }, 0, s1R2R },
    { e_No_Entry, t_ill, 0, false, { Zz, Zz, Zz }, 0, 0 },
  },
  { /* SSE66 */
    { e_pcmpgdt, t_done, 0, true, { Pq, Qq, Zz }, 0, s1R2R },
    { e_No_Entry, t_ill, 0, false, { Zz, Zz, Zz }, 0, 0 },
    { e_pcmpgdt, t_done, 0, true, { Vdq, Wdq, Zz }, 0, s1R2R },
    { e_No_Entry, t_ill, 0, false, { Zz, Zz, Zz }, 0, 0 },
  },
  { /* SSE67 */
    { e_packuswb, t_done, 0, true, { Pq, Qq, Zz }, 0, s1RW2R },
    { e_No_Entry, t_ill, 0, false, { Zz, Zz, Zz }, 0, 0 },
    { e_packuswb, t_done, 0, true, { Vdq, Wdq, Zz }, 0, s1RW2R },
    { e_No_Entry, t_ill, 0, false, { Zz, Zz, Zz }, 0, 0 },
  },
  { /* SSE68 */
    { e_punpckhbw, t_done, 0, true, { Pq, Qq, Zz }, 0, s1RW2R },
    { e_No_Entry, t_ill, 0, false, { Zz, Zz, Zz }, 0, 0 },
    { e_punpckhbw, t_done, 0, true, { Pdq, Qdq, Zz }, 0, s1RW2R },
    { e_No_Entry, t_ill, 0, false, { Zz, Zz, Zz }, 0, 0 },
  },
  { /* SSE69 */
    { e_punpckhwd, t_done, 0, true, { Pq, Qq, Zz }, 0, s1RW2R },
    { e_No_Entry, t_ill, 0, false, { Zz, Zz, Zz }, 0, 0 },
    { e_punpckhwd, t_done, 0, true, { Pdq, Qdq, Zz }, 0, s1RW2R },
    { e_No_Entry, t_ill, 0, false, { Zz, Zz, Zz }, 0, 0 },
  },
  { /* SSE6A */
    { e_punpckhdq, t_done, 0, true, { Pq, Qq, Zz }, 0, s1RW2R },
    { e_No_Entry, t_ill, 0, false, { Zz, Zz, Zz }, 0, 0 },
    { e_punpckhdq, t_done, 0, true, { Pdq, Qdq, Zz }, 0, s1RW2R },
    { e_No_Entry, t_ill, 0, false, { Zz, Zz, Zz }, 0, 0 },
  },
  { /* SSE6B */
    { e_packssdw, t_done, 0, true, { Pq, Qq, Zz }, 0, s1RW2R },
    { e_No_Entry, t_ill, 0, false, { Zz, Zz, Zz }, 0, 0 },
    { e_packssdw, t_done, 0, true, { Pdq, Qdq, Zz }, 0, s1RW2R },
    { e_No_Entry, t_ill, 0, false, { Zz, Zz, Zz }, 0, 0 },
  },
  { /* SSE6C */
    { e_No_Entry, t_ill, 0, false, { Zz, Zz, Zz }, 0, 0 },
    { e_No_Entry, t_ill, 0, false, { Zz, Zz, Zz }, 0, 0 },
    { e_punpcklqld, t_done, 0, true, { Vdq, Wdq, Zz }, 0, s1RW2R },
    { e_No_Entry, t_ill, 0, false, { Zz, Zz, Zz }, 0, 0 },
  },
  { /* SSE6D */
    { e_No_Entry, t_ill, 0, false, { Zz, Zz, Zz }, 0, 0 },
    { e_No_Entry, t_ill, 0, false, { Zz, Zz, Zz }, 0, 0 },
    { e_punpckhqd, t_done, 0, true, { Vdq, Wdq, Zz }, 0, s1RW2R },
    { e_No_Entry, t_ill, 0, false, { Zz, Zz, Zz }, 0, 0 },
  },
  { /* SSE6E */
    { e_movd, t_done, 0, true, { Pd, Ev, Zz }, 0, s1W2R },
    { e_No_Entry, t_ill, 0, false, { Zz, Zz, Zz }, 0, 0 },
    { e_movd, t_done, 0, true, { Vdq, Ev, Zz }, 0, s1W2R },
    { e_No_Entry, t_ill, 0, false, { Zz, Zz, Zz }, 0, 0 },
  },
  { /* SSE6F */
    { e_movq, t_done, 0, true, { Pq, Qq, Zz }, 0, s1W2R },
    { e_movdqu, t_done, 0, true, { Vdq, Wdq, Zz }, 0, s1W2R }, // book has this/next swapped!!!
    { e_movdqa, t_done, 0, true, { Vdq, Wdq, Zz }, 0, s1W2R },
    { e_No_Entry, t_ill, 0, false, { Zz, Zz, Zz }, 0, 0 },
  },
  { /* SSE70 */
    { e_pshufw, t_done, 0, true, { Pq, Qq, Ib }, 0, s1W2R3R },
    { e_pshufhw, t_done, 0, true, { Vdq, Wdq, Ib }, 0, s1W2R3R }, // book has this/next swapped!!!
    { e_pshufd, t_done, 0, true, { Vdq, Wdq, Ib }, 0, s1W2R3R },
    { e_pshuflw, t_done, 0, true, { Vdq, Wdq, Ib }, 0, s1W2R3R },
  },
  { /* SSE74 */
    { e_pcmpeqb, t_done, 0, true, { Pq, Qq, Zz }, 0, s1R2R },
    { e_No_Entry, t_ill, 0, false, { Zz, Zz, Zz }, 0, 0 },
    { e_pcmpeqb, t_done, 0, true, { Vdq, Wdq, Zz }, 0, s1R2R },
    { e_No_Entry, t_ill, 0, false, { Zz, Zz, Zz }, 0, 0 },
  },
  { /* SSE75 */
    { e_pcmpeqw, t_done, 0, true, { Pq, Qq, Zz }, 0, s1R2R },
    { e_No_Entry, t_ill, 0, false, { Zz, Zz, Zz }, 0, 0 },
    { e_pcmpeqw, t_done, 0, true, { Vdq, Wdq, Zz }, 0, s1R2R },
    { e_No_Entry, t_ill, 0, false, { Zz, Zz, Zz }, 0, 0 },
  },
  { /* SSE76 */
    { e_pcmpeqd, t_done, 0, true, { Pq, Qq, Zz }, 0, s1R2R },
    { e_No_Entry, t_ill, 0, false, { Zz, Zz, Zz }, 0, 0 },
    { e_pcmpeqd, t_done, 0, true, { Vdq, Wdq, Zz }, 0, s1R2R },
    { e_No_Entry, t_ill, 0, false, { Zz, Zz, Zz }, 0, 0 },
  },
  { /* SSE78 */
    { e_vmread, t_done, 0, true, { Ed, Gd, Zz }, 0, 0 },
    { e_No_Entry, t_ill, 0, false, { Zz, Zz, Zz }, 0, 0 },
    { e_No_Entry, t_grp, Grp17, false, { Zz, Zz, Zz }, 0, 0 },
    { e_insertq, t_done, 0, true, {Vdq, VRq, Iw}, 0, s1RW2R3R}, // This is actually 2 8-bit immediates, treat as 1 16-bit for decode
  },
  { /* SSE79 */
    { e_vmwrite, t_done, 0, true, { Ed, Gd, Zz }, 0, 0 },
    { e_No_Entry, t_ill, 0, false, { Zz, Zz, Zz }, 0, 0 },
    { e_extrq, t_done, 0, true, {Vdq, VRq, Zz}, 0, s1RW2R},
    { e_insertq, t_done, 0, true, {Vdq, VRdq, Zz}, 0, s1RW2R},
  },
  { /* SSE7C */
    { e_No_Entry, t_ill, 0, false, { Zz, Zz, Zz }, 0, 0 },
    { e_No_Entry, t_ill, 0, false, { Zz, Zz, Zz }, 0, 0 },
    { e_haddpd, t_done, 0, true, { Vpd, Wpd, Zz }, 0, s1RW2R },
    { e_haddps, t_done, 0, true, { Vps, Wps, Zz }, 0, s1RW2R },
  },
  { /* SSE7D */
    { e_No_Entry, t_ill, 0, false, { Zz, Zz, Zz }, 0, 0 },
    { e_No_Entry, t_ill, 0, false, { Zz, Zz, Zz }, 0, 0 },
    { e_hsubpd, t_done, 0, true, { Vpd, Wpd, Zz }, 0, s1RW2R },
    { e_hsubps, t_done, 0, true, { Vps, Wps, Zz }, 0, s1RW2R },
  },
  { /* SSE7E */
    { e_movd, t_done, 0, true, { Ev, Pd, Zz }, 0, s1W2R },
    { e_movq, t_done, 0, true, { Vq, Wq, Zz }, 0, s1W2R }, // book has this and next swapped!!!
    { e_movd, t_done, 0, true, { Ev, Vdq, Zz }, 0, s1W2R },
    { e_No_Entry, t_ill, 0, false, { Zz, Zz, Zz }, 0, 0 },
  },
  { /* SSE7F */
    { e_movq, t_done, 0, true, { Qq, Pq, Zz }, 0, s1W2R },
    { e_movdqu, t_done, 0, true, { Wdq, Vdq, Zz }, 0, s1W2R }, // book has this and next swapped!!!
    { e_movdqa, t_done, 0, true, { Wdq, Vdq, Zz }, 0, s1W2R },
    { e_No_Entry, t_ill, 0, false, { Zz, Zz, Zz }, 0, 0 },
  },
  { /* SSEB8 */
    { e_jmpe, t_done, 0, false, { Jz, Zz, Zz }, 0, s1R },
    { e_popcnt, t_done, 0, true, { Gv, Ev, Zz }, 0, s1W2R },
    { e_No_Entry, t_ill, 0, false, { Zz, Zz, Zz }, 0, 0 },
    { e_No_Entry, t_ill, 0, false, { Zz, Zz, Zz }, 0, 0 },
  },
  { /* SSEC2 */
    { e_cmpps, t_done, 0, true, { Vps, Wps, Ib }, 0, s1RW2R3R }, // comparison writes to dest!
    { e_cmpss, t_done, 0, true, { Vss, Wss, Ib }, 0, s1RW2R3R },
    { e_cmppd, t_done, 0, true, { Vpd, Wpd, Ib }, 0, s1RW2R3R },
    { e_cmpsd, t_done, 0, true, { Vsd, Wsd, Ib }, 0, s1RW2R3R },
  },
  { /* SSEC4 */
    { e_pinsrw, t_done, 0, true, { Pq, Ed, Ib }, 0, s1RW2R3R },
    { e_No_Entry, t_ill, 0, false, { Zz, Zz, Zz }, 0, 0 },
    { e_pinsrw, t_done, 0, true, { Vdq, Ed, Ib }, 0, s1RW2R3R },
    { e_No_Entry, t_ill, 0, false, { Zz, Zz, Zz }, 0, 0 },
  },
  { /* SSEC5 */
    { e_pextrw, t_done, 0, true, { Gd, Pq, Ib }, 0, s1W2R3R },
    { e_No_Entry, t_ill, 0, false, { Zz, Zz, Zz }, 0, 0 },
    { e_pextrw, t_done, 0, true, { Gd, Vdq, Ib }, 0, s1W2R3R },
    { e_No_Entry, t_ill, 0, false, { Zz, Zz, Zz }, 0, 0 },
  },
  { /* SSEC6 */
    { e_shufps, t_done, 0, true, { Vps, Wps, Ib }, 0, s1RW2R3R },
    { e_No_Entry, t_ill, 0, false, { Zz, Zz, Zz }, 0, 0 },
    { e_shufpd, t_done, 0, true, { Vpd, Wpd, Ib }, 0, s1RW2R3R },
    { e_No_Entry, t_ill, 0, false, { Zz, Zz, Zz }, 0, 0 },
  },
  { /* SSED0 */
    { e_No_Entry, t_ill, 0, false, { Zz, Zz, Zz }, 0, 0 },
    { e_No_Entry, t_ill, 0, false, { Zz, Zz, Zz }, 0, 0 },
    { e_addsubpd, t_done, 0, true, { Vdq, Wdq, Zz }, 0, s1RW2R },
    { e_addsubps, t_done, 0, true, { Vdq, Wdq, Zz }, 0, s1RW2R },
  },
  { /* SSED1 */
    { e_psrlw, t_done, 0, true, { Pq, Qq, Zz }, 0, s1RW2R },
    { e_No_Entry, t_ill, 0, false, { Zz, Zz, Zz }, 0, 0 },
    { e_psrlw, t_done, 0, true, { Vdq, Wdq, Zz }, 0, s1RW2R },
    { e_No_Entry, t_ill, 0, false, { Zz, Zz, Zz }, 0, 0 },
  },
  { /* SSED2 */
    { e_psrld, t_done, 0, true, { Pq, Qq, Zz }, 0, s1RW2R },
    { e_No_Entry, t_ill, 0, false, { Zz, Zz, Zz }, 0, 0 },
    { e_psrld, t_done, 0, true, { Vdq, Wdq, Zz }, 0, s1RW2R },
    { e_No_Entry, t_ill, 0, false, { Zz, Zz, Zz }, 0, 0 },
  },
  { /* SSED3 */
    { e_psrlq, t_done, 0, true, { Pq, Qq, Zz }, 0, s1RW2R },
    { e_No_Entry, t_ill, 0, false, { Zz, Zz, Zz }, 0, 0 },
    { e_psrlq, t_done, 0, true, { Vdq, Wdq, Zz }, 0, s1RW2R },
    { e_No_Entry, t_ill, 0, false, { Zz, Zz, Zz }, 0, 0 },
  },
  { /* SSED4 */
    { e_paddq, t_done, 0, true, { Pq, Qq, Zz }, 0, s1RW2R },
    { e_No_Entry, t_ill, 0, false, { Zz, Zz, Zz }, 0, 0 },
    { e_paddq, t_done, 0, true, { Vdq, Wdq, Zz }, 0, s1RW2R },
    { e_No_Entry, t_ill, 0, false, { Zz, Zz, Zz }, 0, 0 },
  },
  { /* SSED5 */
    { e_pmullw, t_done, 0, true, { Pq, Qq, Zz }, 0, s1RW2R },
    { e_No_Entry, t_ill, 0, false, { Zz, Zz, Zz }, 0, 0 },
    { e_pmullw, t_done, 0, true, { Vdq, Wdq, Zz }, 0, s1RW2R },
    { e_No_Entry, t_ill, 0, false, { Zz, Zz, Zz }, 0, 0 },
  },
  { /* SSED6 */
    { e_No_Entry, t_ill, 0, false, { Zz, Zz, Zz }, 0, 0 },
    { e_movq2dq, t_done, 0, true, { Vdq, Qq, Zz }, 0, s1W2R }, // lines jumbled in book
    { e_movq, t_done, 0, true, { Wq, Vq, Zz }, 0, s1W2R },
    { e_movdq2q, t_done, 0, true, { Pq, Wq, Zz }, 0, s1W2R },
  },
  { /* SSED7 */
    { e_pmovmskb, t_done, 0, true, { Gd, Pq, Zz }, 0, s1W2R },
    { e_No_Entry, t_ill, 0, false, { Zz, Zz, Zz }, 0, 0 },
    { e_pmovmskb, t_done, 0, true, { Gd, Vdq, Zz }, 0, s1W2R },
    { e_No_Entry, t_ill, 0, false, { Zz, Zz, Zz }, 0, 0 },
  },
  { /* SSED8 */
    { e_psubusb, t_done, 0, true, { Pq, Qq, Zz }, 0, s1RW2R },
    { e_No_Entry, t_ill, 0, false, { Zz, Zz, Zz }, 0, 0 },
    { e_psubusb, t_done, 0, true, { Vdq, Wdq, Zz }, 0, s1RW2R },
    { e_No_Entry, t_ill, 0, false, { Zz, Zz, Zz }, 0, 0 },
  },
  { /* SSED9 */
    { e_psubusw, t_done, 0, true, { Pq, Qq, Zz }, 0, s1RW2R },
    { e_No_Entry, t_ill, 0, false, { Zz, Zz, Zz }, 0, 0 },
    { e_psubusw, t_done, 0, true, { Vdq, Wdq, Zz }, 0, s1RW2R },
    { e_No_Entry, t_ill, 0, false, { Zz, Zz, Zz }, 0, 0 },
  },
  { /* SSEDA */
    { e_pminub, t_done, 0, true, { Pq, Qq, Zz }, 0, s1RW2R },
    { e_No_Entry, t_ill, 0, false, { Zz, Zz, Zz }, 0, 0 },
    { e_pminub, t_done, 0, true, { Vdq, Wdq, Zz }, 0, s1RW2R },
    { e_No_Entry, t_ill, 0, false, { Zz, Zz, Zz }, 0, 0 },
  },
  { /* SSEDB */
    { e_pand, t_done, 0, true, { Pq, Qq, Zz }, 0, s1RW2R },
    { e_No_Entry, t_ill, 0, false, { Zz, Zz, Zz }, 0, 0 },
    { e_pand, t_done, 0, true, { Vdq, Wdq, Zz }, 0, s1RW2R },
    { e_No_Entry, t_ill, 0, false, { Zz, Zz, Zz }, 0, 0 },
  },
  { /* SSEDC */
    { e_paddusb, t_done, 0, true, { Pq, Qq, Zz }, 0, s1RW2R },
    { e_No_Entry, t_ill, 0, false, { Zz, Zz, Zz }, 0, 0 },
    { e_paddusb, t_done, 0, true, { Vdq, Wdq, Zz }, 0, s1RW2R },
    { e_No_Entry, t_ill, 0, false, { Zz, Zz, Zz }, 0, 0 },
  },
  { /* SSEDD */
    { e_paddusw, t_done, 0, true, { Pq, Qq, Zz }, 0, s1RW2R },
    { e_No_Entry, t_ill, 0, false, { Zz, Zz, Zz }, 0, 0 },
    { e_paddusw, t_done, 0, true, { Vdq, Wdq, Zz }, 0, s1RW2R },
    { e_No_Entry, t_ill, 0, false, { Zz, Zz, Zz }, 0, 0 },
  },
  { /* SSEDE */
    { e_pmaxub, t_done, 0, true, { Pq, Qq, Zz }, 0, s1RW2R },
    { e_No_Entry, t_ill, 0, false, { Zz, Zz, Zz }, 0, 0 },
    { e_pmaxub, t_done, 0, true, { Vdq, Wdq, Zz }, 0, s1RW2R },
    { e_No_Entry, t_ill, 0, false, { Zz, Zz, Zz }, 0, 0 },
  },
  { /* SSEDF */
    { e_pandn, t_done, 0, true, { Pq, Qq, Zz }, 0, s1RW2R },
    { e_No_Entry, t_ill, 0, false, { Zz, Zz, Zz }, 0, 0 },
    { e_pandn, t_done, 0, true, { Vdq, Wdq, Zz }, 0, s1RW2R },
    { e_No_Entry, t_ill, 0, false, { Zz, Zz, Zz }, 0, 0 },
  },
  { /* SSEE0 */
    { e_pavgb, t_done, 0, true, { Pq, Qq, Zz }, 0, s1RW2R },
    { e_No_Entry, t_ill, 0, false, { Zz, Zz, Zz }, 0, 0 },
    { e_pavgb, t_done, 0, true, { Vdq, Wdq, Zz }, 0, s1RW2R },
    { e_No_Entry, t_ill, 0, false, { Zz, Zz, Zz }, 0, 0 },
  },
  { /* SSEE1 */
    { e_psraw, t_done, 0, true, { Pq, Qq, Zz }, 0, s1RW2R },
    { e_No_Entry, t_ill, 0, false, { Zz, Zz, Zz }, 0, 0 },
    { e_psraw, t_done, 0, true, { Vdq, Wdq, Zz }, 0, s1RW2R },
    { e_No_Entry, t_ill, 0, false, { Zz, Zz, Zz }, 0, 0 },
  },
  { /* SSEE2 */
    { e_psrad, t_done, 0, true, { Pq, Qq, Zz }, 0, s1RW2R },
    { e_No_Entry, t_ill, 0, false, { Zz, Zz, Zz }, 0, 0 },
    { e_psrad, t_done, 0, true, { Vdq, Wdq, Zz }, 0, s1RW2R },
    { e_No_Entry, t_ill, 0, false, { Zz, Zz, Zz }, 0, 0 },
  },
  { /* SSEE3 */
    { e_pavgw, t_done, 0, true, { Pq, Qq, Zz }, 0, s1RW2R },
    { e_No_Entry, t_ill, 0, false, { Zz, Zz, Zz }, 0, 0 },
    { e_pavgw, t_done, 0, true, { Vdq, Wdq, Zz }, 0, s1RW2R },
    { e_No_Entry, t_ill, 0, false, { Zz, Zz, Zz }, 0, 0 },
  },
  { /* SSEE4 */
    { e_pmulhuw, t_done, 0, true, { Pq, Qq, Zz }, 0, s1RW2R },
    { e_No_Entry, t_ill, 0, false, { Zz, Zz, Zz }, 0, 0 },
    { e_pmulhuw, t_done, 0, true, { Vdq, Wdq, Zz }, 0, s1RW2R },
    { e_No_Entry, t_ill, 0, false, { Zz, Zz, Zz }, 0, 0 },
  },
  { /* SSEE5 */
    { e_pmulhw, t_done, 0, true, { Pq, Qq, Zz }, 0, s1RW2R },
    { e_No_Entry, t_ill, 0, false, { Zz, Zz, Zz }, 0, 0 },
    { e_pmulhw, t_done, 0, true, { Vdq, Wdq, Zz }, 0, s1RW2R },
    { e_No_Entry, t_ill, 0, false, { Zz, Zz, Zz }, 0, 0 },
  },
  { /* SSEE6 */
    { e_No_Entry, t_ill, 0, false, { Zz, Zz, Zz }, 0, 0 },
    { e_cvtdq2pd, t_done, 0, true, { Vpd, Wdq, Zz }, 0, s1W2R }, // lines jumbled in book
    { e_cvttpd2dq, t_done, 0, true, { Vdq, Wpd, Zz }, 0, s1W2R },
    { e_cvtpd2dq, t_done, 0, true, { Vdq, Wpd, Zz }, 0, s1W2R },
  },
  { /* SSEE7 */
    { e_movntq, t_done, 0, true, { Wq, Vq, Zz }, 0, s1W2R | (fNT << FPOS) },
    { e_No_Entry, t_ill, 0, false, { Zz, Zz, Zz }, 0, 0 },
    { e_movntdq, t_done, 0, true, { Wdq, Vdq, Zz }, 0, s1W2R | (fNT << FPOS) },
    { e_No_Entry, t_ill, 0, false, { Zz, Zz, Zz }, 0, 0 },
  },
  { /* SSEE8 */
    { e_psubsb, t_done, 0, true, { Pq, Qq, Zz }, 0, s1RW2R },
    { e_No_Entry, t_ill, 0, false, { Zz, Zz, Zz }, 0, 0 },
    { e_psubsb, t_done, 0, true, { Vdq, Wdq, Zz }, 0, s1RW2R },
    { e_No_Entry, t_ill, 0, false, { Zz, Zz, Zz }, 0, 0 },
  },
  { /* SSEE9 */
    { e_psubsw, t_done, 0, true, { Pq, Qq, Zz }, 0, s1RW2R },
    { e_No_Entry, t_ill, 0, false, { Zz, Zz, Zz }, 0, 0 },
    { e_psubsw, t_done, 0, true, { Vdq, Wdq, Zz }, 0, s1RW2R },
    { e_No_Entry, t_ill, 0, false, { Zz, Zz, Zz }, 0, 0 },
  },
  { /* SSEEA */
    { e_pminsw, t_done, 0, true, { Pq, Qq, Zz }, 0, s1RW2R },
    { e_No_Entry, t_ill, 0, false, { Zz, Zz, Zz }, 0, 0 },
    { e_pminsw, t_done, 0, true, { Vdq, Wdq, Zz }, 0, s1RW2R },
    { e_No_Entry, t_ill, 0, false, { Zz, Zz, Zz }, 0, 0 },
  },
  { /* SSEEB */
    { e_por, t_done, 0, true, { Pq, Qq, Zz }, 0, s1RW2R },
    { e_No_Entry, t_ill, 0, false, { Zz, Zz, Zz }, 0, 0 },
    { e_por, t_done, 0, true, { Vdq, Wdq, Zz }, 0, s1RW2R },
    { e_No_Entry, t_ill, 0, false, { Zz, Zz, Zz }, 0, 0 },
  },
  { /* SSEEC */
    { e_paddsb, t_done, 0, true, { Pq, Qq, Zz }, 0, s1RW2R },
    { e_No_Entry, t_ill, 0, false, { Zz, Zz, Zz }, 0, 0 },
    { e_paddsb, t_done, 0, true, { Vdq, Wdq, Zz }, 0, s1RW2R },
    { e_No_Entry, t_ill, 0, false, { Zz, Zz, Zz }, 0, 0 },
  },
  { /* SSEED */
    { e_paddsw, t_done, 0, true, { Pq, Qq, Zz }, 0, s1RW2R },
    { e_No_Entry, t_ill, 0, false, { Zz, Zz, Zz }, 0, 0 },
    { e_paddsw, t_done, 0, true, { Vdq, Wdq, Zz }, 0, s1RW2R },
    { e_No_Entry, t_ill, 0, false, { Zz, Zz, Zz }, 0, 0 },
  },
  { /* SSEEE */
    { e_pmaxsw, t_done, 0, true, { Pq, Qq, Zz }, 0, s1RW2R },
    { e_No_Entry, t_ill, 0, false, { Zz, Zz, Zz }, 0, 0 },
    { e_pmaxsw, t_done, 0, true, { Vdq, Wdq, Zz }, 0, s1RW2R },
    { e_No_Entry, t_ill, 0, false, { Zz, Zz, Zz }, 0, 0 },
  },
  { /* SSEEF */
    { e_pxor, t_done, 0, true, { Pq, Qq, Zz }, 0, s1RW2R },
    { e_No_Entry, t_ill, 0, false, { Zz, Zz, Zz }, 0, 0 },
    { e_pxor, t_done, 0, true, { Vdq, Wdq, Zz }, 0, s1RW2R },
    { e_No_Entry, t_ill, 0, false, { Zz, Zz, Zz }, 0, 0 },
  },
  { /* SSEF0 */
    { e_No_Entry, t_ill, 0, false, { Zz, Zz, Zz }, 0, 0 },
    { e_No_Entry, t_ill, 0, false, { Zz, Zz, Zz }, 0, 0 },
    { e_No_Entry, t_ill, 0, false, { Zz, Zz, Zz }, 0, 0 },
    { e_lddqu, t_done, 0, true, { Vdq, Mdq, Zz }, 0, s1W2R },
  },
  { /* SSEF1 */
    { e_psllw, t_done, 0, true, { Pq, Qq, Zz }, 0, s1RW2R },
    { e_No_Entry, t_ill, 0, false, { Zz, Zz, Zz }, 0, 0 },
    { e_psllw, t_done, 0, true, { Vdq, Wdq, Zz }, 0, s1RW2R },
    { e_No_Entry, t_ill, 0, false, { Zz, Zz, Zz }, 0, 0 },
  },
  { /* SSEF2 */
    { e_pslld, t_done, 0, true, { Pq, Qq, Zz }, 0, s1RW2R },
    { e_No_Entry, t_ill, 0, false, { Zz, Zz, Zz }, 0, 0 },
    { e_pslld, t_done, 0, true, { Vdq, Wdq, Zz }, 0, s1RW2R },
    { e_No_Entry, t_ill, 0, false, { Zz, Zz, Zz }, 0, 0 },
  },
  { /* SSEF3 */
    { e_psllq, t_done, 0, true, { Pq, Qq, Zz }, 0, s1RW2R },
    { e_No_Entry, t_ill, 0, false, { Zz, Zz, Zz }, 0, 0 },
    { e_psllq, t_done, 0, true, { Vdq, Wdq, Zz }, 0, s1RW2R },
    { e_No_Entry, t_ill, 0, false, { Zz, Zz, Zz }, 0, 0 },
  },
  { /* SSEF4 */
    { e_pmuludq, t_done, 0, true, { Pq, Qq, Zz }, 0, s1RW2R },
    { e_No_Entry, t_ill, 0, false, { Zz, Zz, Zz }, 0, 0 },
    { e_pmuludq, t_done, 0, true, { Vdq, Wdq, Zz }, 0, s1RW2R },
    { e_No_Entry, t_ill, 0, false, { Zz, Zz, Zz }, 0, 0 },
  },
  { /* SSEF5 */
    { e_pmaddwd, t_done, 0, true, { Pq, Qq, Zz }, 0, s1RW2R },
    { e_No_Entry, t_ill, 0, false, { Zz, Zz, Zz }, 0, 0 },
    { e_pmaddwd, t_done, 0, true, { Vdq, Wdq, Zz }, 0, s1RW2R },
    { e_No_Entry, t_ill, 0, false, { Zz, Zz, Zz }, 0, 0 },
  },
  { /* SSEF6 */
    { e_psadbw, t_done, 0, true, { Pq, Qq, Zz }, 0, s1RW2R },
    { e_No_Entry, t_ill, 0, false, { Zz, Zz, Zz }, 0, 0 },
    { e_psadbw, t_done, 0, true, { Vdq, Wdq, Zz }, 0, s1RW2R },
    { e_No_Entry, t_ill, 0, false, { Zz, Zz, Zz }, 0, 0 },
  },
  { /* SSEF7 */
    { e_maskmovq, t_done, 0, true, { Ppi, Qpi, Zz }, 0, s1W2R | (fNT << FPOS) },
    { e_No_Entry, t_ill, 0, false, { Zz, Zz, Zz }, 0, 0 },
    { e_maskmovdqu, t_done, 0, true, { Vdq, Wdq, Zz }, 0, s1W2R | (fNT << FPOS) }, // bug in book
    { e_No_Entry, t_ill, 0, false, { Zz, Zz, Zz }, 0, 0 },
  },
  { /* SSEF8 */
    { e_psubb, t_done, 0, true, { Pq, Qq, Zz }, 0, s1RW2R },
    { e_No_Entry, t_ill, 0, false, { Zz, Zz, Zz }, 0, 0 },
    { e_psubb, t_done, 0, true, { Vdq, Wdq, Zz }, 0, s1RW2R },
    { e_No_Entry, t_ill, 0, false, { Zz, Zz, Zz }, 0, 0 },
  },
  { /* SSEF9 */
    { e_psubw, t_done, 0, true, { Pq, Qq, Zz }, 0, s1RW2R },
    { e_No_Entry, t_ill, 0, false, { Zz, Zz, Zz }, 0, 0 },
    { e_psubw, t_done, 0, true, { Vdq, Wdq, Zz }, 0, s1RW2R },
    { e_No_Entry, t_ill, 0, false, { Zz, Zz, Zz }, 0, 0 },
  },
  { /* SSEFA */
    { e_psubd, t_done, 0, true, { Pq, Qq, Zz }, 0, s1RW2R },
    { e_No_Entry, t_ill, 0, false, { Zz, Zz, Zz }, 0, 0 },
    { e_psubd, t_done, 0, true, { Vdq, Wdq, Zz }, 0, s1RW2R },
    { e_No_Entry, t_ill, 0, false, { Zz, Zz, Zz }, 0, 0 },
  },
  { /* SSEFB */ // FIXME: Same????
    { e_psubd, t_done, 0, true, { Pq, Qq, Zz }, 0, s1RW2R },
    { e_No_Entry, t_ill, 0, false, { Zz, Zz, Zz }, 0, 0 },
    { e_psubd, t_done, 0, true, { Vdq, Wdq, Zz }, 0, s1RW2R },
    { e_No_Entry, t_ill, 0, false, { Zz, Zz, Zz }, 0, 0 },
  },
  { /* SSEFC */
    { e_paddb, t_done, 0, true, { Pq, Qq, Zz }, 0, s1RW2R },
    { e_No_Entry, t_ill, 0, false, { Zz, Zz, Zz }, 0, 0 },
    { e_paddb, t_done, 0, true, { Vdq, Wdq, Zz }, 0, s1RW2R },
    { e_No_Entry, t_ill, 0, false, { Zz, Zz, Zz }, 0, 0 },
  },
  { /* SSEFD */
    { e_paddw, t_done, 0, true, { Pq, Qq, Zz }, 0, s1RW2R },
    { e_No_Entry, t_ill, 0, false, { Zz, Zz, Zz }, 0, 0 },
    { e_paddw, t_done, 0, true, { Vdq, Wdq, Zz }, 0, s1RW2R },
    { e_No_Entry, t_ill, 0, false, { Zz, Zz, Zz }, 0, 0 },
  },
  { /* SSEFE */
    { e_paddd, t_done, 0, true, { Pq, Qq, Zz }, 0, s1RW2R },
    { e_No_Entry, t_ill, 0, false, { Zz, Zz, Zz }, 0, 0 },
    { e_paddd, t_done, 0, true, { Vdq, Wdq, Zz }, 0, s1RW2R },
    { e_No_Entry, t_ill, 0, false, { Zz, Zz, Zz }, 0, 0 },
  },
  { /* SSEFF */
    { e_ud, t_done, 0, false, { Zz, Zz, Zz }, 0, 0 },
    { e_No_Entry, t_ill, 0, false, { Zz, Zz, Zz }, 0, 0 },
    { e_ud, t_done, 0, false, { Zz, Zz, Zz }, 0, 0 },
    { e_No_Entry, t_ill, 0, false, { Zz, Zz, Zz }, 0, 0 },
  }
};

/* rows are none or 66 prefixed in this order (see book) */
static ia32_entry ssegrpMap[][2] = {
  /* G12SSE010B */
  {
    { e_psrlw, t_done, 0, true, { Pq, Ib, Zz }, 0, s1RW2R },
    { e_psrlw, t_done, 0, true, { Pdq, Ib, Zz }, 0, s1RW2R }
  },
  /* G12SSE100B */
  {
    { e_psraw, t_done, 0, true, { Pq, Ib, Zz }, 0, s1RW2R },
    { e_psraw, t_done, 0, true, { Pdq, Ib, Zz }, 0, s1RW2R }
  },
  /* G12SSE110B */
  {
    { e_psllw, t_done, 0, true, { Pq, Ib, Zz }, 0, s1RW2R },
    { e_psllw, t_done, 0, true, { Pdq, Ib, Zz }, 0, s1RW2R }
  },
  /* G13SSE010B */
  {
    { e_psrld, t_done, 0, true, { Pq, Ib, Zz }, 0, s1RW2R },
    { e_psrld, t_done, 0, true, { Wdq, Ib, Zz }, 0, s1RW2R }
  },
  /* G13SSE100B */
  {
    { e_psrad, t_done, 0, true, { Pq, Ib, Zz }, 0, s1RW2R },
    { e_psrad, t_done, 0, true, { Wdq, Ib, Zz }, 0, s1RW2R }
  },
  /* G13SSE110B */
  {
    { e_pslld, t_done, 0, true, { Pq, Ib, Zz }, 0, s1RW2R },
    { e_pslld, t_done, 0, true, { Wdq, Ib, Zz }, 0, s1RW2R }
  },
  /* G14SSE010B */
  {
    { e_psrlq, t_done, 0, true, { Pq, Ib, Zz }, 0, s1RW2R },
    { e_psrlq, t_done, 0, true, { Wdq, Ib, Zz }, 0, s1RW2R }
  },
  /* G14SSE011B */
  {
    { e_No_Entry, t_ill, 0, true, { Zz, Zz, Zz }, 0, 0 },
    { e_psrldq, t_done, 0, true, { Wdq, Ib, Zz }, 0, s1RW2R }
  },
  /* G14SSE110B */
  {
    { e_psllq, t_done, 0, true, { Pq, Ib, Zz }, 0, s1RW2R },
    { e_psllq, t_done, 0, true, { Wdq, Ib, Zz }, 0, s1RW2R }
  },
  /* G14SSE111B */
  {
    { e_No_Entry, t_ill, 0, true, { Zz, Zz, Zz }, 0, 0 },
    { e_pslldq, t_done, 0, true, { Wdq, Ib, Zz }, 0, s1RW2R }
  }
};

static bool mode_64 = false;

void ia32_set_mode_64(bool mode) {
  mode_64 = mode;
}

bool ia32_is_mode_64() {
  return mode_64;
}

ia32_entry movsxd = { e_movsxd, t_done, 0, true, { Gv, Ed, Zz }, 0, s1W2R };
ia32_entry invalid = { e_No_Entry, t_ill, 0, true, { Zz, Zz, Zz }, 0, 0 };
		       
static void ia32_translate_for_64(ia32_entry** gotit_ptr)
{
    if (*gotit_ptr == &oneByteMap[0x63]) // APRL redefined to MOVSXD
	*gotit_ptr = &movsxd;
    if (*gotit_ptr == &oneByteMap[0x06] || // Invalid instructions in 64-bit mode: push es
	*gotit_ptr == &oneByteMap[0x07] || // pop es
	*gotit_ptr == &oneByteMap[0x0E] || // push cs
	*gotit_ptr == &oneByteMap[0x16] || // push ss
	*gotit_ptr == &oneByteMap[0x17] || // pop ss
	*gotit_ptr == &oneByteMap[0x1E] || // push ds
	*gotit_ptr == &oneByteMap[0x1F] || // pop ds
	*gotit_ptr == &oneByteMap[0x27] || // daa
	*gotit_ptr == &oneByteMap[0x2F] || // das
	*gotit_ptr == &oneByteMap[0x37] || // aaa
	*gotit_ptr == &oneByteMap[0x3F] || // aas
	*gotit_ptr == &oneByteMap[0x60] || // pusha
	*gotit_ptr == &oneByteMap[0x61] || // popa
	*gotit_ptr == &oneByteMap[0x62] || // bound gv, ma
	*gotit_ptr == &oneByteMap[0x82] || // group 1 eb/ib
	*gotit_ptr == &oneByteMap[0x9A] || // call ap
	*gotit_ptr == &oneByteMap[0x9E] || // sahf
	*gotit_ptr == &oneByteMap[0x9F] || // lahf
	*gotit_ptr == &oneByteMap[0xC4] || // les gz, mp
	*gotit_ptr == &oneByteMap[0xC5] || // lds gz, mp
	*gotit_ptr == &oneByteMap[0xCE] || // into
	*gotit_ptr == &oneByteMap[0xD4] || // aam ib
	*gotit_ptr == &oneByteMap[0xD5] || // aad ib
	*gotit_ptr == &oneByteMap[0xD6] || // salc
	*gotit_ptr == &oneByteMap[0xEA]) { // jump ap
      *gotit_ptr = &invalid;
    }
    
}

/* full decoding version: supports memory access information */
static unsigned int ia32_decode_modrm(const unsigned int addrSzAttr,
                                      const unsigned char* addr,
                                      ia32_memacc* macadr,
                                      const ia32_prefixes* pref,
                                      ia32_locations *pos);


void ia32_memacc::print()
{
    fprintf(stderr, "base: %d, index: %d, scale:%d, disp: %ld (%lx), size: %d, addr_size: %d\n",
	    regs[0], regs[1], scale, imm, imm, size, addr_size);
}

int getOperSz(const ia32_prefixes &pref) 
{
   if (pref.rexW()) return 4;
   else if (pref.getPrefix(2) == PREFIX_SZOPER) return 1;
   else return 2;
}

ia32_instruction& ia32_decode(unsigned int capa, const unsigned char* addr, ia32_instruction& instruct)
{
  ia32_prefixes& pref = instruct.prf;
  unsigned int table, nxtab;
  unsigned int idx = 0, sseidx = 0;
  ia32_entry *gotit = NULL;
  int condbits = 0;

  if(capa & IA32_DECODE_MEMACCESS)
    assert(instruct.mac != NULL);

  if (!ia32_decode_prefixes(addr, pref, instruct.loc)) {
    instruct.size = 1;
    instruct.legacy_type = ILLEGAL;
    return instruct;
  }

  if((pref.getOpcodePrefix()) && pref.getCount())
  {
    idx = pref.getOpcodePrefix();
  }

  if (instruct.loc) instruct.loc->num_prefixes = pref.getCount();
  instruct.size = pref.getCount();
  addr += instruct.size;

  table = t_oneB;
  if(idx == 0) {
    // consume opcode
    idx = addr[0];
    instruct.size += 1;
    addr += 1;
  } else {
    // opcode already consumed (prefix opcode)
  }

  gotit = &oneByteMap[idx];
  nxtab = gotit->otable;

  if(capa & IA32_DECODE_CONDITION) {
    assert(instruct.cond != NULL);
    condbits = idx & 0x0F;
  }

  while(nxtab != t_done) {
    table = nxtab;
    switch(table) {
    case t_twoB:
      idx = addr[0];
      gotit = &twoByteMap[idx];
      nxtab = gotit->otable;
      instruct.size += 1;
      addr += 1;
      if(capa & IA32_DECODE_CONDITION)
        condbits = idx & 0x0F;
      break;
    case t_prefixedSSE:
      sseidx = gotit->tabidx;
      assert(addr[0] == 0x0F);
      idx = addr[1];
      gotit = &twoByteMap[idx];
      nxtab = gotit->otable;
      instruct.size += 2;
      addr += 2;
      break;
    case t_sse:
      idx = gotit->tabidx;
      gotit = &sseMap[idx][sseidx];
      nxtab = gotit->otable;
      break;
    case t_grp: {
      idx = gotit->tabidx;
      unsigned int reg  = (addr[0] >> 3) & 7;
      if(idx < Grp12)
        switch(idx) {
        case Grp2:
        case Grp11:
          /* leave table unchanged because operands are in not 
             defined in group map, unless this is an invalid index
             into the group, in which case we need the instruction
             to reflect its illegal status */
          if(groupMap[idx][reg].id == e_No_Entry)
            gotit = &groupMap[idx][reg];
          nxtab = groupMap[idx][reg].otable;
          assert(nxtab==t_done || nxtab==t_ill);
          break;
        default:
          gotit = &groupMap[idx][reg];
          nxtab = gotit->otable;
        }
      else {
        unsigned int mod = addr[0] >> 6;
        gotit = &groupMap2[idx-Grp12][mod==3][reg];
        nxtab = gotit->otable;
      }
      break;
    }
    case t_grpsse:
      sseidx >>= 1;
      idx = gotit->tabidx;
      gotit = &ssegrpMap[idx][sseidx];
      nxtab = gotit->otable;
      break;
    case t_coprocEsc:
      {
        instruct.legacy_type = 0;
        unsigned int reg  = (addr[0] >> 3) & 7;
        unsigned int mod = addr[0] >> 6;
        gotit = &fpuMap[gotit->tabidx][mod==3][reg];
        ia32_decode_FP(idx, pref, addr, instruct, gotit, instruct.mac);
        return instruct;
      }
    case t_3dnow:
      // 3D now opcodes are given as suffix: ModRM [SIB] [displacement] opcode
      // Right now we don't care what the actual opcode is, so there's no table
      instruct.size += 1;
      nxtab = t_done;
      break;
    case t_ill:
      instruct.legacy_type = ILLEGAL;
      instruct.entry = gotit;
      return instruct;
    default:
      assert(!"wrong table");
    }
  }

  assert(gotit != NULL);
  instruct.legacy_type = gotit->legacyType;

  // addr points after the opcode, and the size has been adjusted accordingly
  if (instruct.loc) instruct.loc->opcode_size = instruct.size - pref.getCount();
  if (instruct.loc) instruct.loc->opcode_position = pref.getCount();

  // make adjustments for instruction redefined in 64-bit mode
  if (mode_64)
    ia32_translate_for_64(&gotit);

  ia32_decode_operands(pref, *gotit, addr, instruct, instruct.mac); // all but FP

  if(capa & IA32_DECODE_MEMACCESS) {
    int sema = gotit->opsema & ((1<<FPOS)-1);
    int hack = gotit->opsema >> FPOS;
    switch(sema) {
    case sNONE:
      break;
    case s1R:
      switch(hack) {
      case fPREFETCHNT:
        instruct.mac[0].prefetch = true;
        instruct.mac[0].prefetchlvl = 0;
        break;
      case fPREFETCHT0:
        instruct.mac[0].prefetch = true;
        instruct.mac[0].prefetchlvl = 1;
        break;
      case fPREFETCHT1:
        instruct.mac[0].prefetch = true;
        instruct.mac[0].prefetchlvl = 2;
        break;
      case fPREFETCHT2:
        instruct.mac[0].prefetch = true;
        instruct.mac[0].prefetchlvl = 3;
        break;
      case fPREFETCHAMDE:
        instruct.mac[0].prefetch = true;
        instruct.mac[0].prefetchstt = 0;
        break;
      case fPREFETCHAMDW:
        instruct.mac[0].prefetch = true;
        instruct.mac[0].prefetchstt = 1;
        break;
      default:
        instruct.mac[0].read = true;
      }
      break;
    case s1W:
      instruct.mac[0].write = true;
      break;
    case s1RW:
      instruct.mac[0].read = true;
      instruct.mac[0].write = true;
      instruct.mac[0].nt = hack == fNT;
      break;
    case s1R2R:
      instruct.mac[0].read = true;
      instruct.mac[1].read = true;
      break;
    case s1W2R:
      instruct.mac[0].write = true;
      instruct.mac[0].nt = hack == fNT; // all NTs are s1W2R
      instruct.mac[1].read = true;
      break;
    case s1RW2R:
      instruct.mac[0].read = true;
      instruct.mac[0].write = true;
      instruct.mac[1].read = true;
      break;
    case s1RW2RW:
      instruct.mac[0].read = true;
      instruct.mac[0].write = true;
      instruct.mac[1].read = true;
      instruct.mac[1].write = true;
      break;
    case s1W2R3R:
      instruct.mac[0].write = true;
      instruct.mac[1].read = true;
      instruct.mac[2].read = true;
      break;
    case s1W2W3R:
      instruct.mac[0].write = true;
      instruct.mac[1].write = true;
      instruct.mac[2].read = true;
      break;
    case s1W2RW3R:
      instruct.mac[0].write = true;
      instruct.mac[1].read = true;
      instruct.mac[1].write = true;
      instruct.mac[2].read = true;
      break;
    case s1W2R3RW:
      instruct.mac[0].write = true;
      instruct.mac[1].read = true;
      instruct.mac[2].read = true;
      instruct.mac[2].write = true;
      break;
    case s1RW2R3R:
      instruct.mac[0].read = true;
      instruct.mac[0].write = true;
      instruct.mac[1].read = true;
      instruct.mac[2].read = true;
      break;
    case s1RW2RW3R:
      instruct.mac[0].write = true;
      instruct.mac[0].read = true;
      instruct.mac[1].read = true;
      instruct.mac[1].write = true;
      instruct.mac[2].read = true;
      break;
    }

    switch(pref.getPrefix(0)) {
    case PREFIX_REPNZ:
      switch(hack) {
      case fSCAS:
        instruct.mac[1].sizehack = shREPNESCAS;
        break;
      case fCMPS:
        instruct.mac[0].sizehack = shREPNECMPS;
        instruct.mac[1].sizehack = shREPNECMPS;
        break;
      default:
	  break;
      }
      break;
    case PREFIX_REP:
      switch(hack) {
      case fSCAS:
        instruct.mac[1].sizehack = shREPESCAS;
        break;
      case fCMPS:
        instruct.mac[0].sizehack = shREPECMPS;
        instruct.mac[1].sizehack = shREPECMPS;
        break;
      case fREP:
        instruct.mac[0].sizehack = shREP;
        instruct.mac[1].sizehack = shREP;
        break;
      default:
	break;
      }
      break;
    case 0:
    case PREFIX_LOCK:
      break;
    default:
      break;
    }

#if 0
    // debug output for memory access decoding
    for (int i = 0; i < 3; i++) {
	if (instruct.mac[i].is) {
	    fprintf(stderr, "%d)", i);
	    if (instruct.mac[i].read)
		fprintf(stderr, " read");
	    if (instruct.mac[i].write)
		fprintf(stderr, " write");
	    if (instruct.mac[i].nt)
		fprintf(stderr, " nt");
	    if (instruct.mac[i].sizehack)
		fprintf(stderr, " sizehack");
	    fprintf(stderr, "\n");
	    instruct.mac[i].print();
	}
    }
#endif

  }


  if(capa & IA32_DECODE_CONDITION) {
    int hack = gotit->opsema >> FPOS;
    if(hack == fCOND)
      instruct.cond->set(condbits);
  }

  // flip id of opcodes overloaded on operand size prefix
  int operSzAttr = getOperSz(pref);
  if (1 == operSzAttr) {
    entryID newID = gotit->id;
    switch (gotit->id) {
    case e_cwde: newID = e_cbw; break;
    case e_cdq: newID = e_cwd; break;
    case e_insd: newID = e_insw; break;
    case e_lodsd: newID = e_lodsw; break;
    case e_movsd: newID = e_movsw; break;
    case e_outsd: newID = e_outsw; break;
    case e_popad: newID = e_popa; break;
    case e_popfd: newID = e_popf; break;
    case e_pushad: newID = e_pusha; break;
    case e_pushfd: newID = e_pushf; break;
    case e_scasd: newID = e_scasw; break;
    case e_stosd: newID = e_stosw; break;
    default: break;
    }
    gotit->id = newID;
  }

  instruct.entry = gotit;
  return instruct;
}

ia32_instruction& ia32_decode_FP(unsigned int opcode, const ia32_prefixes& pref,
                                 const unsigned char* addr, ia32_instruction& instruct,
                                 ia32_entry * entry, ia32_memacc *mac)
{
  // addr points after the opcode, and the size has been adjusted accordingly
  if (instruct.loc) instruct.loc->opcode_size = instruct.size - pref.getCount();
  if (instruct.loc) instruct.loc->opcode_position = pref.getCount();

  unsigned int nib = byteSzB; // modRM
  unsigned int addrSzAttr = (pref.getPrefix(3) == PREFIX_SZADDR ? 1 : 2); // 32-bit mode implicit
  unsigned int operSzAttr = (pref.getPrefix(2) == PREFIX_SZOPER ? 1 : 2); // 32-bit mode implicit

  // There *will* be a mod r/m byte at least as far as locs are concerned, though the mod=3 case does not
  // consume extra bytes.  So pull this out of the conditional.
  if (instruct.loc) {
      instruct.loc->modrm_position = instruct.loc->opcode_position +
              instruct.loc->opcode_size;
      instruct.loc->modrm_operand = 0;
  }
  nib += ia32_decode_modrm(addrSzAttr, addr, mac, &pref, instruct.loc);
    // also need to check for AMD64 rip-relative data addressing
    // occurs when mod == 0 and r/m == 101
  if (mode_64)
      if ((addr[0] & 0xc7) == 0x05)
          instruct.rip_relative_data = true;
  if (addr[0] <= 0xBF) { // modrm
    // operand size has to be determined from opcode
    if(mac)
      {
	switch(opcode) {
	case 0xD8: // all single real
	  mac->size = 4;
	  mac->read = true;
	  break;
	case 0xD9: {
	  unsigned char modrm = addr[0];
	  unsigned char reg = (modrm >> 3) & 7;
	  switch(reg) {
	  case 0:
	    mac->size = 4;
	    mac->read = true;
	    break;
	  case 2:
	  case 3:
	    mac->size = 4;
	    mac->write = true;
	    break;
	  case 1:
	    instruct.legacy_type = ILLEGAL;
	    break;
	  case 4:
	    mac->size = 14 * operSzAttr;
	    mac->read = true;
	    break;
	  case 5:
	    mac->read = true;
	    mac->size = 2;
	    break;
	  case 6:
	    mac->size = 14 * operSzAttr;
	    mac->write = true;
	    break;
	  case 7:
	    mac->write = true;
	    mac->size = 2;
	    break;
	  }
	  break; }
	case 0xDA:  // all double real
	  mac->size = 8;
	  mac->read = true;
	  break;
	case 0xDB: {
	  unsigned char modrm = addr[0];
	  unsigned char reg = (modrm >> 3) & 7;
	  switch(reg) {
	  case 0:
	    mac->size = dwordSzB;
	    mac->read = true;
	    break;
	  case 2:
	  case 3:
	    mac->size = dwordSzB;
	    mac->write = true;
	    break;
	  case 1:
	  case 4:
	  case 6:
	    instruct.legacy_type = ILLEGAL;
	    break;
	  case 5:
	    mac->size = 10; // extended real
	    mac->read = true;
	    break;
	  case 7:
	    mac->size = 10; // extended real
	    mac->write = true;
	    break;
	  }
	  break; }
	case 0xDC:   // all double real
	  mac->size = 8;
	  mac->read = true;
	  break;
	case 0xDD: {
	  unsigned char modrm = addr[0];
	  unsigned char reg = (modrm >> 3) & 7;
	  switch(reg) {
	  case 0:
	    mac->size = 8;
	    mac->read = true;
	    break;
	  case 2:
	  case 3:
	    mac->size = 8;
	    mac->write = true;
	    break;
	  case 1:
	  case 5:
	    instruct.legacy_type = ILLEGAL;
	    break;
	  case 4:
	    mac->size = operSzAttr == 2 ? 108 : 98;
	    mac->read = true;
	    break;
	  case 6:
	    mac->size = operSzAttr == 2 ? 108 : 98;
	    mac->write = true;
	    break;
	  case 7:
	    mac->size = 2;
	    mac->write = true;
	    break;    
	  }
	  break; }
	case 0xDE: // all word integer
	  mac->size = wordSzB;
	  mac->write = true;
	  break;
	case 0xDF: {
	  unsigned char modrm = addr[0];
	  unsigned char reg = (modrm >> 3) & 7;
	  switch(reg) {
	  case 0:
	    mac->size = wordSzB;
	    mac->read = true;
	    break;
	  case 2:
	  case 3:
	    mac->size = wordSzB;
	    mac->write = true;
	    break;
	  case 1:
	    instruct.legacy_type = ILLEGAL;
	    break;
	  case 4:
	    mac->size = 10;
	    mac->read = true;
	    break;
	  case 5:
	    mac->size = 8;
	    mac->read = true;
	    break;
	  case 6:
	    mac->size = 10;
	    mac->write = true;
	    break;
	  case 7:
	    mac->size = 8;
	    mac->write = true;
	    break;
	  }
	  break; }
	} // switch(opcode) 
      } // if mac
  } // if modrm
  
  instruct.size += nib;
  instruct.entry = entry;
  
  return instruct;
}

#define MODRM_MOD(x) ((x) >> 6)
#define MODRM_RM(x) ((x) & 7)
#define MODRM_REG(x) (((x) & (7 << 3)) >> 3)
#define MODRM_SET_MOD(x, y) ((x) |= ((y) << 6))
#define MODRM_SET_RM(x, y) ((x) |= (y))
#define MODRM_SET_REG(x, y) ((x) |= ((y) << 3))

static unsigned int ia32_decode_modrm(const unsigned int addrSzAttr,
                                      const unsigned char* addr,
                                      ia32_memacc* macadr,
                                      const ia32_prefixes* pref,
                                      ia32_locations *loc)
{
 
  unsigned char modrm = addr[0];
  unsigned char mod = MODRM_MOD(modrm);
  unsigned char rm  = MODRM_RM(modrm);
  unsigned char reg = MODRM_REG(modrm);
  if (loc) {
     loc->modrm_byte = modrm;
     loc->modrm_mod = mod;
     loc->modrm_rm = rm;
     loc->modrm_reg = reg;
     loc->address_size = addrSzAttr;
  }
  ++addr;

  if(addrSzAttr == 1) { // 16-bit, cannot have SIB
    //bperr( "16bit addr!\n");
    switch(mod) {
    case 0:
      //bperr( "16bit addr - case 0, rm = %d!\n", rm);
      if(macadr)
        switch (rm) {
        case 0: // [BX+SI]
          macadr->set16(mBX, mSI, 0);
          break;
        case 1:
          macadr->set16(mBX, mDI, 0);
          break;
        case 2:
          macadr->set16(mBP, mSI, 0);
          break;
        case 3:
          macadr->set16(mBP, mDI, 0);
          break;
        case 4:
          macadr->set16(mSI, -1, 0);
          break;
        case 5:
          macadr->set16(mDI, -1, 0);
          break;
        case 6: { 
           // disp16
           const short int *pdisp16 = (const short int*)addr;
           //bperr( "16bit addr - case6!\n");
           macadr->set16(-1, -1, *pdisp16);
           if (loc) { 
              loc->disp_position = loc->modrm_position + 1;
              loc->disp_size = 2;
           }
           break; 
        }
        case 7:
          macadr->set16(mBX, -1, 0);
          break;
        }
      return rm==6 ? wordSzB : 0;
    case 1:
      //bperr( "16bit addr - case1!\n");
      if(macadr) {
        const char *pdisp8 = (const char*)addr;
        if (loc) { 
           loc->disp_position = loc->modrm_position + 1;
           loc->disp_size = 1;
        }
        switch (rm) {
        case 0: 
          macadr->set16(mBX, mSI, *pdisp8);
          break;
        case 1:
          macadr->set16(mBX, mDI, *pdisp8);
          break;
        case 2:
          macadr->set16(mBP, mSI, *pdisp8);
          break;
        case 3:
          macadr->set16(mBP, mDI, *pdisp8);
          break;
        case 4:
          macadr->set16(mSI, -1, *pdisp8);
          break;
        case 5:
          macadr->set16(mDI, -1, *pdisp8);
          break;
        case 6:
          macadr->set16(mBP, -1, *pdisp8);
          break;
        case 7:
          macadr->set16(mBX, -1, *pdisp8);
          break;
        }
      }
      return byteSzB;
    case 2:
      //bperr( "16bit addr - case2!\n");
      if(macadr) {
        const short int *pdisp16 = (const short int*)addr;
        if (loc) { 
           loc->disp_position = loc->modrm_position + 1;
           loc->disp_size = 2;
        }
        switch (rm) {
        case 0: 
          macadr->set16(mBX, mSI, *pdisp16);
          break;
        case 1:
          macadr->set16(mBX, mDI, *pdisp16);
          break;
        case 2:
          macadr->set16(mBP, mSI, *pdisp16);
          break;
        case 3:
          macadr->set16(mBP, mDI, *pdisp16);
          break;
        case 4:
          macadr->set16(mSI, -1, *pdisp16);
          break;
        case 5:
          macadr->set16(mDI, -1, *pdisp16);
          break;
        case 6:
          macadr->set16(mBP, -1, *pdisp16);
          break;
        case 7:
          macadr->set16(mBX, -1, *pdisp16);
          break;
        }
      }

      return wordSzB;
    case 3:
      return 0; // register
    default:
      assert(0);
    }
  }
  else { // 32-bit or 64-bit, may have SIB
    if(mod == 3)
      return 0; // only registers, no SIB
    bool hassib = rm == 4;
    unsigned int nsib = 0;
    unsigned char sib;
    int base = 0, scale = -1, index = -1;  // prevent g++ from whining.
    if(hassib) {
      nsib = byteSzB;
      sib = addr[0];
      if (loc) { 
         loc->sib_position = loc->modrm_position + 1;
         loc->sib_byte = sib;
      }
      ++addr;
      base = sib & 7;
      if(macadr) {
        scale = sib >> 6;
        index = (sib >> 3) & 7;

	// stack pointer can't be used as an index - supports base-only addressing w/ SIB
        if(index == 4 && !pref->rexX())
          index = -1;
      }
    }
    switch(mod) {
    case 0: {
      /* this is tricky: there is a disp32 iff (1) rm == 5  or  (2) hassib && base == 5 */
      unsigned char check5 = hassib ? base : rm;
      if(macadr)
        switch (rm) {
        case 0:
          macadr->set(apply_rex_bit(mEAX, pref->rexB()), 0, addrSzAttr);
          break;
        case 1:
          macadr->set(apply_rex_bit(mECX, pref->rexB()), 0, addrSzAttr);
          break;
        case 2:
          macadr->set(apply_rex_bit(mEDX, pref->rexB()), 0, addrSzAttr);
          break;
        case 3:
          macadr->set(apply_rex_bit(mEBX, pref->rexB()), 0, addrSzAttr);
          break;
        case 4: // SIB
          if(base == 5) 
          { 
             // disp32[index<<scale]
             const int *pdisp32 = (const int*)addr;
             if (loc) { 
                loc->disp_position = loc->sib_position + 1;
                loc->disp_size = 4;
             }
             macadr->set_sib(-1, scale, apply_rex_bit(index, pref->rexX()), 
                             *pdisp32, addrSzAttr);
          }
          else
            macadr->set_sib(apply_rex_bit(base, pref->rexB()), scale, 
                            apply_rex_bit(index, pref->rexX()),
                            0, addrSzAttr);
          break;
        case 5: { 
           // disp32 (or [RIP + disp32] for 64-bit mode)
           if (loc) { 
              loc->disp_position = loc->modrm_position + 1;
              loc->disp_size = 4;
           }
           const int *pdisp32 = (const int*)addr;
           if (mode_64)
              macadr->set(mRIP, *pdisp32, addrSzAttr);
           else
              macadr->set(-1, *pdisp32, addrSzAttr);
           break; 
        }
        case 6:
           macadr->set(apply_rex_bit(mESI, pref->rexB()), 0, addrSzAttr);
           break;
        case 7:
           macadr->set(apply_rex_bit(mEDI, pref->rexB()), 0, addrSzAttr);
           break;
      }
      return nsib + ((check5 == 5) ? dwordSzB : 0);
    }
    case 1:
      if(macadr) {
         const char *pdisp8 = (const char*)addr;
         if (loc) { 
            loc->disp_position = loc->modrm_position + 1;
            loc->disp_size = 1;
         }
        switch (rm) {
        case 0:
           macadr->set(apply_rex_bit(mEAX, pref->rexB()), *pdisp8, addrSzAttr);
          break;
        case 1:
          macadr->set(apply_rex_bit(mECX, pref->rexB()), *pdisp8, addrSzAttr);
          break;
        case 2:
          macadr->set(apply_rex_bit(mEDX, pref->rexB()), *pdisp8, addrSzAttr);
          break;
        case 3:
          macadr->set(apply_rex_bit(mEBX, pref->rexB()), *pdisp8, addrSzAttr);
          break;
        case 4:
          // disp8[EBP + index<<scale] happens naturally here when base=5
           if (loc) { 
              loc->disp_position = loc->sib_position + 1;
              loc->disp_size = 1;
           }           
          macadr->set_sib(apply_rex_bit(base, pref->rexB()), scale, apply_rex_bit(index, pref->rexX()),
			  *pdisp8, addrSzAttr);
          break;
        case 5:
          macadr->set(apply_rex_bit(mEBP, pref->rexB()), *pdisp8, addrSzAttr);
          break;
        case 6:
          macadr->set(apply_rex_bit(mESI, pref->rexB()), *pdisp8, addrSzAttr);
          break;
        case 7:
          macadr->set(apply_rex_bit(mEDI, pref->rexB()), *pdisp8, addrSzAttr);
          break;
        }
      }
      return nsib + byteSzB;
    case 2:
      if(macadr) {
        const int *pdisp32 = (const int*)addr;
        if (loc) { 
           loc->disp_position = loc->modrm_position + 1;
           loc->disp_size = 4;
        }
        switch (rm) {
        case 0:
          macadr->set(apply_rex_bit(mEAX, pref->rexB()), *pdisp32, addrSzAttr);
          break;
        case 1:
          macadr->set(apply_rex_bit(mECX, pref->rexB()), *pdisp32, addrSzAttr);
          break;
        case 2:
          macadr->set(apply_rex_bit(mEDX, pref->rexB()), *pdisp32, addrSzAttr);
          break;
        case 3:
          macadr->set(apply_rex_bit(mEBX, pref->rexB()), *pdisp32, addrSzAttr);
          break;
        case 4:
          // disp32[EBP + index<<scale] happens naturally here when base=5
           if (loc) { 
              loc->disp_position = loc->sib_position + 1;
              loc->disp_size = 4;
           }
          macadr->set_sib(apply_rex_bit(base, pref->rexB()), scale, apply_rex_bit(index, pref->rexX()),
			  *pdisp32, addrSzAttr);
          break;
        case 5:
          macadr->set(apply_rex_bit(mEBP, pref->rexB()), *pdisp32, addrSzAttr);
          break;
        case 6:
          macadr->set(apply_rex_bit(mESI, pref->rexB()), *pdisp32, addrSzAttr);
          break;
        case 7:
          macadr->set(apply_rex_bit(mEDI, pref->rexB()), *pdisp32, addrSzAttr);
          break;
        }
      }
      return nsib + dwordSzB;
    default:
      assert(0);
    }
  }
  return 0; // MS compiler from VS 6.0 wants this
}


static inline int type2size(unsigned int optype, unsigned int operSzAttr)
{
  switch(optype) {
  case op_a:
    return 2 * wordSzB * operSzAttr;
  case op_b:
    return byteSzB;
  case op_c:
    assert(!"Where is this used, Intel?");
    return byteSzB * operSzAttr;
  case op_d:
    return dwordSzB;
  case op_dq:
    return dqwordSzB;
  case op_p:
    return wordSzB + wordSzB * operSzAttr; // XXX book says operand size...
  case op_pd:  // Intel "forgot" to define this in book, but uses it
    return dqwordSzB;
  case op_pi:
    return qwordSzB;
  case op_ps:
    return dqwordSzB;
  case op_q:
    return qwordSzB;
  case op_s:
    return 6;
  case op_sd:  // another Intel amnesia case
    return qwordSzB;
  case op_ss:
    return dwordSzB;
  case op_si:
    assert(!"Where is this used, Intel?");
    return dwordSzB;
  case op_v:
    return wordSzB * operSzAttr;
  case op_w:
    return wordSzB;
  case op_z:
      return operSzAttr == 1 ? wordSzB : dwordSzB;
  case op_lea:
    //    assert(!"Should not be evaluated");
    // We might be called, if we don't know this is an lea ahead of time
    // It's okay to return 0 here, because we really don't load/store
    return 0;
  case op_allgprs:
    return 8 * wordSzB * operSzAttr;
  case op_512:
    return 512;
  default:
      assert(0);
      return 0;
//    RegisterAST reg(optype);
//    return reg.eval().size();
  }
}

unsigned int ia32_decode_operands (const ia32_prefixes& pref, 
                                   const ia32_entry& gotit, 
                                   const unsigned char* addr, 
                                   ia32_instruction& instruct,
                                   ia32_memacc *mac)
{
  ia32_locations *loc = instruct.loc;
  if (loc) loc->imm_cnt = 0;
  unsigned int nib = 0 /* # of bytes in instruction */;

  int addrSzAttr = (pref.getPrefix(3) == PREFIX_SZADDR ? 1 : 2);

  if (mode_64)
    addrSzAttr *= 2;

  int operSzAttr = getOperSz(pref);

  if(gotit.hasModRM)
    nib += byteSzB;

  for(unsigned int i=0; i<3; ++i) {
    const ia32_operand& op = gotit.operands[i];
    if(op.admet) {
      // At most two operands can be memory, the third is register or immediate
      //assert(i<2 || op.admet == am_reg || op.admet == am_I);
      switch(op.admet) {
      case am_A: /* address = segment + offset (word or dword or qword) */
        nib += wordSzB * addrSzAttr;
	nib += dwordSzB;
	break;
      case am_O: /* operand offset */
        nib += wordSzB * addrSzAttr;
        if(mac) {
          int offset;
          switch(addrSzAttr) {
          case 1: // 16-bit offset
              offset = *((const short int*)addr);
              break;
          case 2: // 32-bit offset
              offset = *((const int*)addr);
              break;
          case 4: // 64-bit
	      offset = *((const long*)addr);
              break;
          default:
              assert(0);
              break;
          }
          mac[i].set(-1, offset, addrSzAttr);
          mac[i].size = type2size(op.optype, operSzAttr);
        }
        break;
      case am_C:   /* control register */
      case am_D:   /* debug register */
      case am_F:   /* flags register */
      case am_G:   /* general purpose register, selecteb by reg field */
      case am_P:   /* MMX register */
      case am_R:   /* general purpose register, selected by r/m field */
      case am_S:   /* segment register */
      case am_T:   /* test register */
      case am_V:   /* XMM register */
      case am_reg: /* register implicitely encoded in opcode */
      case am_allgprs:
        break;
      case am_E: /* register or memory location, so decoding needed */
      case am_M: /* memory operand, decoding needed; size includes modRM byte */
      case am_Q: /* MMX register or memory location */
      case am_W: /* XMM register or memory location */
         if (loc) {
            loc->modrm_position = loc->opcode_size + loc->opcode_position;
            loc->modrm_operand = i;
         }
         if(mac) {
            nib += ia32_decode_modrm(addrSzAttr, addr, &mac[i], &pref, loc);
            mac[i].size = type2size(op.optype, operSzAttr);
            if (loc) loc->address_size = mac[i].size;
         }
         else
            nib += ia32_decode_modrm(addrSzAttr, addr, NULL, &pref, loc);
         
         // also need to check for AMD64 rip-relative data addressing
         // occurs when mod == 0 and r/m == 101
         if (mode_64)
            if ((addr[0] & 0xc7) == 0x05)
               instruct.rip_relative_data = true;
         
         break;
      case am_I: /* immediate data */
      case am_J: { /* instruction pointer offset */
         int imm_size = type2size(op.optype, operSzAttr);
         if (loc) {
            // sanity
            if(loc->imm_cnt > 1) {
                fprintf(stderr,"Oops, more than two immediate operands\n");
            } else {
                loc->imm_position[loc->imm_cnt] = 
                    nib + loc->opcode_position + loc->opcode_size;
                loc->imm_size[loc->imm_cnt] = imm_size;
                ++loc->imm_cnt;
            }
         }
         nib += imm_size;
         break;
      }
      /* TODO: rep prefixes, deal with them here? */
      case am_X: /* memory at DS:(E)SI*/
        if(mac)
          mac[i].setXY(mESI, type2size(op.optype, operSzAttr), addrSzAttr);
        break;
      case am_Y: /* memory at ES:(E)DI*/
        if(mac)
          mac[i].setXY(mEDI, type2size(op.optype, operSzAttr), addrSzAttr);
        break;
      case am_stackH: /* stack push */
      case am_stackP: /* stack pop */
	assert(0 && "Wrong table!");
        break;
      case am_tworeghack:
      case am_ImplImm:
	// Don't do nuthin'
	break;
      default:
        assert(0 && "Bad addressing mode!");
      }
    }
    else
      break;
  }
  if((gotit.id == e_push) && mac)
  {
    // assuming 32-bit (64-bit for AMD64) stack segment
    // AMD64: push defaults to 64-bit operand size
    if (mode_64 && operSzAttr == 2)
      operSzAttr = 4;
    mac[1].set(mESP, -2 * operSzAttr, addrSzAttr);
    if(gotit.operands[0].admet == am_reg)
    {
        mac[1].size = type2size(op_v, operSzAttr);
    }
    else
    {
        mac[1].size = type2size(gotit.operands[0].optype, operSzAttr);
    }
    mac[1].write = true;
  }
  if((gotit.id == e_pop) && mac)
  {
    // assuming 32-bit (64-bit for AMD64) stack segment
    // AMD64: pop defaults to 64-bit operand size
    if (mode_64 && operSzAttr == 2)
      operSzAttr = 4;
    mac[1].set(mESP, 0, addrSzAttr);
    if(gotit.operands[0].admet == am_reg)
    {
        mac[1].size = type2size(op_v, operSzAttr);
    }
    else
    {
        mac[1].size = type2size(gotit.operands[0].optype, operSzAttr);
    }
    mac[1].read = true;
  }
  if((gotit.id == e_leave) && mac)
  {
    // assuming 32-bit (64-bit for AMD64) stack segment
    // AMD64: push defaults to 64-bit operand size
    if (mode_64 && operSzAttr == 2)
      operSzAttr = 4;
    mac[0].set(mESP, 0, addrSzAttr);
    mac[0].size = type2size(op_v, operSzAttr);
    mac[0].read = true;
  }
  if((gotit.id == e_ret_near || gotit.id == e_ret_far) && mac)
  {
    mac[0].set(mESP, 0, addrSzAttr);
    mac[0].size = type2size(op_v, addrSzAttr);
    mac[0].read = true;
  }
  if((gotit.id == e_call) && mac)
  {
      mac[0].set(mESP, -2 * addrSzAttr, addrSzAttr);
      mac[0].size = type2size(op_v, addrSzAttr);
      mac[0].write = true;
            
  }
  
  instruct.size += nib;
  return nib;
}


static const unsigned char sse_prefix[256] = {
  /*       0 1 2 3 4 5 6 7 8 9 A B C D E F  */
  /* 0x */ 0,0,0,0,0,0,0,0,0,0,0,0,0,0,0,0,
  /* 1x */ 1,1,1,1,1,1,1,1,0,0,0,0,0,0,0,0,
  /* 2x */ 0,0,0,0,0,0,0,0,1,1,1,1,1,1,1,1,
  /* 3x */ 0,0,0,0,0,0,0,0,0,0,0,0,0,0,0,0,
  /* 4x */ 0,0,0,0,0,0,0,0,0,0,0,0,0,0,0,0,
  /* 5x */ 1,1,1,1,1,1,1,1,1,1,1,1,1,1,1,1,
  /* 6x */ 1,1,1,1,1,1,1,1,1,1,1,1,1,1,1,1,
  /* 7x */ 1,1,1,1,1,1,1,0,1,1,0,0,1,1,1,1, // Grp12-14 are SSE groups
  /* 8x */ 0,0,0,0,0,0,0,0,0,0,0,0,0,0,0,0,
  /* 9x */ 0,0,0,0,0,0,0,0,0,0,0,0,0,0,0,0,
  /* Ax */ 0,0,0,0,0,0,0,0,0,0,0,0,0,0,0,0,
  /* Bx */ 0,0,0,0,0,0,0,0,1,0,0,0,0,0,0,0,
  /* Cx */ 0,0,1,0,1,1,1,0,0,0,0,0,0,0,0,0,
  /* Dx */ 1,1,1,1,1,1,1,1,1,1,1,1,1,1,1,1,
  /* Ex */ 1,1,1,1,1,1,1,1,1,1,1,1,1,1,1,1,
  /* Fx */ 1,1,1,1,1,1,1,1,1,1,1,1,1,1,1,1
};

#define REX_ISREX(x) (((x) >> 4) == 4)


// FIXME: lookahead might blow up...
bool ia32_decode_prefixes(const unsigned char* addr, ia32_prefixes& pref,
                          ia32_locations *loc)
{
  pref.count = 0;
  pref.prfx[0] = pref.prfx[1] = pref.prfx[2] = pref.prfx[3] = pref.prfx[4] = 0;
  pref.opcode_prefix = 0;
  bool in_prefix = true;

  while(in_prefix) {
    switch(addr[0]) {
    case PREFIX_REPNZ:
    case PREFIX_REP:
       if(mode_64 && REX_ISREX(addr[1]) &&
	  addr[2]==0x0F && sse_prefix[addr[3]]) 
       {
	 ++pref.count;
          pref.opcode_prefix = addr[0];
          break;
       }
       else if(addr[1]==0x0F && sse_prefix[addr[2]]) {
          ++pref.count;
          pref.opcode_prefix = addr[0];
          break;
       }
       
    case PREFIX_LOCK:
       ++pref.count;
       pref.prfx[0] = addr[0];
       break;
    case PREFIX_SEGCS:
    case PREFIX_SEGSS:
    case PREFIX_SEGDS:
    case PREFIX_SEGES:
    case PREFIX_SEGFS:
    case PREFIX_SEGGS:
       ++pref.count;
       pref.prfx[1] = addr[0];
       break;
    case PREFIX_SZOPER:
       if(addr[1]==0x0F && sse_prefix[addr[2]]) {
          pref.opcode_prefix = addr[0];
          break;
       }
       if(mode_64 && REX_ISREX(addr[1]) &&
	  addr[2]==0x0F && sse_prefix[addr[3]]) 
       {
	 ++pref.count;
          pref.opcode_prefix = addr[0];
          break;
       }
       ++pref.count;
       pref.prfx[2] = addr[0];
       break;
    case PREFIX_SZADDR:
       ++pref.count;
       pref.prfx[3] = addr[0];
       break;
    default:
       in_prefix=false;
    }
    
    ++addr;
  }

  bool result = true;
  if (mode_64)
     result = ia32_decode_rex(addr - 1, pref, loc);
  if (loc) loc->num_prefixes = pref.count;

  return result;
}

#define REX_W(x) ((x) & 0x8)
#define REX_R(x) ((x) & 0x4)
#define REX_X(x) ((x) & 0x2)
#define REX_B(x) ((x) & 0x1)

#define REX_INIT(x) ((x) = 0x40)
#define REX_SET_W(x, v) ((x) |= ((v) ? 0x8 : 0))
#define REX_SET_R(x, v) ((x) |= ((v) ? 0x4 : 0))
#define REX_SET_X(x, v) ((x) |= ((v) ? 0x2 : 0))
#define REX_SET_B(x, v) ((x) |= ((v) ? 0x1 : 0))

bool ia32_decode_rex(const unsigned char* addr, ia32_prefixes& pref,
                     ia32_locations *loc)
{
   if (REX_ISREX(addr[0])) {
     
      ++pref.count;
      pref.prfx[4] = addr[0];

      if (loc) {
         loc->rex_byte = addr[0];
         loc->rex_w = REX_W(addr[0]);
         loc->rex_r = REX_R(addr[0]);
         loc->rex_x = REX_X(addr[0]);
         loc->rex_b = REX_B(addr[0]);
         loc->rex_position = pref.count - 1;
      }
      
      // it is an error to have legacy prefixes after a REX prefix
      // in particular, ia32_decode will get confused if a prefix
      // that could be used as an SSE opcode extension follows our
      // REX
      if (addr[1] == PREFIX_SZOPER || addr[1] == PREFIX_REPNZ || addr[1] == PREFIX_REP)
      {
         return false;
      }
   }

   return true;
}

unsigned int ia32_emulate_old_type(ia32_instruction& instruct)
{
  const ia32_prefixes& pref = instruct.prf;
  unsigned int& insnType = instruct.legacy_type;

  unsigned int operSzAttr = getOperSz(pref);

  if (pref.getPrefix(0)) // no distinction between these
    insnType |= PREFIX_INST;
  if (pref.getPrefix(3) == PREFIX_SZADDR)
    insnType |= PREFIX_ADDR;
  if (pref.getPrefix(2) == PREFIX_SZOPER)
    insnType |= PREFIX_OPR;
  if (pref.getPrefix(1))
    insnType |= PREFIX_SEG; // no distinction between segments
  if (mode_64 && pref.getPrefix(4))
    insnType |= PREFIX_REX;
  if (pref.getOpcodePrefix())
      insnType |= PREFIX_OPCODE;

  // this still works for AMD64, since there is no "REL_Q"
  // actually, it will break if there is both a REX.W and operand
  // size prefix, since REX.W takes precedence (FIXME)
  if (insnType & REL_X) {
    if (operSzAttr == 1)
      insnType |= REL_W;
    else
      insnType |= REL_D;
  }
  else if (insnType & PTR_WX) {
    if (operSzAttr == 1)
      insnType |= PTR_WW;
    else
      insnType |= PTR_WD;
  }

  // AMD64 rip-relative data
  if (instruct.hasRipRelativeData())
      insnType |= REL_D_DATA;

  return insnType;
}

/* decode instruction at address addr, return size of instruction */
unsigned get_instruction(const unsigned char* addr, unsigned &insnType,
			 const unsigned char** op_ptr)
{
  int r1;

  ia32_instruction i;
  ia32_decode(0, addr, i);

  r1 = i.getSize();
  insnType = ia32_emulate_old_type(i);
  if (op_ptr)
      *op_ptr = addr + i.getPrefixCount();

  return r1;
}

// find the target of a jump or call
Address get_target(const unsigned char *instr, unsigned type, unsigned size,
		   Address addr) {
  int disp = displacement(instr, type);
  return (Address)(addr + size + disp);
}

// get the displacement of a jump or call
int displacement(const unsigned char *instr, unsigned type) {

  int disp = 0;
  //skip prefix
  instr = skip_headers( instr );

  if (type & REL_D_DATA) {
    // Some SIMD instructions have a mandatory 0xf2 prefix; the call to skip_headers
    // doesn't skip it and I don't feel confident in changing that - bernat, 22MAY06
      // 0xf3 as well...
      // Some 3-byte opcodes start with 0x66... skip
      if (*instr == 0x66) instr++;
      if (*instr == 0xf2) instr++;
      else if (*instr == 0xf3) instr++;
    // And the "0x0f is a 2-byte opcode" skip
    if (*instr == 0x0F) instr++;
    // Skip the instr opcode and the MOD/RM byte
    disp = *(const int *)(instr+2);
  } else if (type & IS_JUMP) {
    if (type & REL_B) {
      disp = *(const char *)(instr+1);
    } else if (type & REL_W) {
      disp = *(const short *)(instr+1); // skip opcode
    } else if (type & REL_D) {
      disp = *(const int *)(instr+1);
    }
  } else if (type & IS_JCC) {
    if (type & REL_B) {
      disp = *(const char *)(instr+1);
    } else if (type & REL_W) {
      disp = *(const short *)(instr+2); // skip two byte opcode
    } else if (type & REL_D) {
      disp = *(const int *)(instr+2);   // skip two byte opcode
    }
  } else if (type & IS_CALL) {
    if (type & REL_W) {
      disp = *(const short *)(instr+1); // skip opcode
    } else if (type & REL_D) {
      disp = *(const int *)(instr+1);
    }
  }  

  return disp;
}

int count_prefixes(unsigned insnType) {
  unsigned nPrefixes = 0;
  if (insnType & PREFIX_OPR)
    nPrefixes++;
  if (insnType & PREFIX_SEG)
    nPrefixes++;
  if (insnType & PREFIX_OPCODE)
    nPrefixes++;
  if (insnType & PREFIX_REX)
    nPrefixes++;
  if (insnType & PREFIX_INST)
    nPrefixes++;
  if (insnType & PREFIX_ADDR)
    nPrefixes++;
  return nPrefixes;
}

unsigned copy_prefixes(const unsigned char *&origInsn, unsigned char *&newInsn, unsigned insnType) {
  unsigned nPrefixes = count_prefixes(insnType);

  for (unsigned u = 0; u < nPrefixes; u++)
     *newInsn++ = *origInsn++;
  return nPrefixes;
}

//Copy all prefixes but the Operand-Size and Address-Size prefixes (0x66 and 0x67)
unsigned copy_prefixes_nosize(const unsigned char *&origInsn, unsigned char *&newInsn, 
                              unsigned insnType) 
{
  unsigned nPrefixes = count_prefixes(insnType);

  for (unsigned u = 0; u < nPrefixes; u++) {
     if (*origInsn == 0x66 || *origInsn == 0x67)
     {
        origInsn++;
        continue;
     }
     *newInsn++ = *origInsn++;
  }
  return nPrefixes;
}

bool convert_to_rel8(const unsigned char*&origInsn, unsigned char *&newInsn) {
  if (*origInsn == 0x0f)
    origInsn++;

  // We think that an opcode in the 0x8? range can be mapped to an equivalent
  // opcode in the 0x7? range...

  if ((*origInsn >= 0x70) &&
      (*origInsn < 0x80)) {
    *newInsn++ = *origInsn++;
    return true;
  }

  if ((*origInsn >= 0x80) &&
      (*origInsn < 0x90)) {
    *newInsn++ = *origInsn++ - 0x10;
    return true;
  }

  if (*origInsn == 0xE3) {
    *newInsn++ = *origInsn++;
    return true;
  }

  // Oops...
  fprintf(stderr, "Unhandled jump conversion case: opcode is 0x%x\n", *origInsn);
  assert(0 && "Unhandled jump conversion case!");
  return false;
}

bool convert_to_rel32(const unsigned char*&origInsn, unsigned char *&newInsn) {
  if (*origInsn == 0x0f)
    origInsn++;
  *newInsn++ = 0x0f;

  // We think that an opcode in the 0x7? range can be mapped to an equivalent
  // opcode in the 0x8? range...

  if ((*origInsn >= 0x70) &&
      (*origInsn < 0x80)) {
    *newInsn++ = *origInsn++ + 0x10;
    return true;
  }

  if ((*origInsn >= 0x80) &&
      (*origInsn < 0x90)) {
    *newInsn++ = *origInsn++;
    return true;
  }

  // Oops...
  fprintf(stderr, "Unhandled jump conversion case: opcode is 0x%x\n", *origInsn);
  assert(0 && "Unhandled jump conversion case!");
  return false;
}
  


//Determine appropriate scale, index, and base given SIB byte.
void decode_SIB(unsigned sib, unsigned& scale, Register& index_reg, Register& base_reg){
  scale = sib >> 6;
  
  //scale = 2^scale
  if(scale == 0)
    scale = 1;
  else if(scale == 1)
    scale = 2;
  else if(scale == 2)
    scale = 4;
  else if(scale == 3)
    scale = 8;

  index_reg = (sib >> 3) & 0x07;
  base_reg = sib & 0x07;
}

const unsigned char*
skip_headers(const unsigned char* addr, ia32_prefixes* prefs)
{
  ia32_prefixes default_prefs;
  if (prefs == NULL)
      prefs = &default_prefs;
  ia32_decode_prefixes(addr, *prefs);
  return addr + prefs->getCount();
}

bool insn_hasSIB(unsigned ModRMbyte,unsigned& Mod,unsigned& Reg,unsigned& RM){
    Mod = (ModRMbyte >> 6) & 0x03;
    Reg = (ModRMbyte >> 3) & 0x07;
    RM = ModRMbyte & 0x07;
    return ((Mod != 3) && (RM == 4));
}

bool insn_hasDisp8(unsigned ModRMbyte){
    unsigned Mod = (ModRMbyte >> 6) & 0x03;
    return (Mod == 1);
}

bool insn_hasDisp32(unsigned ModRMbyte){
    unsigned Mod = (ModRMbyte >> 6) & 0x03;
    /* unsigned Reg = (ModRMbyte >> 3) & 0x07; */
    unsigned RM = ModRMbyte & 0x07;
    return (Mod == 0 && RM == 5) || (Mod == 2);
}

// We keep an array-let that represents various fixed
// insns
unsigned char illegalRep[2] = {0x0f, 0x0b};
unsigned char trapRep[1] = {0xCC};
 

const char* ia32_entry::name(ia32_locations* loc)
{
  dyn_hash_map<entryID, string>::const_iterator found = entryNames_IAPI.find(id);
  if(found != entryNames_IAPI.end())
  {
    return found->second.c_str();
  }
  if(loc)
  {
    if(otable == t_grp && (tabidx == Grp2 || tabidx == Grp11))
    {
      int reg = loc->modrm_reg;
      found = entryNames_IAPI.find(groupMap[tabidx][reg].id);
      if(found != entryNames_IAPI.end())
      {
	return found->second.c_str();
      }
    }
  }
  return NULL;
}

entryID ia32_entry::getID(ia32_locations* l) const
{
  if((id != e_No_Entry) || (tabidx == t_done) || (l == NULL))
  {
    return id;
  }
  int reg = l->modrm_reg;
  switch(otable)
  {
  case t_grp:
    switch(tabidx)
    {
    case Grp2:
    case Grp11:
      return groupMap[tabidx][reg].id;
      break;
    default:
      break;
    }
  case t_coprocEsc:
      return e_fp_generic;
      case t_3dnow:
          return e_3dnow_generic;
      default:
    break;
  }
  return id;
}

Address get_immediate_operand(instruction *instr)
{
    ia32_memacc mac[3];
    ia32_condition cond;
    ia32_locations loc;
    ia32_instruction detail(mac,&cond,&loc);

    ia32_decode(IA32_FULL_DECODER,(const unsigned char *)(instr->ptr()),detail);

    // now find the immediate value in the locations
    Address immediate = 0;

    switch(loc.imm_size[0]) {
        case 8:
            immediate = *(const unsigned long*)(instr->ptr()+loc.imm_position[0]);
            break;
        case 4:
            immediate = *(const unsigned int*)(instr->ptr()+loc.imm_position[0]);
            break;
        case 2:
            immediate = *(const unsigned short*)(instr->ptr()+loc.imm_position[0]);
            break;
        case 1:
            immediate = *(const unsigned char*)(instr->ptr()+loc.imm_position[0]);
            break;
        default:
            fprintf(stderr,"%s[%u]:  invalid immediate size %d in insn\n",
                FILE__,__LINE__,loc.imm_size[0]);
            break;
    }

    return immediate;
}

// get the displacement of a relative jump or call

int get_disp(instruction *insn) {
  return displacement(insn->ptr(), insn->type());
}

bool isStackFramePrecheck_gcc( const unsigned char *buffer )
{
   //Currently enabled entry bytes for gaps:
   //  0x55 - push %ebp
   static char gap_initial_bytes[] =
      { 0, 0, 0, 0, 0, 0, 0, 0, 0, 0, 0, 0, 0, 0, 0, 0,
        0, 0, 0, 0, 0, 0, 0, 0, 0, 0, 0, 0, 0, 0, 0, 0,
        0, 0, 0, 0, 0, 0, 0, 0, 0, 0, 0, 0, 0, 0, 0, 0,
        0, 0, 0, 0, 0, 0, 0, 0, 0, 0, 0, 0, 0, 0, 0, 0,
        0, 0, 0, 0, 0, 0, 0, 0, 0, 0, 0, 0, 0, 0, 0, 0,
        0, 0, 0, 0, 0, 1, 0, 0, 0, 0, 0, 0, 0, 0, 0, 0,
        0, 0, 0, 0, 0, 0, 0, 0, 0, 0, 0, 0, 0, 0, 0, 0,
        0, 0, 0, 0, 0, 0, 0, 0, 0, 0, 0, 0, 0, 0, 0, 0,
        0, 0, 0, 0, 0, 0, 0, 0, 0, 0, 0, 0, 0, 0, 0, 0,
        0, 0, 0, 0, 0, 0, 0, 0, 0, 0, 0, 0, 0, 0, 0, 0,
        0, 0, 0, 0, 0, 0, 0, 0, 0, 0, 0, 0, 0, 0, 0, 0,
        0, 0, 0, 0, 0, 0, 0, 0, 0, 0, 0, 0, 0, 0, 0, 0,
        0, 0, 0, 0, 0, 0, 0, 0, 0, 0, 0, 0, 0, 0, 0, 0,
        0, 0, 0, 0, 0, 0, 0, 0, 0, 0, 0, 0, 0, 0, 0, 0,
        0, 0, 0, 0, 0, 0, 0, 0, 0, 0, 0, 0, 0, 0, 0, 0,
        0, 0, 0, 0, 0, 0, 0, 0, 0, 0, 0, 0, 0, 0, 0, 0 };
   return (gap_initial_bytes[*buffer] != 0);
}  

bool isStackFramePrecheck_msvs( const unsigned char *buffer )
{
   //Currently enabled entry bytes for gaps:
   //  0x55 - push %ebp
   static char gap_initial_bytes[] =
      { 0, 0, 0, 0, 0, 0, 0, 0, 0, 0, 0, 0, 0, 0, 0, 0,
        0, 0, 0, 0, 0, 0, 0, 0, 0, 0, 0, 0, 0, 0, 0, 0,
        0, 0, 0, 0, 0, 0, 0, 0, 0, 0, 0, 0, 0, 0, 0, 0,
        0, 0, 0, 0, 0, 0, 0, 0, 0, 0, 0, 0, 0, 0, 0, 0,
        0, 0, 0, 0, 0, 0, 0, 0, 0, 0, 0, 0, 0, 0, 0, 0,
        0, 0, 0, 0, 0, 1, 0, 0, 0, 0, 0, 0, 0, 0, 0, 0,
        0, 0, 0, 0, 0, 0, 0, 0, 0, 0, 0, 0, 0, 0, 0, 0,
        0, 0, 0, 0, 0, 0, 0, 0, 0, 0, 0, 0, 0, 0, 0, 0,
        0, 0, 0, 0, 0, 0, 0, 0, 0, 0, 0, 0, 0, 0, 0, 0,
        0, 0, 0, 0, 0, 0, 0, 0, 0, 0, 0, 0, 0, 0, 0, 0,
        0, 0, 0, 0, 0, 0, 0, 0, 0, 0, 0, 0, 0, 0, 0, 0,
        0, 0, 0, 0, 0, 0, 0, 0, 0, 0, 0, 0, 0, 0, 0, 0,
        0, 0, 0, 0, 0, 0, 0, 0, 0, 0, 0, 0, 0, 0, 0, 0,
        0, 0, 0, 0, 0, 0, 0, 0, 0, 0, 0, 0, 0, 0, 0, 0,
        0, 0, 0, 0, 0, 0, 0, 0, 0, 0, 0, 0, 0, 0, 0, 0,
        0, 0, 0, 0, 0, 0, 0, 0, 0, 0, 0, 0, 0, 0, 0, 0 };
   return (gap_initial_bytes[*buffer] != 0);
}  

/*
bool isStackFramePreamble( instruction& insn1 )
{       
    instruction insn2, insn3;
    insn2.setInstruction( insn1.ptr() + insn1.size() );       
    insn3.setInstruction( insn2.ptr() + insn2.size() );

    const unsigned char* p = insn1.op_ptr();
    const unsigned char* q = insn2.op_ptr();
    const unsigned char* r = insn3.op_ptr();
    
    unsigned Mod1_1 =  ( q[ 1 ] >> 3 ) & 0x07;
    unsigned Mod1_2 =  q[ 1 ] & 0x07;
    unsigned Mod2_1 =  ( r[ 1 ] >> 3 ) & 0x07;
    unsigned Mod2_2 =  r[ 1 ] & 0x07;

    if( insn1.size() != 1 )
    {
        return false;  //shouldn't need this, but you never know
    }
    
    if( p[ 0 ] == PUSHEBP  )
    {   
        // Looking for mov %esp -> %ebp in one of the two
        // following instructions.  There are two ways to encode 
        // mov %esp -> %ebp: as '0x8b 0xec' or as '0x89 0xe5'.  
        if( insn2.isMoveRegMemToRegMem() && 
            ((Mod1_1 == 0x05 && Mod1_2 == 0x04) ||
             (Mod1_1 == 0x04 && Mod1_2 == 0x05)))
            return true;

        if( insn3.isMoveRegMemToRegMem() && 
            ((Mod2_1 == 0x05 && Mod2_2 == 0x04) ||
             (Mod2_1 == 0x04 && Mod2_2 == 0x05)))
            return true;
    }
    
    return false;
}
*/

instruction *instruction::copy() const {
    // Or should we copy? I guess it depends on who allocated
    // the memory...
    return new instruction(*this);
}

unsigned instruction::spaceToRelocate() const {
    // List of instructions that might be painful:
    // jumps (displacement will change)
    // call (displacement will change)
    // PC-relative ops

    // TODO: pc-relative ops

    // longJumpSize == size of code needed to get
    // anywhere in memory space.
#if defined(arch_x86_64)
    const int longJumpSize = JUMP_ABS64_SZ;
#else
    const int longJumpSize = JUMP_ABS32_SZ;
#endif


    // Assumption: rewriting calls into immediates will
    // not be larger than rewriting a call into a call...

    if (!((type() & REL_B) ||
	  (type() & REL_W) ||
	  (type() & REL_D) ||
	  (type() & REL_D_DATA))) {
      return size();
    }
    
    // Now that the easy case is out of the way...
    
    if (type() & IS_JUMP) {
      // Worst-case: prefixes + max-displacement branch
      return count_prefixes(type()) + longJumpSize;
    }
    if (type() & IS_JCC) {
      // Jump conditional; jump past jump; long jump
      return count_prefixes(type()) + 2 + 2 + longJumpSize;
    }
    if (type() & IS_CALL) {
      // Worst case is approximated by two long jumps (AMD64) or a REL32 (x86)
      unsigned size;
#if defined(arch_x86_64)
      size = 2*JUMP_ABS64_SZ+count_prefixes(type());
#else
      size = JUMP_SZ+count_prefixes(type());
#endif
      size = (size > CALL_RELOC_THUNK) ? size : CALL_RELOC_THUNK;
      return size;
    }
#if defined(arch_x86_64)
    if (type() & REL_D_DATA) {
      // Worst-case: replace RIP with push of IP, use, and cleanup
      // 8: unknown; previous constant
      return count_prefixes(type()) + size() + 8;
    }
#endif

    assert(0);
    return 0;
}

#if defined(arch_x86_64)
unsigned instruction::jumpSize(long disp, unsigned addr_width) 
{
   if (addr_width == 8 && !is_disp32(disp))
      return JUMP_ABS64_SZ;
   return JUMP_SZ;
}
#else
unsigned instruction::jumpSize(long /*disp*/, unsigned /*addr_width*/) 
{
   return JUMP_SZ;
}
#endif

unsigned instruction::jumpSize(Address from, Address to, unsigned addr_width) 
{
    long disp = to - (from + JUMP_SZ);
    return jumpSize(disp, addr_width);
}

#if defined(arch_x86_64)
unsigned instruction::maxJumpSize(unsigned addr_width) 
{
   if (addr_width == 8)
      return JUMP_ABS64_SZ;
   return JUMP_SZ;
}
#else
unsigned instruction::maxJumpSize(unsigned /*addr_width*/) 
{
   return JUMP_SZ;
}
#endif

bool instruction::isCmp() const {
    if(*op_ptr_ == CMP_EB_GB || *op_ptr_ == CMP_EV_GV ||
       *op_ptr_ == CMP_GB_EB || *op_ptr_ == CMP_GV_EV ||
       *op_ptr_ == CMP_AL_LB || *op_ptr_ == CMP_RAX_LZ)
    {
        return true;
    }

    if(*op_ptr_ == 0x80 || *op_ptr_ == 0x81 || *op_ptr_ == 0x83) 
    {
        // group 1 opcodes -- operation depends on reg (bits 3-5) of
        // modr/m byte
        const unsigned char *p = op_ptr_+1;
        if( (*p & (7<<3)) == (7<<3))
            return true;
    }

    return false;
}

#define SIB_SET_REG(x, y) ((x) |= ((y) & 7))
#define SIB_SET_INDEX(x, y) ((x) |= (((y) & 7) << 3))
#define SIB_SET_SS(x, y) ((x) | (((y) & 3) << 6))

bool instruction::getUsedRegs(pdvector<int> &regs) {
   const unsigned char *insn_ptr = ptr();

   struct ia32_memacc memacc[3];
   struct ia32_condition cond;
   class ia32_locations loc;
   ia32_entry *entry;
   ia32_instruction orig_instr(memacc, &cond, &loc);
   ia32_decode(IA32_DECODE_MEMACCESS | IA32_DECODE_CONDITION,
               insn_ptr, orig_instr);
   entry = orig_instr.getEntry();

   if (orig_instr.getPrefix()->getPrefix(1) != 0)
      //The instruction accesses memory via segment registers.  Disallow.
      return false;
   
   if (loc.modrm_position == -1)
      //Only supporting MOD/RM instructions now
      return false; 

   if (loc.address_size == 1)
      //Don't support 16-bit instructions yet
      return false;

   if (loc.modrm_reg == 4 && !loc.rex_r)
      //The non-memory access register is %rsp/%esp, we can't work with
      // this register due to our register saving techniques.
      return false;

   if (loc.modrm_mod == 3)
      //This instruction doesn't use the MOD/RM to access memory
      return false;

   for (unsigned i=0; i<3; i++) {
      const ia32_operand& op = entry->operands[i];
      if (op.admet == am_O) {
         //The MOD/RM specifies a register that's used
         int regused = loc.modrm_reg;
         if (loc.address_size == 4) {
            regused |= loc.rex_r << 4;
         }
         regs.push_back(regused);
      }
      else if (op.admet == am_reg) {
	using namespace Dyninst::InstructionAPI;
         //The instruction implicitely references a memory instruction
         switch (op.optype) {
             case x86::iah:   
             case x86::ial:
             case x86::iax:   
             case x86::ieax:
               regs.push_back(REGNUM_RAX);
               if (loc.rex_byte) regs.push_back(REGNUM_R8);
               break;
             case x86::ibh:
             case x86::ibl:
             case x86::ibx:
             case x86::iebx:
               regs.push_back(REGNUM_RBX);
               if (loc.rex_byte) regs.push_back(REGNUM_R11);
               break;
             case x86::ich:
             case x86::icl:
             case x86::icx:
             case x86::iecx:
                 regs.push_back(REGNUM_RCX);
               if (loc.rex_byte) regs.push_back(REGNUM_R9);
               break;
             case x86::idh:
             case x86::idl:
             case x86::idx:
             case x86::iedx:
                 regs.push_back(REGNUM_RDX);
               if (loc.rex_byte) regs.push_back(REGNUM_R10);
               break;
             case x86::isp:
             case x86::iesp:
                regs.push_back(REGNUM_RSP);
               if (loc.rex_byte) regs.push_back(REGNUM_R12);
               break;
             case x86::ibp:
             case x86::iebp:
               regs.push_back(REGNUM_RBP);
               if (loc.rex_byte) regs.push_back(REGNUM_R13);
               break;
             case x86::isi:
             case x86::iesi:
               regs.push_back(REGNUM_RSI);
               if (loc.rex_byte) regs.push_back(REGNUM_R14);
               break;
             case x86::idi:
             case x86::iedi:
               regs.push_back(REGNUM_RDI);
               if (loc.rex_byte) regs.push_back(REGNUM_R15);
               break;
            case op_edxeax:
               regs.push_back(REGNUM_RAX);
               regs.push_back(REGNUM_RDX);
               break;
            case op_ecxebx:
               regs.push_back(REGNUM_RBX);
               regs.push_back(REGNUM_RCX);
               break;
         }
      }
   }
   return true;
}

int instruction::getStackDelta()
{
   ia32_instruction instruc;
   const unsigned char *p = ptr();
   ia32_decode(0, ptr(), instruc);

   if (instruc.getEntry()->id == e_push)
      return -4;
   if (instruc.getEntry()->id == e_pop)
      return 4;
   if (instruc.getEntry()->id == e_pusha)
      return (-2 * 9);
   if (instruc.getEntry()->id == e_pushad)
      return (-4 * 9);
   if (instruc.getEntry()->id == e_popa)
      return (2 * 9);
   if (instruc.getEntry()->id == e_popad)
      return (4 * 9);

   if (p[0] == 0x83 && p[1] == 0xec) {
      //Subtract byte
      return -1 * (signed char) p[2];
   }

   if (p[0] == 0x83 && p[1] == 0xc4) {
      //Add byte
      return (signed char) p[2];
   }
   
   return 0;
}

bool instruction::isNop() const
{ 

   int displacement_location = 0;
   int displacement_size = 0;
   if (!(type_ & IS_NOP)) //NOP or LEA
      return false;

   if (*op_ptr_ == NOP) {
      return true;
   }

   ia32_memacc mac[3];
   ia32_condition cnd;
   ia32_locations loc;

   ia32_instruction instruc(mac, &cnd, &loc);

   ia32_decode(IA32_FULL_DECODER, ptr(), instruc);


   if (instruc.getEntry()->id == e_nop) {
      return true;
   }

   if (loc.modrm_mod == 3) {
      return false;
   }
   if (loc.modrm_mod == 0 && loc.modrm_rm == 5) {
      return false;
   }

   if (loc.rex_x) {
      return false;
   }
   if (loc.rex_r != loc.rex_b) {
      return false;
   }

   if (loc.disp_position != -1) {
      for (unsigned i=0; i<loc.disp_size; i++) {
         if (ptr_[i + loc.disp_position] != 0) {
            return false;
         }
      }
      displacement_location = loc.disp_position;
      displacement_size = loc.disp_size;
   }
   
   if (loc.modrm_rm == 4) {
      unsigned scale;
      Register index, base;
      decode_SIB(loc.sib_byte, scale, index, base);
      
      if (index != 4) {
         return false;
      }

      if (base != loc.modrm_reg) {
         return false;
      }
   }
   else if (loc.modrm_reg != loc.modrm_rm) {
      return false;
   }


   return true;
}

} // namespace arch_x86<|MERGE_RESOLUTION|>--- conflicted
+++ resolved
@@ -1549,11 +1549,7 @@
         { e_fcmovbe, t_done, 0, true, { ST0, Ef, Zz }, 0, s1RW2R },
         { e_fcmovu, t_done, 0, true,  { ST0, Ef, Zz }, 0, s1RW2R },
         { e_No_Entry,  t_done, 0, true, { Zz, Zz, Zz }, 0, sNONE },
-<<<<<<< HEAD
-        { e_fucomp,  t_done, 0, true, { ST0, Efd, Zz }, 0, s1RW2R },
-=======
         { e_fucompp,  t_done, 0, true, { ST0, ST1, Zz }, 0, s1RW2RW }, // double pop
->>>>>>> e4fea682
         { e_No_Entry,  t_done, 0, true, { Zz, Zz, Zz }, 0, sNONE },
         { e_No_Entry,  t_done, 0, true, { Zz, Zz, Zz }, 0, sNONE },
     },
