--- conflicted
+++ resolved
@@ -538,45 +538,7 @@
          break;
          }
       break;
-      case Arch_ppc32:
-      case Arch_ppc64: // 64-bit not supported in ROSE
-      {
-	      baseID = reg & 0x0000FFFF;
-         n = baseID;
-         switch(category)
-         {
-            case ppc32::GPR:
-               c = powerpc_regclass_gpr;
-               break;
-            case ppc32::FPR:
-            case ppc32::FSR:
-               c = powerpc_regclass_fpr;
-               break;
-            case ppc32::SPR:
-            {
-               if(baseID < 613) {
-                  c = powerpc_regclass_spr;
-               } else if(baseID < 621 ) {
-                  c = powerpc_regclass_sr;
-               } else {
-                  c = powerpc_regclass_cr;
-                  n = baseID - 621;
-		            if(n > 7) {
-			            n = 0;
-			            p = powerpc_condreggranularity_whole;
-		            } else {
-			            p = powerpc_condreggranularity_field;
-		            }
-               }
-            }
-            break;
-            default:
-               assert(!"unknown register type!");
-               break;
-         }
-<<<<<<< HEAD
-         break;
-     case Arch_x86_64:
+    case Arch_x86_64: 
          switch (category) {
             case x86_64::GPR:
                c = x86_regclass_gpr;
@@ -730,7 +692,6 @@
                break;
          }
          break;
- 
        case Arch_ppc32:
        case Arch_ppc64: // 64-bit not supported in ROSE
        {
@@ -770,17 +731,13 @@
            }
            return;
        }
-       default:
-=======
-         return;
-      }
+       break;
       case Arch_aarch64:
       {
         assert(0);
         return;
       }
       default:
->>>>>>> e3dadf3f
          c = x86_regclass_unknown;
          n = 0;
          break;
