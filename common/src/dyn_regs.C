--- conflicted
+++ resolved
@@ -846,7 +846,6 @@
            return;
        }
        break;
-<<<<<<< HEAD
        case Arch_aarch64: {
            p = 0;
            switch (category) {
@@ -922,38 +921,7 @@
            }
            return;
        }
-=======
-      case Arch_aarch64:
-      {
-	switch(category) {
-	    case aarch64::GPR: {
-			  c = armv8_regclass_gpr;
-			  if(baseID == (aarch64::zr & 0xFF) || baseID == (aarch64::wzr & 0xFF))
-			      n = armv8_gpr_zr;
-			  else {
-			      int regnum = baseID - aarch64::x0;
-			      n = armv8_gpr_r0 + regnum;
-			  }
-		      } 
-		      break;
-	    case aarch64::SPR: {
-			    n = 0;
-			    if(baseID == (aarch64::pstate & 0xFF)) {
-				c = armv8_regclass_pstate;
-				p = armv8_pstatefield_nzcv;
-			    } else if(baseID == (aarch64::pc & 0xFF)) {
-				c = armv8_regclass_pc;
-			    } else if(baseID == (aarch64::sp & 0xFF) || baseID == (aarch64::wsp & 0xFF)) {
-				c = armv8_regclass_sp;
-			    }
-			  }
-			  break; 
-	    default:assert(!"unknown register type!");
-		    break;
-	}
-	return;
-      }
->>>>>>> 7ba3a0df
+
       break;
       default:
          c = x86_regclass_unknown;
