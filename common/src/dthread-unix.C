--- conflicted
+++ resolved
@@ -85,103 +85,4 @@
 long DThread::self()
 {
    return (long) pthread_self();
-<<<<<<< HEAD
 }
-
-Mutex::Mutex(bool recursive)
-{
-   pthread_mutexattr_t attr;
-   pthread_mutexattr_init(&attr);
-   if (recursive) {
-      pthread_mutexattr_settype(&attr, PTHREAD_MUTEX_RECURSIVE);
-   }
-   int result = pthread_mutex_init(&mutex, &attr);
-   pthread_mutexattr_destroy(&attr);
-   assert(result == 0);
-}
-
-#include <stdio.h>
-#include <errno.h>
-#include <string.h>
-
-
-Mutex::~Mutex()
-{
-   int result = pthread_mutex_destroy(&mutex);
-   assert(result == 0);
-}
-
-bool Mutex::lock()
-{
-   int result = pthread_mutex_lock(&mutex);
-   return (result == 0);
-}
-
-bool Mutex::trylock()
-{
-  int result = pthread_mutex_trylock(&mutex);
-  return (result == 0);
-}
-
-bool Mutex::unlock()
-{
-   int result = pthread_mutex_unlock(&mutex);
-   return (result == 0);
-}
-
-CondVar::CondVar(Mutex *m)
-{
-   if (!m) {
-      created_mutex = true;
-      mutex = new Mutex();
-   }
-   else {
-      created_mutex = false;
-      mutex = static_cast<Mutex *>(m);
-   }
-   pthread_cond_init(&cond, NULL);
-}
-
-CondVar::~CondVar()
-{
-   if (created_mutex)
-      delete mutex;
-   int result = pthread_cond_destroy(&cond);
-   assert(result == 0);
-}
-
-bool CondVar::unlock()
-{
-   return mutex->unlock();
-}
-
-bool CondVar::lock()
-{
-   return mutex->lock();
-}
-
-bool CondVar::trylock()
-{
-  return mutex->trylock();
-}
-
-bool CondVar::signal()
-{
-   int result = pthread_cond_signal(&cond);
-   return result == 0;
-}
-
-bool CondVar::broadcast()
-{
-   int result = pthread_cond_broadcast(&cond);
-   return result == 0;
-}
-
-bool CondVar::wait()
-{
-   int result = pthread_cond_wait(&cond, &mutex->mutex);
-   return result == 0;
-}
-=======
-}
->>>>>>> 548ca397
