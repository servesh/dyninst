/*
 * See the dyninst/COPYRIGHT file for copyright information.
 * 
 * We provide the Paradyn Tools (below described as "Paradyn")
 * on an AS IS basis, and do not warrant its validity or performance.
 * We reserve the right to update, modify, or discontinue this
 * software at any time.  We shall have no obligation to supply such
 * updates or modifications or any other form of support to you.
 * 
 * By your use of Paradyn, you understand and agree that we (or any
 * other person or entity with proprietary rights in Paradyn) are
 * under no obligation to provide either maintenance services,
 * update services, notices of latent defects, or correction of
 * defects for Paradyn.
 * 
 * This library is free software; you can redistribute it and/or
 * modify it under the terms of the GNU Lesser General Public
 * License as published by the Free Software Foundation; either
 * version 2.1 of the License, or (at your option) any later version.
 * 
 * This library is distributed in the hope that it will be useful,
 * but WITHOUT ANY WARRANTY; without even the implied warranty of
 * MERCHANTABILITY or FITNESS FOR A PARTICULAR PURPOSE.  See the GNU
 * Lesser General Public License for more details.
 * 
 * You should have received a copy of the GNU Lesser General Public
 * License along with this library; if not, write to the Free Software
 * Foundation, Inc., 51 Franklin Street, Fifth Floor, Boston, MA 02110-1301 USA
 */
std::once_flag built_tables;

std::vector<power_entry> power_entry::main_opcode_table;
power_table power_entry::extended_op_0;
power_table power_entry::extended_op_4;
power_table power_entry::extended_op_19;
power_table power_entry::extended_op_30;
power_table power_entry::extended_op_31;
power_table power_entry::extended_op_57;
power_table power_entry::extended_op_58;
power_table power_entry::extended_op_59;
power_table power_entry::extended_op_60;
power_table power_entry::extended_op_61;
power_table power_entry::extended_op_63;

power_entry invalid_entry;

void power_entry::buildTables()
{
<<<<<<< HEAD
    std::call_once(built_tables, [&]() {
        main_opcode_table.push_back(power_entry(power_op_extended, "extended", fn(extended_op_0), operandSpec()));
        main_opcode_table.push_back(power_entry(power_op_INVALID, "INVALID", NULL, operandSpec()));
        main_opcode_table.push_back(power_entry(power_op_tdi, "tdi", NULL, list_of(fn(TO))(fn(RA))(fn(SI))));
        main_opcode_table.push_back(power_entry(power_op_twi, "twi", NULL, list_of(fn(TO))(fn(RA))(fn(SI))));
        main_opcode_table.push_back(power_entry(power_op_INVALID, "INVALID", NULL, operandSpec()));
        main_opcode_table.push_back(power_entry(power_op_INVALID, "INVALID", NULL, operandSpec()));
        main_opcode_table.push_back(power_entry(power_op_INVALID, "INVALID", NULL, operandSpec()));
        main_opcode_table.push_back(power_entry(power_op_mulli, "mulli", NULL, list_of(fn(RT))(fn(RA))(fn(SI))));
        main_opcode_table.push_back(power_entry(power_op_subfic, "subfic", NULL, list_of(fn(RT))(fn(RA))(fn(SI))));
        main_opcode_table.push_back(power_entry(power_op_dozi, "dozi", NULL, list_of(fn(RT))(fn(RA))(fn(SI))));
        main_opcode_table.push_back(power_entry(power_op_cmpli, "cmpli", NULL, list_of(fn(BF))(fn(L))(fn(RA))(fn(UI))));
        main_opcode_table.push_back(power_entry(power_op_cmpi, "cmpi", NULL, list_of(fn(BF))(fn(L))(fn(RA))(fn(SI))));
        main_opcode_table.push_back(power_entry(power_op_addic, "addic", NULL, list_of(fn(RT))(fn(RA))(fn(SI))));
        main_opcode_table.push_back(power_entry(power_op_addic_rc, "addic.", NULL, list_of(fn(RT))(fn(RA))(fn(SI))));
        main_opcode_table.push_back(power_entry(power_op_addi, "addi", NULL, list_of(fn(RT))(fn(RA))(fn(SI))));
        main_opcode_table.push_back(power_entry(power_op_addis, "addis", NULL, list_of(fn(RT))(fn(RA))(fn(SI))));
        main_opcode_table.push_back(
                power_entry(power_op_bc, "bc", NULL, list_of(fn(BO))(fn(BI))(fn(BD))(fn(AA))(fn(LK))));
        main_opcode_table.push_back(power_entry(power_op_svcs, "sc", NULL, list_of(fn(syscall))));
        main_opcode_table.push_back(power_entry(power_op_b, "b", NULL, list_of(fn(LL))(fn(AA))(fn(LK))));
        main_opcode_table.push_back(power_entry(power_op_extended, "extended", fn(extended_op_19), operandSpec()));
        main_opcode_table.push_back(power_entry(power_op_rlwimi, "rlwimi", NULL,
                                                list_of(fn(RA))(fn(RS))(fn(SH))(fn(ME))(fn(MB))(fn(Rc))));
        main_opcode_table.push_back(power_entry(power_op_rlwinm, "rlwinm", NULL,
                                                list_of(fn(RA))(fn(RS))(fn(SH))(fn(MB))(fn(ME))(fn(Rc))));
        main_opcode_table.push_back(power_entry(power_op_rlmi, "rlmi", NULL,
                                                list_of(fn(RA))(fn(RS))(fn(RB))(fn(MB))(fn(ME))(fn(Rc))));
        main_opcode_table.push_back(power_entry(power_op_rlwnm, "rlwnm", NULL,
                                                list_of(fn(RA))(fn(RS))(fn(RB))(fn(MB))(fn(ME))(fn(Rc))));
        main_opcode_table.push_back(power_entry(power_op_ori, "ori", NULL, list_of(fn(RA))(fn(RS))(fn(UI))));
        main_opcode_table.push_back(power_entry(power_op_oris, "oris", NULL, list_of(fn(RA))(fn(RS))(fn(UI))));
        main_opcode_table.push_back(power_entry(power_op_xori, "xori", NULL, list_of(fn(RA))(fn(RS))(fn(UI))));
        main_opcode_table.push_back(power_entry(power_op_xoris, "xoris", NULL, list_of(fn(RA))(fn(RS))(fn(UI))));
        main_opcode_table.push_back(power_entry(power_op_andi_rc, "andi.", NULL, list_of(fn(RA))(fn(RS))(fn(UI))));
        main_opcode_table.push_back(power_entry(power_op_andis_rc, "andis.", NULL, list_of(fn(RA))(fn(RS))(fn(UI))));
        main_opcode_table.push_back(power_entry(power_op_extended, "extended", fn(extended_op_30), operandSpec()));
        main_opcode_table.push_back(power_entry(power_op_extended, "extended", fn(extended_op_31), operandSpec()));
        main_opcode_table.push_back(power_entry(power_op_lwz, "lwz", NULL, list_of(fn(RT))(fn(L < u32 > ))));
        main_opcode_table.push_back(power_entry(power_op_lwzu, "lwzu", NULL, list_of(fn(RT))(fn(LU < u32 > ))));
        main_opcode_table.push_back(power_entry(power_op_lbz, "lbz", NULL, list_of(fn(RT))(fn(L < u8 > ))));
        main_opcode_table.push_back(power_entry(power_op_lbzu, "lbzu", NULL, list_of(fn(RT))(fn(LU < u8 > ))));
        main_opcode_table.push_back(power_entry(power_op_stw, "stw", NULL, list_of(fn(RS))(fn(ST < u32 > ))));
        main_opcode_table.push_back(power_entry(power_op_stwu, "stwu", NULL, list_of(fn(RS))(fn(STU < u32 > ))));
        main_opcode_table.push_back(power_entry(power_op_stb, "stb", NULL, list_of(fn(RS))(fn(ST < u8 > ))));
        main_opcode_table.push_back(power_entry(power_op_stbu, "stbu", NULL, list_of(fn(RS))(fn(STU < u8 > ))));
        main_opcode_table.push_back(power_entry(power_op_lhz, "lhz", NULL, list_of(fn(RT))(fn(L < u16 > ))));
        main_opcode_table.push_back(power_entry(power_op_lhzu, "lhzu", NULL, list_of(fn(RT))(fn(LU < u16 > ))));
        main_opcode_table.push_back(power_entry(power_op_lha, "lha", NULL, list_of(fn(RT))(fn(L < u16 > ))));
        main_opcode_table.push_back(power_entry(power_op_lhau, "lhau", NULL, list_of(fn(RT))(fn(LU < u16 > ))));
        main_opcode_table.push_back(power_entry(power_op_sth, "sth", NULL, list_of(fn(RS))(fn(ST < u16 > ))));
        main_opcode_table.push_back(power_entry(power_op_sthu, "sthu", NULL, list_of(fn(RS))(fn(STU < u16 > ))));
        main_opcode_table.push_back(power_entry(power_op_lmw, "lmw", NULL, list_of(fn(RT))(fn(L < u32 > ))));
        main_opcode_table.push_back(power_entry(power_op_stmw, "stmw", NULL, list_of(fn(RT))(fn(ST < u32 > ))));
        main_opcode_table.push_back(power_entry(power_op_lfs, "lfs", NULL, list_of(fn(FRT))(fn(L < sp_float > ))));
        main_opcode_table.push_back(power_entry(power_op_lfsu, "lfsu", NULL, list_of(fn(FRT))(fn(LU < sp_float > ))));
        main_opcode_table.push_back(power_entry(power_op_lfd, "lfd", NULL, list_of(fn(FRT))(fn(L < dp_float > ))));
        main_opcode_table.push_back(power_entry(power_op_lfdu, "lfdu", NULL, list_of(fn(FRT))(fn(LU < dp_float > ))));
        main_opcode_table.push_back(power_entry(power_op_stfs, "stfs", NULL, list_of(fn(FRS))(fn(ST < sp_float > ))));
        main_opcode_table.push_back(
                power_entry(power_op_stfsu, "stfsu", NULL, list_of(fn(FRS))(fn(STU < sp_float > ))));
        main_opcode_table.push_back(power_entry(power_op_stfd, "stfd", NULL, list_of(fn(FRS))(fn(ST < dp_float > ))));
        main_opcode_table.push_back(
                power_entry(power_op_stfdu, "stfdu", NULL, list_of(fn(FRS))(fn(STU < dp_float > ))));
        main_opcode_table.push_back(power_entry(power_op_lfq, "lfq", NULL, list_of(fn(FRT2))(fn(L < dbl128 > ))));
        main_opcode_table.push_back(power_entry(power_op_lfqu, "lfqu", NULL, list_of(fn(FRT2))(fn(LU < dbl128 > ))));
        main_opcode_table.push_back(power_entry(power_op_extended, "extended", fn(extended_op_58), operandSpec()));
        main_opcode_table.push_back(power_entry(power_op_extended, "extended", fn(extended_op_59), operandSpec()));
        main_opcode_table.push_back(power_entry(power_op_stfq, "stfq", NULL, list_of(fn(FRS2))(fn(ST < dbl128 > ))));
        main_opcode_table.push_back(power_entry(power_op_stfqu, "stfqu", NULL, list_of(fn(FRS2))(fn(STU < dbl128 > ))));
        main_opcode_table.push_back(power_entry(power_op_stdu, "stdu", NULL, list_of(fn(RS))(fn(STU < u64 > ))));
        main_opcode_table.push_back(power_entry(power_op_extended, "extended", fn(extended_op_63), operandSpec()));
=======
    if(built_tables) return;
    main_opcode_table.push_back(power_entry(power_op_extended, "extended", fn(extended_op_0), operandSpec()));
    main_opcode_table.push_back(power_entry(power_op_INVALID, "INVALID", NULL, operandSpec()));
    main_opcode_table.push_back(power_entry(power_op_tdi, "tdi", NULL, list_of(fn(TO))(fn(RA))(fn(SI))));
    main_opcode_table.push_back(power_entry(power_op_twi, "twi", NULL, list_of(fn(TO))(fn(RA))(fn(SI))));
    main_opcode_table.push_back(power_entry(power_op_INVALID, "INVALID", NULL, operandSpec()));
    main_opcode_table.push_back(power_entry(power_op_INVALID, "INVALID", NULL, operandSpec()));
    main_opcode_table.push_back(power_entry(power_op_INVALID, "INVALID", NULL, operandSpec()));
    main_opcode_table.push_back(power_entry(power_op_mulli, "mulli", NULL, list_of(fn(RT))(fn(RA))(fn(SI))));
    main_opcode_table.push_back(power_entry(power_op_subfic, "subfic", NULL, list_of(fn(RT))(fn(RA))(fn(SI))));
    main_opcode_table.push_back(power_entry(power_op_dozi, "dozi", NULL, list_of(fn(RT))(fn(RA))(fn(SI))));
    main_opcode_table.push_back(power_entry(power_op_cmpli, "cmpli", NULL, list_of(fn(BF))(fn(L))(fn(RA))(fn(UI))));
    main_opcode_table.push_back(power_entry(power_op_cmpi, "cmpi", NULL, list_of(fn(BF))(fn(L))(fn(RA))(fn(SI))));
    main_opcode_table.push_back(power_entry(power_op_addic, "addic", NULL, list_of(fn(RT))(fn(RA))(fn(SI))));
    main_opcode_table.push_back(power_entry(power_op_addic_rc, "addic.", NULL, list_of(fn(RT))(fn(RA))(fn(SI))));
    main_opcode_table.push_back(power_entry(power_op_addi, "addi", NULL, list_of(fn(RT))(fn(RA))(fn(SI))));
    main_opcode_table.push_back(power_entry(power_op_addis, "addis", NULL, list_of(fn(RT))(fn(RA))(fn(SI))));
    main_opcode_table.push_back(power_entry(power_op_bc, "bc", NULL, list_of(fn(BO))(fn(BI))(fn(BD))(fn(AA))(fn(LK))));
    main_opcode_table.push_back(power_entry(power_op_svcs, "sc", NULL, list_of(fn(syscall))));
    main_opcode_table.push_back(power_entry(power_op_b, "b", NULL, list_of(fn(LL))(fn(AA))(fn(LK))));
    main_opcode_table.push_back(power_entry(power_op_extended, "extended", fn(extended_op_19), operandSpec()));
    main_opcode_table.push_back(power_entry(power_op_rlwimi, "rlwimi", NULL,
                                list_of(fn(RA))(fn(RS))(fn(SH))(fn(ME))(fn(MB))(fn(Rc))));
    main_opcode_table.push_back(power_entry(power_op_rlwinm, "rlwinm", NULL,
                                list_of(fn(RA))(fn(RS))(fn(SH))(fn(MB))(fn(ME))(fn(Rc))));
    main_opcode_table.push_back(power_entry(power_op_rlmi, "rlmi", NULL,
                                list_of(fn(RA))(fn(RS))(fn(RB))(fn(MB))(fn(ME))(fn(Rc))));
    main_opcode_table.push_back(power_entry(power_op_rlwnm, "rlwnm", NULL,
                                list_of(fn(RA))(fn(RS))(fn(RB))(fn(MB))(fn(ME))(fn(Rc))));
    main_opcode_table.push_back(power_entry(power_op_ori, "ori", NULL, list_of(fn(RA))(fn(RS))(fn(UI))));
    main_opcode_table.push_back(power_entry(power_op_oris, "oris", NULL, list_of(fn(RA))(fn(RS))(fn(UI))));
    main_opcode_table.push_back(power_entry(power_op_xori, "xori", NULL, list_of(fn(RA))(fn(RS))(fn(UI))));
    main_opcode_table.push_back(power_entry(power_op_xoris, "xoris", NULL, list_of(fn(RA))(fn(RS))(fn(UI))));
    main_opcode_table.push_back(power_entry(power_op_andi_rc, "andi.", NULL, list_of(fn(RA))(fn(RS))(fn(UI))));
    main_opcode_table.push_back(power_entry(power_op_andis_rc, "andis.", NULL, list_of(fn(RA))(fn(RS))(fn(UI))));
    main_opcode_table.push_back(power_entry(power_op_extended, "extended", fn(extended_op_30), operandSpec()));
    main_opcode_table.push_back(power_entry(power_op_extended, "extended", fn(extended_op_31), operandSpec()));
    main_opcode_table.push_back(power_entry(power_op_lwz, "lwz", NULL, list_of(fn(RT))(fn(L<u32>))));
    main_opcode_table.push_back(power_entry(power_op_lwzu, "lwzu", NULL, list_of(fn(RT))(fn(LU<u32>))));
    main_opcode_table.push_back(power_entry(power_op_lbz, "lbz", NULL, list_of(fn(RT))(fn(L<u8>))));
    main_opcode_table.push_back(power_entry(power_op_lbzu, "lbzu", NULL, list_of(fn(RT))(fn(LU<u8>))));
    main_opcode_table.push_back(power_entry(power_op_stw, "stw", NULL, list_of(fn(RS))(fn(ST<u32>))));
    main_opcode_table.push_back(power_entry(power_op_stwu, "stwu", NULL, list_of(fn(RS))(fn(STU<u32>))));
    main_opcode_table.push_back(power_entry(power_op_stb, "stb", NULL, list_of(fn(RS))(fn(ST<u8>))));
    main_opcode_table.push_back(power_entry(power_op_stbu, "stbu", NULL, list_of(fn(RS))(fn(STU<u8>))));
    main_opcode_table.push_back(power_entry(power_op_lhz, "lhz", NULL, list_of(fn(RT))(fn(L<u16>))));
    main_opcode_table.push_back(power_entry(power_op_lhzu, "lhzu", NULL, list_of(fn(RT))(fn(LU<u16>))));
    main_opcode_table.push_back(power_entry(power_op_lha, "lha", NULL, list_of(fn(RT))(fn(L<u16>))));
    main_opcode_table.push_back(power_entry(power_op_lhau, "lhau", NULL, list_of(fn(RT))(fn(LU<u16>))));
    main_opcode_table.push_back(power_entry(power_op_sth, "sth", NULL, list_of(fn(RS))(fn(ST<u16>))));
    main_opcode_table.push_back(power_entry(power_op_sthu, "sthu", NULL, list_of(fn(RS))(fn(STU<u16>))));
    main_opcode_table.push_back(power_entry(power_op_lmw, "lmw", NULL, list_of(fn(RT))(fn(L<u32>))));
    main_opcode_table.push_back(power_entry(power_op_stmw, "stmw", NULL, list_of(fn(RT))(fn(ST<u32>))));
    main_opcode_table.push_back(power_entry(power_op_lfs, "lfs", NULL, list_of(fn(FRT))(fn(L<sp_float>))));
    main_opcode_table.push_back(power_entry(power_op_lfsu, "lfsu", NULL, list_of(fn(FRT))(fn(LU<sp_float>))));
    main_opcode_table.push_back(power_entry(power_op_lfd, "lfd", NULL, list_of(fn(FRT))(fn(L<dp_float>))));
    main_opcode_table.push_back(power_entry(power_op_lfdu, "lfdu", NULL, list_of(fn(FRT))(fn(LU<dp_float>))));
    main_opcode_table.push_back(power_entry(power_op_stfs, "stfs", NULL, list_of(fn(FRS))(fn(ST<sp_float>))));
    main_opcode_table.push_back(power_entry(power_op_stfsu, "stfsu", NULL, list_of(fn(FRS))(fn(STU<sp_float>))));
    main_opcode_table.push_back(power_entry(power_op_stfd, "stfd", NULL, list_of(fn(FRS))(fn(ST<dp_float>))));
    main_opcode_table.push_back(power_entry(power_op_stfdu, "stfdu", NULL, list_of(fn(FRS))(fn(STU<dp_float>))));
    main_opcode_table.push_back(power_entry(power_op_lfq, "lfq", NULL, list_of(fn(FRT2))(fn(L<dbl128>))));
   	//opcode57: revised, previous:lfqu
	 	//main_opcode_table.push_back(power_entry(power_op_lfqu, "lfqu", NULL, list_of(fn(FRT2))(fn(LU<dbl128>))));i
		//new extended opcode 57	
		main_opcode_table.push_back(power_entry(power_op_extended, "extended", fn(extended_op_57), operandSpec()));
		
		main_opcode_table.push_back(power_entry(power_op_extended, "extended", fn(extended_op_58), operandSpec()));
    main_opcode_table.push_back(power_entry(power_op_extended, "extended", fn(extended_op_59), operandSpec()));
    //opcode60 revised, previous:stfq
    //new extended opcode 60
		main_opcode_table.push_back(power_entry(power_op_extended, "extended", fn(extended_op_60), operandSpec()));

    //opcode61 revised, previous:stfqu
		//main_opcode_table.push_back(power_entry(power_op_stfqu, "stfqu", NULL, list_of(fn(FRS2))(fn(STU<dbl128>))));
    //new extended opcode 61 
    main_opcode_table.push_back(power_entry(power_op_extended, "extended", fn(extended_op_61), operandSpec()));
		
		main_opcode_table.push_back(power_entry(power_op_stdu, "stdu", NULL, list_of(fn(RS))(fn(STU<u64>))));
    main_opcode_table.push_back(power_entry(power_op_extended, "extended", fn(extended_op_63), operandSpec()));
>>>>>>> 5c9770a9

        extended_op_0[1] = power_entry(power_op_qvfxxmadds, "qvfxxmadds", NULL,
                                       list_of(fn(setFPMode))(fn(QFRTP))(fn(QFRA))(fn(QRB))(fn(QFRCP)));
        extended_op_0[3] = power_entry(power_op_qvfxxcpnmadds, "qvfxxcpnmadds", NULL,
                                       list_of(fn(setFPMode))(fn(QFRTP))(fn(QFRA))(fn(QRB))(fn(QFRCP)));
        extended_op_0[5] = power_entry(power_op_fpsel, "fpsel", NULL,
                                       list_of(fn(setFPMode))(fn(FRTP))(fn(FRAP))(fn(FRBP))(fn(FRCP)));
        extended_op_0[8] = power_entry(power_op_fpmul, "fpmul", NULL,
                                       list_of(fn(setFPMode))(fn(FRTP))(fn(FRAP))(fn(FRCP)));
        extended_op_0[10] = power_entry(power_op_fxpmul, "fxpmul", NULL,
                                        list_of(fn(setFPMode))(fn(FRTP))(fn(FRA))(fn(FRCP)));
        extended_op_0[12] = power_entry(power_op_fpadd, "fpadd", NULL,
                                        list_of(fn(setFPMode))(fn(FRTP))(fn(FRAP))(fn(FRBP)));
        extended_op_0[13] = power_entry(power_op_fpsub, "fpsub", NULL,
                                        list_of(fn(setFPMode))(fn(FRTP))(fn(FRAP))(fn(FRBP)));
        extended_op_0[14] = power_entry(power_op_fpre, "fpre", NULL, list_of(fn(setFPMode))(fn(FRTP))(fn(FRBP)));
        extended_op_0[15] = power_entry(power_op_fprsqrte, "fprsqrte", NULL,
                                        list_of(fn(setFPMode))(fn(FRTP))(fn(FRBP)));
        extended_op_0[16] = power_entry(power_op_fpmadd, "fpmadd", NULL,
                                        list_of(fn(setFPMode))(fn(FRTP))(fn(FRAP))(fn(FRBP))(fn(FRCP)));
        extended_op_0[17] = power_entry(power_op_fxmadd, "fxmadd", NULL,
                                        list_of(fn(setFPMode))(fn(FRTP))(fn(FRAP))(fn(FRBP))(fn(FRCP)));
        extended_op_0[18] = power_entry(power_op_fxcpmadd, "fxcpmadd", NULL,
                                        list_of(fn(setFPMode))(fn(FRTP))(fn(FRA))(fn(FRBP))(fn(FRCP)));
        extended_op_0[19] = power_entry(power_op_fxcsmadd, "fxcsmadd", NULL,
                                        list_of(fn(setFPMode))(fn(FRTP))(fn(FRAS))(fn(FRBP))(fn(FRCP)));
#ifdef os_bgq
        extended_op_0[9] = power_entry(power_op_qvfxmadds, "qvfxmadds", NULL,
                                        list_of(fn(setFPMode))(fn(QFRTP))(fn(QFRA))(fn(QRB))(fn(QFRCP)));
        extended_op_0[11] = power_entry(power_op_qvfxxnpmadds, "qvfxxnpmadds", NULL,
                                        list_of(fn(setFPMode))(fn(QFRTP))(fn(QFRA))(fn(QRB))(fn(QFRCP)));
        extended_op_0[17] = power_entry(power_op_qvfxmuls, "qvfxmuls", NULL, list_of(fn(setFPMode))(fn(QFRTP))(fn(QFRA))(fn(QFRCP)));
        extended_op_0[20] = power_entry(power_op_qvfsubs, "qvfsubs", NULL, list_of(fn(setFPMode))(fn(QFRTP))(fn(QFRA))(fn(QRB)));
        extended_op_0[21] = power_entry(power_op_qvfadds, "qvfadds", NULL, list_of(fn(setFPMode))(fn(QFRTP))(fn(QFRA))(fn(QRB)));
        extended_op_0[24] = power_entry(power_op_qvfres, "qvfres", NULL, list_of(fn(setFPMode))(fn(QFRTP))(fn(QRB)));
        extended_op_0[25] = power_entry(power_op_qvfmuls, "qvfmuls", NULL, list_of(fn(setFPMode))(fn(QFRTP))(fn(QFRA))(fn(QFRCP)));
        extended_op_0[26] = power_entry(power_op_qvfrsqrtes, "qvfrsqrtes", NULL, list_of(fn(setFPMode))(fn(QFRTP))(fn(QRB)));
        extended_op_0[28] = power_entry(power_op_qvfmsubs, "qvfmsubs", NULL,
           list_of(fn(setFPMode))(fn(QFRTP))(fn(QFRA))(fn(QRB))(fn(QFRCP)));
        extended_op_0[29] = power_entry(power_op_qvfmadds, "qvfmadds", NULL,
           list_of(fn(setFPMode))(fn(QFRTP))(fn(QFRA))(fn(QRB))(fn(QFRCP)));
        extended_op_0[30] = power_entry(power_op_qvfnmsubs, "qvfnmsubs", NULL,
           list_of(fn(setFPMode))(fn(QFRTP))(fn(QFRA))(fn(QRB))(fn(QFRCP)));
        extended_op_0[31] = power_entry(power_op_qvfnmadds, "qvfnmadds", NULL,
           list_of(fn(setFPMode))(fn(QFRTP))(fn(QFRA))(fn(QRB))(fn(QFRCP)));
#else
        extended_op_0[9] = power_entry(power_op_fxmul, "fxmul", NULL,
                                       list_of(fn(setFPMode))(fn(FRTP))(fn(FRAP))(fn(FRCP)));
        extended_op_0[11] = power_entry(power_op_fxsmul, "fxsmul", NULL,
                                        list_of(fn(setFPMode))(fn(FRTP))(fn(FRAS))(fn(FRCP)));
        extended_op_0[20] = power_entry(power_op_fpnmadd, "fpnmadd", NULL,
                                        list_of(fn(setFPMode))(fn(FRTP))(fn(FRAP))(fn(FRBP))(fn(FRCP)));
        extended_op_0[21] = power_entry(power_op_fxnmadd, "fxnmadd", NULL,
                                        list_of(fn(setFPMode))(fn(FRTP))(fn(FRAP))(fn(FRBP))(fn(FRCP)));
        extended_op_0[24] = power_entry(power_op_fpmsub, "fpmsub", NULL,
                                        list_of(fn(setFPMode))(fn(FRTP))(fn(FRAP))(fn(FRBP))(fn(FRCP)));
        extended_op_0[25] = power_entry(power_op_fxmsub, "fxmsub", NULL,
                                        list_of(fn(setFPMode))(fn(FRTP))(fn(FRAP))(fn(FRBP))(fn(FRCP)));
        extended_op_0[26] = power_entry(power_op_fxcpmsub, "fxcpmsub", NULL,
                                        list_of(fn(setFPMode))(fn(FRTP))(fn(FRA))(fn(FRBP))(fn(FRCP)));
        extended_op_0[28] = power_entry(power_op_fpnmsub, "fpnmsub", NULL,
                                        list_of(fn(setFPMode))(fn(FRTP))(fn(FRAP))(fn(FRBP))(fn(FRCP)));
        extended_op_0[29] = power_entry(power_op_fxnmsub, "fxnmsub", NULL,
                                        list_of(fn(setFPMode))(fn(FRTP))(fn(FRAP))(fn(FRBP))(fn(FRCP)));
        extended_op_0[30] = power_entry(power_op_fxcpnmsub, "fxcpnmsub", NULL,
                                        list_of(fn(setFPMode))(fn(FRTP))(fn(FRA))(fn(FRBP))(fn(FRCP)));
        extended_op_0[31] = power_entry(power_op_fxcsnmsub, "fxcsnmsub", NULL,
                                        list_of(fn(setFPMode))(fn(FRTP))(fn(FRAS))(fn(FRBP))(fn(FRCP)));
#endif
<<<<<<< HEAD
        extended_op_0[22] = power_entry(power_op_fxcpnmadd, "fxcpnmadd", NULL,
                                        list_of(fn(setFPMode))(fn(FRTP))(fn(FRA))(fn(FRBP))(fn(FRCP)));
        extended_op_0[23] = power_entry(power_op_fxcsnmadd, "fxcsnmadd", NULL,
                                        list_of(fn(setFPMode))(fn(FRTP))(fn(FRAS))(fn(FRBP))(fn(FRCP)));
        extended_op_0[27] = power_entry(power_op_fxcsmsub, "fxcsmsub", NULL,
                                        list_of(fn(setFPMode))(fn(FRTP))(fn(FRAS))(fn(FRBP))(fn(FRCP)));
        extended_op_0[32] = power_entry(power_op_fpmr, "fpmr", NULL, list_of(fn(setFPMode))(fn(FRTP))(fn(FRBP)));
        extended_op_0[96] = power_entry(power_op_fpabs, "fpabs", NULL, list_of(fn(setFPMode))(fn(FRTP))(fn(FRBP)));
        extended_op_0[160] = power_entry(power_op_fpneg, "fpneg", NULL, list_of(fn(setFPMode))(fn(FRTP))(fn(FRBP)));
        extended_op_0[192] = power_entry(power_op_fprsp, "fprsp", NULL, list_of(fn(setFPMode))(fn(FRTP))(fn(FRBP)));
        extended_op_0[224] = power_entry(power_op_fpnabs, "fpnabs", NULL, list_of(fn(setFPMode))(fn(FRTP))(fn(FRBP)));
        extended_op_0[288] = power_entry(power_op_fsmr, "fsmr", NULL, list_of(fn(setFPMode))(fn(FRTS))(fn(FRBS)));
        extended_op_0[320] = power_entry(power_op_fscmp, "fscmp", NULL,
                                         list_of(fn(setFPMode))(fn(BF))(fn(FRAS))(fn(FRBS)));
        extended_op_0[352] = power_entry(power_op_fsabs, "fsabs", NULL, list_of(fn(setFPMode))(fn(FRTS))(fn(FRBS)));
        extended_op_0[416] = power_entry(power_op_fsneg, "fsneg", NULL, list_of(fn(setFPMode))(fn(FRTS))(fn(FRBS)));
        extended_op_0[480] = power_entry(power_op_fsnabs, "fsnabs", NULL, list_of(fn(setFPMode))(fn(FRTS))(fn(FRBS)));
        extended_op_0[544] = power_entry(power_op_fxmr, "fxmr", NULL, list_of(fn(setFPMode))(fn(FRTP))(fn(FRBP)));
        extended_op_0[576] = power_entry(power_op_fpctiw, "fpctiw", NULL, list_of(fn(setFPMode))(fn(FRTP))(fn(FRBP)));
        extended_op_0[704] = power_entry(power_op_fpctiwz, "fpctiwz", NULL, list_of(fn(setFPMode))(fn(FRTP))(fn(FRBP)));
        extended_op_0[800] = power_entry(power_op_fsmfp, "fpmr", NULL, list_of(fn(setFPMode))(fn(FRTS))(fn(FRB)));
        extended_op_0[846] = power_entry(power_op_qvfcfids, "qvfcfids", NULL,
                                         list_of(fn(setFPMode))(fn(QFRTP))(fn(QRB)));
        extended_op_0[928] = power_entry(power_op_fsmtp, "fpmr", NULL, list_of(fn(setFPMode))(fn(FRT))(fn(FRBS)));
        extended_op_0[974] = power_entry(power_op_qvfcfidus, "qvfcfidus", NULL,
                                         list_of(fn(setFPMode))(fn(QFRTP))(fn(QRB)));
        extended_op_4[0] = power_entry(power_op_qvfcmpeq, "qvfcmpeq", NULL,
                                       list_of(fn(setFPMode))(fn(QFRTP))(fn(QFRA))(fn(QRB)));
        extended_op_4[1] = power_entry(power_op_qvfxxmadd, "qvfxxmadd", NULL,
=======
       extended_op_0[22] = power_entry(power_op_fxcpnmadd, "fxcpnmadd", NULL,
list_of(fn(setFPMode))(fn(FRTP))(fn(FRA))(fn(FRBP))(fn(FRCP)));
       extended_op_0[23] = power_entry(power_op_fxcsnmadd, "fxcsnmadd", NULL,
list_of(fn(setFPMode))(fn(FRTP))(fn(FRAS))(fn(FRBP))(fn(FRCP)));
       extended_op_0[27] = power_entry(power_op_fxcsmsub, "fxcsmsub", NULL,
list_of(fn(setFPMode))(fn(FRTP))(fn(FRAS))(fn(FRBP))(fn(FRCP)));
       extended_op_0[32] = power_entry(power_op_fpmr, "fpmr", NULL, list_of(fn(setFPMode))(fn(FRTP))(fn(FRBP)));
       extended_op_0[96] = power_entry(power_op_fpabs, "fpabs", NULL, list_of(fn(setFPMode))(fn(FRTP))(fn(FRBP)));
       extended_op_0[160] = power_entry(power_op_fpneg, "fpneg", NULL, list_of(fn(setFPMode))(fn(FRTP))(fn(FRBP)));
       extended_op_0[192] = power_entry(power_op_fprsp, "fprsp", NULL, list_of(fn(setFPMode))(fn(FRTP))(fn(FRBP)));
       extended_op_0[224] = power_entry(power_op_fpnabs, "fpnabs", NULL, list_of(fn(setFPMode))(fn(FRTP))(fn(FRBP)));
       extended_op_0[288] = power_entry(power_op_fsmr, "fsmr", NULL, list_of(fn(setFPMode))(fn(FRTS))(fn(FRBS)));
       extended_op_0[320] = power_entry(power_op_fscmp, "fscmp", NULL, list_of(fn(setFPMode))(fn(BF))(fn(FRAS))(fn(FRBS)));
       extended_op_0[352] = power_entry(power_op_fsabs, "fsabs", NULL, list_of(fn(setFPMode))(fn(FRTS))(fn(FRBS)));
       extended_op_0[416] = power_entry(power_op_fsneg, "fsneg", NULL, list_of(fn(setFPMode))(fn(FRTS))(fn(FRBS)));
       extended_op_0[480] = power_entry(power_op_fsnabs, "fsnabs", NULL, list_of(fn(setFPMode))(fn(FRTS))(fn(FRBS)));
       extended_op_0[544] = power_entry(power_op_fxmr, "fxmr", NULL, list_of(fn(setFPMode))(fn(FRTP))(fn(FRBP)));
       extended_op_0[576] = power_entry(power_op_fpctiw, "fpctiw", NULL, list_of(fn(setFPMode))(fn(FRTP))(fn(FRBP)));
       extended_op_0[704] = power_entry(power_op_fpctiwz, "fpctiwz", NULL, list_of(fn(setFPMode))(fn(FRTP))(fn(FRBP)));
       extended_op_0[800] = power_entry(power_op_fsmfp, "fpmr", NULL, list_of(fn(setFPMode))(fn(FRTS))(fn(FRB)));
       extended_op_0[846] = power_entry(power_op_qvfcfids, "qvfcfids", NULL, list_of(fn(setFPMode))(fn(QFRTP))(fn(QRB)));
       extended_op_0[928] = power_entry(power_op_fsmtp, "fpmr", NULL, list_of(fn(setFPMode))(fn(FRT))(fn(FRBS)));
       extended_op_0[974] = power_entry(power_op_qvfcfidus, "qvfcfidus", NULL, list_of(fn(setFPMode))(fn(QFRTP))(fn(QRB)));
  
/* deleted in Version 3.0B
			 extended_op_4[0] = power_entry(power_op_qvfcmpeq, "qvfcmpeq", NULL,
  							 list_of(fn(setFPMode))(fn(QFRTP))(fn(QFRA))(fn(QRB)));
       extended_op_4[1]   = power_entry(power_op_qvfxxmadd, "qvfxxmadd", NULL,
>>>>>>> 5c9770a9
                                       list_of(fn(setFPMode))(fn(QFRTP))(fn(QFRA))(fn(QRB))(fn(QFRCP)));
        extended_op_4[3] = power_entry(power_op_qvfxxcpnmadd, "qvfxxcpnmadd", NULL,
                                       list_of(fn(setFPMode))(fn(QFRTP))(fn(QFRA))(fn(QRB))(fn(QFRCP)));
        extended_op_4[4] = power_entry(power_op_qvflogical, "qvflogical", NULL,
                                       list_of(fn(setFPMode))(fn(QFRTP))(fn(QFRA))(fn(QRB))(fn(QTT)));
        extended_op_4[5] = power_entry(power_op_qvfaligni, "qvfaligni", NULL,
                                       list_of(fn(setFPMode))(fn(QFRTP))(fn(QFRA))(fn(QRB))(fn(QVD)));
        extended_op_4[6] = power_entry(power_op_qvfperm, "qvfperm", NULL,
                                       list_of(fn(setFPMode))(fn(QFRTP))(fn(QFRA))(fn(QRB))(fn(QFRCP)));
        extended_op_4[8] = power_entry(power_op_qvfcpsgn, "qvfcpsgn", NULL,
                                       list_of(fn(setFPMode))(fn(QFRTP))(fn(QFRA))(fn(QRB)));
        extended_op_4[9] = power_entry(power_op_qvfxmadd, "qvfxmadd", NULL,
                                       list_of(fn(setFPMode))(fn(QFRTP))(fn(QFRA))(fn(QRB))(fn(QFRCP)));
<<<<<<< HEAD
        extended_op_4[11] = power_entry(power_op_qvfxxnpmadd, "qvfxxnpmadd", NULL,
                                        list_of(fn(setFPMode))(fn(QFRTP))(fn(QFRA))(fn(QRB))(fn(QFRCP)));
        extended_op_4[12] = power_entry(power_op_qvfrsp, "qvfrsp", NULL, list_of(fn(setFPMode))(fn(QFRTP))(fn(QRB)));
        extended_op_4[14] = power_entry(power_op_qvfctiw, "qvfctiw", NULL, list_of(fn(setFPMode))(fn(QFRTP))(fn(QRB)));
        extended_op_4[15] = power_entry(power_op_qvfctiwz, "qvfctiwz", NULL,
                                        list_of(fn(setFPMode))(fn(QFRTP))(fn(QRB)));
        extended_op_4[17] = power_entry(power_op_qvfxmul, "qvfxmul", NULL,
                                        list_of(fn(setFPMode))(fn(QFRTP))(fn(QFRA))(fn(QFRCP)));
        extended_op_4[20] = power_entry(power_op_qvfsub, "qvfsub", NULL,
                                        list_of(fn(setFPMode))(fn(QFRTP))(fn(QFRA))(fn(QRB)));
        extended_op_4[21] = power_entry(power_op_qvfadd, "qvfadd", NULL,
                                        list_of(fn(setFPMode))(fn(QFRTP))(fn(QFRA))(fn(QRB)));
        extended_op_4[23] = power_entry(power_op_qvfsel, "qvfsel", NULL,
                                        list_of(fn(setFPMode))(fn(QFRTP))(fn(QFRA))(fn(QRB))(fn(QFRCP)));
=======
       extended_op_4[11] = power_entry(power_op_qvfxxnpmadd, "qvfxxnpmadd", NULL,
                                       list_of(fn(setFPMode))(fn(QFRTP))(fn(QFRA))(fn(QRB))(fn(QFRCP)));
       extended_op_4[12] = power_entry(power_op_qvfrsp, "qvfrsp", NULL, list_of(fn(setFPMode))(fn(QFRTP))(fn(QRB)));
       //extended_op_4[14] = power_entry(power_op_qvfctiw, "qvfctiw", NULL, list_of(fn(setFPMode))(fn(QFRTP))(fn(QRB)));
			 
       extended_op_4[15] = power_entry(power_op_qvfctiwz, "qvfctiwz", NULL, list_of(fn(setFPMode))(fn(QFRTP))(fn(QRB)));
       extended_op_4[17] = power_entry(power_op_qvfxmul, "qvfxmul", NULL, list_of(fn(setFPMode))(fn(QFRTP))(fn(QFRA))(fn(QFRCP)));
       extended_op_4[20] = power_entry(power_op_qvfsub, "qvfsub", NULL, list_of(fn(setFPMode))(fn(QFRTP))(fn(QFRA))(fn(QRB)));
       extended_op_4[21] = power_entry(power_op_qvfadd, "qvfadd", NULL, list_of(fn(setFPMode))(fn(QFRTP))(fn(QFRA))(fn(QRB)));
       extended_op_4[23] = power_entry(power_op_qvfsel, "qvfsel", NULL, list_of(fn(setFPMode))(fn(QFRTP))(fn(QFRA))(fn(QRB))(fn(QFRCP)));
*/
			 
			 
			extended_op_4[0] = power_entry(power_op_vaddubm, "vaddubm", NULL, list_of(fn(VRT))(fn(VRA))(fn(VRB)));
extended_op_4[1] = power_entry(power_op_vmul10cuq, "vmul10cuq", NULL, list_of(fn(VRT))(fn(VRA)));
extended_op_4[2] = power_entry(power_op_vmaxub, "vmaxub", NULL, list_of(fn(VRT))(fn(VRA))(fn(VRB)));
extended_op_4[4] = power_entry(power_op_vrlb, "vrlb", NULL, list_of(fn(VRT))(fn(VRA))(fn(VRB)));
extended_op_4[6] = power_entry(power_op_vcmpequb, "vcmpequb", NULL, list_of(fn(VRT))(fn(VRA))(fn(VRB))(fn(Rc)));
extended_op_4[7] = power_entry(power_op_vcmpneb, "vcmpneb", NULL, list_of(fn(VRT))(fn(VRA))(fn(VRB))(fn(Rc)));
extended_op_4[10] = power_entry(power_op_vaddfp, "vaddfp", NULL, list_of(fn(VRT))(fn(VRA))(fn(VRB)));
extended_op_4[8] = power_entry(power_op_vmuloub, "vmuloub", NULL, list_of(fn(VRT))(fn(VRA))(fn(VRB)));
extended_op_4[12] = power_entry(power_op_vmrghb, "vmrghb", NULL, list_of(fn(VRT))(fn(VRA))(fn(VRB)));

extended_op_4[14] = power_entry(power_op_vpkuhum, "vpkuhum", NULL, list_of(fn(VRT))(fn(VRA))(fn(VRB)));
>>>>>>> 5c9770a9
#ifdef os_bgq
        extended_op_4[24] = power_entry(power_op_qvfre, "qvfre", NULL, list_of(fn(setFPMode))(fn(QFRTP))(fn(QRB)));
        extended_op_4[25] = power_entry(power_op_qvfmul, "qvfmul", NULL, list_of(fn(setFPMode))(fn(QFRTP))(fn(QFRA))(fn(QFRCP)));
        extended_op_4[26] = power_entry(power_op_qvfrsqrte, "qvfrsqrte", NULL, list_of(fn(setFPMode))(fn(QFRTP))(fn(QRB)));
        extended_op_4[28] = power_entry(power_op_qvfmsub, "qvfmsub", NULL,
          list_of(fn(setFPMode))(fn(QFRTP))(fn(QFRA))(fn(QRB))(fn(QFRCP)));
        extended_op_4[29] = power_entry(power_op_qvfmadd, "qvfmadd", NULL,
          list_of(fn(setFPMode))(fn(QFRTP))(fn(QFRA))(fn(QRB))(fn(QFRCP)));
        extended_op_4[30] = power_entry(power_op_qvfnmsub, "qvfnmsub", NULL,
          list_of(fn(setFPMode))(fn(QFRTP))(fn(QFRA))(fn(QRB))(fn(QFRCP)));
        extended_op_4[31] = power_entry(power_op_qvfnmadd, "qvfnmadd", NULL,
          list_of(fn(setFPMode))(fn(QFRTP))(fn(QFRA))(fn(QRB))(fn(QFRCP)));
#else
        extended_op_4[24] = power_entry(power_op_fxcpnpma, "fxcpnpma", NULL,
                                        list_of(fn(setFPMode))(fn(FRTP))(fn(FRA))(fn(FRBP))(fn(FRCP)));
        extended_op_4[25] = power_entry(power_op_fxcsnpma, "fxcsnpma", NULL,
                                        list_of(fn(setFPMode))(fn(FRTP))(fn(FRAS))(fn(FRBP))(fn(FRCP)));
        extended_op_4[26] = power_entry(power_op_fxcpnsma, "fxcpnsma", NULL,
                                        list_of(fn(setFPMode))(fn(FRTP))(fn(FRA))(fn(FRBP))(fn(FRCP)));
        extended_op_4[28] = power_entry(power_op_fxcxnpma, "fxcxnpma", NULL,
                                        list_of(fn(setFPMode))(fn(FRTP))(fn(FRAS))(fn(FRBP))(fn(FRCP)));
        extended_op_4[29] = power_entry(power_op_fxcxnsma, "fxcxnsma", NULL,
                                        list_of(fn(setFPMode))(fn(FRTP))(fn(FRAS))(fn(FRBP))(fn(FRCP)));
        extended_op_4[30] = power_entry(power_op_fxcxma, "fxcxma", NULL,
                                        list_of(fn(setFPMode))(fn(FRTP))(fn(FRAS))(fn(FRBP))(fn(FRCP)));
        extended_op_4[31] = power_entry(power_op_fxcxnms, "fxcxnms", NULL,
                                        list_of(fn(setFPMode))(fn(FRTP))(fn(FRAS))(fn(FRBP))(fn(FRCP)));
#endif
<<<<<<< HEAD
        extended_op_4[27] = power_entry(power_op_fxcsnsma, "fxcsnsma", NULL,
                                        list_of(fn(setFPMode))(fn(FRTP))(fn(FRAS))(fn(FRBP))(fn(FRCP)));
        extended_op_4[32] = power_entry(power_op_qvfcmpgt, "qvfcmpgt", NULL,
                                        list_of(fn(setFPMode))(fn(QFRTP))(fn(QFRA))(fn(QRB)));
        extended_op_4[37] = power_entry(power_op_qvesplati, "qvesplati", NULL,
                                        list_of(fn(setFPMode))(fn(QFRTP))(fn(QFRA))(fn(QVD)));
        extended_op_4[40] = power_entry(power_op_qvfneg, "fpneg", NULL, list_of(fn(setFPMode))(fn(QFRTP))(fn(QRB)));
        extended_op_4[64] = power_entry(power_op_qvftstnan, "qvftstnan", NULL,
                                        list_of(fn(setFPMode))(fn(QFRTP))(fn(QFRA))(fn(QRB)));
        extended_op_4[72] = power_entry(power_op_qvfmr, "qvfmr", NULL, list_of(fn(setFPMode))(fn(QFRTP))(fn(QRB)));
        extended_op_4[96] = power_entry(power_op_qvfcmplt, "qvfcmplt", NULL,
                                        list_of(fn(setFPMode))(fn(QFRTP))(fn(QFRA))(fn(QRB)));
        extended_op_4[133] = power_entry(power_op_qvgpci, "qvgpci", NULL, list_of(fn(setFPMode))(fn(QFRTP))(fn(QGPC)));
        extended_op_4[136] = power_entry(power_op_qvfnabs, "qvfnabs", NULL, list_of(fn(setFPMode))(fn(QFRTP))(fn(QRB)));
        extended_op_4[142] = power_entry(power_op_qvfctiwu, "qvfctiwu", NULL,
                                         list_of(fn(setFPMode))(fn(QFRTP))(fn(QRB)));
        extended_op_4[143] = power_entry(power_op_qvfctiwuz, "qvfctiwuz", NULL,
                                         list_of(fn(setFPMode))(fn(QFRTP))(fn(QRB)));
        extended_op_4[264] = power_entry(power_op_qvfabs, "fpabs", NULL, list_of(fn(setFPMode))(fn(QFRTP))(fn(QRB)));
        extended_op_4[392] = power_entry(power_op_qvfrin, "qvfrin", NULL, list_of(fn(setFPMode))(fn(QFRTP))(fn(QRB)));
        extended_op_4[424] = power_entry(power_op_qvfriz, "qvfriz", NULL, list_of(fn(setFPMode))(fn(QFRTP))(fn(QRB)));
        extended_op_4[456] = power_entry(power_op_qvfrip, "qvfrip", NULL, list_of(fn(setFPMode))(fn(QFRTP))(fn(QRB)));
        extended_op_4[488] = power_entry(power_op_qvfrim, "qvfrim", NULL, list_of(fn(setFPMode))(fn(QFRTP))(fn(QRB)));
        extended_op_4[814] = power_entry(power_op_qvfctid, "qvfctid", NULL, list_of(fn(setFPMode))(fn(QFRTP))(fn(QRB)));
        extended_op_4[815] = power_entry(power_op_qvfctidz, "qvfctidz", NULL,
                                         list_of(fn(setFPMode))(fn(QFRTP))(fn(QRB)));
        extended_op_4[846] = power_entry(power_op_qvfcfid, "qvfcfid", NULL, list_of(fn(setFPMode))(fn(QFRTP))(fn(QRB)));
        extended_op_4[942] = power_entry(power_op_qvfctidu, "qvfctidu", NULL,
                                         list_of(fn(setFPMode))(fn(QFRTP))(fn(QRB)));
        extended_op_4[943] = power_entry(power_op_qvfctiduz, "qvfctiduz", NULL,
                                         list_of(fn(setFPMode))(fn(QFRTP))(fn(QRB)));
        extended_op_4[974] = power_entry(power_op_qvfcfidu, "qvfcfidu", NULL,
                                         list_of(fn(setFPMode))(fn(QFRTP))(fn(QRB)));
        extended_op_19[0] = power_entry(power_op_mcrf, "mcrf", NULL, list_of(fn(BF))(fn(BFA)));
        extended_op_19[16] = power_entry(power_op_bclr, "bclr", NULL, list_of(fn(BO))(fn(BI))(fn(LK)));
        extended_op_19[18] = power_entry(power_op_rfid, "rfid", NULL, operandSpec());
        extended_op_19[33] = power_entry(power_op_crnor, "crnor", NULL, list_of(fn(BT))(fn(BA))(fn(BB)));
        extended_op_19[50] = power_entry(power_op_rfi, "rfi", NULL, operandSpec());
        extended_op_19[82] = power_entry(power_op_rfsvc, "rfsvc", NULL, list_of(fn(LK)));
        extended_op_19[129] = power_entry(power_op_crandc, "crandc", NULL, list_of(fn(BT))(fn(BA))(fn(BB)));
        extended_op_19[150] = power_entry(power_op_isync, "isync", NULL, operandSpec());
        extended_op_19[193] = power_entry(power_op_crxor, "crxor", NULL, list_of(fn(BT))(fn(BA))(fn(BB)));
        extended_op_19[225] = power_entry(power_op_crnand, "crnand", NULL, list_of(fn(BT))(fn(BA))(fn(BB)));
        extended_op_19[257] = power_entry(power_op_crand, "crand", NULL, list_of(fn(BT))(fn(BA))(fn(BB)));
        extended_op_19[289] = power_entry(power_op_creqv, "creqv", NULL, list_of(fn(BT))(fn(BA))(fn(BB)));
        extended_op_19[417] = power_entry(power_op_crorc, "crorc", NULL, list_of(fn(BT))(fn(BA))(fn(BB)));
        extended_op_19[449] = power_entry(power_op_cror, "cror", NULL, list_of(fn(BT))(fn(BA))(fn(BB)));
        extended_op_19[528] = power_entry(power_op_bcctr, "bcctr", NULL, list_of(fn(BO))(fn(BI))(fn(LK)));
=======
extended_op_4[27] = power_entry(power_op_fxcsnsma, "fxcsnsma", NULL,
list_of(fn(setFPMode))(fn(FRTP))(fn(FRAS))(fn(FRBP))(fn(FRCP)));
extended_op_4[32] = power_entry(power_op_vmhaddshs, "vmhaddshs", NULL, list_of(fn(VRT))(fn(VRA))(fn(VRB))(fn(VRC)));
extended_op_4[33] = power_entry(power_op_vmhraddshs, "vmhraddshs", NULL, list_of(fn(VRT))(fn(VRA))(fn(VRB))(fn(VRC)));
extended_op_4[34] = power_entry(power_op_vmladduhm, "vmladduhm", NULL, list_of(fn(VRT))(fn(VRA))(fn(VRB))(fn(VRC)));
extended_op_4[35] = power_entry(power_op_vmsumudm, "vmsumudm", NULL, list_of(fn(VRT))(fn(VRA))(fn(VRB))(fn(VRC)));
extended_op_4[36] = power_entry(power_op_vmsumubm, "vmsumubm", NULL, list_of(fn(VRT))(fn(VRA))(fn(VRB))(fn(VRC)));
extended_op_4[37] = power_entry(power_op_vmsummbm, "vmsummbm", NULL, list_of(fn(VRT))(fn(VRA))(fn(VRB))(fn(VRC)));
extended_op_4[38] = power_entry(power_op_vmsumuhm, "vmsumuhm", NULL, list_of(fn(VRT))(fn(VRA))(fn(VRB))(fn(VRC)));
extended_op_4[39] = power_entry(power_op_vmsumuhs, "vmsumuhs", NULL, list_of(fn(VRT))(fn(VRA))(fn(VRB))(fn(VRC)));
extended_op_4[40] = power_entry(power_op_vmsumshm, "vmsumshm", NULL, list_of(fn(VRT))(fn(VRA))(fn(VRB))(fn(VRC)));
extended_op_4[41] = power_entry(power_op_vmsumshs, "vmsumshs", NULL, list_of(fn(VRT))(fn(VRA))(fn(VRB))(fn(VRC)));
extended_op_4[42] = power_entry(power_op_vsel, "vsel", NULL, list_of(fn(VRT))(fn(VRA))(fn(VRB))(fn(VRC)));
extended_op_4[43] = power_entry(power_op_vperm, "vperm", NULL, list_of(fn(VRT))(fn(VRA))(fn(VRB))(fn(VRC)));
extended_op_4[44] = power_entry(power_op_vsldoi, "vsldoi", NULL, list_of(fn(VRT))(fn(VRA))(fn(VRB))(fn(SHB)));
extended_op_4[45] = power_entry(power_op_vpermxor, "vpermxor", NULL, list_of(fn(VRT))(fn(VRA))(fn(VRB))(fn(VRC)));
extended_op_4[46] = power_entry(power_op_vmaddfp, "vmaddfp", NULL, list_of(fn(VRT))(fn(VRA))(fn(VRB))(fn(VRC)));
extended_op_4[47] = power_entry(power_op_vnmsubfp, "vnmsubfp", NULL, list_of(fn(VRT))(fn(VRA))(fn(VRB))(fn(VRC)));
extended_op_4[59] = power_entry(power_op_vpermr, "vpermr", NULL, list_of(fn(VRT))(fn(VRA))(fn(VRB))(fn(VRC)));
extended_op_4[60] = power_entry(power_op_vaddeuqm, "vaddeuqm", NULL, list_of(fn(VRT))(fn(VRA))(fn(VRB))(fn(VRC)));
extended_op_4[61] = power_entry(power_op_vaddecuq, "vaddecuq", NULL, list_of(fn(VRT))(fn(VRA))(fn(VRB))(fn(VRC)));
extended_op_4[62] = power_entry(power_op_vsubeuqm, "vsubeuqm", NULL, list_of(fn(VRT))(fn(VRA))(fn(VRB))(fn(VRC)));
extended_op_4[63] = power_entry(power_op_vsubecuq, "vsubecuq", NULL, list_of(fn(VRT))(fn(VRA))(fn(VRB))(fn(VRC)));
extended_op_4[64] = power_entry(power_op_vadduhm, "vadduhm", NULL, list_of(fn(VRT))(fn(VRA))(fn(VRB)));
extended_op_4[65] = power_entry(power_op_vmul10ecuq, "vmul10ecuq", NULL, list_of(fn(VRT))(fn(VRA))(fn(VRB)));
extended_op_4[66] = power_entry(power_op_vmaxuh, "vmaxuh", NULL, list_of(fn(VRT))(fn(VRA))(fn(VRB)));
extended_op_4[68] = power_entry(power_op_vrlh, "vrlh", NULL, list_of(fn(VRT))(fn(VRA))(fn(VRB)));
extended_op_4[70] = power_entry(power_op_vcmpequh, "vcmpequh", NULL, list_of(fn(VRT))(fn(VRA))(fn(VRB))(fn(Rc)));
extended_op_4[71] = power_entry(power_op_vcmpneh, "vcmpneh", NULL, list_of(fn(VRT))(fn(VRA))(fn(VRB))(fn(Rc)));
extended_op_4[72] = power_entry(power_op_vmulouh, "vmulouh", NULL, list_of(fn(VRT))(fn(VRA))(fn(VRB)));
extended_op_4[74] = power_entry(power_op_vsubfp, "vsubfp", NULL, list_of(fn(VRT))(fn(VRA))(fn(VRB)));
extended_op_4[76] = power_entry(power_op_vmrghh, "vmrghh", NULL, list_of(fn(VRT))(fn(VRA))(fn(VRB)));
extended_op_4[78] = power_entry(power_op_vpkuwum, "vpkuwum", NULL, list_of(fn(VRT))(fn(VRA))(fn(VRB)));
extended_op_4[96] = power_entry(power_op_qvfcmplt, "qvfcmplt", NULL,
                                       list_of(fn(setFPMode))(fn(QFRTP))(fn(QFRA))(fn(QRB)));
extended_op_4[128] = power_entry(power_op_vadduwm, "vadduwm", NULL, list_of(fn(VRT))(fn(VRA))(fn(VRB)));
extended_op_4[130] = power_entry(power_op_vmaxuw, "vmaxuw", NULL, list_of(fn(VRT))(fn(VRA))(fn(VRB)));
extended_op_4[132] = power_entry(power_op_vrlw, "vrlw", NULL, list_of(fn(VRT))(fn(VRA))(fn(VRB)));
extended_op_4[133] = power_entry(power_op_vrlwmi, "vrlwmi", NULL, list_of(fn(VRT))(fn(VRA))(fn(VRB)));
extended_op_4[134] = power_entry(power_op_vcmpequw, "vcmpequw", NULL, list_of(fn(VRT))(fn(VRA))(fn(VRB))(fn(Rc)));
extended_op_4[135] = power_entry(power_op_vcmpnew, "vcmpnew", NULL, list_of(fn(VRT))(fn(VRA))(fn(VRB))(fn(Rc)));
extended_op_4[136] = power_entry(power_op_vmulouw, "vmulouw", NULL, list_of(fn(VRT))(fn(VRA))(fn(VRB)));
extended_op_4[137] = power_entry(power_op_vmuluwm, "vmuluwm", NULL, list_of(fn(VRT))(fn(VRA))(fn(VRB)));
extended_op_4[140] = power_entry(power_op_vmrghw, "vmrghw", NULL, list_of(fn(VRT))(fn(VRA))(fn(VRB)));
extended_op_4[142] = power_entry(power_op_vpkuhus, "vpkuhus", NULL, list_of(fn(VRT))(fn(VRA))(fn(VRB)));
extended_op_4[143] = power_entry(power_op_qvfctiwuz, "qvfctiwuz", NULL, list_of(fn(setFPMode))(fn(QFRTP))(fn(QRB)));
extended_op_4[192] = power_entry(power_op_vaddudm, "vaddudm", NULL, list_of(fn(VRT))(fn(VRA))(fn(VRB)));
extended_op_4[194] = power_entry(power_op_vmaxud, "vmaxud", NULL, list_of(fn(VRT))(fn(VRA))(fn(VRB)));
extended_op_4[196] = power_entry(power_op_vrld, "vrld", NULL, list_of(fn(VRT))(fn(VRA))(fn(VRB)));
extended_op_4[197] = power_entry(power_op_vrldmi, "vrldmi", NULL, list_of(fn(VRT))(fn(VRA))(fn(VRB)));
extended_op_4[198] = power_entry(power_op_vcmpeqfp, "vcmpeqfp", NULL, list_of(fn(VRT))(fn(VRA))(fn(VRB))(fn(Rc)));
extended_op_4[199] = power_entry(power_op_vcmpequd, "vcmpequd", NULL, list_of(fn(VRT))(fn(VRA))(fn(VRB))(fn(Rc)));
extended_op_4[206] = power_entry(power_op_vpkuwus, "vpkuwus", NULL, list_of(fn(VRT))(fn(VRA))(fn(VRB)));
extended_op_4[256] = power_entry(power_op_vadduqm, "vadduqm", NULL, list_of(fn(VRT))(fn(VRA))(fn(VRB)));
extended_op_4[258] = power_entry(power_op_vmaxsb, "vmaxsb", NULL, list_of(fn(VRT))(fn(VRA))(fn(VRB)));
extended_op_4[260] = power_entry(power_op_vslb, "vslb", NULL, list_of(fn(VRT))(fn(VRA))(fn(VRB)));
extended_op_4[263] = power_entry(power_op_vcmpnezb, "vcmpnezb", NULL, list_of(fn(VRT))(fn(VRA))(fn(VRB))(fn(Rc)));
extended_op_4[264] = power_entry(power_op_vmulosb, "vmulosb", NULL, list_of(fn(VRT))(fn(VRA))(fn(VRB)));
extended_op_4[266] = power_entry(power_op_vrefp, "vrefp", NULL, list_of(fn(VRT))(fn(VRB)));
extended_op_4[268] = power_entry(power_op_vmrglb, "vmrglb", NULL, list_of(fn(VRT))(fn(VRA))(fn(VRB)));
extended_op_4[270] = power_entry(power_op_vpkshus, "vpkshus", NULL, list_of(fn(VRT))(fn(VRA))(fn(VRB)));
extended_op_4[320] = power_entry(power_op_vaddcuq, "vaddcuq", NULL, list_of(fn(VRT))(fn(VRA))(fn(VRB)));
extended_op_4[322] = power_entry(power_op_vmaxsh, "vmaxsh", NULL, list_of(fn(VRT))(fn(VRA))(fn(VRB)));
extended_op_4[324] = power_entry(power_op_vslh, "vslh", NULL, list_of(fn(VRT))(fn(VRA))(fn(VRB)));
extended_op_4[327] = power_entry(power_op_vcmpnezh, "vcmpnezh", NULL, list_of(fn(VRT))(fn(VRA))(fn(VRB))(fn(Rc)));
extended_op_4[328] = power_entry(power_op_vmulosh, "vmulosh", NULL, list_of(fn(VRT))(fn(VRA))(fn(VRB)));
extended_op_4[330] = power_entry(power_op_vrsqrtefp, "vrsqrtefp", NULL, list_of(fn(VRT))(fn(VRB)));
extended_op_4[332] = power_entry(power_op_vmrglh, "vmrglh", NULL, list_of(fn(VRT))(fn(VRA))(fn(VRB)));
extended_op_4[334] = power_entry(power_op_vpkswus, "vpkswus", NULL, list_of(fn(VRT))(fn(VRA))(fn(VRB)));
extended_op_4[384] = power_entry(power_op_vaddcuw, "vaddcuw", NULL, list_of(fn(VRT))(fn(VRA))(fn(VRB)));
extended_op_4[386] = power_entry(power_op_vmaxsw, "vmaxsw", NULL, list_of(fn(VRT))(fn(VRA))(fn(VRB)));
extended_op_4[388] = power_entry(power_op_vslw, "vslw", NULL, list_of(fn(VRT))(fn(VRA))(fn(VRB)));
extended_op_4[389] = power_entry(power_op_vrlwnm, "vrlwnm", NULL, list_of(fn(VRT))(fn(VRA))(fn(VRB)));
extended_op_4[391] = power_entry(power_op_vcmpnezw, "vcmpnezw", NULL, list_of(fn(VRT))(fn(VRA))(fn(VRB))(fn(Rc)));
extended_op_4[392] = power_entry(power_op_vmulosw, "vmulosw", NULL, list_of(fn(VRT))(fn(VRA))(fn(VRB)));
extended_op_4[394] = power_entry(power_op_vexptefp, "vexptefp", NULL, list_of(fn(VRT))(fn(VRB)));
extended_op_4[396] = power_entry(power_op_vmrglw, "vmrglw", NULL, list_of(fn(VRT))(fn(VRA))(fn(VRB)));
extended_op_4[398] = power_entry(power_op_vpkshss, "vpkshss", NULL, list_of(fn(VRT))(fn(VRA))(fn(VRB)));
extended_op_4[424] = power_entry(power_op_qvfriz, "qvfriz", NULL, list_of(fn(setFPMode))(fn(QFRTP))(fn(QRB)));
extended_op_4[450] = power_entry(power_op_vmaxsd, "vmaxsd", NULL, list_of(fn(VRT))(fn(VRA))(fn(VRB)));
extended_op_4[452] = power_entry(power_op_vsl, "vsl", NULL, list_of(fn(VRT))(fn(VRA))(fn(VRB)));
extended_op_4[453] = power_entry(power_op_vrldnm, "vrldnm", NULL, list_of(fn(VRT))(fn(VRA))(fn(VRB)));
extended_op_4[454] = power_entry(power_op_vcmpgefp, "vcmpgefp", NULL, list_of(fn(VRT))(fn(VRA))(fn(VRB))(fn(Rc)));
extended_op_4[456] = power_entry(power_op_qvfrip, "qvfrip", NULL, list_of(fn(setFPMode))(fn(QFRTP))(fn(QRB)));
extended_op_4[458] = power_entry(power_op_vlogefp, "vlogefp", NULL, list_of(fn(VRT))(fn(VRB)));
extended_op_4[462] = power_entry(power_op_vpkswss, "vpkswss", NULL, list_of(fn(VRT))(fn(VRA))(fn(VRB)));
extended_op_4[512] = power_entry(power_op_vaddubs, "vaddubs", NULL, list_of(fn(VRT))(fn(VRA))(fn(VRB)));
extended_op_4[513] = power_entry(power_op_vmul10uq, "vmul10uq", NULL, list_of(fn(VRT))(fn(VRA)));
extended_op_4[514] = power_entry(power_op_vminub, "vminub", NULL, list_of(fn(VRT))(fn(VRA))(fn(VRB)));
extended_op_4[516] = power_entry(power_op_vsrb, "vsrb", NULL, list_of(fn(VRT))(fn(VRA))(fn(VRB)));
extended_op_4[518] = power_entry(power_op_vcmpgtub, "vcmpgtub", NULL, list_of(fn(VRT))(fn(VRA))(fn(VRB))(fn(Rc)));
extended_op_4[520] = power_entry(power_op_vmuleub, "vmuleub", NULL, list_of(fn(VRT))(fn(VRA))(fn(VRB)));
extended_op_4[524] = power_entry(power_op_vspltb, "vspltb", NULL, list_of(fn(VRT))(fn(UIM))(fn(VRB)));
extended_op_4[525] = power_entry(power_op_vextractub, "vextractub", NULL, list_of(fn(VRT))(fn(UIM))(fn(VRB)));
extended_op_4[526] = power_entry(power_op_vupkhsb, "vupkhsb", NULL, list_of(fn(VRT))(fn(VRB)));
extended_op_4[552] = power_entry(power_op_vrfin, "vrfin", NULL, list_of(fn(VRT))(fn(VRB)));
extended_op_4[576] = power_entry(power_op_vadduhs, "vadduhs", NULL, list_of(fn(VRT))(fn(VRA))(fn(VRB)));
extended_op_4[577] = power_entry(power_op_vmul10euq, "vmul10euq", NULL, list_of(fn(VRT))(fn(VRA))(fn(VRB)));
extended_op_4[578] = power_entry(power_op_vminuh, "vminuh", NULL, list_of(fn(VRT))(fn(VRA))(fn(VRB)));
extended_op_4[580] = power_entry(power_op_vsrh, "vsrh", NULL, list_of(fn(VRT))(fn(VRA))(fn(VRB)));
extended_op_4[582] = power_entry(power_op_vcmpgtuh, "vcmpgtuh", NULL, list_of(fn(VRT))(fn(VRA))(fn(VRB))(fn(Rc)));
extended_op_4[584] = power_entry(power_op_vmuleuh, "vmuleuh", NULL, list_of(fn(VRT))(fn(VRA))(fn(VRB)));
extended_op_4[586] = power_entry(power_op_vrfiz, "vrfiz", NULL, list_of(fn(VRT))(fn(VRB)));
extended_op_4[588] = power_entry(power_op_vsplth, "vsplth", NULL, list_of(fn(VRT))(fn(UIM))(fn(VRB)));
extended_op_4[589] = power_entry(power_op_vextractuh, "vextractuh", NULL, list_of(fn(VRT))(fn(UIM))(fn(VRB)));
extended_op_4[590] = power_entry(power_op_vupkhsh, "vupkhsh", NULL, list_of(fn(VRT))(fn(VRB)));
extended_op_4[642] = power_entry(power_op_vminuw, "vminuw", NULL, list_of(fn(VRT))(fn(VRB)));
extended_op_4[640] = power_entry(power_op_vadduws, "vadduws", NULL, list_of(fn(VRT))(fn(VRA))(fn(VRB)));
extended_op_4[644] = power_entry(power_op_vsrw, "vsrw", NULL, list_of(fn(VRT))(fn(VRA))(fn(VRB)));
extended_op_4[646] = power_entry(power_op_vcmpgtuw, "vcmpgtuw", NULL, list_of(fn(VRT))(fn(VRA))(fn(VRB))(fn(Rc)));
extended_op_4[648] = power_entry(power_op_vmuleuw, "vmuleuw", NULL, list_of(fn(VRT))(fn(VRA))(fn(VRB)));
extended_op_4[650] = power_entry(power_op_vrfip, "vrfip", NULL, list_of(fn(VRT))(fn(VRB)));
extended_op_4[652] = power_entry(power_op_vspltw, "vspltw", NULL, list_of(fn(VRT))(fn(UIM))(fn(VRB)));
extended_op_4[653] = power_entry(power_op_vextractuw, "vextractuw", NULL, list_of(fn(VRT))(fn(UIM))(fn(VRB)));
extended_op_4[654] = power_entry(power_op_vupklsb, "vupklsb", NULL, list_of(fn(VRT))(fn(VRB)));
extended_op_4[706] = power_entry(power_op_vminud, "vminud", NULL, list_of(fn(VRT))(fn(VRA))(fn(VRB)));
extended_op_4[708] = power_entry(power_op_vsr, "vsr", NULL, list_of(fn(VRT))(fn(VRA))(fn(VRB)));
extended_op_4[710] = power_entry(power_op_vcmpgtfp, "vcmpgtfp", NULL, list_of(fn(VRT))(fn(VRA))(fn(VRB))(fn(Rc)));
extended_op_4[711] = power_entry(power_op_vcmpgtud, "vcmpgtud", NULL, list_of(fn(VRT))(fn(VRA))(fn(VRB))(fn(Rc)));
extended_op_4[714] = power_entry(power_op_vrfim, "vrfim", NULL, list_of(fn(VRT))(fn(VRB)));
extended_op_4[717] = power_entry(power_op_vextractd, "vextractd", NULL, list_of(fn(VRT))(fn(UIM))(fn(VRB)));
extended_op_4[718] = power_entry(power_op_vupklsh, "vupklsh", NULL, list_of(fn(VRT))(fn(VRB)));
extended_op_4[768] = power_entry(power_op_vaddsbs, "vaddsbs", NULL, list_of(fn(VRT))(fn(VRA))(fn(VRB)));
extended_op_4[770] = power_entry(power_op_vminsb, "vminsb", NULL, list_of(fn(VRT))(fn(VRA))(fn(VRB)));
extended_op_4[772] = power_entry(power_op_vsrab, "vsrab", NULL, list_of(fn(VRT))(fn(VRA))(fn(VRB)));
extended_op_4[774] = power_entry(power_op_vcmpgtsb, "vcmpgtsb", NULL, list_of(fn(VRT))(fn(VRA))(fn(VRB))(fn(Rc)));
extended_op_4[776] = power_entry(power_op_vmulesb, "vmulesb", NULL, list_of(fn(VRT))(fn(VRA))(fn(VRB)));
extended_op_4[778] = power_entry(power_op_vcfsx, "vcfsx", NULL, list_of(fn(VRT))(fn(UIM))(fn(VRB)));
extended_op_4[780] = power_entry(power_op_vspltisb, "vspltisb", NULL, list_of(fn(VRT))(fn(SIM)));
extended_op_4[781] = power_entry(power_op_vinsertb, "vinsertb", NULL, list_of(fn(VRT))(fn(UIM))(fn(VRB)));
extended_op_4[782] = power_entry(power_op_vpkpx, "vpkpx", NULL, list_of(fn(VRT))(fn(VRA))(fn(VRB)));
extended_op_4[814] = power_entry(power_op_qvfctid, "qvfctid", NULL, list_of(fn(setFPMode))(fn(QFRTP))(fn(QRB)));
extended_op_4[815] = power_entry(power_op_qvfctidz, "qvfctidz", NULL, list_of(fn(setFPMode))(fn(QFRTP))(fn(QRB)));
extended_op_4[832] = power_entry(power_op_vaddshs, "vaddshs", NULL, list_of(fn(VRT))(fn(VRA))(fn(VRB)));
extended_op_4[833] = power_entry(power_op_bcdcpsgn, "bcdcpsgn", NULL, list_of(fn(VRT))(fn(VRA))(fn(VRB)));
extended_op_4[834] = power_entry(power_op_vminsh, "vminsh", NULL, list_of(fn(VRT))(fn(VRA))(fn(VRB)));
extended_op_4[836] = power_entry(power_op_vsraw, "vsraw", NULL, list_of(fn(VRT))(fn(VRA))(fn(VRB)));
extended_op_4[838] = power_entry(power_op_vcmpgtsh, "vcmpgtsh", NULL, list_of(fn(VRT))(fn(VRA))(fn(VRB))(fn(Rc)));
extended_op_4[840] = power_entry(power_op_vmulesh, "vmulesh", NULL, list_of(fn(VRT))(fn(VRA))(fn(VRB)));
extended_op_4[842] = power_entry(power_op_vcfux, "vcfux", NULL, list_of(fn(VRT))(fn(UIM))(fn(VRB)));
extended_op_4[844] = power_entry(power_op_vspltish, "vspltish", NULL, list_of(fn(VRT))(fn(SIM)));
extended_op_4[845] = power_entry(power_op_vinserth, "vinserth", NULL, list_of(fn(VRT))(fn(UIM))(fn(VRB)));
extended_op_4[846] = power_entry(power_op_vupkhpx, "vupkhpx", NULL, list_of(fn(VRT))(fn(VRB)));
extended_op_4[896] = power_entry(power_op_vaddsws, "vaddsws", NULL, list_of(fn(VRT))(fn(VRA))(fn(VRB)));
extended_op_4[898] = power_entry(power_op_vminsw, "vminsw", NULL, list_of(fn(VRT))(fn(VRA))(fn(VRB)));
extended_op_4[900] = power_entry(power_op_vsraw, "vsraw", NULL, list_of(fn(VRT))(fn(VRA))(fn(VRB)));
extended_op_4[902] = power_entry(power_op_vcmpgtsw, "vcmpgtsw", NULL, list_of(fn(VRT))(fn(VRA))(fn(VRB))(fn(Rc)));
extended_op_4[904] = power_entry(power_op_vmulesw, "vmulesw", NULL, list_of(fn(setFPMode))(fn(QFRTP))(fn(QRB)));
extended_op_4[906] = power_entry(power_op_vctuxs, "vctuxs", NULL, list_of(fn(VRT))(fn(UIM))(fn(VRB)));
extended_op_4[908] = power_entry(power_op_vspltisw, "vspltisw", NULL, list_of(fn(VRT))(fn(SIM)));
extended_op_4[909] = power_entry(power_op_vinsertw, "vinsertw", NULL, list_of(fn(VRT))(fn(UIM))(fn(VRB)));
extended_op_4[942] = power_entry(power_op_qvfctidu, "qvfctidu", NULL, list_of(fn(setFPMode))(fn(QFRTP))(fn(QRB)));
extended_op_4[943] = power_entry(power_op_qvfctiduz, "qvfctiduz", NULL, list_of(fn(setFPMode))(fn(QFRTP))(fn(QRB)));
extended_op_4[962] = power_entry(power_op_vminsd, "vminsd", NULL, list_of(fn(VRT))(fn(VRA))(fn(VRB)));
extended_op_4[964] = power_entry(power_op_vsrad, "vsrad", NULL, list_of(fn(VRT))(fn(VRA))(fn(VRB)));
extended_op_4[966] = power_entry(power_op_vcmpbfp, "vcmpbfp", NULL, list_of(fn(VRT))(fn(VRA))(fn(VRB))(fn(Rc)));
extended_op_4[967] = power_entry(power_op_vcmpgtsd, "vcmpgtsd", NULL, list_of(fn(VRT))(fn(VRA))(fn(VRB))(fn(Rc)));
extended_op_4[970] = power_entry(power_op_vctsxs, "vctsxs", NULL, list_of(fn(VRT))(fn(UIM))(fn(VRB)));
extended_op_4[973] = power_entry(power_op_vinsertd, "vinsertd", NULL, list_of(fn(VRT))(fn(UIM))(fn(VRB)));
extended_op_4[974] = power_entry(power_op_vupklpx,  "vupklpx", NULL, list_of(fn(VRT))(fn(VRB)));
extended_op_4[1024] = power_entry(power_op_vsububm, "vsububm", NULL, list_of(fn(VRT))(fn(VRA))(fn(VRB)));
extended_op_4[1025] =	power_entry(power_op_bcdadd, "bcdadd", NULL, list_of(fn(VRT))(fn(VRA))(fn(VRB))(fn(PS)));
extended_op_4[1026] = power_entry(power_op_vavgub, "vavgub", NULL, list_of(fn(VRT))(fn(VRA))(fn(VRB)));
extended_op_4[1027] = power_entry(power_op_vabsdub, "vabsdub", NULL, list_of(fn(VRT))(fn(VRA))(fn(VRB)));
extended_op_4[1028] = power_entry(power_op_vand, "vand", NULL, list_of(fn(VRT))(fn(VRA))(fn(VRB)));
extended_op_4[1030] = power_entry(power_op_vcmpequb, "vcmpequb", NULL, list_of(fn(VRT))(fn(VRA))(fn(VRB))(fn(Rc)));
extended_op_4[1031] = power_entry(power_op_vcmpneb, "vcmpneb", NULL, list_of(fn(VRT))(fn(VRA))(fn(VRB))(fn(Rc)));
extended_op_4[1032] = power_entry(power_op_vpmsumb, "vpmsumb", NULL, list_of(fn(VRT))(fn(VRA))(fn(VRB)));
extended_op_4[1034] = power_entry(power_op_vmaxfp, "vmaxfp", NULL, list_of(fn(VRT))(fn(VRA))(fn(VRB)));
extended_op_4[1036] = power_entry(power_op_vslo, "vslo", NULL, list_of(fn(VRT))(fn(VRA))(fn(VRB)));
extended_op_4[1088] = power_entry(power_op_vsubuhm, "vsubuhm", NULL, list_of(fn(VRT))(fn(VRA))(fn(VRB)));
extended_op_4[1089] =	power_entry(power_op_bcdsub, "bcdsub", NULL, list_of(fn(VRT))(fn(VRA))(fn(VRB))(fn(PS)));
extended_op_4[1090] = power_entry(power_op_vavguh, "vavguh", NULL, list_of(fn(VRT))(fn(VRA))(fn(VRB)));
extended_op_4[1091] = power_entry(power_op_vabsduh, "vabsduh", NULL, list_of(fn(VRT))(fn(VRA))(fn(VRB)));
extended_op_4[1092] = power_entry(power_op_vandc, "vandc", NULL, list_of(fn(VRT))(fn(VRA))(fn(VRB)));
extended_op_4[1094] = power_entry(power_op_vcmpequh, "vcmpequh", NULL, list_of(fn(VRT))(fn(VRA))(fn(VRB))(fn(Rc)));
extended_op_4[1095] = power_entry(power_op_vcmpneh, "vcmpneh", NULL, list_of(fn(VRT))(fn(VRA))(fn(VRB))(fn(Rc)));
extended_op_4[1096] = power_entry(power_op_vpmsumh, "vpmsumh", NULL, list_of(fn(VRT))(fn(VRA))(fn(VRB)));
extended_op_4[1098] = power_entry(power_op_vminfp, "vminfp", NULL, list_of(fn(VRT))(fn(VRA))(fn(VRB)));
extended_op_4[1100] = power_entry(power_op_vsro, "vsro", NULL, list_of(fn(VRT))(fn(VRA))(fn(VRB)));
extended_op_4[1102] = power_entry(power_op_vpkudum, "vpkudum", NULL, list_of(fn(VRT))(fn(VRA))(fn(VRB)));
extended_op_4[1152] = power_entry(power_op_vsubuwm, "vsubuwm", NULL, list_of(fn(VRT))(fn(VRA))(fn(VRB)));
extended_op_4[1153] = power_entry(power_op_vsubudm, "vsubudm", NULL, list_of(fn(VRT))(fn(VRA))(fn(VRB)));
extended_op_4[1154] = power_entry(power_op_vavguw, "vavguw", NULL, list_of(fn(VRT))(fn(VRA))(fn(VRB)));
extended_op_4[1155] = power_entry(power_op_vabsduw, "vabsduw", NULL, list_of(fn(VRT))(fn(VRA))(fn(VRB)));
extended_op_4[1156] = power_entry(power_op_vor, "vor", NULL, list_of(fn(VRT))(fn(VRA))(fn(VRB)));
extended_op_4[1158] = power_entry(power_op_vcmpequw, "vcmpequw", NULL, list_of(fn(VRT))(fn(VRA))(fn(VRB))(fn(Rc)));
extended_op_4[1159] = power_entry(power_op_vcmpnew, "vcmpnew", NULL, list_of(fn(VRT))(fn(VRA))(fn(VRB))(fn(Rc)));
extended_op_4[1160] = power_entry(power_op_vpmsumw, "vpmsumw", NULL, list_of(fn(VRT))(fn(VRA))(fn(VRB)));
extended_op_4[1216] = power_entry(power_op_vsubudm, "vsubudm", NULL, list_of(fn(VRT))(fn(VRA))(fn(VRB)));
extended_op_4[1217] = power_entry(power_op_bcds, "bcds", NULL, list_of(fn(VRT))(fn(VRA))(fn(VRB))(fn(PS)));
extended_op_4[1220] = power_entry(power_op_vxor, "vxor", NULL, list_of(fn(VRT))(fn(VRA))(fn(VRB)));
extended_op_4[1223] = power_entry(power_op_vcmpequh, "vcmpequh", NULL, list_of(fn(VRT))(fn(VRA))(fn(VRB))(fn(Rc)));
extended_op_4[1224] = power_entry(power_op_vpmsumd, "vpmsumd", NULL, list_of(fn(VRT))(fn(VRA))(fn(VRB)));
extended_op_4[1230] = power_entry(power_op_vpkudus, "vpkudus", NULL, list_of(fn(VRT))(fn(VRA))(fn(VRB)));
extended_op_4[1280] = power_entry(power_op_vsubuqm, "vsubuqm", NULL, list_of(fn(VRT))(fn(VRA))(fn(VRB)));
extended_op_4[1281] = power_entry(power_op_bcdtrunc, "bcdtrunc", NULL, list_of(fn(VRT))(fn(VRA))(fn(VRB))(fn(PS)));
extended_op_4[1282] = power_entry(power_op_vavgsb, "vavgsb", NULL, list_of(fn(VRT))(fn(VRA))(fn(VRB)));
extended_op_4[1284] = power_entry(power_op_vnor, "vnor", NULL, list_of(fn(VRT))(fn(VRA))(fn(VRB)));
extended_op_4[1287] = power_entry(power_op_vcmpnezb, "vcmpnezb", NULL, list_of(fn(VRT))(fn(VRA))(fn(VRB))(fn(Rc)));
extended_op_4[1288] = power_entry(power_op_vcipher, "vcipher", NULL, list_of(fn(VRT))(fn(VRA))(fn(VRB)));
extended_op_4[1289] = power_entry(power_op_vcipherlast, "vcipherlast", NULL, list_of(fn(VRT))(fn(VRA))(fn(VRB)));
extended_op_4[1292] = power_entry(power_op_vgbbd, "vgbbd", NULL, list_of(fn(VRT))(fn(VRB)));
extended_op_4[1344] = power_entry(power_op_vsubcuq, "vsubcuq", NULL, list_of(fn(VRT))(fn(VRA))(fn(VRB)));
extended_op_4[1345] = power_entry(power_op_bcdutrunc, "bcdutrunc", NULL, list_of(fn(VRT))(fn(VRA))(fn(VRB)));
extended_op_4[1346] = power_entry(power_op_vavgsh, "vavgsh", NULL, list_of(fn(VRT))(fn(VRA))(fn(VRB)));
extended_op_4[1348] = power_entry(power_op_vorc, "vorc", NULL, list_of(fn(VRT))(fn(VRA))(fn(VRB)));
extended_op_4[1351] = power_entry(power_op_vcmpnezh, "vcmpnezh", NULL, list_of(fn(VRT))(fn(VRA))(fn(VRB))(fn(Rc)));
extended_op_4[1352] = power_entry(power_op_vncipher, "vncipher", NULL, list_of(fn(VRT))(fn(VRA))(fn(VRB)));
extended_op_4[1353] = power_entry(power_op_vncipherlast, "vncipherlast", NULL, list_of(fn(VRT))(fn(VRA))(fn(VRB)));
extended_op_4[1356] = power_entry(power_op_vbpermq, "vbpermq", NULL, list_of(fn(VRT))(fn(VRA))(fn(VRB)));	
extended_op_4[1358] = power_entry(power_op_vpksdus, "vpksdus", NULL, list_of(fn(VRT))(fn(VRA))(fn(VRB)));
extended_op_4[1408] = power_entry(power_op_vsubcuw, "vsubcuw", NULL, list_of(fn(VRT))(fn(VRA))(fn(VRB)));


//extended_op_4[1409] = power_entry(power_op_extended, "extended", fn(extended_op_4_1409), operandSpec()));


extended_op_4[1410] = power_entry(power_op_vavgsw, "vavgsw", NULL, list_of(fn(VRT))(fn(VRA))(fn(VRB)));
extended_op_4[1412] = power_entry(power_op_vnand, "vnand", NULL, list_of(fn(VRT))(fn(VRA))(fn(VRB)));
extended_op_4[1415] = power_entry(power_op_vcmpnezw, "vcmpnezw", NULL, list_of(fn(VRT))(fn(VRA))(fn(VRB))(fn(Rc)));
extended_op_4[1473] = power_entry(power_op_bcdsr, "bcdsr", NULL, list_of(fn(VRT))(fn(VRA))(fn(VRB))(fn(PS)));
extended_op_4[1476] = power_entry(power_op_vsld, "vsld", NULL, list_of(fn(VRT))(fn(VRA))(fn(VRB)));
extended_op_4[1480] = power_entry(power_op_vsubcuq, "vsubcuq", NULL, list_of(fn(VRT))(fn(VRA)));	
extended_op_4[1484] = power_entry(power_op_vbpermd, "vbpermd", NULL, list_of(fn(VRT))(fn(VRA))(fn(VRB)));	
extended_op_4[1486] = power_entry(power_op_vpksdss, "vpksdss", NULL, list_of(fn(VRT))(fn(VRA))(fn(VRB)));
extended_op_4[1536] =	power_entry(power_op_vsububs, "vsububs", NULL, list_of(fn(VRT))(fn(VRA))(fn(VRB)));
extended_op_4[1537] =	power_entry(power_op_bcdadd, "bcdadd", NULL, list_of(fn(VRT))(fn(VRA))(fn(VRB))(fn(PS)));


//extended_op_4[1538] = power_entry(power_op_extended, "extended", fn(extended_op_4_1538), operandSpec()));


extended_op_4[1540] = power_entry(power_op_mfvscr, "mfvscr", NULL, list_of((fn(VRT))));
extended_op_4[1542] = power_entry(power_op_vcmpgtub, "vcmpgtub", NULL, list_of(fn(VRT))(fn(VRA))(fn(VRB))(fn(Rc)));
extended_op_4[1544] = power_entry(power_op_vsum4ubs, "vsum4ubs", NULL, list_of(fn(VRT))(fn(VRA))(fn(VRB)));
extended_op_4[1549] = power_entry(power_op_vextublx, "vextublx", NULL, list_of(fn(RT))(fn(RA))(fn(VRB)));
extended_op_4[1600] = power_entry(power_op_vsubuhs, "vsubuhs", NULL, list_of(fn(VRT))(fn(VRA))(fn(VRB)));
extended_op_4[1601] =	power_entry(power_op_bcdsub, "bcdsub", NULL, list_of(fn(VRT))(fn(VRA))(fn(VRB))(fn(PS)));
extended_op_4[1604] = power_entry(power_op_mtvscr, "mtvscr", NULL, list_of((fn(VRB))));
extended_op_4[1606] = power_entry(power_op_vcmpgtuh, "vcmpgtuh", NULL, list_of(fn(VRT))(fn(VRA))(fn(VRB))(fn(Rc)));
extended_op_4[1608] = power_entry(power_op_vsum4shs, "vsum4shs", NULL, list_of(fn(VRT))(fn(VRA))(fn(VRB)));
extended_op_4[1613] = power_entry(power_op_vextuhlx, "vextuhlx", NULL, list_of(fn(RT))(fn(RA))(fn(VRB)));
extended_op_4[1614] = power_entry(power_op_vupkhsw, "vupkhsw", NULL, list_of(fn(VRT))(fn(VRB)));
extended_op_4[1664] = power_entry(power_op_vsubuws, "vsubuws", NULL, list_of(fn(VRT))(fn(VRA))(fn(VRB)));
//extended_op_4[1666] = power_entry(power_op_vshasigmaw, "vshasigmaw", NULL, list_of(fn(VRT))(fn(VRA))(fn(ST))(fn(SIX)));
extended_op_4[1668] = power_entry(power_op_veqv, "veqv", NULL, list_of(fn(VRT))(fn(VRA))(fn(VRB)));
extended_op_4[1670] = power_entry(power_op_vcmpgtuw, "vcmpgtuw", NULL, list_of(fn(VRT))(fn(VRA))(fn(VRB))(fn(Rc)));
extended_op_4[1672] = power_entry(power_op_vsum2sws, "vsum2sws", NULL, list_of(fn(VRT))(fn(VRA))(fn(VRB)));
extended_op_4[1676] = power_entry(power_op_vmrgow, "vmrgow", NULL, list_of(fn(VRT))(fn(VRA))(fn(VRB)));
extended_op_4[1677] = power_entry(power_op_vextuwlx, "vextuwlx", NULL, list_of(fn(RT))(fn(RA))(fn(VRB)));
extended_op_4[1729] = power_entry(power_op_bcds, "bcds", NULL, list_of(fn(VRT))(fn(VRA))(fn(VRB))(fn(PS)));
//extended_op_4[1730] = power_entry(power_op_vshasigmad, "vshasigmad", NULL, list_of(fn(VRT))(fn(VRA))(fn(ST))(fn(SIX)));
extended_op_4[1732] = power_entry(power_op_vsrd, "vsrd", NULL, list_of(fn(VRT))(fn(VRA))(fn(VRB)));
extended_op_4[1735] = power_entry(power_op_vcmpgtub, "vcmpgtub", NULL, list_of(fn(VRT))(fn(VRA))(fn(VRB))(fn(Rc)));
extended_op_4[1742] = power_entry(power_op_vupklsw, "vupklsw", NULL, list_of(fn(VRT))(fn(VRB)));
extended_op_4[1792] = power_entry(power_op_vsubsbs, "vsubsbs", NULL, list_of(fn(VRT))(fn(VRA))(fn(VRB)));
extended_op_4[1793] = power_entry(power_op_bcdtrunc, "bcdtrunc", NULL, list_of(fn(VRT))(fn(VRA))(fn(VRB))(fn(PS)));
extended_op_4[1794] = power_entry(power_op_vclzb, "vclzb", NULL, list_of(fn(VRT))(fn(VRB)));
extended_op_4[1795] = power_entry(power_op_vpopcntb, "vpopcntb", NULL, list_of(fn(VRT))(fn(VRB)));
extended_op_4[1796] = power_entry(power_op_vsrv, "vsrv", NULL, list_of(fn(VRT))(fn(VRA))(fn(VRB)));
extended_op_4[1798] = power_entry(power_op_vcmpequh, "vcmpequh", NULL, list_of(fn(VRT))(fn(VRA))(fn(VRB))(fn(Rc)));
extended_op_4[1800] = power_entry(power_op_vsum4sbs, "vsum4sbs", NULL, list_of(fn(VRT))(fn(VRA))(fn(VRB)));
extended_op_4[1805] = power_entry(power_op_vextubrx, "vextubrx", NULL, list_of(fn(RT))(fn(RA))(fn(VRB)));
extended_op_4[1856] = power_entry(power_op_vsubshs, "vsubshs", NULL, list_of(fn(VRT))(fn(VRA))(fn(VRB)));
extended_op_4[1858] = power_entry(power_op_vclzh, "vclzh", NULL, list_of(fn(VRT))(fn(VRB)));
extended_op_4[1859] = power_entry(power_op_vpopcnth, "vpopcnth", NULL, list_of(fn(VRT))(fn(VRB)));
extended_op_4[1860] = power_entry(power_op_vslv, "vslv", NULL, list_of(fn(VRT))(fn(VRA))(fn(VRB)));
extended_op_4[1862] = power_entry(power_op_vcmpgtsh, "vcmpgtsh", NULL, list_of(fn(VRT))(fn(VRA))(fn(VRB))(fn(Rc)));
extended_op_4[1869] = power_entry(power_op_vextuhrx, "vextuhrx", NULL, list_of(fn(RT))(fn(RA))(fn(VRB)));
extended_op_4[1920] = power_entry(power_op_vsubsws, "vsubsws", NULL, list_of(fn(VRT))(fn(VRA))(fn(VRB)));

//4-1921 shares the same third level opcode table with 4-1409
//extended_op_4[1921] = power_entry(power_op_extended, "extended", fn(extended_op_4_1409), operandSpec()));

extended_op_4[1922] = power_entry(power_op_vclzw, "vclzw", NULL, list_of(fn(VRT))(fn(VRB)));
extended_op_4[1923] = power_entry(power_op_vpopcntw, "vpopcntw", NULL, list_of(fn(VRT))(fn(VRB)));
extended_op_4[1928] = power_entry(power_op_vsumsws, "vsumsws", NULL, list_of(fn(VRT))(fn(VRA))(fn(VRB)));
extended_op_4[1932] = power_entry(power_op_vmrgew, "vmrgew", NULL, list_of(fn(VRT))(fn(VRA))(fn(VRB)));
extended_op_4[1933] = power_entry(power_op_vextuwrx, "vextuwrx", NULL, list_of(fn(RT))(fn(RA))(fn(VRB)));
extended_op_4[1956] = power_entry(power_op_vcmpgtsw, "vcmpgtsw", NULL, list_of(fn(VRT))(fn(VRA))(fn(VRB))(fn(Rc)));
extended_op_4[1985] = power_entry(power_op_bcdsr, "bcdsr", NULL, list_of(fn(VRT))(fn(VRA))(fn(VRB))(fn(PS)));
extended_op_4[1986] = power_entry(power_op_vclzd, "vclzd", NULL, list_of(fn(VRT))(fn(VRB)));
extended_op_4[1987] = power_entry(power_op_vpopcntd, "vpopcntd", NULL, list_of(fn(VRT))(fn(VRB)));
extended_op_4[1991] = power_entry(power_op_vcmpgtsd, "vcmpgtsd", NULL, list_of(fn(VRT))(fn(VRA))(fn(VRB))(fn(Rc)));



			extended_op_19[0] = power_entry(power_op_mcrf, "mcrf", NULL, list_of(fn(BF))(fn(BFA)));
extended_op_19[16] = power_entry(power_op_bclr, "bclr", NULL, list_of(fn(BO))(fn(BI))(fn(LK)));
extended_op_19[18] = power_entry(power_op_rfid, "rfid", NULL, operandSpec());
extended_op_19[33] = power_entry(power_op_crnor, "crnor", NULL, list_of(fn(BT))(fn(BA))(fn(BB)));
extended_op_19[50] = power_entry(power_op_rfi, "rfi", NULL, operandSpec());
extended_op_19[82] = power_entry(power_op_rfsvc, "rfsvc", NULL, list_of(fn(LK)));
extended_op_19[129] = power_entry(power_op_crandc, "crandc", NULL, list_of(fn(BT))(fn(BA))(fn(BB)));
extended_op_19[150] = power_entry(power_op_isync, "isync", NULL, operandSpec());
extended_op_19[193] = power_entry(power_op_crxor, "crxor", NULL, list_of(fn(BT))(fn(BA))(fn(BB)));
extended_op_19[225] = power_entry(power_op_crnand, "crnand", NULL, list_of(fn(BT))(fn(BA))(fn(BB)));
extended_op_19[257] = power_entry(power_op_crand, "crand", NULL, list_of(fn(BT))(fn(BA))(fn(BB)));
extended_op_19[289] = power_entry(power_op_creqv, "creqv", NULL, list_of(fn(BT))(fn(BA))(fn(BB)));
extended_op_19[417] = power_entry(power_op_crorc, "crorc", NULL, list_of(fn(BT))(fn(BA))(fn(BB)));
extended_op_19[449] = power_entry(power_op_cror, "cror", NULL, list_of(fn(BT))(fn(BA))(fn(BB)));
extended_op_19[528] = power_entry(power_op_bcctr, "bcctr", NULL, list_of(fn(BO))(fn(BI))(fn(LK)));
>>>>>>> 5c9770a9

        power_entry::extended_op_30[1] = power_entry(power_op_rldicr, "rldicr", NULL,
                                                     list_of(fn(RA))(fn(RS))(fn(SH))(fn(ME))(fn(Rc)));
        extended_op_30[2] = power_entry(power_op_rldic, "rldic", NULL, list_of(fn(RA))(fn(RS))(fn(SH))(fn(MB))(fn(Rc)));
        extended_op_30[3] = power_entry(power_op_rldimi, "rldimi", NULL,
                                        list_of(fn(RA))(fn(RS))(fn(SH))(fn(MB))(fn(Rc)));
        extended_op_30[8] = power_entry(power_op_rldcl, "rldcl", NULL, list_of(fn(RA))(fn(RS))(fn(RB))(fn(MB))(fn(Rc)));
        extended_op_30[9] = power_entry(power_op_rldcr, "rldcr", NULL, list_of(fn(RA))(fn(RS))(fn(RB))(fn(ME))(fn(Rc)));
        extended_op_30[0] = power_entry(power_op_rldicl, "rldicl", NULL,
                                        list_of(fn(RA))(fn(RS))(fn(SH))(fn(MB))(fn(Rc)));

    power_entry::extended_op_31[0] = power_entry(power_op_cmp, "cmp", NULL, list_of(fn(BF))(fn(L))(fn(RA))(fn(RB)));
extended_op_31[4] = power_entry(power_op_tw, "tw", NULL, list_of(fn(TO))(fn(RA))(fn(RB)));
extended_op_31[6] = power_entry(power_op_lvsl, "lvsl", NULL, list_of(fn(VRT))(fn(RA))(fn(RB)));
extended_op_31[7] = power_entry(power_op_lvebx, "lvebx", NULL, list_of(fn(VRT))(fn(RA))(fn(RB)));
extended_op_31[8] = power_entry(power_op_subfc, "subfc", NULL, list_of(fn(RT))(fn(RA))(fn(RB))(fn(OE))(fn(Rc)));
extended_op_31[9] = power_entry(power_op_mulhdu, "mulhdu", NULL, list_of(fn(RT))(fn(RA))(fn(RB))(fn(Rc)));
extended_op_31[10] = power_entry(power_op_addc, "addc", NULL, list_of(fn(RT))(fn(RA))(fn(RB))(fn(OE))(fn(Rc)));
extended_op_31[11] = power_entry(power_op_mulhwu, "mulhwu", NULL, list_of(fn(RT))(fn(RA))(fn(RB))(fn(Rc)));
extended_op_31[12] = power_entry(power_op_lxsiwzx, "lxsiwzx", NULL, list_of(fn(XT))(fn(RA))(fn(RB)));
extended_op_31[19] = power_entry(power_op_mfcr, "mfcr", NULL, list_of(fn(RT))(fn(Rc)));
extended_op_31[20] = power_entry(power_op_lwarx, "lwarx", NULL, list_of(fn(RT))(fn(LX<u32>)));
extended_op_31[21] = power_entry(power_op_ldx, "ldx", NULL, list_of(fn(RT))(fn(LX<u64>)));
extended_op_31[23] = power_entry(power_op_lwzx, "lwzx", NULL, list_of(fn(RT))(fn(LX<u32>)));
extended_op_31[24] = power_entry(power_op_slw, "slw", NULL, list_of(fn(RS))(fn(RA))(fn(RB))(fn(Rc)));
extended_op_31[26] = power_entry(power_op_cntlzw, "cntlzw", NULL, list_of(fn(RS))(fn(RA))(fn(Rc)));
extended_op_31[27] = power_entry(power_op_sld, "sld", NULL, list_of(fn(RS))(fn(RA))(fn(RB))(fn(Rc)));
extended_op_31[28] = power_entry(power_op_and, "and", NULL, list_of(fn(RS))(fn(RA))(fn(RB))(fn(Rc)));
extended_op_31[29] = power_entry(power_op_maskg, "maskg", NULL, list_of(fn(RS))(fn(RA))(fn(RB))(fn(Rc)));
extended_op_31[32] = power_entry(power_op_cmpl, "cmpl", NULL, list_of(fn(BF))(fn(L))(fn(RA))(fn(RB)));
extended_op_31[38] = power_entry(power_op_lvsr, "lvsr", NULL, list_of(fn(VRT))(fn(RA))(fn(RB)));
extended_op_31[39] = power_entry(power_op_lvehx, "lvehx", NULL, list_of(fn(VRT))(fn(RA))(fn(RB)));
extended_op_31[40] = power_entry(power_op_subf, "subf", NULL, list_of(fn(RT))(fn(RA))(fn(RB))(fn(OE))(fn(Rc)));
extended_op_31[53] = power_entry(power_op_ldux, "ldux", NULL, list_of(fn(RT))(fn(LUX<u64>)));
extended_op_31[54] = power_entry(power_op_dcbst, "dcbst", NULL, list_of(fn(RA))(fn(RB)));
extended_op_31[55] = power_entry(power_op_lwzux, "lwzux", NULL, list_of(fn(RT))(fn(LUX<u32>)));
extended_op_31[58] = power_entry(power_op_cntlzd, "cntlzd", NULL, list_of(fn(RS))(fn(RA))(fn(Rc)));
extended_op_31[60] = power_entry(power_op_andc, "andc", NULL, list_of(fn(RS))(fn(RA))(fn(RB))(fn(Rc)));
extended_op_31[62] = power_entry(power_op_wait, "wait", NULL, list_of(fn(WC)));extended_op_31[68] = power_entry(power_op_td, "td", NULL, list_of(fn(TO))(fn(RA))(fn(RB)));
extended_op_31[70] = power_entry(power_op_qvlpcrdx, "qvlpcrdx", NULL, list_of(fn(QFRTP))(fn(LX<dbl128>)));
extended_op_31[71] = power_entry(power_op_lvewx, "lvewx", NULL, list_of(fn(VRT))(fn(RA))(fn(RB)));
extended_op_31[73] = power_entry(power_op_mulhd, "mulhd", NULL, list_of(fn(RT))(fn(RA))(fn(RB))(fn(Rc)));
extended_op_31[75] = power_entry(power_op_mulhw, "mulhw", NULL, list_of(fn(RT))(fn(RA))(fn(RB))(fn(Rc)));
extended_op_31[78] = power_entry(power_op_lxsiwax, "lxsiwax", NULL, list_of(fn(XT))(fn(RA))(fn(RB)));
extended_op_31[83] = power_entry(power_op_mfmsr, "mfmsr", NULL, list_of(fn(RT)));
extended_op_31[84] = power_entry(power_op_ldarx, "ldarx", NULL, list_of(fn(RT))(fn(LX<u64>)));
extended_op_31[86] = power_entry(power_op_dcbf, "dcbf", NULL, list_of(fn(RA))(fn(RB)));
extended_op_31[87] = power_entry(power_op_lbzx, "lbzx", NULL, list_of(fn(RT))(fn(LX<u8>)));
extended_op_31[103] = power_entry(power_op_lvx, "lvx", NULL, list_of(fn(VRT))(fn(RA))(fn(RB)));
extended_op_31[104] = power_entry(power_op_neg, "neg", NULL, list_of(fn(RT))(fn(RA))(fn(OE))(fn(Rc)));
extended_op_31[107] = power_entry(power_op_mul, "mul", NULL, list_of(fn(RT))(fn(RA))(fn(RB))(fn(OE))(fn(Rc)));
extended_op_31[118] = power_entry(power_op_clf, "clf", NULL, list_of(fn(RA))(fn(RB))(fn(Rc)));
extended_op_31[119] = power_entry(power_op_lbzux, "lbzux", NULL, list_of(fn(RT))(fn(LUX<u8>)));
extended_op_31[122] = power_entry(power_op_popcntb, "popcntb", NULL, list_of(fn(RS))(fn(RA)));extended_op_31[124] = power_entry(power_op_nor, "nor", NULL, list_of(fn(RS))(fn(RA))(fn(RB))(fn(Rc)));
extended_op_31[133] = power_entry(power_op_qvstfcsxi, "qvstfcsxi", NULL,  list_of(fn(QFRSP))(fn(STX<sp_float>)));
extended_op_31[135] = power_entry(power_op_stvebx, "stvebx", NULL, list_of(fn(VRS))(fn(RA))(fn(RB)));
extended_op_31[136] = power_entry(power_op_subfe, "subfe", NULL, list_of(fn(RT))(fn(RA))(fn(RB))(fn(OE))(fn(Rc)));
extended_op_31[138] = power_entry(power_op_adde, "adde", NULL, list_of(fn(RT))(fn(RA))(fn(RB))(fn(OE))(fn(Rc)));
extended_op_31[140] = power_entry(power_op_stxsiwx, "stxsiwx", NULL, list_of(fn(VRS))(fn(RA))(fn(RB)));
extended_op_31[142] = power_entry(power_op_lfssx, "lfssx", NULL, list_of(fn(FRTS))(fn(LX<u32>)));
extended_op_31[144] = power_entry(power_op_mtcrf, "mtcrf", NULL, list_of(fn(RS))(fn(FXM))(fn(Rc)));
extended_op_31[149] = power_entry(power_op_stdx, "stdx", NULL, list_of(fn(RS))(fn(STX<u64>)));
extended_op_31[150] = power_entry(power_op_stwcx_rc, "stwcx.", NULL, list_of(fn(RS))(fn(STX<u32>)));
extended_op_31[151] = power_entry(power_op_stwx, "stwx", NULL, list_of(fn(RS))(fn(STX<u32>)));
extended_op_31[152] = power_entry(power_op_slq, "slq", NULL, list_of(fn(RS))(fn(RA))(fn(RB))(fn(Rc)));
extended_op_31[153] = power_entry(power_op_sle, "sle", NULL, list_of(fn(RS))(fn(RA))(fn(RB))(fn(Rc)));
extended_op_31[165] = power_entry(power_op_qvstfcsuxi, "qvstfcsuxi", NULL, list_of(fn(QFRSP))(fn(STUX<sp_float>)));
extended_op_31[167] = power_entry(power_op_stvehx, "stvehx", NULL, list_of(fn(VRS))(fn(RA))(fn(RB)));
extended_op_31[170] = power_entry(power_op_addex, "addex", NULL, list_of(fn(RT))(fn(RA))(fn(RB))(fn(CY)));
extended_op_31[174] = power_entry(power_op_lfssux, "lfssux", NULL, list_of(fn(FRTS))(fn(LUX<u32>)));
extended_op_31[181] = power_entry(power_op_stdux, "stdux", NULL, list_of(fn(RS))(fn(STUX<u64>)));
extended_op_31[183] = power_entry(power_op_stwux, "stwux", NULL, list_of(fn(RS))(fn(STUX<u32>)));
extended_op_31[184] = power_entry(power_op_sliq, "sliq", NULL, list_of(fn(RS))(fn(RA))(fn(SH))(fn(Rc)));
extended_op_31[197] = power_entry(power_op_qvstfcdxi, "qvstfcdxi", NULL, list_of(fn(QFRSP))(fn(STX<dbl128>)));
extended_op_31[199] = power_entry(power_op_stvewx, "stvewx", NULL, list_of(fn(VRS))(fn(RA))(fn(RB)));
extended_op_31[202] = power_entry(power_op_addze, "addze", NULL, list_of(fn(RT))(fn(RA))(fn(OE))(fn(Rc)));
extended_op_31[206] = power_entry(power_op_lfsdx, "lfsdx", NULL, list_of(fn(FRTS))(fn(LX<dbl128>)));
extended_op_31[214] = power_entry(power_op_stdcx_rc, "stdcx.", NULL, list_of(fn(RS))(fn(STX<u64>)));
extended_op_31[215] = power_entry(power_op_stbx, "stbx", NULL, list_of(fn(RS))(fn(STX<u8>)));
extended_op_31[216] = power_entry(power_op_sllq, "sllq", NULL, list_of(fn(RS))(fn(RA))(fn(RB))(fn(Rc)));
extended_op_31[217] = power_entry(power_op_sleq, "sleq", NULL, list_of(fn(RS))(fn(RA))(fn(RB))(fn(Rc)));
extended_op_31[229] = power_entry(power_op_qvstfcduxi, "qvstfcduxi", NULL, list_of(fn(QFRSP))(fn(STUX<dbl128>)));
extended_op_31[231] = power_entry(power_op_stvx, "stvx", NULL, list_of(fn(VRS))(fn(RA))(fn(RB)));
extended_op_31[232] = power_entry(power_op_subfme, "subfme", NULL, list_of(fn(RT))(fn(RA))(fn(OE))(fn(Rc)));
extended_op_31[233] = power_entry(power_op_mulld, "mulld", NULL, list_of(fn(RT))(fn(RA))(fn(RB))(fn(OE))(fn(Rc)));
extended_op_31[234] = power_entry(power_op_addme, "addme", NULL, list_of(fn(RT))(fn(RA))(fn(OE))(fn(Rc)));
extended_op_31[235] = power_entry(power_op_mullw, "mullw", NULL, list_of(fn(RT))(fn(RA))(fn(RB))(fn(OE))(fn(Rc)));
extended_op_31[238] = power_entry(power_op_lfsdux, "lfsdux", NULL, list_of(fn(FRTS))(fn(LUX<dbl128>)));
extended_op_31[246] = power_entry(power_op_dcbtst, "dcbtst", NULL, list_of(fn(RA))(fn(RB)));
extended_op_31[247] = power_entry(power_op_stbux, "stbux", NULL, list_of(fn(RS))(fn(STUX<u8>)));
extended_op_31[248] = power_entry(power_op_slliq, "slliq", NULL, list_of(fn(RS))(fn(RA))(fn(SH))(fn(Rc)));
extended_op_31[264] = power_entry(power_op_doz, "doz", NULL, list_of(fn(RT))(fn(RA))(fn(RB))(fn(OE))(fn(Rc)));
extended_op_31[266] = power_entry(power_op_add, "add", NULL, list_of(fn(RT))(fn(RA))(fn(RB))(fn(OE))(fn(Rc)));
extended_op_31[268] = power_entry(power_op_lxvx, "lxvx", NULL, list_of(fn(XT))(fn(RA))(fn(RB)));
extended_op_31[269] = power_entry(power_op_lxvl, "lxvl", NULL, list_of(fn(XT))(fn(RA))(fn(RB)));
extended_op_31[270] = power_entry(power_op_lfxsx, "lfxsx", NULL, list_of(fn(FRTP))(fn(LX<dp_float>)));
extended_op_31[277] = power_entry(power_op_lscbx, "lscbx", NULL, list_of(fn(RT))(fn(LX<u8>))(fn(Rc)));
extended_op_31[278] = power_entry(power_op_dcbt, "dcbt", NULL, list_of(fn(RA))(fn(RB)));
extended_op_31[279] = power_entry(power_op_lhzx, "lhzx", NULL, list_of(fn(RT))(fn(LX<u16>)));
extended_op_31[284] = power_entry(power_op_eqv, "eqv", NULL, list_of(fn(RS))(fn(RA))(fn(RB))(fn(Rc)));
extended_op_31[300] = power_entry(power_op_lxvx, "lxvx", NULL, list_of(fn(XT))(fn(RA))(fn(RB)));
extended_op_31[301] = power_entry(power_op_lxvll, "lxvll", NULL, list_of(fn(XT))(fn(RA))(fn(RB)));
extended_op_31[302] = power_entry(power_op_lfxsux, "lfxsux", NULL, list_of(fn(FRTP))(fn(LUX<dp_float>)));
extended_op_31[306] = power_entry(power_op_tlbie, "tlbie", NULL, list_of(fn(RB)));
extended_op_31[310] = power_entry(power_op_eciwx, "eciwx", NULL, list_of(fn(RT))(fn(RA))(fn(RB)));
extended_op_31[316] = power_entry(power_op_xor, "xor", NULL, list_of(fn(RS))(fn(RA))(fn(RB))(fn(Rc)));
extended_op_31[311] = power_entry(power_op_lhzux, "lhzux", NULL, list_of(fn(RT))(fn(LUX<u16>)));
extended_op_31[332] = power_entry(power_op_lxvdsx, "lxvdsx", NULL, list_of(fn(XT))(fn(RA))(fn(RB)));
extended_op_31[334] = power_entry(power_op_lfxdx, "lfxdx", NULL, list_of(fn(FRTP))(fn(LX<dbl128>)));
extended_op_31[339] = power_entry(power_op_mfspr, "mfspr", NULL, list_of(fn(RT))(fn(spr))(fn(Rc)));
extended_op_31[341] = power_entry(power_op_lwax, "lwax", NULL, list_of(fn(RT))(fn(LX<u32>)));
extended_op_31[343] = power_entry(power_op_lhax, "lhax", NULL, list_of(fn(RT))(fn(LX<u16>)));
extended_op_31[359] = power_entry(power_op_lvxl, "lvxl", NULL, list_of(fn(VRT))(fn(RA))(fn(RB)));
extended_op_31[360] = power_entry(power_op_abs, "abs", NULL, list_of(fn(RT))(fn(RA))(fn(OE))(fn(Rc)));
extended_op_31[363] = power_entry(power_op_divs, "divs", NULL, list_of(fn(RT))(fn(RA))(fn(RB))(fn(Rc)));
extended_op_31[364] = power_entry(power_op_lxvwsx, "lxvwsx", NULL, list_of(fn(XT))(fn(RA))(fn(RB)));
extended_op_31[366] = power_entry(power_op_lfxdux, "lfxdux", NULL, list_of(fn(FRTP))(fn(LUX<dbl128>)));
// xop 371 is mftb (Move from time base). It is phased-out and equivalent to mfspr Rx, 268
extended_op_31[371] = power_entry(power_op_mfspr, "mfspr", NULL, list_of(fn(RT))(fn(spr))(fn(Rc)));extended_op_31[373] = power_entry(power_op_lwaux, "lwaux", NULL, list_of(fn(RT))(fn(LUX<u32>)));
extended_op_31[375] = power_entry(power_op_lhaux, "lhaux", NULL, list_of(fn(RT))(fn(LUX<u16>)));
<<<<<<< HEAD
extended_op_31[378] = power_entry(power_op_popcntw, "popcntw", NULL, list_of(fn(RS))(fn(RA)));extended_op_31[398] = power_entry(power_op_lfpsx, "lfpsx", NULL, list_of(fn(FRTP))(fn(LX<sp_float>)));
=======
extended_op_31[378] = power_entry(power_op_popcntw, "popcntw", NULL, list_of(fn(RS))(fn(RA)));
extended_op_31[396] = power_entry(power_op_stxvx, "stxvx", NULL, list_of(fn(XS))(fn(RA))(fn(RB)));
extended_op_31[397] = power_entry(power_op_stxvl, "stxvl", NULL, list_of(fn(XS))(fn(RA))(fn(RB)));
extended_op_31[398] = power_entry(power_op_lfpsx, "lfpsx", NULL, list_of(fn(FRTP))(fn(LX<sp_float>)));
>>>>>>> 5c9770a9
extended_op_31[407] = power_entry(power_op_sthx, "sthx", NULL, list_of(fn(RS))(fn(STX<u16>)));
extended_op_31[412] = power_entry(power_op_orc, "orc", NULL, list_of(fn(RS))(fn(RA))(fn(RB))(fn(Rc)));
extended_op_31[413] = power_entry(power_op_sradi, "sradi", NULL, list_of(fn(RS))(fn(RA))(fn(SH))(fn(Rc)));
extended_op_31[429] = power_entry(power_op_stxvll, "stxvll", NULL, list_of(fn(XS))(fn(RA))(fn(RB)));
extended_op_31[430] = power_entry(power_op_lfpsux, "lfpsux", NULL, list_of(fn(FRTP))(fn(LUX<sp_float>)));
extended_op_31[438] = power_entry(power_op_ecowx, "ecowx", NULL, list_of(fn(RS))(fn(RA))(fn(RB)));
extended_op_31[439] = power_entry(power_op_sthux, "sthux", NULL, list_of(fn(RS))(fn(STUX<u16>)));
extended_op_31[444] = power_entry(power_op_or, "or", NULL, list_of(fn(RS))(fn(RA))(fn(RB))(fn(Rc)));
extended_op_31[457] = power_entry(power_op_divdu, "divdu", NULL, list_of(fn(RT))(fn(RA))(fn(RB))(fn(OE))(fn(Rc)));
extended_op_31[459] = power_entry(power_op_divwu, "divwu", NULL, list_of(fn(RT))(fn(RA))(fn(RB))(fn(OE))(fn(Rc)));
extended_op_31[462] = power_entry(power_op_lfpdx, "lfpdx", NULL, list_of(fn(FRTP))(fn(LX<dbl128>)));
extended_op_31[467] = power_entry(power_op_mtspr, "mtspr", NULL, list_of(fn(RS))(fn(spr))(fn(Rc)));
extended_op_31[470] = power_entry(power_op_dcbi, "dcbi", NULL, list_of(fn(RA))(fn(RB)));
extended_op_31[476] = power_entry(power_op_nand, "nand", NULL, list_of(fn(RS))(fn(RA))(fn(RB))(fn(Rc)));
extended_op_31[487] = power_entry(power_op_stvxl, "stvxl", NULL, list_of(fn(VRS))(fn(RA))(fn(RB)));
extended_op_31[488] = power_entry(power_op_nabs, "nabs", NULL, list_of(fn(RT))(fn(RA))(fn(OE))(fn(Rc)));
extended_op_31[489] = power_entry(power_op_divd, "divd", NULL, list_of(fn(RT))(fn(RA))(fn(RB))(fn(OE))(fn(Rc)));
extended_op_31[491] = power_entry(power_op_divw, "divw", NULL, list_of(fn(RT))(fn(RA))(fn(RB))(fn(OE))(fn(Rc)));
extended_op_31[494] = power_entry(power_op_lfpdux, "lfpdux", NULL, list_of(fn(FRTP))(fn(LUX<dbl128>)));
extended_op_31[502] = power_entry(power_op_cli, "cli", NULL, list_of(fn(RA))(fn(RB))(fn(Rc)));extended_op_31[506] = power_entry(power_op_popcntd, "popcntd", NULL, list_of(fn(RS))(fn(RA)));
extended_op_31[512] = power_entry(power_op_mcrxr, "mcrxr", NULL, list_of(fn(BF)));
extended_op_31[518] = power_entry(power_op_qvlpclsx, "qvlpclsx", NULL, list_of(fn(QFRTP))(fn(LX<sp_float>)));
extended_op_31[519] = power_entry(power_op_qvlfsx, "qvlfsx", NULL,  list_of(fn(QFRTP))(fn(LX<sp_float>)));
extended_op_31[524] = power_entry(power_op_lxsspx, "lxsspx", NULL,  list_of(fn(XT))(fn(RA))(fn(RB)));
extended_op_31[526] = power_entry(power_op_stfpiwx, "stfpiwx", NULL, list_of(fn(FRSP))(fn(STUX<u64>)));
extended_op_31[531] = power_entry(power_op_clcs, "clcs", NULL, list_of(fn(RT))(fn(RA))(fn(Rc)));
extended_op_31[533] = power_entry(power_op_lswx, "lswx", NULL, list_of(fn(RT))(fn(LX<u8>)));
extended_op_31[534] = power_entry(power_op_lwbrx, "lwbrx", NULL, list_of(fn(RT))(fn(LX<u32>)));
extended_op_31[535] = power_entry(power_op_lfsx, "lfsx", NULL, list_of(fn(FRT))(fn(LX<sp_float>)));
extended_op_31[536] = power_entry(power_op_srw, "srw", NULL, list_of(fn(RS))(fn(RA))(fn(RB))(fn(Rc)));
extended_op_31[537] = power_entry(power_op_rrib, "rrib", NULL, list_of(fn(RS))(fn(RA))(fn(RB))(fn(Rc)));
extended_op_31[539] = power_entry(power_op_srd, "srd", NULL, list_of(fn(RS))(fn(RA))(fn(RB))(fn(Rc)));
extended_op_31[541] = power_entry(power_op_maskir, "maskir", NULL, list_of(fn(RS))(fn(RA))(fn(RB))(fn(Rc)));
extended_op_31[551] = power_entry(power_op_qvlfsux, "qvlfsux", NULL, list_of(fn(QFRTP))(fn(LUX<sp_float>)));
extended_op_31[566] = power_entry(power_op_tlbsync, "tlbsync", NULL, operandSpec());
extended_op_31[567] = power_entry(power_op_lfsux, "lfsux", NULL, list_of(fn(FRT))(fn(LUX<sp_float>)));
extended_op_31[582] = power_entry(power_op_qvlpcldx, "qvlpcldx", NULL, list_of(fn(QFRTP))(fn(LX<dbl128>)));
extended_op_31[583] = power_entry(power_op_qvlfdx, "qvlfdx", NULL, list_of(fn(QFRTP))(fn(LX<dbl128>)));

// fn(STU<u64>) = RA+DS
extended_op_31[588] = power_entry(power_op_lxsdx, "lxsdx", NULL, list_of(fn(XT))(fn(RA))(fn(RB)));

extended_op_31[595] = power_entry(power_op_mfsr, "mfsr", NULL, list_of(fn(RT))(fn(SR)));
extended_op_31[597] = power_entry(power_op_lswi, "lswi", NULL, list_of(fn(RT))(fn(L<u8>))(fn(NB)));
extended_op_31[598] = power_entry(power_op_sync, "sync", NULL, operandSpec());
extended_op_31[599] = power_entry(power_op_lfdx, "lfdx", NULL, list_of(fn(FRT))(fn(LX<dp_float>)));
extended_op_31[615] = power_entry(power_op_qvlfdux, "qvlfdux", NULL, list_of(fn(QFRTP))(fn(LUX<dbl128>)));
extended_op_31[627] = power_entry(power_op_mfsri, "mfsri", NULL, list_of(fn(RS))(fn(RA))(fn(RB))(fn(Rc)));
extended_op_31[630] = power_entry(power_op_dclst, "dclst", NULL, list_of(fn(RA))(fn(RB))(fn(Rc)));
extended_op_31[631] = power_entry(power_op_lfdux, "lfdux", NULL, list_of(fn(FRT))(fn(LUX<dp_float>)));
extended_op_31[645] = power_entry(power_op_qvstfsxi, "qvstfsxi", NULL, list_of(fn(QFRSP))(fn(STX<sp_float>)));
extended_op_31[647] = power_entry(power_op_qvstfsx, "qvstfsx", NULL, list_of(fn(QFRSP))(fn(STX<sp_float>)));
extended_op_31[652] = power_entry(power_op_stxsspx, "stxsspx", NULL, list_of(fn(XS))(fn(RA))(fn(RB)));
extended_op_31[654] = power_entry(power_op_stfssx, "stfssx", NULL, list_of(fn(FRSS))(fn(STX<u32>)));
extended_op_31[659] = power_entry(power_op_mfsrin, "mfsrin", NULL, list_of(fn(RT))(fn(RB)));
extended_op_31[661] = power_entry(power_op_stswx, "stswx", NULL, list_of(fn(RS))(fn(STX<u8>)));
extended_op_31[662] = power_entry(power_op_stwbrx, "stwbrx", NULL, list_of(fn(RS))(fn(STX<u32>)));
extended_op_31[663] = power_entry(power_op_stfsx, "stfsx", NULL, list_of(fn(FRS))(fn(STX<sp_float>)));
extended_op_31[664] = power_entry(power_op_srq, "srq", NULL, list_of(fn(RS))(fn(RA))(fn(RB))(fn(Rc)));
extended_op_31[665] = power_entry(power_op_sre, "sre", NULL, list_of(fn(RS))(fn(RA))(fn(RB))(fn(Rc)));
extended_op_31[679] = power_entry(power_op_qvstfsux, "qvstfsux", NULL, list_of(fn(QFRSP))(fn(STUX<sp_float>)));
extended_op_31[682] = power_entry(power_op_addex, "addex", NULL, list_of(fn(RT))(fn(RA))(fn(RB))(fn(CY)));
extended_op_31[686] = power_entry(power_op_stfssux, "stfssux", NULL, list_of(fn(FRSS))(fn(STUX<u32>)));
extended_op_31[695] = power_entry(power_op_stfsux, "stfsux", NULL, list_of(fn(FRS))(fn(STUX<sp_float>)));
extended_op_31[696] = power_entry(power_op_sriq, "sriq", NULL, list_of(fn(RS))(fn(RA))(fn(SH))(fn(Rc)));
extended_op_31[709] = power_entry(power_op_qvstfdxi, "qvstfdxi", NULL, list_of(fn(QFRSP))(fn(STX<dbl128>)));
extended_op_31[711] = power_entry(power_op_qvstfdx, "qvstfdx", NULL, list_of(fn(QFRSP))(fn(STX<dbl128>)));
extended_op_31[716] = power_entry(power_op_stxsdx, "stxsdx", NULL, list_of(fn(XS))(fn(RA))(fn(RB)));
extended_op_31[718] = power_entry(power_op_stfsdx, "stfsdx", NULL, list_of(fn(FRSS))(fn(STX<u32>)));
extended_op_31[725] = power_entry(power_op_stswi, "stswi", NULL, list_of(fn(RS))(fn(ST<u8>))(fn(NB)));
extended_op_31[727] = power_entry(power_op_stfdx, "stfdx", NULL, list_of(fn(FRS))(fn(STX<dp_float>)));
extended_op_31[728] = power_entry(power_op_srlq, "srlq", NULL, list_of(fn(RS))(fn(RA))(fn(RB))(fn(Rc)));
extended_op_31[729] = power_entry(power_op_sreq, "sreq", NULL, list_of(fn(RS))(fn(RA))(fn(RB))(fn(Rc)));
extended_op_31[741] = power_entry(power_op_qvlstduxi, "qvstfduxi", NULL, list_of(fn(QFRSP))(fn(STUX<dbl128>)));
extended_op_31[743] = power_entry(power_op_qvlstdux, "qvstfdux", NULL, list_of(fn(QFRSP))(fn(STUX<dbl128>)));
extended_op_31[750] = power_entry(power_op_stfsdux, "stfsdux", NULL, list_of(fn(FRSS))(fn(STUX<u32>)));
extended_op_31[759] = power_entry(power_op_stfdux, "stfdux", NULL, list_of(fn(FRS))(fn(STUX<dp_float>)));
extended_op_31[760] = power_entry(power_op_srliq, "srliq", NULL, list_of(fn(RS))(fn(RA))(fn(SH))(fn(Rc)));
extended_op_31[780] = power_entry(power_op_lxvw4x, "lxvw4x", NULL, list_of(fn(XT))(fn(RA))(fn(RB)));
extended_op_31[781] = power_entry(power_op_lxsibzx, "lxsibzx", NULL, list_of(fn(XT))(fn(RA))(fn(RB)));
extended_op_31[782] = power_entry(power_op_stfxsx, "stfxsx", NULL, list_of(fn(FRSP))(fn(STX<u64>)));
extended_op_31[790] = power_entry(power_op_lhbrx, "lhbrx", NULL, list_of(fn(RT))(fn(LX<u16>)));
extended_op_31[791] = power_entry(power_op_lfqx, "lfqx", NULL, list_of(fn(FRT))(fn(LX<dbl128>))(fn(Rc)));
extended_op_31[792] = power_entry(power_op_sraw, "sraw", NULL, list_of(fn(RS))(fn(RA))(fn(RB))(fn(Rc)));
extended_op_31[794] = power_entry(power_op_srad, "srad", NULL, list_of(fn(RS))(fn(RA))(fn(RB))(fn(Rc)));
extended_op_31[812] = power_entry(power_op_lxvh8x, "lxvh8x", NULL, list_of(fn(XT))(fn(RA))(fn(RB)));
extended_op_31[813] = power_entry(power_op_lxsihzx, "lxsihzx", NULL, list_of(fn(XT))(fn(RA))(fn(RB)));
extended_op_31[813] = power_entry(power_op_lxsihzx, "lxsihzx", NULL, list_of(fn(XT))(fn(RA))(fn(RB)));
extended_op_31[814] = power_entry(power_op_stfxsux, "stfxsux", NULL, list_of(fn(FRSP))(fn(STUX<u64>)));
extended_op_31[818] = power_entry(power_op_rac, "rac", NULL, list_of(fn(RT))(fn(RA))(fn(RB))(fn(Rc)));
extended_op_31[823] = power_entry(power_op_lfqux, "lfqux", NULL, list_of(fn(FRT))(fn(LUX<dbl128>))(fn(Rc)));
extended_op_31[824] = power_entry(power_op_srawi, "srawi", NULL, list_of(fn(RS))(fn(RA))(fn(SH))(fn(Rc)));
extended_op_31[839] = power_entry(power_op_qvlfiwzx, "qvlfiwzx", NULL, list_of(fn(QFRTP))(fn(LX<u32>)));
extended_op_31[844] = power_entry(power_op_lxvd2x, "lxvd2x", NULL, list_of(fn(XT))(fn(RA))(fn(RB)));
extended_op_31[846] = power_entry(power_op_stfxdx, "stfxdx", NULL, list_of(fn(FRSP))(fn(STX<dbl128>)));
extended_op_31[854] = power_entry(power_op_eieio, "eieio", NULL, operandSpec());
extended_op_31[871] = power_entry(power_op_qvlfiwax, "qvlfiwax", NULL, list_of(fn(QFRTP))(fn(LX<u32>)));
extended_op_31[876] = power_entry(power_op_lxvb16x, "lxvb16x", NULL, list_of(fn(XT))(fn(RA))(fn(RB)));
extended_op_31[878] = power_entry(power_op_stfxdux, "stfxdux", NULL, list_of(fn(FRSP))(fn(STUX<dbl128>)));
extended_op_31[908] = power_entry(power_op_stxvw4x, "stxvw4x", NULL, list_of(fn(XS))(fn(RA))(fn(RB)));
extended_op_31[909] = power_entry(power_op_stxsibx, "stxsibx", NULL, list_of(fn(XS))(fn(RA))(fn(RB)));
extended_op_31[910] = power_entry(power_op_stfpsx, "stfpsx", NULL, list_of(fn(FRSP))(fn(STX<u32>)));
extended_op_31[918] = power_entry(power_op_sthbrx, "sthbrx", NULL, list_of(fn(RS))(fn(STX<u16>)));
extended_op_31[919] = power_entry(power_op_stfqx, "stfqx", NULL, list_of(fn(FRS))(fn(STX<dbl128>))(fn(Rc)));
extended_op_31[920] = power_entry(power_op_sraq, "sraq", NULL, list_of(fn(RS))(fn(RA))(fn(RB))(fn(Rc)));
extended_op_31[921] = power_entry(power_op_srea, "srea", NULL, list_of(fn(RS))(fn(RA))(fn(RB))(fn(Rc)));
extended_op_31[922] = power_entry(power_op_extsh, "extsh", NULL, list_of(fn(RS))(fn(RA))(fn(OE))(fn(Rc)));
extended_op_31[940] = power_entry(power_op_stxvh8x, "stxvh8x", NULL, list_of(fn(XS))(fn(RA))(fn(RB)));
extended_op_31[941] = power_entry(power_op_stxsihx, "stxsihx", NULL, list_of(fn(XS))(fn(RA))(fn(RB)));
extended_op_31[942] = power_entry(power_op_stfpsux, "stfpsux", NULL, list_of(fn(FRSP))(fn(STUX<u32>)));
extended_op_31[951] = power_entry(power_op_stfqux, "stfqux", NULL, list_of(fn(FRS))(fn(STUX<dbl128>))(fn(Rc)));
extended_op_31[952] = power_entry(power_op_sraiq, "sraiq", NULL, list_of(fn(RS))(fn(RA))(fn(SH))(fn(Rc)));
extended_op_31[954] = power_entry(power_op_extsb, "extsb", NULL, list_of(fn(RS))(fn(RA))(fn(Rc)));
extended_op_31[967] = power_entry(power_op_qvstfiwx, "qvstfiwx", NULL, list_of(fn(QFRSP))(fn(STX<u32>)));
extended_op_31[972] = power_entry(power_op_stxsibx, "stxvd2x", NULL, list_of(fn(XS))(fn(RA))(fn(RB)));
extended_op_31[974] = power_entry(power_op_stfpdx, "stfpdx", NULL, list_of(fn(FRSP))(fn(STX<dbl128>)));
extended_op_31[978] = power_entry(power_op_tlbld, "tlbld", NULL, list_of(fn(RB)));
extended_op_31[982] = power_entry(power_op_icbi, "icbi", NULL, list_of(fn(RA))(fn(RB)));
extended_op_31[983] = power_entry(power_op_stfiwx, "stfiwx", NULL, list_of(fn(FRS))(fn(STX<u32>)));
extended_op_31[986] = power_entry(power_op_extsw, "extsw", NULL, list_of(fn(RS))(fn(RA))(fn(Rc)));
//extended_op_31[1004] = power_entry(power_op_stxvb16x, "stxvb16x", NULL, list_of(fn(XS))(fn(RA))(fn(RB)));
extended_op_31[1006] = power_entry(power_op_stfpdux, "stfpdux", NULL, list_of(fn(FRSP))(fn(STUX<dbl128>)));
extended_op_31[1010] = power_entry(power_op_tlbli, "tlbli", NULL, list_of(fn(RB)));
extended_op_31[1014] = power_entry(power_op_dcbz, "dcbz", NULL, list_of(fn(RA))(fn(RB)));

<<<<<<< HEAD
        extended_op_58[0] = power_entry(power_op_ld, "ld", NULL, list_of(fn(RT))(fn(L < u64 > )));
        extended_op_58[1] = power_entry(power_op_ldu, "ldu", NULL, list_of(fn(RT))(fn(LU < u64 > )));
        extended_op_58[2] = power_entry(power_op_lwa, "lwa", NULL, list_of(fn(RT))(fn(L < s32 > )));

        extended_op_59[18] = power_entry(power_op_fdivs, "fdivs", NULL,
                                         list_of(fn(setFPMode))(fn(FRT))(fn(FRA))(fn(FRB))(fn(Rc)));
        extended_op_59[20] = power_entry(power_op_fsubs, "fsubs", NULL,
                                         list_of(fn(setFPMode))(fn(FRT))(fn(FRA))(fn(FRB))(fn(Rc)));
        extended_op_59[21] = power_entry(power_op_fadds, "fadds", NULL,
                                         list_of(fn(setFPMode))(fn(FRT))(fn(FRA))(fn(FRB))(fn(Rc)));
        extended_op_59[22] = power_entry(power_op_fsqrts, "fsqrts", NULL,
                                         list_of(fn(setFPMode))(fn(RT))(fn(RB))(fn(Rc)));
        extended_op_59[24] = power_entry(power_op_fres, "fres", NULL, list_of(fn(setFPMode))(fn(FRT))(fn(FRB))(fn(Rc)));
        extended_op_59[25] = power_entry(power_op_fmuls, "fmuls", NULL,
                                         list_of(fn(setFPMode))(fn(FRT))(fn(FRA))(fn(FRC))(fn(Rc)));
        extended_op_59[28] = power_entry(power_op_fmsubs, "fmsubs", NULL,
                                         list_of(fn(setFPMode))(fn(FRT))(fn(FRA))(fn(FRB))(fn(FRC))(fn(Rc)));
        extended_op_59[29] = power_entry(power_op_fmadds, "fmadds", NULL,
                                         list_of(fn(setFPMode))(fn(FRT))(fn(FRA))(fn(FRB))(fn(FRC))(fn(Rc)));
        extended_op_59[30] = power_entry(power_op_fnmsubs, "fnmsubs", NULL,
                                         list_of(fn(setFPMode))(fn(FRT))(fn(FRA))(fn(FRB))(fn(FRC))(fn(Rc)));
        extended_op_59[31] = power_entry(power_op_fnmadds, "fnmadds", NULL,
                                         list_of(fn(setFPMode))(fn(FRT))(fn(FRA))(fn(FRB))(fn(FRC))(fn(Rc)));
=======
//new extended opcode added by Yuhan
extended_op_57[2] = power_entry(power_op_lxsd, "lxsd", NULL, list_of(fn(VRT))(fn(STU<u64>)));
extended_op_57[3] = power_entry(power_op_lxssp, "lxssp", NULL, list_of(fn(VRT))(fn(STU<u64>)));


extended_op_58[0] = power_entry(power_op_ld, "ld", NULL, list_of(fn(RT))(fn(L<u64>)));
extended_op_58[1] = power_entry(power_op_ldu, "ldu", NULL, list_of(fn(RT))(fn(LU<u64>)));
extended_op_58[2] = power_entry(power_op_lwa, "lwa", NULL, list_of(fn(RT))(fn(L<s32>)));

extended_op_59[18] = power_entry(power_op_fdivs, "fdivs", NULL, list_of(fn(setFPMode))(fn(FRT))(fn(FRA))(fn(FRB))(fn(Rc)));
extended_op_59[20] = power_entry(power_op_fsubs, "fsubs", NULL, list_of(fn(setFPMode))(fn(FRT))(fn(FRA))(fn(FRB))(fn(Rc)));
extended_op_59[21] = power_entry(power_op_fadds, "fadds", NULL, list_of(fn(setFPMode))(fn(FRT))(fn(FRA))(fn(FRB))(fn(Rc)));
extended_op_59[22] = power_entry(power_op_fsqrts, "fsqrts", NULL, list_of(fn(setFPMode))(fn(RT))(fn(RB))(fn(Rc)));
extended_op_59[24] = power_entry(power_op_fres, "fres", NULL, list_of(fn(setFPMode))(fn(FRT))(fn(FRB))(fn(Rc)));
extended_op_59[25] = power_entry(power_op_fmuls, "fmuls", NULL, list_of(fn(setFPMode))(fn(FRT))(fn(FRA))(fn(FRC))(fn(Rc)));
extended_op_59[28] = power_entry(power_op_fmsubs, "fmsubs", NULL,
list_of(fn(setFPMode))(fn(FRT))(fn(FRA))(fn(FRB))(fn(FRC))(fn(Rc)));
extended_op_59[29] = power_entry(power_op_fmadds, "fmadds", NULL,
list_of(fn(setFPMode))(fn(FRT))(fn(FRA))(fn(FRB))(fn(FRC))(fn(Rc)));
extended_op_59[30] = power_entry(power_op_fnmsubs, "fnmsubs", NULL,
list_of(fn(setFPMode))(fn(FRT))(fn(FRA))(fn(FRB))(fn(FRC))(fn(Rc)));
extended_op_59[31] = power_entry(power_op_fnmadds, "fnmadds", NULL,
list_of(fn(setFPMode))(fn(FRT))(fn(FRA))(fn(FRB))(fn(FRC))(fn(Rc)));

//Yuhan: new extended opcode
    extended_op_60[0] = power_entry(power_op_xsaddsp, "xsaddsp", NULL, list_of(fn(XT))(fn(XA))(fn(XB)));
extended_op_60[1] = power_entry(power_op_xsaddsp, "xsaddsp", NULL, list_of(fn(XT))(fn(XA))(fn(XB)));
extended_op_60[2] = power_entry(power_op_xsmaddasp, "xsmaddasp", NULL, list_of(fn(XT))(fn(XA))(fn(XB)));
extended_op_60[3] = power_entry(power_op_xsmaddasp, "xsmaddasp", NULL, list_of(fn(XT))(fn(XA))(fn(XB)));
extended_op_60[6] = power_entry(power_op_xscmpeqdp, "xscmpeqdp", NULL, list_of(fn(XT))(fn(XA))(fn(XB)));
extended_op_60[7] = power_entry(power_op_xscmpeqdp, "xscmpeqdp", NULL, list_of(fn(XT))(fn(XA))(fn(XB)));
extended_op_60[10] = power_entry(power_op_xsrsqrtesp, "xsrsqrtesp", NULL, list_of(fn(XT))(fn(XB)));
extended_op_60[11] = power_entry(power_op_xssqrtsp, "xssqrtsp", NULL, list_of(fn(XT))(fn(XB)));
extended_op_60[16] = power_entry(power_op_xssubsp, "xssubsp", NULL, list_of(fn(XT))(fn(XA))(fn(XB)));
extended_op_60[17] = power_entry(power_op_xssubsp, "xssubsp", NULL, list_of(fn(XT))(fn(XA))(fn(XB)));
extended_op_60[18] = power_entry(power_op_xsmaddmsp, "xsmaddmsp", NULL, list_of(fn(XT))(fn(XA))(fn(XB)));
extended_op_60[19] = power_entry(power_op_xsmaddmsp, "xsmaddmsp", NULL, list_of(fn(XT))(fn(XA))(fn(XB)));
extended_op_60[22] = power_entry(power_op_xscmpgtdp, "xscmpgtdp", NULL, list_of(fn(XT))(fn(XA))(fn(XB)));
extended_op_60[23] = power_entry(power_op_xscmpgtdp, "xscmpgtdp", NULL, list_of(fn(XT))(fn(XA))(fn(XB)));
extended_op_60[26] = power_entry(power_op_xsresp, "xsresp", NULL, list_of(fn(XT))(fn(XB)));
extended_op_60[32] = power_entry(power_op_xsmulsp, "xsmulsp", NULL, list_of(fn(XT))(fn(XA))(fn(XB)));
extended_op_60[33] = power_entry(power_op_xsmulsp, "xsmulsp", NULL, list_of(fn(XT))(fn(XA))(fn(XB)));
extended_op_60[34] = power_entry(power_op_xsmsubasp, "xsmsubasp", NULL, list_of(fn(XT))(fn(XA))(fn(XB)));
extended_op_60[35] = power_entry(power_op_xsmsubasp, "xsmsubasp", NULL, list_of(fn(XT))(fn(XA))(fn(XB)));
extended_op_60[36] = power_entry(power_op_xxmrghw, "xxmrghw", NULL, list_of(fn(XT))(fn(XA))(fn(XB)));
extended_op_60[37] = power_entry(power_op_xxmrghw, "xxmrghw", NULL, list_of(fn(XT))(fn(XA))(fn(XB)));
extended_op_60[38] = power_entry(power_op_xscmpgedp, "xscmpgedp", NULL, list_of(fn(XT))(fn(XA))(fn(XB)));
extended_op_60[39] = power_entry(power_op_xscmpgedp, "xscmpgedp", NULL, list_of(fn(XT))(fn(XA))(fn(XB)));
extended_op_60[48] = power_entry(power_op_xsdivsp, "xsdivsp", NULL, list_of(fn(XT))(fn(XA))(fn(XB)));
extended_op_60[49] = power_entry(power_op_xsdivsp, "xsdivsp", NULL, list_of(fn(XT))(fn(XA))(fn(XB)));
extended_op_60[50] = power_entry(power_op_xsmsubmsp, "xsmsubmsp", NULL, list_of(fn(XT))(fn(XA))(fn(XB)));
extended_op_60[51] = power_entry(power_op_xsmsubmsp, "xsmsubmsp", NULL, list_of(fn(XT))(fn(XA))(fn(XB)));
extended_op_60[52] = power_entry(power_op_xxperm, "xxperm", NULL, list_of(fn(XT))(fn(XA))(fn(XB)));
extended_op_60[53] = power_entry(power_op_xxperm, "xxperm", NULL, list_of(fn(XT))(fn(XA))(fn(XB)));
extended_op_60[64] = power_entry(power_op_xsadddp, "xsadddp", NULL, list_of(fn(XT))(fn(XA))(fn(XB)));
extended_op_60[65] = power_entry(power_op_xsadddp, "xsadddp", NULL, list_of(fn(XT))(fn(XA))(fn(XB)));
extended_op_60[66] = power_entry(power_op_xsmaddadp, "xsmaddadp", NULL, list_of(fn(XT))(fn(XA))(fn(XB)));
extended_op_60[67] = power_entry(power_op_xsmaddadp, "xsmaddadp", NULL, list_of(fn(XT))(fn(XA))(fn(XB)));
extended_op_60[70] = power_entry(power_op_xscmpudp, "xscmpudp", NULL, list_of(fn(BF))(fn(XA))(fn(XB)));
extended_op_60[71] = power_entry(power_op_xscmpudp, "xscmpudp", NULL, list_of(fn(BF))(fn(XA))(fn(XB)));
extended_op_60[72] = power_entry(power_op_xscvdpuxws, "xscvdpuxws", NULL, list_of(fn(XT))(fn(XB)));
extended_op_60[74] = power_entry(power_op_xsrsqrtedp, "xsrsqrtedp", NULL, list_of(fn(XT))(fn(XB)));
extended_op_60[75] = power_entry(power_op_xssqrtdp, "xssqrtdp", NULL, list_of(fn(XT))(fn(XB)));
extended_op_60[78] = power_entry(power_op_xsrdpi, "xsrdpi", NULL, list_of(fn(XT))(fn(XB)));
extended_op_60[80] = power_entry(power_op_xssubdp, "xssubdp", NULL, list_of(fn(XT))(fn(XA))(fn(XB)));
extended_op_60[81] = power_entry(power_op_xssubdp, "xssubdp", NULL, list_of(fn(XT))(fn(XA))(fn(XB)));
extended_op_60[82] = power_entry(power_op_xsmaddmdp, "xsmaddmdp", NULL, list_of(fn(XT))(fn(XA))(fn(XB)));
extended_op_60[83] = power_entry(power_op_xsmaddmdp, "xsmaddmdp", NULL, list_of(fn(XT))(fn(XA))(fn(XB)));
extended_op_60[86] = power_entry(power_op_xscmpodp, "xscmpodp", NULL, list_of(fn(BF))(fn(XA))(fn(XB)));
extended_op_60[87] = power_entry(power_op_xscmpodp, "xscmpodp", NULL, list_of(fn(BF))(fn(XA))(fn(XB)));
extended_op_60[88] = power_entry(power_op_xscvdpsxws, "xscvdpsxws", NULL, list_of(fn(XT))(fn(XB)));
extended_op_60[89] = power_entry(power_op_xsrdpiz, "xsrdpiz", NULL, list_of(fn(XT))(fn(XB)));
extended_op_60[90] = power_entry(power_op_xsredp, "xsredp", NULL, list_of(fn(XT))(fn(XB)));
extended_op_60[96] = power_entry(power_op_xsmuldp, "xsmuldp", NULL, list_of(fn(XT))(fn(XA))(fn(XB)));
extended_op_60[97] = power_entry(power_op_xsmuldp, "xsmuldp", NULL, list_of(fn(XT))(fn(XA))(fn(XB)));
extended_op_60[98] = power_entry(power_op_xsmsubadp, "xsmsubadp", NULL, list_of(fn(XT))(fn(XA))(fn(XB)));
extended_op_60[99] = power_entry(power_op_xsmsubadp, "xsmsubadp", NULL, list_of(fn(XT))(fn(XA))(fn(XB)));
extended_op_60[100] = power_entry(power_op_xxmrglw, "xxmrglw", NULL, list_of(fn(XT))(fn(XA))(fn(XB)));
extended_op_60[101] = power_entry(power_op_xxmrglw, "xxmrglw", NULL, list_of(fn(XT))(fn(XA))(fn(XB)));
extended_op_60[105] = power_entry(power_op_xsrdpip, "xsrdpip", NULL, list_of(fn(XT))(fn(XB)));
extended_op_60[106] = power_entry(power_op_xstsqrtdp, "xstsqrtdp", NULL, list_of(fn(BF))(fn(XB)));
extended_op_60[107] = power_entry(power_op_xsrdpic, "xsrdpic", NULL, list_of(fn(XT))(fn(XB)));
extended_op_60[112] = power_entry(power_op_xsdivdp, "xsdivdp", NULL, list_of(fn(XT))(fn(XA))(fn(XB)));
extended_op_60[113] = power_entry(power_op_xsdivdp, "xsdivdp", NULL, list_of(fn(XT))(fn(XA))(fn(XB)));
extended_op_60[114] = power_entry(power_op_xsmsubmdp, "xsmsubmdp", NULL, list_of(fn(XT))(fn(XA))(fn(XB)));
extended_op_60[115] = power_entry(power_op_xsmsubmdp, "xsmsubmdp", NULL, list_of(fn(XT))(fn(XA))(fn(XB)));
extended_op_60[116] = power_entry(power_op_xxpermr, "xxpermr", NULL, list_of(fn(XT))(fn(XA))(fn(XB)));
extended_op_60[117] = power_entry(power_op_xxpermr, "xxpermr", NULL, list_of(fn(XT))(fn(XA))(fn(XB)));
extended_op_60[118] = power_entry(power_op_xscmpexpdp, "xscmpexpdp", NULL, list_of(fn(BF))(fn(XA))(fn(XB)));
extended_op_60[119] = power_entry(power_op_xscmpexpdp, "xscmpexpdp", NULL, list_of(fn(BF))(fn(XA))(fn(XB)));
extended_op_60[121] = power_entry(power_op_xsrdpim, "xsrdpim", NULL, list_of(fn(XT))(fn(XB)));
extended_op_60[122] = power_entry(power_op_xstdivdp, "xstdivdp", NULL, list_of(fn(BF))(fn(XA))(fn(XB)));
extended_op_60[123] = power_entry(power_op_xstdivdp, "xstdivdp", NULL, list_of(fn(BF))(fn(XA))(fn(XB)));
extended_op_60[128] = power_entry(power_op_xvaddsp, "xvaddsp", NULL, list_of(fn(BF))(fn(XA))(fn(XB)));
extended_op_60[129] = power_entry(power_op_xvaddsp, "xvaddsp", NULL, list_of(fn(BF))(fn(XA))(fn(XB)));
extended_op_60[130] = power_entry(power_op_xvmaddasp, "xvmaddasp", NULL, list_of(fn(XT))(fn(XA))(fn(XB)));
extended_op_60[131] = power_entry(power_op_xvmaddasp, "xvmaddasp", NULL, list_of(fn(XT))(fn(XA))(fn(XB)));
extended_op_60[134] = power_entry(power_op_xvcmpeqsp, "xvcmpeqsp", NULL, list_of(fn(XT))(fn(XA))(fn(XB))(fn(Rc)));
extended_op_60[135] = power_entry(power_op_xvcmpeqsp, "xvcmpeqsp", NULL, list_of(fn(XT))(fn(XA))(fn(XB))(fn(Rc)));
extended_op_60[136] = power_entry(power_op_xvcvspuxws, "xvcvspuxws", NULL, list_of(fn(XT))(fn(XB)));
extended_op_60[137] = power_entry(power_op_xvrspi, "xvrspi", NULL, list_of(fn(XT))(fn(XB)));
extended_op_60[138] = power_entry(power_op_xvrsqrtesp, "xvrsqrtesp",  NULL, list_of(fn(XT))(fn(XB)));
extended_op_60[139] = power_entry(power_op_xvsqrtsp, "xvsqrtsp", NULL, list_of(fn(XT))(fn(XB)));
extended_op_60[144] = power_entry(power_op_xvsubsp, "xvsubsp", NULL, list_of(fn(XT))(fn(XA))(fn(XB)));
extended_op_60[145] = power_entry(power_op_xvsubsp, "xvsubsp", NULL, list_of(fn(XT))(fn(XA))(fn(XB)));
extended_op_60[146] = power_entry(power_op_xvmaddmsp, "xvmaddmsp", NULL, list_of(fn(XT))(fn(XA))(fn(XB)));
extended_op_60[147] = power_entry(power_op_xvmaddmsp, "xvmaddmsp", NULL, list_of(fn(XT))(fn(XA))(fn(XB)));
extended_op_60[150] = power_entry(power_op_xvcmpgtsp, "xvcmpgtsp", NULL, list_of(fn(XT))(fn(XA))(fn(XB))(fn(Rc)));
extended_op_60[151] = power_entry(power_op_xvcmpgtsp, "xvcmpgtsp", NULL, list_of(fn(XT))(fn(XA))(fn(XB))(fn(Rc)));
extended_op_60[152] = power_entry(power_op_xvcvspsxws, "xvcvspsxws", NULL, list_of(fn(XT))(fn(XB)));
extended_op_60[153] = power_entry(power_op_xvrspiz, "xvrspiz", NULL, list_of(fn(XT))(fn(XB)));
extended_op_60[154] = power_entry(power_op_xvresp, "xvresp", NULL, list_of(fn(XT))(fn(XB)));
extended_op_60[160] = power_entry(power_op_xvmulsp, "xvmulsp", NULL, list_of(fn(XT))(fn(XA))(fn(XB)));
extended_op_60[161] = power_entry(power_op_xvmulsp, "xvmulsp", NULL, list_of(fn(XT))(fn(XA))(fn(XB)));
extended_op_60[162] = power_entry(power_op_xvmsubasp, "xvmsubasp", NULL, list_of(fn(XT))(fn(XA))(fn(XB)));
extended_op_60[164] = power_entry(power_op_xxspltw, "xxspltw", NULL, list_of(fn(XT))(fn(XB))(fn(UIM)));
extended_op_60[165] = power_entry(power_op_xxextractuw, "xxextractuw", NULL, list_of(fn(XT))(fn(XB))(fn(UIM)));
extended_op_60[166] = power_entry(power_op_xvcmpgesp, "xvcmpgesp", NULL, list_of(fn(XT))(fn(XA))(fn(XB))(fn(Rc)));
extended_op_60[167] = power_entry(power_op_xvcmpgesp, "xvcmpgesp", NULL, list_of(fn(XT))(fn(XA))(fn(XB))(fn(Rc)));
extended_op_60[168] = power_entry(power_op_xvcvuxwsp, "xvcvuxwsp", NULL, list_of(fn(XT))(fn(XB)));
extended_op_60[169] = power_entry(power_op_xvrspip, "xvrspip", NULL, list_of(fn(XT))(fn(XB)));
extended_op_60[170] = power_entry(power_op_xvtsqrtsp, "xvtsqrtsp", NULL, list_of(fn(BF))(fn(XB)));
extended_op_60[171] = power_entry(power_op_xvrspic, "xvrspic", NULL, list_of(fn(XT))(fn(XB)));
extended_op_60[178] = power_entry(power_op_xvmsubmsp, "xvmsubmsp", NULL, list_of(fn(XT))(fn(XA))(fn(XB)));
extended_op_60[181] = power_entry(power_op_xxinsertw, "xxextractuw", NULL, list_of(fn(XT))(fn(XB))(fn(UIM)));
extended_op_60[184] = power_entry(power_op_xvcvsxwsp, "xvcvsxwsp", NULL, list_of(fn(XT))(fn(XB)));
extended_op_60[185] = power_entry(power_op_xvrspim, "xvrspim", NULL, list_of(fn(XT))(fn(XB)));
extended_op_60[186] = power_entry(power_op_xvdivsp, "xvdivsp", NULL, list_of(fn(BF))(fn(XA))(fn(XB)));
extended_op_60[187] = power_entry(power_op_xvdivsp, "xvdivsp", NULL, list_of(fn(BF))(fn(XA))(fn(XB)));
extended_op_60[192] = power_entry(power_op_xvadddp, "xvadddp", NULL, list_of(fn(XT))(fn(XA))(fn(XB)));
extended_op_60[193] = power_entry(power_op_xvadddp, "xvadddp", NULL, list_of(fn(XT))(fn(XA))(fn(XB)));
extended_op_60[194] = power_entry(power_op_xvmaddadp, "xvmaddadp", NULL, list_of(fn(XT))(fn(XA))(fn(XB)));
extended_op_60[195] = power_entry(power_op_xvmaddadp, "xvmaddadp", NULL, list_of(fn(XT))(fn(XA))(fn(XB)));
extended_op_60[198] = power_entry(power_op_xvcmpeqdp, "xvcmpeqdp", NULL, list_of(fn(XT))(fn(XA))(fn(XB))(fn(Rc)));
extended_op_60[199] = power_entry(power_op_xvcmpeqdp, "xvcmpeqdp", NULL, list_of(fn(XT))(fn(XA))(fn(XB))(fn(Rc)));
extended_op_60[200] = power_entry(power_op_xvcvdpuxws, "xvcvdpuxws", NULL, list_of(fn(XT))(fn(XB)));
extended_op_60[201] = power_entry(power_op_xvrdpi, "xvrdpi", NULL, list_of(fn(XT))(fn(XB)));
extended_op_60[202] = power_entry(power_op_xvrsqrtedp, "xvrsqrteds", NULL, list_of(fn(XT))(fn(XB)));
extended_op_60[203] = power_entry(power_op_xvsqrtdp, "xvsqrtdp", NULL, list_of(fn(XT))(fn(XB)));
extended_op_60[208] = power_entry(power_op_xvsubdp, "xvsubdp", NULL, list_of(fn(XT))(fn(XA))(fn(XB)));
extended_op_60[209] = power_entry(power_op_xvsubdp, "xvsubdp", NULL, list_of(fn(XT))(fn(XA))(fn(XB)));
extended_op_60[210] = power_entry(power_op_xvmaddmdp, "xvmaddmdp", NULL, list_of(fn(XT))(fn(XA))(fn(XB)));
extended_op_60[211] = power_entry(power_op_xvmaddmdp, "xvmaddmdp", NULL, list_of(fn(XT))(fn(XA))(fn(XB)));
extended_op_60[214] = power_entry(power_op_xvcmpgtdp, "xvcmpgtdp", NULL, list_of(fn(XT))(fn(XA))(fn(XB))(fn(Rc)));
extended_op_60[215] = power_entry(power_op_xvcmpgtdp, "xvcmpgtdp", NULL, list_of(fn(XT))(fn(XA))(fn(XB))(fn(Rc)));
extended_op_60[216] = power_entry(power_op_xvcvdpsxws, "xvcvdpsxws", NULL, list_of(fn(XT))(fn(XB)));
extended_op_60[217] = power_entry(power_op_xvrdpiz, "xvrdpiz", NULL, list_of(fn(XT))(fn(XB)));
extended_op_60[218] = power_entry(power_op_xvredp, "xvredp", NULL, list_of(fn(XT))(fn(XB)));
extended_op_60[224] = power_entry(power_op_xvmuldp, "xvmuldp", NULL, list_of(fn(XT))(fn(XA))(fn(XB)));
extended_op_60[226] = power_entry(power_op_xvmsubadp, "xvmsubadp", NULL, list_of(fn(XT))(fn(XA))(fn(XB)));
extended_op_60[227] = power_entry(power_op_xvmsubadp, "xvmsubadp", NULL, list_of(fn(XT))(fn(XA))(fn(XB)));
extended_op_60[230] = power_entry(power_op_xvcmpgedp, "xvcmpgedp", NULL, list_of(fn(XT))(fn(XA))(fn(XB))(fn(Rc)));
extended_op_60[231] = power_entry(power_op_xvcmpgedp, "xvcmpgedp", NULL, list_of(fn(XT))(fn(XA))(fn(XB))(fn(Rc)));
extended_op_60[232] = power_entry(power_op_xvcvuxwdp, "xvcvuxwdp", NULL, list_of(fn(XT))(fn(XB)));
extended_op_60[233] = power_entry(power_op_xvrdpip, "xvrdpip", NULL, list_of(fn(XT))(fn(XB)));
extended_op_60[234] = power_entry(power_op_xvtsqrtdp, "xvtsqrtdp", NULL, list_of(fn(BF))(fn(XB)));
extended_op_60[235] = power_entry(power_op_xvrdpic, "xvrdpic", NULL, list_of(fn(XT))(fn(XB)));
extended_op_60[240] = power_entry(power_op_xvdivdp, "xvdivdp", NULL, list_of(fn(XT))(fn(XA))(fn(XB)));
extended_op_60[241] = power_entry(power_op_xvdivdp, "xvdivdp", NULL, list_of(fn(XT))(fn(XA))(fn(XB)));
extended_op_60[242] = power_entry(power_op_xvmsubmdp, "xvmsubmdp", NULL, list_of(fn(XT))(fn(XA))(fn(XB)));
extended_op_60[243] = power_entry(power_op_xvmsubmdp, "xvmsubmdp", NULL, list_of(fn(XT))(fn(XA))(fn(XB)));
extended_op_60[248] = power_entry(power_op_xvcvsxwdp, "xvcvsxwdp", NULL, list_of(fn(XT))(fn(XB)));
extended_op_60[249] = power_entry(power_op_xvrdpim, "xvrdpim", NULL, list_of(fn(XT))(fn(XB)));
extended_op_60[250] = power_entry(power_op_xvtdivdp, "xvtdivdp", NULL, list_of(fn(BF))(fn(XA))(fn(XB)));
extended_op_60[251] = power_entry(power_op_xvtdivdp, "xvtdivdp", NULL, list_of(fn(BF))(fn(XA))(fn(XB)));
extended_op_60[256] = power_entry(power_op_xsmaxcdp, "xsmaxcdp", NULL, list_of(fn(XT))(fn(XA))(fn(XB)));
extended_op_60[257] = power_entry(power_op_xsmaxcdp, "xsmaxcdp", NULL, list_of(fn(XT))(fn(XA))(fn(XB)));
extended_op_60[258] = power_entry(power_op_xsnmaddasp, "xsnmaddasp", NULL, list_of(fn(XT))(fn(XA))(fn(XB)));
extended_op_60[259] = power_entry(power_op_xsnmaddasp, "xsnmaddasp", NULL, list_of(fn(XT))(fn(XA))(fn(XB)));
extended_op_60[260] = power_entry(power_op_xxland, "xxland", NULL, list_of(fn(XT))(fn(XA))(fn(XB)));
extended_op_60[261] = power_entry(power_op_xxland, "xxland", NULL, list_of(fn(XT))(fn(XA))(fn(XB)));
extended_op_60[265] = power_entry(power_op_xscvdpsp, "xscvdpsp", NULL, list_of(fn(XT))(fn(XB)));
extended_op_60[267] = power_entry(power_op_xscvdpspn, "xscvdpspn", NULL, list_of(fn(XT))(fn(XB)));
extended_op_60[272] = power_entry(power_op_xsmincdp, "xsmincdp", NULL, list_of(fn(XT))(fn(XA))(fn(XB)));
extended_op_60[273] = power_entry(power_op_xsmincdp, "xsmincdp", NULL, list_of(fn(XT))(fn(XA))(fn(XB)));
extended_op_60[274] = power_entry(power_op_xsnmaddmsp, "xsnmaddmsp", NULL, list_of(fn(XT))(fn(XA))(fn(XB)));
extended_op_60[275] = power_entry(power_op_xsnmaddmsp, "xsnmaddmsp", NULL, list_of(fn(XT))(fn(XA))(fn(XB)));
extended_op_60[276] = power_entry(power_op_xxlandc, "xxlandc", NULL, list_of(fn(XT))(fn(XA))(fn(XB)));
extended_op_60[277] = power_entry(power_op_xxlandc, "xxlandc", NULL, list_of(fn(XT))(fn(XA))(fn(XB)));
extended_op_60[281] = power_entry(power_op_xsrsp, "xsrsp", NULL, list_of(fn(XT))(fn(XB)));
extended_op_60[288] = power_entry(power_op_xsmaxjdp, "xsmaxjdp", NULL, list_of(fn(XT))(fn(XA))(fn(XB)));
extended_op_60[289] = power_entry(power_op_xsmaxjdp, "xsmaxjdp", NULL, list_of(fn(XT))(fn(XA))(fn(XB)));
extended_op_60[290] = power_entry(power_op_xsnmsubasp, "xsnmsubasp", NULL, list_of(fn(XT))(fn(XA))(fn(XB)));
extended_op_60[291] = power_entry(power_op_xsnmsubasp, "xsnmsubasp", NULL, list_of(fn(XT))(fn(XA))(fn(XB)));
extended_op_60[292] = power_entry(power_op_xxlor, "xxlor", NULL, list_of(fn(XT))(fn(XA))(fn(XB)));
extended_op_60[293] = power_entry(power_op_xxlor, "xxlor", NULL, list_of(fn(XT))(fn(XA))(fn(XB)));
extended_op_60[296] = power_entry(power_op_xscvuxdsp, "xscvuxdsp", NULL, list_of(fn(XT))(fn(XB)));
extended_op_60[298] = power_entry(power_op_xststdcsp, "xststdcsp", NULL, list_of(fn(BF))(fn(DCMX))(fn(XB)));
extended_op_60[304] = power_entry(power_op_xsminjdp, "xsminjdp", NULL, list_of(fn(XT))(fn(XA))(fn(XB)));
extended_op_60[305] = power_entry(power_op_xsminjdp, "xsminjdp", NULL, list_of(fn(XT))(fn(XA))(fn(XB)));
extended_op_60[306] = power_entry(power_op_xsnmsubmsp, "xsnmsubmsp", NULL, list_of(fn(XT))(fn(XA))(fn(XB)));
extended_op_60[307] = power_entry(power_op_xsnmsubmsp, "xsnmsubmsp", NULL, list_of(fn(XT))(fn(XA))(fn(XB)));
extended_op_60[308] = power_entry(power_op_xxlxor, "xxlxor", NULL, list_of(fn(XT))(fn(XA))(fn(XB)));
extended_op_60[309] = power_entry(power_op_xxlxor, "xxlxor", NULL, list_of(fn(XT))(fn(XA))(fn(XB)));
extended_op_60[312] = power_entry(power_op_xscvsxdsp, "xscvsxdsp", NULL, list_of(fn(XT))(fn(XB)));
extended_op_60[320] = power_entry(power_op_xsmaxdp, "xsmaxdp", NULL, list_of(fn(XT))(fn(XA))(fn(XB)));
extended_op_60[321] = power_entry(power_op_xsmaxdp, "xsmaxdp", NULL, list_of(fn(XT))(fn(XA))(fn(XB)));
extended_op_60[322] = power_entry(power_op_xsnmaddadp, "xsnmaddadp", NULL, list_of(fn(XT))(fn(XA))(fn(XB)));
extended_op_60[323] = power_entry(power_op_xsnmaddadp, "xsnmaddadp", NULL, list_of(fn(XT))(fn(XA))(fn(XB)));
extended_op_60[324] = power_entry(power_op_xxlnor, "xxlnor", NULL, list_of(fn(XT))(fn(XA))(fn(XB)));
extended_op_60[325] = power_entry(power_op_xxlnor, "xxlnor", NULL, list_of(fn(XT))(fn(XA))(fn(XB)));
extended_op_60[328] = power_entry(power_op_xscmpexpdp, "xscmpexpdp", NULL, list_of(fn(BF))(fn(XB)));
extended_op_60[329] = power_entry(power_op_xscvspdp, "xscvspdp", NULL, list_of(fn(XT))(fn(XB)));
extended_op_60[331] = power_entry(power_op_xscvspdpn, "xscvspdpn", NULL, list_of(fn(XT))(fn(XB)));
extended_op_60[336] = power_entry(power_op_xsmindp, "xsmindp", NULL, list_of(fn(XT))(fn(XA))(fn(XB)));
extended_op_60[337] = power_entry(power_op_xsmindp, "xsmindp", NULL, list_of(fn(XT))(fn(XA))(fn(XB)));
extended_op_60[338] = power_entry(power_op_xsnmaddmdp, "xsnmaddmdp", NULL, list_of(fn(XT))(fn(XA))(fn(XB)));
extended_op_60[339] = power_entry(power_op_xsnmaddmdp, "xsnmaddmdp", NULL, list_of(fn(XT))(fn(XA))(fn(XB)));
extended_op_60[340] = power_entry(power_op_xxlorc, "xxlorc", NULL, list_of(fn(XT))(fn(XA))(fn(XB)));
extended_op_60[341] = power_entry(power_op_xxlorc, "xxlorc", NULL, list_of(fn(XT))(fn(XA))(fn(XB)));
extended_op_60[344] = power_entry(power_op_xscvdpsxds, "xscvdpsxds", NULL, list_of(fn(XT))(fn(XB)));
extended_op_60[345] = power_entry(power_op_xsabsdp, "xsabsdp", NULL, list_of(fn(XT))(fn(XB)));
extended_op_60[352] = power_entry(power_op_xscpsgndp, "xscpsgndp", NULL, list_of(fn(XT))(fn(XA))(fn(XB)));
extended_op_60[353] = power_entry(power_op_xscpsgndp, "xscpsgndp", NULL, list_of(fn(XT))(fn(XA))(fn(XB)));
extended_op_60[354] = power_entry(power_op_xsnmsubadp, "xsnmsubadp", NULL, list_of(fn(XT))(fn(XA))(fn(XB)));
extended_op_60[355] = power_entry(power_op_xsnmsubadp, "xsnmsubadp", NULL, list_of(fn(XT))(fn(XA))(fn(XB)));
extended_op_60[356] = power_entry(power_op_xxlnand, "xxlnand", NULL, list_of(fn(XT))(fn(XA))(fn(XB)));
extended_op_60[357] = power_entry(power_op_xxlnand, "xxlnand", NULL, list_of(fn(XT))(fn(XA))(fn(XB)));
extended_op_60[370] = power_entry(power_op_xsnmsubmdp, "xsnmsubmdp", NULL, list_of(fn(XT))(fn(XA))(fn(XB)));
extended_op_60[371] = power_entry(power_op_xsnmsubmdp, "xsnmsubmdp", NULL, list_of(fn(XT))(fn(XA))(fn(XB)));
extended_op_60[372] = power_entry(power_op_xxleqv, "xxleqv", NULL, list_of(fn(XT))(fn(XA))(fn(XB)));
extended_op_60[373] = power_entry(power_op_xxleqv, "xxleqv", NULL, list_of(fn(XT))(fn(XA))(fn(XB)));
extended_op_60[382] = power_entry(power_op_xvnmaddasp, "xvnmaddasp", NULL, list_of(fn(XT))(fn(XA))(fn(XB)));
extended_op_60[383] = power_entry(power_op_xvnmaddasp, "xvnmaddasp", NULL, list_of(fn(XT))(fn(XA))(fn(XB)));
extended_op_60[384] = power_entry(power_op_xvmaxsp, "xvmaxsp", NULL, list_of(fn(XT))(fn(XA))(fn(XB)));
extended_op_60[390] = power_entry(power_op_xvcmpeqsp, "xvcmpeqsp", NULL, list_of(fn(XT))(fn(XA))(fn(XB))(fn(Rc)));
extended_op_60[391] = power_entry(power_op_xvcmpeqsp, "xvcmpeqsp", NULL, list_of(fn(XT))(fn(XA))(fn(XB))(fn(Rc)));
extended_op_60[400] = power_entry(power_op_xvminsp, "xvminsp", NULL, list_of(fn(XT))(fn(XA))(fn(XB)));
extended_op_60[401] = power_entry(power_op_xvminsp, "xvminsp", NULL, list_of(fn(XT))(fn(XA))(fn(XB)));
extended_op_60[402] = power_entry(power_op_xvnmaddmsp, "xvnmaddmsp", NULL, list_of(fn(XT))(fn(XA))(fn(XB)));
extended_op_60[403] = power_entry(power_op_xvnmaddmsp, "xvnmaddmsp", NULL, list_of(fn(XT))(fn(XA))(fn(XB)));
extended_op_60[406] = power_entry(power_op_xvcmpgtsp, "xvcmpgtsp", NULL, list_of(fn(XT))(fn(XA))(fn(XB))(fn(Rc)));
extended_op_60[407] = power_entry(power_op_xvcmpgtsp, "xvcmpgtsp", NULL, list_of(fn(XT))(fn(XA))(fn(XB))(fn(Rc)));
extended_op_60[416] = power_entry(power_op_xvcpsgnsp, "xvcpsgnsp", NULL, list_of(fn(XT))(fn(XA))(fn(XB)));
extended_op_60[417] = power_entry(power_op_xvcpsgnsp, "xvcpsgnsp", NULL, list_of(fn(XT))(fn(XA))(fn(XB)));
extended_op_60[422] = power_entry(power_op_xvcmpgesp, "xvcmpgesp", NULL, list_of(fn(XT))(fn(XA))(fn(XB))(fn(Rc)));
extended_op_60[423] = power_entry(power_op_xvcmpgesp, "xvcmpgesp", NULL, list_of(fn(XT))(fn(XA))(fn(XB))(fn(Rc)));
extended_op_60[424] = power_entry(power_op_xvcvuxdsp, "xvcvuxdsp", NULL, list_of(fn(XT))(fn(XB)));
extended_op_60[425] = power_entry(power_op_xvnabssp, "xvnabssp", NULL, list_of(fn(XT))(fn(XB)));
extended_op_60[432] = power_entry(power_op_xviexpsp, "xviexpsp", NULL, list_of(fn(XT))(fn(XA))(fn(XB)));
extended_op_60[433] = power_entry(power_op_xviexpsp, "xviexpsp", NULL, list_of(fn(XT))(fn(XA))(fn(XB)));
extended_op_60[440] = power_entry(power_op_xvcvsxdsp, "xvcvsxdsp", NULL, list_of(fn(XT))(fn(XB)));
extended_op_60[441] = power_entry(power_op_xvnegsp, "xscvuxdsp", NULL, list_of(fn(XT))(fn(XB)));
extended_op_60[448] = power_entry(power_op_xvmaxdp, "xvmaxdp", NULL, list_of(fn(XT))(fn(XA))(fn(XB)));
extended_op_60[449] = power_entry(power_op_xvmaxdp, "xvmaxdp", NULL, list_of(fn(XT))(fn(XA))(fn(XB)));
extended_op_60[450] = power_entry(power_op_xvnmaddadp, "xvnmaddadp", NULL, list_of(fn(XT))(fn(XA))(fn(XB)));
extended_op_60[451] = power_entry(power_op_xvnmaddadp, "xvnmaddadp", NULL, list_of(fn(XT))(fn(XA))(fn(XB)));
extended_op_60[454] = power_entry(power_op_xvcmpeqdp, "xvcmpeqdp", NULL, list_of(fn(XT))(fn(XA))(fn(XB))(fn(Rc)));
extended_op_60[455] = power_entry(power_op_xvcmpeqdp, "xvcmpeqdp", NULL, list_of(fn(XT))(fn(XA))(fn(XB))(fn(Rc)));
extended_op_60[464] = power_entry(power_op_xvmindp, "xvmindp", NULL, list_of(fn(XT))(fn(XA))(fn(XB)));
extended_op_60[466] = power_entry(power_op_xvnmaddmdp, "xvnmaddmdp", NULL, list_of(fn(XT))(fn(XA))(fn(XB)));
extended_op_60[467] = power_entry(power_op_xvnmaddmdp, "xvnmaddmdp", NULL, list_of(fn(XT))(fn(XA))(fn(XB)));
extended_op_60[470] = power_entry(power_op_xvcmpgtdp, "xvcmpgtdp", NULL, list_of(fn(XT))(fn(XA))(fn(XB))(fn(Rc)));
extended_op_60[471] = power_entry(power_op_xvcmpgtdp, "xvcmpgtdp", NULL, list_of(fn(XT))(fn(XA))(fn(XB))(fn(Rc)));
extended_op_60[480] = power_entry(power_op_xvcpsgndp, "xvcpsgndp", NULL, list_of(fn(XT))(fn(XA))(fn(XB)));
extended_op_60[481] = power_entry(power_op_xvcpsgndp, "xvcpsgndp", NULL, list_of(fn(XT))(fn(XA))(fn(XB)));
extended_op_60[482] = power_entry(power_op_xvnmsubadp, "xvnmsubadp", NULL, list_of(fn(XT))(fn(XA))(fn(XB)));
extended_op_60[483] = power_entry(power_op_xvnmsubadp, "xvnmsubadp", NULL, list_of(fn(XT))(fn(XA))(fn(XB)));
extended_op_60[486] = power_entry(power_op_xvcmpgedp, "xvcmpgedp", NULL, list_of(fn(XT))(fn(XA))(fn(XB))(fn(Rc)));
extended_op_60[487] = power_entry(power_op_xvcmpgedp, "xvcmpgedp", NULL, list_of(fn(XT))(fn(XA))(fn(XB))(fn(Rc)));
extended_op_60[488] = power_entry(power_op_xvcvuxddp, "xvcvuxddp", NULL, list_of(fn(XT))(fn(XB)));
extended_op_60[489] = power_entry(power_op_xvnabsdp, "xvnabsdp", NULL, list_of(fn(XT))(fn(XB)));
extended_op_60[496] = power_entry(power_op_xviexpdp, "xviexpdp", NULL, list_of(fn(XT))(fn(XA))(fn(XB)));
extended_op_60[497] = power_entry(power_op_xviexpdp, "xviexpdp", NULL, list_of(fn(XT))(fn(XA))(fn(XB)));
extended_op_60[498] = power_entry(power_op_xvnmsubmdp, "xvnmsubmdp", NULL, list_of(fn(XT))(fn(XA))(fn(XB)));
extended_op_60[499] = power_entry(power_op_xvnmsubmdp, "xvnmsubmdp", NULL, list_of(fn(XT))(fn(XA))(fn(XB)));
extended_op_60[504] = power_entry(power_op_xvcvsxddp, "xvcvsxddp", NULL, list_of(fn(XT))(fn(XB)));
extended_op_60[505] = power_entry(power_op_xvnegdp, "xvnegdp", NULL, list_of(fn(XT))(fn(XB)));
//third level opcode included:
//extended_op_60[347] = power_entry(power_op_extended, "extended", fn(extended_op_60_347), operandSpec()));
extended_op_60[360] = power_entry(power_op_xscvuxddp, "xscvuxddp", NULL, list_of(fn(XT))(fn(XB)));
extended_op_60[361] = power_entry(power_op_xsnabsdp, "xsnabsdp", NULL, list_of(fn(XT))(fn(XB)));
extended_op_60[362] = power_entry(power_op_xststdcdp, "xststdcdp", NULL, list_of(fn(BF))(fn(DCMX))(fn(XB)));
extended_op_60[376] = power_entry(power_op_xscvsxddp, "xscvsxddp", NULL, list_of(fn(XT))(fn(XB)));
extended_op_60[377] = power_entry(power_op_xsnegdp, "xsnegdp", NULL, list_of(fn(XT))(fn(XB)));
extended_op_60[392] = power_entry(power_op_xvcvspuxds, "xvcvspuxds", NULL, list_of(fn(XT))(fn(XB)));
extended_op_60[393] = power_entry(power_op_xvcvdpsp, "xvcvdpsp", NULL, list_of(fn(XT))(fn(XB)));
extended_op_60[408] = power_entry(power_op_xvcvspsxds, "xvcvspsxds", NULL, list_of(fn(XT))(fn(XB)));
extended_op_60[409] = power_entry(power_op_xvabssp, "xvabssp", NULL, list_of(fn(XT))(fn(XB)));
extended_op_60[418] = power_entry(power_op_xvnmsubasp, "xvnmsubasp", NULL, list_of(fn(XT))(fn(XA))(fn(XB)));
extended_op_60[419] = power_entry(power_op_xvnmsubasp, "xvnmsubasp", NULL, list_of(fn(XT))(fn(XA))(fn(XB)));
extended_op_60[426] = power_entry(power_op_xvtstdcsp, "xvtstdcsp", NULL, list_of(fn(XT))(fn(XB))(fn(DCMX)));
extended_op_60[427] = power_entry(power_op_xvtstdcsp, "xvtstdcsp", NULL, list_of(fn(XT))(fn(XB))(fn(DCMX)));
extended_op_60[434] = power_entry(power_op_xvnmsubmsp, "xvnmsubmsp", NULL, list_of(fn(XT))(fn(XA))(fn(XB)));
extended_op_60[435] = power_entry(power_op_xvnmsubmsp, "xvnmsubmsp", NULL, list_of(fn(XT))(fn(XA))(fn(XB)));
extended_op_60[442] = power_entry(power_op_xvtstdcsp, "xvtstdcsp", NULL, list_of(fn(XT))(fn(XB))(fn(DCMX)));
extended_op_60[443] = power_entry(power_op_xvtstdcsp, "xvtstdcsp", NULL, list_of(fn(XT))(fn(XB))(fn(DCMX)));
extended_op_60[456] = power_entry(power_op_xvcvdpuxds, "xvcvdpuxds", NULL, list_of(fn(XT))(fn(XB)));
extended_op_60[457] = power_entry(power_op_xvcvspdp, "xvcvspdp", NULL, list_of(fn(XT))(fn(XB)));
extended_op_60[459] = power_entry(power_op_xsiexpdp, "xsiexpdp", NULL, list_of(fn(XT))(fn(RA))(fn(RB)));
extended_op_60[472] = power_entry(power_op_xvcvdpsxds, "xvcvdpsxds", NULL, list_of(fn(XT))(fn(XB)));
extended_op_60[473] = power_entry(power_op_xvabsdp, "xvabsdp", NULL, list_of(fn(XT))(fn(XB)));
//extended_op_60[475] = power_entry(power_op_extended, "extended", fn(extended_op_60_475), operandSpec()));
extended_op_60[490] = power_entry(power_op_xvtstdcdp, "xvtstdcdp", NULL, list_of(fn(XT))(fn(XB))(fn(DCMX)));
extended_op_60[491] = power_entry(power_op_xvtstdcdp, "xvtstdcdp", NULL, list_of(fn(XT))(fn(XB))(fn(DCMX)));
extended_op_60[506] = power_entry(power_op_xvtstdcdp, "xvtstdcdp", NULL, list_of(fn(XT))(fn(XB))(fn(DCMX)));
extended_op_60[507] = power_entry(power_op_xvtstdcdp, "xvtstdcdp", NULL, list_of(fn(XT))(fn(XB))(fn(DCMX)));

		extended_op_61[2] = power_entry(power_op_stxsd, "stxsd", NULL, list_of(fn(VRS))(fn(STU<u64>)));
		extended_op_61[3] = power_entry(power_op_stxssp, "stxssp", NULL, list_of(fn(VRS))(fn(STU<u64>)));
	
    
		extended_op_63[0] = power_entry(power_op_fcmpu, "fcmpu", NULL, list_of(fn(setFPMode))(fn(BF))(fn(FRA))(fn(FRB)));

extended_op_63[4] = power_entry(power_op_xsaddqp, "xsaddqp", NULL, list_of(fn(VRT))(fn(VRA))(fn(VRB))(fn(RO)));
extended_op_63[5] = power_entry(power_op_xsrqpi, "xsrqpi", NULL, list_of(fn(R))(fn(VRT))(fn(VRB))(fn(RMC))(fn(EX)));
extended_op_63[12] = power_entry(power_op_frsp, "frsp", NULL, list_of(fn(setFPMode))(fn(FRT))(fn(FRB))(fn(Rc)));
extended_op_63[14] = power_entry(power_op_fctiw, "fctiw", NULL, list_of(fn(setFPMode))(fn(FRT))(fn(FRB))(fn(Rc)));
extended_op_63[15] = power_entry(power_op_fctiwz, "fctiwz", NULL, list_of(fn(setFPMode))(fn(FRT))(fn(FRB))(fn(Rc)));
extended_op_63[18] = power_entry(power_op_fdiv, "fdiv", NULL, list_of(fn(setFPMode))(fn(FRT))(fn(FRA))(fn(FRB))(fn(Rc)));
extended_op_63[20] = power_entry(power_op_fsub, "fsub", NULL, list_of(fn(setFPMode))(fn(FRT))(fn(FRA))(fn(FRB))(fn(Rc)));
extended_op_63[21] = power_entry(power_op_fadd, "fadd", NULL, list_of(fn(setFPMode))(fn(FRT))(fn(FRA))(fn(FRB))(fn(Rc)));
extended_op_63[22] = power_entry(power_op_fsqrt, "fsqrt", NULL, list_of(fn(setFPMode))(fn(FRT))(fn(FRB))(fn(Rc)));
extended_op_63[23] = power_entry(power_op_fsel, "fsel", NULL, list_of(fn(setFPMode))(fn(FRT))(fn(FRA))(fn(FRB))(fn(FRC))(fn(Rc)));
extended_op_63[25] = power_entry(power_op_fmul, "fmul", NULL, list_of(fn(setFPMode))(fn(FRT))(fn(FRA))(fn(FRC))(fn(Rc)));
extended_op_63[26] = power_entry(power_op_frsqrte, "frsqrte", NULL, list_of(fn(setFPMode))(fn(FRT))(fn(FRB))(fn(Rc)));
extended_op_63[28] = power_entry(power_op_fmsub, "fmsub", NULL,
list_of(fn(setFPMode))(fn(FRT))(fn(FRA))(fn(FRB))(fn(FRC))(fn(Rc)));
extended_op_63[29] = power_entry(power_op_fmadd, "fmadd", NULL,
list_of(fn(setFPMode))(fn(FRT))(fn(FRA))(fn(FRB))(fn(FRC))(fn(Rc)));
extended_op_63[30] = power_entry(power_op_fnmsub, "fnmsub", NULL,
list_of(fn(setFPMode))(fn(FRT))(fn(FRA))(fn(FRB))(fn(FRC))(fn(Rc)));
extended_op_63[31] = power_entry(power_op_fnmadd, "fnmadd", NULL,
list_of(fn(setFPMode))(fn(FRT))(fn(FRA))(fn(FRB))(fn(FRC))(fn(Rc)));
extended_op_63[32] = power_entry(power_op_fcmpo, "fcmpo", NULL, list_of(fn(setFPMode))(fn(BF))(fn(FRA))(fn(FRB)));
extended_op_63[36] = power_entry(power_op_xsmulqp, "xsmulqp", NULL, list_of(fn(VRT))(fn(VRA))(fn(VRB))(fn(RO)));
//extended_op_63[37] = power_entry(power_op_xsrqpxp, "xsrqpxp", NULL, list_of((fn(R))fn(VRT))(fn(VRB))(fn(RMC)));
extended_op_63[38] = power_entry(power_op_mtfsb1, "mtfsb1", NULL, list_of(fn(setFPMode))(fn(BT))(fn(Rc)));
extended_op_63[40] = power_entry(power_op_fneg, "fneg", NULL, list_of(fn(setFPMode))(fn(FRT))(fn(FRB))(fn(Rc)));
extended_op_63[64] = power_entry(power_op_mcrfs, "mcrfs", NULL, list_of(fn(BF))(fn(BFA)));
extended_op_63[70] = power_entry(power_op_mtfsb0, "mtfsb0", NULL, list_of(fn(BT))(fn(Rc)));
extended_op_63[72] = power_entry(power_op_fmr, "fmr", NULL, list_of(fn(setFPMode))(fn(FRT))(fn(FRB))(fn(Rc)));
extended_op_63[132] = power_entry(power_op_xscmpoqp, "xscmpoqp", NULL, list_of(fn(BF))(fn(VRA))(fn(VRB)));
extended_op_63[134] = power_entry(power_op_mtfsfi, "mtfsfi", NULL, list_of(fn(BF))(fn(U))(fn(Rc)));
extended_op_63[136] = power_entry(power_op_fnabs, "fnabs", NULL, list_of(fn(setFPMode))(fn(FRT))(fn(FRB)));
extended_op_63[164] = power_entry(power_op_xscmpexpqp, "xscmpexpqp", NULL, list_of(fn(BF))(fn(VRA))(fn(VRB)));
extended_op_63[264] = power_entry(power_op_fabs, "fabs", NULL, list_of(fn(setFPMode))(fn(FRT))(fn(FRB))(fn(Rc)));
extended_op_63[388] = power_entry(power_op_xsmaddqp, "xsmaddqp", NULL, list_of(fn(VRT))(fn(VRA))(fn(VRB))(fn(RO)));
extended_op_63[420] = power_entry(power_op_xsmsubqp, "xsmsubqp", NULL, list_of(fn(VRT))(fn(VRA))(fn(VRB))(fn(RO)));
extended_op_63[452] = power_entry(power_op_xsnmaddqp, "xsnmaddqp", NULL, list_of(fn(VRT))(fn(VRA))(fn(VRB))(fn(RO)));
extended_op_63[484] = power_entry(power_op_xsnmsubqp, "xsnmsubqp", NULL, list_of(fn(VRT))(fn(VRA))(fn(VRB))(fn(RO)));
extended_op_63[516] = power_entry(power_op_xssubqp, "xssubqp", NULL, list_of(fn(VRT))(fn(VRA))(fn(VRB))(fn(RO)));
//extended_op_63[548] = power_entry(power_op_xsdivqp, "xsdivqp", NULL, list_of(fn(VRT))(fn(VRA))(fn(VRB))(fn(RO)));


//extended_op_63[583] = power_entry(power_op_extended, "extended", fn(extended_op_63_583), operandSpec()));
extended_op_63[644] = power_entry(power_op_xscmpuqp, "xscmpuqp", NULL, list_of(fn(BF))(fn(VRA))(fn(VRB)));
extended_op_63[708] = power_entry(power_op_xststdcqp, "xststdcqp", NULL, list_of(fn(BF))(fn(DCMX))(fn(VRB)));
extended_op_63[711] = power_entry(power_op_mtfsf, "mtfsf", NULL, list_of(fn(setFPMode))(fn(FLM))(fn(FRB))(fn(Rc)));

//third level opcode included
//extended_op_63[804] = power_entry(power_op_extended, "extended", fn(extended_op_63_804), operandSpec()));

extended_op_63[814] = power_entry(power_op_fctid, "fctid", NULL, list_of(fn(setFPMode))(fn(FRT))(fn(FRB))(fn(Rc)));
extended_op_63[815] = power_entry(power_op_fctidz, "fctidz", NULL, list_of(fn(setFPMode))(fn(FRT))(fn(FRB))(fn(Rc)));
//extended_op_63[836] = power_entry(power_op_extended, "extended", fn(extended_op_63_836), operandSpec()));
extended_op_63[846] = power_entry(power_op_fcfid, "fcfid", NULL, list_of(fn(setFPMode))(fn(FRT))(fn(FRB))(fn(Rc)));
extended_op_63[868] = power_entry(power_op_xsiexpqp, "xsiexpqp", NULL, list_of(fn(VRT))(fn(VRA))(fn(VRB)));

//-------------------------
//Third level opcode follows:
/*  


		extended_op_4_1409[0] = power_entry(power_op_bcdctsq, "bcdctsq", NULL, list_of(fn(VRT))(fn(VRB))(fn(PS)));
extended_op_4_1409[2] = power_entry(power_op_bcdcfsq, "bcdcfsq", NULL, list_of(fn(VRT))(fn(VRB))(fn(PS)));
extended_op_4_1409[4] = power_entry(power_op_bcdctz, "bcdctz", NULL, list_of(fn(VRT))(fn(VRB))(fn(PS)));
extended_op_4_1409[5] = power_entry(power_op_bcdctn, "bcdctn", NULL, list_of(fn(VRT))(fn(VRB)));
extended_op_4_1409[6] = power_entry(power_op_bcdcfz, "bcdcfz", NULL, list_of(fn(VRT))(fn(VRB)));
extended_op_4_1409[7] = power_entry(power_op_bcdcfn, "bcdcfn", NULL, list_of(fn(VRT))(fn(VRB))(fn(PS)));
extended_op_4_1409[31] = power_entry(power_op_bcdsetsgn, "bcdsetsgn", NULL, list_of(fn(VRT))(fn(VRB))(fn(PS)));


		extended_op_4_1538[0] = power_entry(power_op_vclzlsbb, "vclzlsbb", NULL, list_of(fn(VRT))(fn(VRB)));
extended_op_4_1538[1] = power_entry(power_op_vctzlsbb, "vctzlsbb", NULL, list_of(fn(VRT))(fn(VRB)));
extended_op_4_1538[6] = power_entry(power_op_vnegw, "vnegw", NULL, list_of(fn(VRT))(fn(VRB)));
extended_op_4_1538[7] = power_entry(power_op_vnegd, "vnegd", NULL, list_of(fn(VRT))(fn(VRB)));
extended_op_4_1538[8] = power_entry(power_op_vprtybw, "vprtybw", NULL, list_of(fn(VRT))(fn(VRB)));
extended_op_4_1538[9] = power_entry(power_op_vprtybd, "vprtybd", NULL, list_of(fn(VRT))(fn(VRB)));
extended_op_4_1538[10] = power_entry(power_op_vprtybq, "vprtybq", NULL, list_of(fn(VRT))(fn(VRB)));
extended_op_4_1538[16] = power_entry(power_op_vextsb2w, "vextsb2w", NULL, list_of(fn(VRT))(fn(VRB)));
extended_op_4_1538[17] = power_entry(power_op_vextsh2w, "vextsh2w", NULL, list_of(fn(VRT))(fn(VRB)));
extended_op_4_1538[24] = power_entry(power_op_vextsb2d, "vextsb2d", NULL, list_of(fn(VRT))(fn(VRB)));
extended_op_4_1538[25] = power_entry(power_op_vextsh2d, "vextsh2d", NULL, list_of(fn(VRT))(fn(VRB)));
extended_op_4_1538[26] = power_entry(power_op_vextsw2d, "vextsw2d", NULL, list_of(fn(VRT))(fn(VRB)));
extended_op_4_1538[28] = power_entry(power_op_vctzb, "vctzb", NULL, list_of(fn(VRT))(fn(VRB)));
extended_op_4_1538[29] = power_entry(power_op_vctzh, "vctzh", NULL, list_of(fn(VRT))(fn(VRB)));
extended_op_4_1538[30] = power_entry(power_op_vctzw, "vctzw", NULL, list_of(fn(VRT))(fn(VRB)));
extended_op_4_1538[31] = power_entry(power_op_vctzd, "vctzd", NULL, list_of(fn(VRT))(fn(VRB)));

		extended_op_60_347[0] = power_entry(power_op_xsxexpdp, "xsxexpdp", NULL, list_of(fn(RT))(fn(XB)));
extended_op_60_347[1] = power_entry(power_op_xsxsigdp, "xsxsigdp", NULL, list_of(fn(RT))(fn(XB)));
extended_op_60_347[16] = power_entry(power_op_xscvdphp, "xscvhpdp", NULL, list_of(fn(XT))(fn(XB)));
extended_op_60_347[17] = power_entry(power_op_xscvhphp, "xscvdphp", NULL, list_of(fn(XT))(fn(XB)));


    extended_op_60_475[0] = power_entry(power_op_xvxexpdp, "xvxexpdp", NULL, list_of(fn(XT))(fn(XB)));
extended_op_60_475[1] = power_entry(power_op_xvxsigdp, "xvxsigdp", NULL, list_of(fn(XT))(fn(XB)));
extended_op_60_475[7] = power_entry(power_op_xxbrh, "xxbrh", NULL, list_of(fn(XT))(fn(XB)));
extended_op_60_475[8] = power_entry(power_op_xvxexpsp, "xvxexpsp", NULL, list_of(fn(XT))(fn(XB)));
extended_op_60_475[9] = power_entry(power_op_xvxsigsp, "xvxsigsp", NULL, list_of(fn(XT))(fn(XB)));
extended_op_60_475[15] = power_entry(power_op_xxbrw, "xxbrw", NULL, list_of(fn(XT))(fn(XB)));
extended_op_60_475[23] = power_entry(power_op_xxbrd, "xxbrd", NULL, list_of(fn(XT))(fn(XB)));
extended_op_60_475[24] = power_entry(power_op_xvcvhpsp, "xvcvhpsp", NULL, list_of(fn(XT))(fn(XB)));
extended_op_60_475[25] = power_entry(power_op_xvcvsphp, "xvcvsphp", NULL, list_of(fn(XT))(fn(XB)));
extended_op_60_475[31] = power_entry(power_op_xxbrq, "xxbrq", NULL, list_of(fn(XT))(fn(XB)));

		extended_op_63_583[0] = power_entry(power_op_mffs, "mffs", NULL, list_of(fn(setFPMode))(fn(FRT))(fn(Rc)));
extended_op_63_583[1] = power_entry(power_op_mffsce, "mffsce", NULL, list_of(fn(setFPMode))(fn(FRT)));
extended_op_63_583[20] = power_entry(power_op_mffscdrn, "mffscdrn", NULL, list_of(fn(setFPMode))(fn(FRT))(fn(FRB)));
extended_op_63_583[21] = power_entry(power_op_mffscdrn, "mffscdrn", NULL, list_of(fn(setFPMode))(fn(FRT))(fn(DRM)));
extended_op_63_583[22] = power_entry(power_op_mffscdrni, "mffscdrni", NULL, list_of(fn(setFPMode))(fn(FRT))(fn(DRM)));
extended_op_63_583[23] = power_entry(power_op_mffscrn, "mffscrn", NULL, list_of(fn(setFPMode))(fn(FRT))(fn(FRB)));
extended_op_63_583[24] = power_entry(power_op_mffsl, "mffsl", NULL, list_of(fn(setFPMode))(fn(FRT)));
    
		extended_op_63_804[0] = power_entry(power_op_xsabsqp, "xsabsqp", list_of(fn(VRT))(fn(VRB)));
extended_op_63_804[2] = power_entry(power_op_xsxexpqp, "xsxexpqp", list_of(fn(VRT))(fn(VRB)));
extended_op_63_804[16] = power_entry(power_op_xsnegqp, "xsnegqp", list_of(fn(VRT))(fn(VRB)));
extended_op_63_804[18] = power_entry(power_op_xsxsigqp, "xsxsigqp", list_of(fn(VRT))(fn(VRB)));
extended_op_63_804[27] = power_entry(power_op_xssqrtqp, "xssqrtqp", list_of(fn(VRT))(fn(VRB))(fn(RO)));

    extended_op_63_836[1] = power_entry(power_op_xscvqpuwz, "xscvqpuwz", list_of(fn(VRT))(fn(VRB)));
extended_op_63_836[2] = power_entry(power_op_xscvudqp, "xscvudqp", list_of(fn(VRT))(fn(VRB)));
extended_op_63_836[9] = power_entry(power_op_xscvqpswz, "xscvqpswz", list_of(fn(VRT))(fn(VRB)));
extended_op_63_836[10] = power_entry(power_op_xscvsdqp, "xscvsdqp", list_of(fn(VRT))(fn(VRB)));
extended_op_63_836[17] = power_entry(power_op_xscvqpudz "xscvqpudz", list_of(fn(VRT))(fn(VRB)));
extended_op_63_836[20] = power_entry(power_op_xscvqpdp, "xscvqpdp", list_of(fn(VRT))(fn(VRB))(fn(RO)));
extended_op_63_836[22] = power_entry(power_op_xscvdpqp, "xscvdpqp", list_of(fn(VRT))(fn(VRB)));
extended_op_63_836[25] = power_entry(power_op_xscvqpsdz, "xscvqpsdz", list_of(fn(VRT))(fn(VRB)));
*/

>>>>>>> 5c9770a9

        extended_op_63[0] = power_entry(power_op_fcmpu, "fcmpu", NULL,
                                        list_of(fn(setFPMode))(fn(BF))(fn(FRA))(fn(FRB)));
        extended_op_63[12] = power_entry(power_op_frsp, "frsp", NULL, list_of(fn(setFPMode))(fn(FRT))(fn(FRB))(fn(Rc)));
        extended_op_63[14] = power_entry(power_op_fctiw, "fctiw", NULL,
                                         list_of(fn(setFPMode))(fn(FRT))(fn(FRB))(fn(Rc)));
        extended_op_63[15] = power_entry(power_op_fctiwz, "fctiwz", NULL,
                                         list_of(fn(setFPMode))(fn(FRT))(fn(FRB))(fn(Rc)));
        extended_op_63[18] = power_entry(power_op_fdiv, "fdiv", NULL,
                                         list_of(fn(setFPMode))(fn(FRT))(fn(FRA))(fn(FRB))(fn(Rc)));
        extended_op_63[20] = power_entry(power_op_fsub, "fsub", NULL,
                                         list_of(fn(setFPMode))(fn(FRT))(fn(FRA))(fn(FRB))(fn(Rc)));
        extended_op_63[21] = power_entry(power_op_fadd, "fadd", NULL,
                                         list_of(fn(setFPMode))(fn(FRT))(fn(FRA))(fn(FRB))(fn(Rc)));
        extended_op_63[22] = power_entry(power_op_fsqrt, "fsqrt", NULL,
                                         list_of(fn(setFPMode))(fn(FRT))(fn(FRB))(fn(Rc)));
        extended_op_63[23] = power_entry(power_op_fsel, "fsel", NULL,
                                         list_of(fn(setFPMode))(fn(FRT))(fn(FRA))(fn(FRB))(fn(FRC))(fn(Rc)));
        extended_op_63[25] = power_entry(power_op_fmul, "fmul", NULL,
                                         list_of(fn(setFPMode))(fn(FRT))(fn(FRA))(fn(FRC))(fn(Rc)));
        extended_op_63[26] = power_entry(power_op_frsqrte, "frsqrte", NULL,
                                         list_of(fn(setFPMode))(fn(FRT))(fn(FRB))(fn(Rc)));
        extended_op_63[28] = power_entry(power_op_fmsub, "fmsub", NULL,
                                         list_of(fn(setFPMode))(fn(FRT))(fn(FRA))(fn(FRB))(fn(FRC))(fn(Rc)));
        extended_op_63[29] = power_entry(power_op_fmadd, "fmadd", NULL,
                                         list_of(fn(setFPMode))(fn(FRT))(fn(FRA))(fn(FRB))(fn(FRC))(fn(Rc)));
        extended_op_63[30] = power_entry(power_op_fnmsub, "fnmsub", NULL,
                                         list_of(fn(setFPMode))(fn(FRT))(fn(FRA))(fn(FRB))(fn(FRC))(fn(Rc)));
        extended_op_63[31] = power_entry(power_op_fnmadd, "fnmadd", NULL,
                                         list_of(fn(setFPMode))(fn(FRT))(fn(FRA))(fn(FRB))(fn(FRC))(fn(Rc)));
        extended_op_63[32] = power_entry(power_op_fcmpo, "fcmpo", NULL,
                                         list_of(fn(setFPMode))(fn(BF))(fn(FRA))(fn(FRB)));
        extended_op_63[38] = power_entry(power_op_mtfsb1, "mtfsb1", NULL, list_of(fn(setFPMode))(fn(BT))(fn(Rc)));
        extended_op_63[40] = power_entry(power_op_fneg, "fneg", NULL, list_of(fn(setFPMode))(fn(FRT))(fn(FRB))(fn(Rc)));
        extended_op_63[64] = power_entry(power_op_mcrfs, "mcrfs", NULL, list_of(fn(BF))(fn(BFA)));
        extended_op_63[70] = power_entry(power_op_mtfsb0, "mtfsb0", NULL, list_of(fn(BT))(fn(Rc)));
        extended_op_63[72] = power_entry(power_op_fmr, "fmr", NULL, list_of(fn(setFPMode))(fn(FRT))(fn(FRB))(fn(Rc)));
        extended_op_63[134] = power_entry(power_op_mtfsfi, "mtfsfi", NULL, list_of(fn(BF))(fn(U))(fn(Rc)));
        extended_op_63[136] = power_entry(power_op_fnabs, "fnabs", NULL, list_of(fn(setFPMode))(fn(FRT))(fn(FRB)));
        extended_op_63[264] = power_entry(power_op_fabs, "fabs", NULL,
                                          list_of(fn(setFPMode))(fn(FRT))(fn(FRB))(fn(Rc)));
        extended_op_63[583] = power_entry(power_op_mffs, "mffs", NULL, list_of(fn(setFPMode))(fn(FRT))(fn(Rc)));
        extended_op_63[711] = power_entry(power_op_mtfsf, "mtfsf", NULL,
                                          list_of(fn(setFPMode))(fn(FLM))(fn(FRB))(fn(Rc)));
        extended_op_63[814] = power_entry(power_op_fctid, "fctid", NULL,
                                          list_of(fn(setFPMode))(fn(FRT))(fn(FRB))(fn(Rc)));
        extended_op_63[815] = power_entry(power_op_fctidz, "fctidz", NULL,
                                          list_of(fn(setFPMode))(fn(FRT))(fn(FRB))(fn(Rc)));
        extended_op_63[846] = power_entry(power_op_fcfid, "fcfid", NULL,
                                          list_of(fn(setFPMode))(fn(FRT))(fn(FRB))(fn(Rc)));
    });
}<|MERGE_RESOLUTION|>--- conflicted
+++ resolved
@@ -46,81 +46,7 @@
 
 void power_entry::buildTables()
 {
-<<<<<<< HEAD
     std::call_once(built_tables, [&]() {
-        main_opcode_table.push_back(power_entry(power_op_extended, "extended", fn(extended_op_0), operandSpec()));
-        main_opcode_table.push_back(power_entry(power_op_INVALID, "INVALID", NULL, operandSpec()));
-        main_opcode_table.push_back(power_entry(power_op_tdi, "tdi", NULL, list_of(fn(TO))(fn(RA))(fn(SI))));
-        main_opcode_table.push_back(power_entry(power_op_twi, "twi", NULL, list_of(fn(TO))(fn(RA))(fn(SI))));
-        main_opcode_table.push_back(power_entry(power_op_INVALID, "INVALID", NULL, operandSpec()));
-        main_opcode_table.push_back(power_entry(power_op_INVALID, "INVALID", NULL, operandSpec()));
-        main_opcode_table.push_back(power_entry(power_op_INVALID, "INVALID", NULL, operandSpec()));
-        main_opcode_table.push_back(power_entry(power_op_mulli, "mulli", NULL, list_of(fn(RT))(fn(RA))(fn(SI))));
-        main_opcode_table.push_back(power_entry(power_op_subfic, "subfic", NULL, list_of(fn(RT))(fn(RA))(fn(SI))));
-        main_opcode_table.push_back(power_entry(power_op_dozi, "dozi", NULL, list_of(fn(RT))(fn(RA))(fn(SI))));
-        main_opcode_table.push_back(power_entry(power_op_cmpli, "cmpli", NULL, list_of(fn(BF))(fn(L))(fn(RA))(fn(UI))));
-        main_opcode_table.push_back(power_entry(power_op_cmpi, "cmpi", NULL, list_of(fn(BF))(fn(L))(fn(RA))(fn(SI))));
-        main_opcode_table.push_back(power_entry(power_op_addic, "addic", NULL, list_of(fn(RT))(fn(RA))(fn(SI))));
-        main_opcode_table.push_back(power_entry(power_op_addic_rc, "addic.", NULL, list_of(fn(RT))(fn(RA))(fn(SI))));
-        main_opcode_table.push_back(power_entry(power_op_addi, "addi", NULL, list_of(fn(RT))(fn(RA))(fn(SI))));
-        main_opcode_table.push_back(power_entry(power_op_addis, "addis", NULL, list_of(fn(RT))(fn(RA))(fn(SI))));
-        main_opcode_table.push_back(
-                power_entry(power_op_bc, "bc", NULL, list_of(fn(BO))(fn(BI))(fn(BD))(fn(AA))(fn(LK))));
-        main_opcode_table.push_back(power_entry(power_op_svcs, "sc", NULL, list_of(fn(syscall))));
-        main_opcode_table.push_back(power_entry(power_op_b, "b", NULL, list_of(fn(LL))(fn(AA))(fn(LK))));
-        main_opcode_table.push_back(power_entry(power_op_extended, "extended", fn(extended_op_19), operandSpec()));
-        main_opcode_table.push_back(power_entry(power_op_rlwimi, "rlwimi", NULL,
-                                                list_of(fn(RA))(fn(RS))(fn(SH))(fn(ME))(fn(MB))(fn(Rc))));
-        main_opcode_table.push_back(power_entry(power_op_rlwinm, "rlwinm", NULL,
-                                                list_of(fn(RA))(fn(RS))(fn(SH))(fn(MB))(fn(ME))(fn(Rc))));
-        main_opcode_table.push_back(power_entry(power_op_rlmi, "rlmi", NULL,
-                                                list_of(fn(RA))(fn(RS))(fn(RB))(fn(MB))(fn(ME))(fn(Rc))));
-        main_opcode_table.push_back(power_entry(power_op_rlwnm, "rlwnm", NULL,
-                                                list_of(fn(RA))(fn(RS))(fn(RB))(fn(MB))(fn(ME))(fn(Rc))));
-        main_opcode_table.push_back(power_entry(power_op_ori, "ori", NULL, list_of(fn(RA))(fn(RS))(fn(UI))));
-        main_opcode_table.push_back(power_entry(power_op_oris, "oris", NULL, list_of(fn(RA))(fn(RS))(fn(UI))));
-        main_opcode_table.push_back(power_entry(power_op_xori, "xori", NULL, list_of(fn(RA))(fn(RS))(fn(UI))));
-        main_opcode_table.push_back(power_entry(power_op_xoris, "xoris", NULL, list_of(fn(RA))(fn(RS))(fn(UI))));
-        main_opcode_table.push_back(power_entry(power_op_andi_rc, "andi.", NULL, list_of(fn(RA))(fn(RS))(fn(UI))));
-        main_opcode_table.push_back(power_entry(power_op_andis_rc, "andis.", NULL, list_of(fn(RA))(fn(RS))(fn(UI))));
-        main_opcode_table.push_back(power_entry(power_op_extended, "extended", fn(extended_op_30), operandSpec()));
-        main_opcode_table.push_back(power_entry(power_op_extended, "extended", fn(extended_op_31), operandSpec()));
-        main_opcode_table.push_back(power_entry(power_op_lwz, "lwz", NULL, list_of(fn(RT))(fn(L < u32 > ))));
-        main_opcode_table.push_back(power_entry(power_op_lwzu, "lwzu", NULL, list_of(fn(RT))(fn(LU < u32 > ))));
-        main_opcode_table.push_back(power_entry(power_op_lbz, "lbz", NULL, list_of(fn(RT))(fn(L < u8 > ))));
-        main_opcode_table.push_back(power_entry(power_op_lbzu, "lbzu", NULL, list_of(fn(RT))(fn(LU < u8 > ))));
-        main_opcode_table.push_back(power_entry(power_op_stw, "stw", NULL, list_of(fn(RS))(fn(ST < u32 > ))));
-        main_opcode_table.push_back(power_entry(power_op_stwu, "stwu", NULL, list_of(fn(RS))(fn(STU < u32 > ))));
-        main_opcode_table.push_back(power_entry(power_op_stb, "stb", NULL, list_of(fn(RS))(fn(ST < u8 > ))));
-        main_opcode_table.push_back(power_entry(power_op_stbu, "stbu", NULL, list_of(fn(RS))(fn(STU < u8 > ))));
-        main_opcode_table.push_back(power_entry(power_op_lhz, "lhz", NULL, list_of(fn(RT))(fn(L < u16 > ))));
-        main_opcode_table.push_back(power_entry(power_op_lhzu, "lhzu", NULL, list_of(fn(RT))(fn(LU < u16 > ))));
-        main_opcode_table.push_back(power_entry(power_op_lha, "lha", NULL, list_of(fn(RT))(fn(L < u16 > ))));
-        main_opcode_table.push_back(power_entry(power_op_lhau, "lhau", NULL, list_of(fn(RT))(fn(LU < u16 > ))));
-        main_opcode_table.push_back(power_entry(power_op_sth, "sth", NULL, list_of(fn(RS))(fn(ST < u16 > ))));
-        main_opcode_table.push_back(power_entry(power_op_sthu, "sthu", NULL, list_of(fn(RS))(fn(STU < u16 > ))));
-        main_opcode_table.push_back(power_entry(power_op_lmw, "lmw", NULL, list_of(fn(RT))(fn(L < u32 > ))));
-        main_opcode_table.push_back(power_entry(power_op_stmw, "stmw", NULL, list_of(fn(RT))(fn(ST < u32 > ))));
-        main_opcode_table.push_back(power_entry(power_op_lfs, "lfs", NULL, list_of(fn(FRT))(fn(L < sp_float > ))));
-        main_opcode_table.push_back(power_entry(power_op_lfsu, "lfsu", NULL, list_of(fn(FRT))(fn(LU < sp_float > ))));
-        main_opcode_table.push_back(power_entry(power_op_lfd, "lfd", NULL, list_of(fn(FRT))(fn(L < dp_float > ))));
-        main_opcode_table.push_back(power_entry(power_op_lfdu, "lfdu", NULL, list_of(fn(FRT))(fn(LU < dp_float > ))));
-        main_opcode_table.push_back(power_entry(power_op_stfs, "stfs", NULL, list_of(fn(FRS))(fn(ST < sp_float > ))));
-        main_opcode_table.push_back(
-                power_entry(power_op_stfsu, "stfsu", NULL, list_of(fn(FRS))(fn(STU < sp_float > ))));
-        main_opcode_table.push_back(power_entry(power_op_stfd, "stfd", NULL, list_of(fn(FRS))(fn(ST < dp_float > ))));
-        main_opcode_table.push_back(
-                power_entry(power_op_stfdu, "stfdu", NULL, list_of(fn(FRS))(fn(STU < dp_float > ))));
-        main_opcode_table.push_back(power_entry(power_op_lfq, "lfq", NULL, list_of(fn(FRT2))(fn(L < dbl128 > ))));
-        main_opcode_table.push_back(power_entry(power_op_lfqu, "lfqu", NULL, list_of(fn(FRT2))(fn(LU < dbl128 > ))));
-        main_opcode_table.push_back(power_entry(power_op_extended, "extended", fn(extended_op_58), operandSpec()));
-        main_opcode_table.push_back(power_entry(power_op_extended, "extended", fn(extended_op_59), operandSpec()));
-        main_opcode_table.push_back(power_entry(power_op_stfq, "stfq", NULL, list_of(fn(FRS2))(fn(ST < dbl128 > ))));
-        main_opcode_table.push_back(power_entry(power_op_stfqu, "stfqu", NULL, list_of(fn(FRS2))(fn(STU < dbl128 > ))));
-        main_opcode_table.push_back(power_entry(power_op_stdu, "stdu", NULL, list_of(fn(RS))(fn(STU < u64 > ))));
-        main_opcode_table.push_back(power_entry(power_op_extended, "extended", fn(extended_op_63), operandSpec()));
-=======
-    if(built_tables) return;
     main_opcode_table.push_back(power_entry(power_op_extended, "extended", fn(extended_op_0), operandSpec()));
     main_opcode_table.push_back(power_entry(power_op_INVALID, "INVALID", NULL, operandSpec()));
     main_opcode_table.push_back(power_entry(power_op_tdi, "tdi", NULL, list_of(fn(TO))(fn(RA))(fn(SI))));
@@ -200,7 +126,6 @@
 		
 		main_opcode_table.push_back(power_entry(power_op_stdu, "stdu", NULL, list_of(fn(RS))(fn(STU<u64>))));
     main_opcode_table.push_back(power_entry(power_op_extended, "extended", fn(extended_op_63), operandSpec()));
->>>>>>> 5c9770a9
 
         extended_op_0[1] = power_entry(power_op_qvfxxmadds, "qvfxxmadds", NULL,
                                        list_of(fn(setFPMode))(fn(QFRTP))(fn(QFRA))(fn(QRB))(fn(QFRCP)));
@@ -270,37 +195,6 @@
         extended_op_0[31] = power_entry(power_op_fxcsnmsub, "fxcsnmsub", NULL,
                                         list_of(fn(setFPMode))(fn(FRTP))(fn(FRAS))(fn(FRBP))(fn(FRCP)));
 #endif
-<<<<<<< HEAD
-        extended_op_0[22] = power_entry(power_op_fxcpnmadd, "fxcpnmadd", NULL,
-                                        list_of(fn(setFPMode))(fn(FRTP))(fn(FRA))(fn(FRBP))(fn(FRCP)));
-        extended_op_0[23] = power_entry(power_op_fxcsnmadd, "fxcsnmadd", NULL,
-                                        list_of(fn(setFPMode))(fn(FRTP))(fn(FRAS))(fn(FRBP))(fn(FRCP)));
-        extended_op_0[27] = power_entry(power_op_fxcsmsub, "fxcsmsub", NULL,
-                                        list_of(fn(setFPMode))(fn(FRTP))(fn(FRAS))(fn(FRBP))(fn(FRCP)));
-        extended_op_0[32] = power_entry(power_op_fpmr, "fpmr", NULL, list_of(fn(setFPMode))(fn(FRTP))(fn(FRBP)));
-        extended_op_0[96] = power_entry(power_op_fpabs, "fpabs", NULL, list_of(fn(setFPMode))(fn(FRTP))(fn(FRBP)));
-        extended_op_0[160] = power_entry(power_op_fpneg, "fpneg", NULL, list_of(fn(setFPMode))(fn(FRTP))(fn(FRBP)));
-        extended_op_0[192] = power_entry(power_op_fprsp, "fprsp", NULL, list_of(fn(setFPMode))(fn(FRTP))(fn(FRBP)));
-        extended_op_0[224] = power_entry(power_op_fpnabs, "fpnabs", NULL, list_of(fn(setFPMode))(fn(FRTP))(fn(FRBP)));
-        extended_op_0[288] = power_entry(power_op_fsmr, "fsmr", NULL, list_of(fn(setFPMode))(fn(FRTS))(fn(FRBS)));
-        extended_op_0[320] = power_entry(power_op_fscmp, "fscmp", NULL,
-                                         list_of(fn(setFPMode))(fn(BF))(fn(FRAS))(fn(FRBS)));
-        extended_op_0[352] = power_entry(power_op_fsabs, "fsabs", NULL, list_of(fn(setFPMode))(fn(FRTS))(fn(FRBS)));
-        extended_op_0[416] = power_entry(power_op_fsneg, "fsneg", NULL, list_of(fn(setFPMode))(fn(FRTS))(fn(FRBS)));
-        extended_op_0[480] = power_entry(power_op_fsnabs, "fsnabs", NULL, list_of(fn(setFPMode))(fn(FRTS))(fn(FRBS)));
-        extended_op_0[544] = power_entry(power_op_fxmr, "fxmr", NULL, list_of(fn(setFPMode))(fn(FRTP))(fn(FRBP)));
-        extended_op_0[576] = power_entry(power_op_fpctiw, "fpctiw", NULL, list_of(fn(setFPMode))(fn(FRTP))(fn(FRBP)));
-        extended_op_0[704] = power_entry(power_op_fpctiwz, "fpctiwz", NULL, list_of(fn(setFPMode))(fn(FRTP))(fn(FRBP)));
-        extended_op_0[800] = power_entry(power_op_fsmfp, "fpmr", NULL, list_of(fn(setFPMode))(fn(FRTS))(fn(FRB)));
-        extended_op_0[846] = power_entry(power_op_qvfcfids, "qvfcfids", NULL,
-                                         list_of(fn(setFPMode))(fn(QFRTP))(fn(QRB)));
-        extended_op_0[928] = power_entry(power_op_fsmtp, "fpmr", NULL, list_of(fn(setFPMode))(fn(FRT))(fn(FRBS)));
-        extended_op_0[974] = power_entry(power_op_qvfcfidus, "qvfcfidus", NULL,
-                                         list_of(fn(setFPMode))(fn(QFRTP))(fn(QRB)));
-        extended_op_4[0] = power_entry(power_op_qvfcmpeq, "qvfcmpeq", NULL,
-                                       list_of(fn(setFPMode))(fn(QFRTP))(fn(QFRA))(fn(QRB)));
-        extended_op_4[1] = power_entry(power_op_qvfxxmadd, "qvfxxmadd", NULL,
-=======
        extended_op_0[22] = power_entry(power_op_fxcpnmadd, "fxcpnmadd", NULL,
 list_of(fn(setFPMode))(fn(FRTP))(fn(FRA))(fn(FRBP))(fn(FRCP)));
        extended_op_0[23] = power_entry(power_op_fxcsnmadd, "fxcsnmadd", NULL,
@@ -329,7 +223,6 @@
 			 extended_op_4[0] = power_entry(power_op_qvfcmpeq, "qvfcmpeq", NULL,
   							 list_of(fn(setFPMode))(fn(QFRTP))(fn(QFRA))(fn(QRB)));
        extended_op_4[1]   = power_entry(power_op_qvfxxmadd, "qvfxxmadd", NULL,
->>>>>>> 5c9770a9
                                        list_of(fn(setFPMode))(fn(QFRTP))(fn(QFRA))(fn(QRB))(fn(QFRCP)));
         extended_op_4[3] = power_entry(power_op_qvfxxcpnmadd, "qvfxxcpnmadd", NULL,
                                        list_of(fn(setFPMode))(fn(QFRTP))(fn(QFRA))(fn(QRB))(fn(QFRCP)));
@@ -343,22 +236,6 @@
                                        list_of(fn(setFPMode))(fn(QFRTP))(fn(QFRA))(fn(QRB)));
         extended_op_4[9] = power_entry(power_op_qvfxmadd, "qvfxmadd", NULL,
                                        list_of(fn(setFPMode))(fn(QFRTP))(fn(QFRA))(fn(QRB))(fn(QFRCP)));
-<<<<<<< HEAD
-        extended_op_4[11] = power_entry(power_op_qvfxxnpmadd, "qvfxxnpmadd", NULL,
-                                        list_of(fn(setFPMode))(fn(QFRTP))(fn(QFRA))(fn(QRB))(fn(QFRCP)));
-        extended_op_4[12] = power_entry(power_op_qvfrsp, "qvfrsp", NULL, list_of(fn(setFPMode))(fn(QFRTP))(fn(QRB)));
-        extended_op_4[14] = power_entry(power_op_qvfctiw, "qvfctiw", NULL, list_of(fn(setFPMode))(fn(QFRTP))(fn(QRB)));
-        extended_op_4[15] = power_entry(power_op_qvfctiwz, "qvfctiwz", NULL,
-                                        list_of(fn(setFPMode))(fn(QFRTP))(fn(QRB)));
-        extended_op_4[17] = power_entry(power_op_qvfxmul, "qvfxmul", NULL,
-                                        list_of(fn(setFPMode))(fn(QFRTP))(fn(QFRA))(fn(QFRCP)));
-        extended_op_4[20] = power_entry(power_op_qvfsub, "qvfsub", NULL,
-                                        list_of(fn(setFPMode))(fn(QFRTP))(fn(QFRA))(fn(QRB)));
-        extended_op_4[21] = power_entry(power_op_qvfadd, "qvfadd", NULL,
-                                        list_of(fn(setFPMode))(fn(QFRTP))(fn(QFRA))(fn(QRB)));
-        extended_op_4[23] = power_entry(power_op_qvfsel, "qvfsel", NULL,
-                                        list_of(fn(setFPMode))(fn(QFRTP))(fn(QFRA))(fn(QRB))(fn(QFRCP)));
-=======
        extended_op_4[11] = power_entry(power_op_qvfxxnpmadd, "qvfxxnpmadd", NULL,
                                        list_of(fn(setFPMode))(fn(QFRTP))(fn(QFRA))(fn(QRB))(fn(QFRCP)));
        extended_op_4[12] = power_entry(power_op_qvfrsp, "qvfrsp", NULL, list_of(fn(setFPMode))(fn(QFRTP))(fn(QRB)));
@@ -383,7 +260,6 @@
 extended_op_4[12] = power_entry(power_op_vmrghb, "vmrghb", NULL, list_of(fn(VRT))(fn(VRA))(fn(VRB)));
 
 extended_op_4[14] = power_entry(power_op_vpkuhum, "vpkuhum", NULL, list_of(fn(VRT))(fn(VRA))(fn(VRB)));
->>>>>>> 5c9770a9
 #ifdef os_bgq
         extended_op_4[24] = power_entry(power_op_qvfre, "qvfre", NULL, list_of(fn(setFPMode))(fn(QFRTP))(fn(QRB)));
         extended_op_4[25] = power_entry(power_op_qvfmul, "qvfmul", NULL, list_of(fn(setFPMode))(fn(QFRTP))(fn(QFRA))(fn(QFRCP)));
@@ -412,56 +288,6 @@
         extended_op_4[31] = power_entry(power_op_fxcxnms, "fxcxnms", NULL,
                                         list_of(fn(setFPMode))(fn(FRTP))(fn(FRAS))(fn(FRBP))(fn(FRCP)));
 #endif
-<<<<<<< HEAD
-        extended_op_4[27] = power_entry(power_op_fxcsnsma, "fxcsnsma", NULL,
-                                        list_of(fn(setFPMode))(fn(FRTP))(fn(FRAS))(fn(FRBP))(fn(FRCP)));
-        extended_op_4[32] = power_entry(power_op_qvfcmpgt, "qvfcmpgt", NULL,
-                                        list_of(fn(setFPMode))(fn(QFRTP))(fn(QFRA))(fn(QRB)));
-        extended_op_4[37] = power_entry(power_op_qvesplati, "qvesplati", NULL,
-                                        list_of(fn(setFPMode))(fn(QFRTP))(fn(QFRA))(fn(QVD)));
-        extended_op_4[40] = power_entry(power_op_qvfneg, "fpneg", NULL, list_of(fn(setFPMode))(fn(QFRTP))(fn(QRB)));
-        extended_op_4[64] = power_entry(power_op_qvftstnan, "qvftstnan", NULL,
-                                        list_of(fn(setFPMode))(fn(QFRTP))(fn(QFRA))(fn(QRB)));
-        extended_op_4[72] = power_entry(power_op_qvfmr, "qvfmr", NULL, list_of(fn(setFPMode))(fn(QFRTP))(fn(QRB)));
-        extended_op_4[96] = power_entry(power_op_qvfcmplt, "qvfcmplt", NULL,
-                                        list_of(fn(setFPMode))(fn(QFRTP))(fn(QFRA))(fn(QRB)));
-        extended_op_4[133] = power_entry(power_op_qvgpci, "qvgpci", NULL, list_of(fn(setFPMode))(fn(QFRTP))(fn(QGPC)));
-        extended_op_4[136] = power_entry(power_op_qvfnabs, "qvfnabs", NULL, list_of(fn(setFPMode))(fn(QFRTP))(fn(QRB)));
-        extended_op_4[142] = power_entry(power_op_qvfctiwu, "qvfctiwu", NULL,
-                                         list_of(fn(setFPMode))(fn(QFRTP))(fn(QRB)));
-        extended_op_4[143] = power_entry(power_op_qvfctiwuz, "qvfctiwuz", NULL,
-                                         list_of(fn(setFPMode))(fn(QFRTP))(fn(QRB)));
-        extended_op_4[264] = power_entry(power_op_qvfabs, "fpabs", NULL, list_of(fn(setFPMode))(fn(QFRTP))(fn(QRB)));
-        extended_op_4[392] = power_entry(power_op_qvfrin, "qvfrin", NULL, list_of(fn(setFPMode))(fn(QFRTP))(fn(QRB)));
-        extended_op_4[424] = power_entry(power_op_qvfriz, "qvfriz", NULL, list_of(fn(setFPMode))(fn(QFRTP))(fn(QRB)));
-        extended_op_4[456] = power_entry(power_op_qvfrip, "qvfrip", NULL, list_of(fn(setFPMode))(fn(QFRTP))(fn(QRB)));
-        extended_op_4[488] = power_entry(power_op_qvfrim, "qvfrim", NULL, list_of(fn(setFPMode))(fn(QFRTP))(fn(QRB)));
-        extended_op_4[814] = power_entry(power_op_qvfctid, "qvfctid", NULL, list_of(fn(setFPMode))(fn(QFRTP))(fn(QRB)));
-        extended_op_4[815] = power_entry(power_op_qvfctidz, "qvfctidz", NULL,
-                                         list_of(fn(setFPMode))(fn(QFRTP))(fn(QRB)));
-        extended_op_4[846] = power_entry(power_op_qvfcfid, "qvfcfid", NULL, list_of(fn(setFPMode))(fn(QFRTP))(fn(QRB)));
-        extended_op_4[942] = power_entry(power_op_qvfctidu, "qvfctidu", NULL,
-                                         list_of(fn(setFPMode))(fn(QFRTP))(fn(QRB)));
-        extended_op_4[943] = power_entry(power_op_qvfctiduz, "qvfctiduz", NULL,
-                                         list_of(fn(setFPMode))(fn(QFRTP))(fn(QRB)));
-        extended_op_4[974] = power_entry(power_op_qvfcfidu, "qvfcfidu", NULL,
-                                         list_of(fn(setFPMode))(fn(QFRTP))(fn(QRB)));
-        extended_op_19[0] = power_entry(power_op_mcrf, "mcrf", NULL, list_of(fn(BF))(fn(BFA)));
-        extended_op_19[16] = power_entry(power_op_bclr, "bclr", NULL, list_of(fn(BO))(fn(BI))(fn(LK)));
-        extended_op_19[18] = power_entry(power_op_rfid, "rfid", NULL, operandSpec());
-        extended_op_19[33] = power_entry(power_op_crnor, "crnor", NULL, list_of(fn(BT))(fn(BA))(fn(BB)));
-        extended_op_19[50] = power_entry(power_op_rfi, "rfi", NULL, operandSpec());
-        extended_op_19[82] = power_entry(power_op_rfsvc, "rfsvc", NULL, list_of(fn(LK)));
-        extended_op_19[129] = power_entry(power_op_crandc, "crandc", NULL, list_of(fn(BT))(fn(BA))(fn(BB)));
-        extended_op_19[150] = power_entry(power_op_isync, "isync", NULL, operandSpec());
-        extended_op_19[193] = power_entry(power_op_crxor, "crxor", NULL, list_of(fn(BT))(fn(BA))(fn(BB)));
-        extended_op_19[225] = power_entry(power_op_crnand, "crnand", NULL, list_of(fn(BT))(fn(BA))(fn(BB)));
-        extended_op_19[257] = power_entry(power_op_crand, "crand", NULL, list_of(fn(BT))(fn(BA))(fn(BB)));
-        extended_op_19[289] = power_entry(power_op_creqv, "creqv", NULL, list_of(fn(BT))(fn(BA))(fn(BB)));
-        extended_op_19[417] = power_entry(power_op_crorc, "crorc", NULL, list_of(fn(BT))(fn(BA))(fn(BB)));
-        extended_op_19[449] = power_entry(power_op_cror, "cror", NULL, list_of(fn(BT))(fn(BA))(fn(BB)));
-        extended_op_19[528] = power_entry(power_op_bcctr, "bcctr", NULL, list_of(fn(BO))(fn(BI))(fn(LK)));
-=======
 extended_op_4[27] = power_entry(power_op_fxcsnsma, "fxcsnsma", NULL,
 list_of(fn(setFPMode))(fn(FRTP))(fn(FRAS))(fn(FRBP))(fn(FRCP)));
 extended_op_4[32] = power_entry(power_op_vmhaddshs, "vmhaddshs", NULL, list_of(fn(VRT))(fn(VRA))(fn(VRB))(fn(VRC)));
@@ -765,7 +591,6 @@
 extended_op_19[417] = power_entry(power_op_crorc, "crorc", NULL, list_of(fn(BT))(fn(BA))(fn(BB)));
 extended_op_19[449] = power_entry(power_op_cror, "cror", NULL, list_of(fn(BT))(fn(BA))(fn(BB)));
 extended_op_19[528] = power_entry(power_op_bcctr, "bcctr", NULL, list_of(fn(BO))(fn(BI))(fn(LK)));
->>>>>>> 5c9770a9
 
         power_entry::extended_op_30[1] = power_entry(power_op_rldicr, "rldicr", NULL,
                                                      list_of(fn(RA))(fn(RS))(fn(SH))(fn(ME))(fn(Rc)));
@@ -886,14 +711,10 @@
 // xop 371 is mftb (Move from time base). It is phased-out and equivalent to mfspr Rx, 268
 extended_op_31[371] = power_entry(power_op_mfspr, "mfspr", NULL, list_of(fn(RT))(fn(spr))(fn(Rc)));extended_op_31[373] = power_entry(power_op_lwaux, "lwaux", NULL, list_of(fn(RT))(fn(LUX<u32>)));
 extended_op_31[375] = power_entry(power_op_lhaux, "lhaux", NULL, list_of(fn(RT))(fn(LUX<u16>)));
-<<<<<<< HEAD
-extended_op_31[378] = power_entry(power_op_popcntw, "popcntw", NULL, list_of(fn(RS))(fn(RA)));extended_op_31[398] = power_entry(power_op_lfpsx, "lfpsx", NULL, list_of(fn(FRTP))(fn(LX<sp_float>)));
-=======
 extended_op_31[378] = power_entry(power_op_popcntw, "popcntw", NULL, list_of(fn(RS))(fn(RA)));
 extended_op_31[396] = power_entry(power_op_stxvx, "stxvx", NULL, list_of(fn(XS))(fn(RA))(fn(RB)));
 extended_op_31[397] = power_entry(power_op_stxvl, "stxvl", NULL, list_of(fn(XS))(fn(RA))(fn(RB)));
 extended_op_31[398] = power_entry(power_op_lfpsx, "lfpsx", NULL, list_of(fn(FRTP))(fn(LX<sp_float>)));
->>>>>>> 5c9770a9
 extended_op_31[407] = power_entry(power_op_sthx, "sthx", NULL, list_of(fn(RS))(fn(STX<u16>)));
 extended_op_31[412] = power_entry(power_op_orc, "orc", NULL, list_of(fn(RS))(fn(RA))(fn(RB))(fn(Rc)));
 extended_op_31[413] = power_entry(power_op_sradi, "sradi", NULL, list_of(fn(RS))(fn(RA))(fn(SH))(fn(Rc)));
@@ -1019,31 +840,6 @@
 extended_op_31[1010] = power_entry(power_op_tlbli, "tlbli", NULL, list_of(fn(RB)));
 extended_op_31[1014] = power_entry(power_op_dcbz, "dcbz", NULL, list_of(fn(RA))(fn(RB)));
 
-<<<<<<< HEAD
-        extended_op_58[0] = power_entry(power_op_ld, "ld", NULL, list_of(fn(RT))(fn(L < u64 > )));
-        extended_op_58[1] = power_entry(power_op_ldu, "ldu", NULL, list_of(fn(RT))(fn(LU < u64 > )));
-        extended_op_58[2] = power_entry(power_op_lwa, "lwa", NULL, list_of(fn(RT))(fn(L < s32 > )));
-
-        extended_op_59[18] = power_entry(power_op_fdivs, "fdivs", NULL,
-                                         list_of(fn(setFPMode))(fn(FRT))(fn(FRA))(fn(FRB))(fn(Rc)));
-        extended_op_59[20] = power_entry(power_op_fsubs, "fsubs", NULL,
-                                         list_of(fn(setFPMode))(fn(FRT))(fn(FRA))(fn(FRB))(fn(Rc)));
-        extended_op_59[21] = power_entry(power_op_fadds, "fadds", NULL,
-                                         list_of(fn(setFPMode))(fn(FRT))(fn(FRA))(fn(FRB))(fn(Rc)));
-        extended_op_59[22] = power_entry(power_op_fsqrts, "fsqrts", NULL,
-                                         list_of(fn(setFPMode))(fn(RT))(fn(RB))(fn(Rc)));
-        extended_op_59[24] = power_entry(power_op_fres, "fres", NULL, list_of(fn(setFPMode))(fn(FRT))(fn(FRB))(fn(Rc)));
-        extended_op_59[25] = power_entry(power_op_fmuls, "fmuls", NULL,
-                                         list_of(fn(setFPMode))(fn(FRT))(fn(FRA))(fn(FRC))(fn(Rc)));
-        extended_op_59[28] = power_entry(power_op_fmsubs, "fmsubs", NULL,
-                                         list_of(fn(setFPMode))(fn(FRT))(fn(FRA))(fn(FRB))(fn(FRC))(fn(Rc)));
-        extended_op_59[29] = power_entry(power_op_fmadds, "fmadds", NULL,
-                                         list_of(fn(setFPMode))(fn(FRT))(fn(FRA))(fn(FRB))(fn(FRC))(fn(Rc)));
-        extended_op_59[30] = power_entry(power_op_fnmsubs, "fnmsubs", NULL,
-                                         list_of(fn(setFPMode))(fn(FRT))(fn(FRA))(fn(FRB))(fn(FRC))(fn(Rc)));
-        extended_op_59[31] = power_entry(power_op_fnmadds, "fnmadds", NULL,
-                                         list_of(fn(setFPMode))(fn(FRT))(fn(FRA))(fn(FRB))(fn(FRC))(fn(Rc)));
-=======
 //new extended opcode added by Yuhan
 extended_op_57[2] = power_entry(power_op_lxsd, "lxsd", NULL, list_of(fn(VRT))(fn(STU<u64>)));
 extended_op_57[3] = power_entry(power_op_lxssp, "lxssp", NULL, list_of(fn(VRT))(fn(STU<u64>)));
@@ -1475,7 +1271,6 @@
 extended_op_63_836[25] = power_entry(power_op_xscvqpsdz, "xscvqpsdz", list_of(fn(VRT))(fn(VRB)));
 */
 
->>>>>>> 5c9770a9
 
         extended_op_63[0] = power_entry(power_op_fcmpu, "fcmpu", NULL,
                                         list_of(fn(setFPMode))(fn(BF))(fn(FRA))(fn(FRB)));
