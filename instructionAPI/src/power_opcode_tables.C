/*
 * See the dyninst/COPYRIGHT file for copyright information.
 * 
 * We provide the Paradyn Tools (below described as "Paradyn")
 * on an AS IS basis, and do not warrant its validity or performance.
 * We reserve the right to update, modify, or discontinue this
 * software at any time.  We shall have no obligation to supply such
 * updates or modifications or any other form of support to you.
 * 
 * By your use of Paradyn, you understand and agree that we (or any
 * other person or entity with proprietary rights in Paradyn) are
 * under no obligation to provide either maintenance services,
 * update services, notices of latent defects, or correction of
 * defects for Paradyn.
 * 
 * This library is free software; you can redistribute it and/or
 * modify it under the terms of the GNU Lesser General Public
 * License as published by the Free Software Foundation; either
 * version 2.1 of the License, or (at your option) any later version.
 * 
 * This library is distributed in the hope that it will be useful,
 * but WITHOUT ANY WARRANTY; without even the implied warranty of
 * MERCHANTABILITY or FITNESS FOR A PARTICULAR PURPOSE.  See the GNU
 * Lesser General Public License for more details.
 * 
 * You should have received a copy of the GNU Lesser General Public
 * License along with this library; if not, write to the Free Software
 * Foundation, Inc., 51 Franklin Street, Fifth Floor, Boston, MA 02110-1301 USA
 */
std::once_flag built_tables;

std::vector<power_entry> power_entry::main_opcode_table;
power_table power_entry::extended_op_0;
power_table power_entry::extended_op_4;
power_table power_entry::extended_op_19;
power_table power_entry::extended_op_30;
power_table power_entry::extended_op_31;
power_table power_entry::extended_op_58;
power_table power_entry::extended_op_59;
power_table power_entry::extended_op_63;

void power_entry::buildTables()
{
    std::call_once(built_tables, [&]() {
        main_opcode_table.push_back(power_entry(power_op_extended, "extended", fn(extended_op_0), operandSpec()));
        main_opcode_table.push_back(power_entry(power_op_INVALID, "INVALID", NULL, operandSpec()));
        main_opcode_table.push_back(power_entry(power_op_tdi, "tdi", NULL, list_of(fn(TO))(fn(RA))(fn(SI))));
        main_opcode_table.push_back(power_entry(power_op_twi, "twi", NULL, list_of(fn(TO))(fn(RA))(fn(SI))));
        main_opcode_table.push_back(power_entry(power_op_INVALID, "INVALID", NULL, operandSpec()));
        main_opcode_table.push_back(power_entry(power_op_INVALID, "INVALID", NULL, operandSpec()));
        main_opcode_table.push_back(power_entry(power_op_INVALID, "INVALID", NULL, operandSpec()));
        main_opcode_table.push_back(power_entry(power_op_mulli, "mulli", NULL, list_of(fn(RT))(fn(RA))(fn(SI))));
        main_opcode_table.push_back(power_entry(power_op_subfic, "subfic", NULL, list_of(fn(RT))(fn(RA))(fn(SI))));
        main_opcode_table.push_back(power_entry(power_op_dozi, "dozi", NULL, list_of(fn(RT))(fn(RA))(fn(SI))));
        main_opcode_table.push_back(power_entry(power_op_cmpli, "cmpli", NULL, list_of(fn(BF))(fn(L))(fn(RA))(fn(UI))));
        main_opcode_table.push_back(power_entry(power_op_cmpi, "cmpi", NULL, list_of(fn(BF))(fn(L))(fn(RA))(fn(SI))));
        main_opcode_table.push_back(power_entry(power_op_addic, "addic", NULL, list_of(fn(RT))(fn(RA))(fn(SI))));
        main_opcode_table.push_back(power_entry(power_op_addic_rc, "addic.", NULL, list_of(fn(RT))(fn(RA))(fn(SI))));
        main_opcode_table.push_back(power_entry(power_op_addi, "addi", NULL, list_of(fn(RT))(fn(RA))(fn(SI))));
        main_opcode_table.push_back(power_entry(power_op_addis, "addis", NULL, list_of(fn(RT))(fn(RA))(fn(SI))));
        main_opcode_table.push_back(
                power_entry(power_op_bc, "bc", NULL, list_of(fn(BO))(fn(BI))(fn(BD))(fn(AA))(fn(LK))));
        main_opcode_table.push_back(power_entry(power_op_svcs, "sc", NULL, list_of(fn(syscall))));
        main_opcode_table.push_back(power_entry(power_op_b, "b", NULL, list_of(fn(LL))(fn(AA))(fn(LK))));
        main_opcode_table.push_back(power_entry(power_op_extended, "extended", fn(extended_op_19), operandSpec()));
        main_opcode_table.push_back(power_entry(power_op_rlwimi, "rlwimi", NULL,
                                                list_of(fn(RA))(fn(RS))(fn(SH))(fn(ME))(fn(MB))(fn(Rc))));
        main_opcode_table.push_back(power_entry(power_op_rlwinm, "rlwinm", NULL,
                                                list_of(fn(RA))(fn(RS))(fn(SH))(fn(MB))(fn(ME))(fn(Rc))));
        main_opcode_table.push_back(power_entry(power_op_rlmi, "rlmi", NULL,
                                                list_of(fn(RA))(fn(RS))(fn(RB))(fn(MB))(fn(ME))(fn(Rc))));
        main_opcode_table.push_back(power_entry(power_op_rlwnm, "rlwnm", NULL,
                                                list_of(fn(RA))(fn(RS))(fn(RB))(fn(MB))(fn(ME))(fn(Rc))));
        main_opcode_table.push_back(power_entry(power_op_ori, "ori", NULL, list_of(fn(RA))(fn(RS))(fn(UI))));
        main_opcode_table.push_back(power_entry(power_op_oris, "oris", NULL, list_of(fn(RA))(fn(RS))(fn(UI))));
        main_opcode_table.push_back(power_entry(power_op_xori, "xori", NULL, list_of(fn(RA))(fn(RS))(fn(UI))));
        main_opcode_table.push_back(power_entry(power_op_xoris, "xoris", NULL, list_of(fn(RA))(fn(RS))(fn(UI))));
        main_opcode_table.push_back(power_entry(power_op_andi_rc, "andi.", NULL, list_of(fn(RA))(fn(RS))(fn(UI))));
        main_opcode_table.push_back(power_entry(power_op_andis_rc, "andis.", NULL, list_of(fn(RA))(fn(RS))(fn(UI))));
        main_opcode_table.push_back(power_entry(power_op_extended, "extended", fn(extended_op_30), operandSpec()));
        main_opcode_table.push_back(power_entry(power_op_extended, "extended", fn(extended_op_31), operandSpec()));
        main_opcode_table.push_back(power_entry(power_op_lwz, "lwz", NULL, list_of(fn(RT))(fn(L < u32 > ))));
        main_opcode_table.push_back(power_entry(power_op_lwzu, "lwzu", NULL, list_of(fn(RT))(fn(LU < u32 > ))));
        main_opcode_table.push_back(power_entry(power_op_lbz, "lbz", NULL, list_of(fn(RT))(fn(L < u8 > ))));
        main_opcode_table.push_back(power_entry(power_op_lbzu, "lbzu", NULL, list_of(fn(RT))(fn(LU < u8 > ))));
        main_opcode_table.push_back(power_entry(power_op_stw, "stw", NULL, list_of(fn(RS))(fn(ST < u32 > ))));
        main_opcode_table.push_back(power_entry(power_op_stwu, "stwu", NULL, list_of(fn(RS))(fn(STU < u32 > ))));
        main_opcode_table.push_back(power_entry(power_op_stb, "stb", NULL, list_of(fn(RS))(fn(ST < u8 > ))));
        main_opcode_table.push_back(power_entry(power_op_stbu, "stbu", NULL, list_of(fn(RS))(fn(STU < u8 > ))));
        main_opcode_table.push_back(power_entry(power_op_lhz, "lhz", NULL, list_of(fn(RT))(fn(L < u16 > ))));
        main_opcode_table.push_back(power_entry(power_op_lhzu, "lhzu", NULL, list_of(fn(RT))(fn(LU < u16 > ))));
        main_opcode_table.push_back(power_entry(power_op_lha, "lha", NULL, list_of(fn(RT))(fn(L < u16 > ))));
        main_opcode_table.push_back(power_entry(power_op_lhau, "lhau", NULL, list_of(fn(RT))(fn(LU < u16 > ))));
        main_opcode_table.push_back(power_entry(power_op_sth, "sth", NULL, list_of(fn(RS))(fn(ST < u16 > ))));
        main_opcode_table.push_back(power_entry(power_op_sthu, "sthu", NULL, list_of(fn(RS))(fn(STU < u16 > ))));
        main_opcode_table.push_back(power_entry(power_op_lmw, "lmw", NULL, list_of(fn(RT))(fn(L < u32 > ))));
        main_opcode_table.push_back(power_entry(power_op_stmw, "stmw", NULL, list_of(fn(RT))(fn(ST < u32 > ))));
        main_opcode_table.push_back(power_entry(power_op_lfs, "lfs", NULL, list_of(fn(FRT))(fn(L < sp_float > ))));
        main_opcode_table.push_back(power_entry(power_op_lfsu, "lfsu", NULL, list_of(fn(FRT))(fn(LU < sp_float > ))));
        main_opcode_table.push_back(power_entry(power_op_lfd, "lfd", NULL, list_of(fn(FRT))(fn(L < dp_float > ))));
        main_opcode_table.push_back(power_entry(power_op_lfdu, "lfdu", NULL, list_of(fn(FRT))(fn(LU < dp_float > ))));
        main_opcode_table.push_back(power_entry(power_op_stfs, "stfs", NULL, list_of(fn(FRS))(fn(ST < sp_float > ))));
        main_opcode_table.push_back(
                power_entry(power_op_stfsu, "stfsu", NULL, list_of(fn(FRS))(fn(STU < sp_float > ))));
        main_opcode_table.push_back(power_entry(power_op_stfd, "stfd", NULL, list_of(fn(FRS))(fn(ST < dp_float > ))));
        main_opcode_table.push_back(
                power_entry(power_op_stfdu, "stfdu", NULL, list_of(fn(FRS))(fn(STU < dp_float > ))));
        main_opcode_table.push_back(power_entry(power_op_lfq, "lfq", NULL, list_of(fn(FRT2))(fn(L < dbl128 > ))));
        main_opcode_table.push_back(power_entry(power_op_lfqu, "lfqu", NULL, list_of(fn(FRT2))(fn(LU < dbl128 > ))));
        main_opcode_table.push_back(power_entry(power_op_extended, "extended", fn(extended_op_58), operandSpec()));
        main_opcode_table.push_back(power_entry(power_op_extended, "extended", fn(extended_op_59), operandSpec()));
        main_opcode_table.push_back(power_entry(power_op_stfq, "stfq", NULL, list_of(fn(FRS2))(fn(ST < dbl128 > ))));
        main_opcode_table.push_back(power_entry(power_op_stfqu, "stfqu", NULL, list_of(fn(FRS2))(fn(STU < dbl128 > ))));
        main_opcode_table.push_back(power_entry(power_op_stdu, "stdu", NULL, list_of(fn(RS))(fn(STU < u64 > ))));
        main_opcode_table.push_back(power_entry(power_op_extended, "extended", fn(extended_op_63), operandSpec()));

        extended_op_0[1] = power_entry(power_op_qvfxxmadds, "qvfxxmadds", NULL,
                                       list_of(fn(setFPMode))(fn(QFRTP))(fn(QFRA))(fn(QRB))(fn(QFRCP)));
        extended_op_0[3] = power_entry(power_op_qvfxxcpnmadds, "qvfxxcpnmadds", NULL,
                                       list_of(fn(setFPMode))(fn(QFRTP))(fn(QFRA))(fn(QRB))(fn(QFRCP)));
        extended_op_0[5] = power_entry(power_op_fpsel, "fpsel", NULL,
                                       list_of(fn(setFPMode))(fn(FRTP))(fn(FRAP))(fn(FRBP))(fn(FRCP)));
        extended_op_0[8] = power_entry(power_op_fpmul, "fpmul", NULL,
                                       list_of(fn(setFPMode))(fn(FRTP))(fn(FRAP))(fn(FRCP)));
        extended_op_0[10] = power_entry(power_op_fxpmul, "fxpmul", NULL,
                                        list_of(fn(setFPMode))(fn(FRTP))(fn(FRA))(fn(FRCP)));
        extended_op_0[12] = power_entry(power_op_fpadd, "fpadd", NULL,
                                        list_of(fn(setFPMode))(fn(FRTP))(fn(FRAP))(fn(FRBP)));
        extended_op_0[13] = power_entry(power_op_fpsub, "fpsub", NULL,
                                        list_of(fn(setFPMode))(fn(FRTP))(fn(FRAP))(fn(FRBP)));
        extended_op_0[14] = power_entry(power_op_fpre, "fpre", NULL, list_of(fn(setFPMode))(fn(FRTP))(fn(FRBP)));
        extended_op_0[15] = power_entry(power_op_fprsqrte, "fprsqrte", NULL,
                                        list_of(fn(setFPMode))(fn(FRTP))(fn(FRBP)));
        extended_op_0[16] = power_entry(power_op_fpmadd, "fpmadd", NULL,
                                        list_of(fn(setFPMode))(fn(FRTP))(fn(FRAP))(fn(FRBP))(fn(FRCP)));
        extended_op_0[17] = power_entry(power_op_fxmadd, "fxmadd", NULL,
                                        list_of(fn(setFPMode))(fn(FRTP))(fn(FRAP))(fn(FRBP))(fn(FRCP)));
        extended_op_0[18] = power_entry(power_op_fxcpmadd, "fxcpmadd", NULL,
                                        list_of(fn(setFPMode))(fn(FRTP))(fn(FRA))(fn(FRBP))(fn(FRCP)));
        extended_op_0[19] = power_entry(power_op_fxcsmadd, "fxcsmadd", NULL,
                                        list_of(fn(setFPMode))(fn(FRTP))(fn(FRAS))(fn(FRBP))(fn(FRCP)));
#ifdef os_bgq
        extended_op_0[9] = power_entry(power_op_qvfxmadds, "qvfxmadds", NULL,
                                        list_of(fn(setFPMode))(fn(QFRTP))(fn(QFRA))(fn(QRB))(fn(QFRCP)));
        extended_op_0[11] = power_entry(power_op_qvfxxnpmadds, "qvfxxnpmadds", NULL,
                                        list_of(fn(setFPMode))(fn(QFRTP))(fn(QFRA))(fn(QRB))(fn(QFRCP)));
        extended_op_0[17] = power_entry(power_op_qvfxmuls, "qvfxmuls", NULL, list_of(fn(setFPMode))(fn(QFRTP))(fn(QFRA))(fn(QFRCP)));
        extended_op_0[20] = power_entry(power_op_qvfsubs, "qvfsubs", NULL, list_of(fn(setFPMode))(fn(QFRTP))(fn(QFRA))(fn(QRB)));
        extended_op_0[21] = power_entry(power_op_qvfadds, "qvfadds", NULL, list_of(fn(setFPMode))(fn(QFRTP))(fn(QFRA))(fn(QRB)));
        extended_op_0[24] = power_entry(power_op_qvfres, "qvfres", NULL, list_of(fn(setFPMode))(fn(QFRTP))(fn(QRB)));
        extended_op_0[25] = power_entry(power_op_qvfmuls, "qvfmuls", NULL, list_of(fn(setFPMode))(fn(QFRTP))(fn(QFRA))(fn(QFRCP)));
        extended_op_0[26] = power_entry(power_op_qvfrsqrtes, "qvfrsqrtes", NULL, list_of(fn(setFPMode))(fn(QFRTP))(fn(QRB)));
        extended_op_0[28] = power_entry(power_op_qvfmsubs, "qvfmsubs", NULL,
           list_of(fn(setFPMode))(fn(QFRTP))(fn(QFRA))(fn(QRB))(fn(QFRCP)));
        extended_op_0[29] = power_entry(power_op_qvfmadds, "qvfmadds", NULL,
           list_of(fn(setFPMode))(fn(QFRTP))(fn(QFRA))(fn(QRB))(fn(QFRCP)));
        extended_op_0[30] = power_entry(power_op_qvfnmsubs, "qvfnmsubs", NULL,
           list_of(fn(setFPMode))(fn(QFRTP))(fn(QFRA))(fn(QRB))(fn(QFRCP)));
        extended_op_0[31] = power_entry(power_op_qvfnmadds, "qvfnmadds", NULL,
           list_of(fn(setFPMode))(fn(QFRTP))(fn(QFRA))(fn(QRB))(fn(QFRCP)));
#else
        extended_op_0[9] = power_entry(power_op_fxmul, "fxmul", NULL,
                                       list_of(fn(setFPMode))(fn(FRTP))(fn(FRAP))(fn(FRCP)));
        extended_op_0[11] = power_entry(power_op_fxsmul, "fxsmul", NULL,
                                        list_of(fn(setFPMode))(fn(FRTP))(fn(FRAS))(fn(FRCP)));
        extended_op_0[20] = power_entry(power_op_fpnmadd, "fpnmadd", NULL,
                                        list_of(fn(setFPMode))(fn(FRTP))(fn(FRAP))(fn(FRBP))(fn(FRCP)));
        extended_op_0[21] = power_entry(power_op_fxnmadd, "fxnmadd", NULL,
                                        list_of(fn(setFPMode))(fn(FRTP))(fn(FRAP))(fn(FRBP))(fn(FRCP)));
        extended_op_0[24] = power_entry(power_op_fpmsub, "fpmsub", NULL,
                                        list_of(fn(setFPMode))(fn(FRTP))(fn(FRAP))(fn(FRBP))(fn(FRCP)));
        extended_op_0[25] = power_entry(power_op_fxmsub, "fxmsub", NULL,
                                        list_of(fn(setFPMode))(fn(FRTP))(fn(FRAP))(fn(FRBP))(fn(FRCP)));
        extended_op_0[26] = power_entry(power_op_fxcpmsub, "fxcpmsub", NULL,
                                        list_of(fn(setFPMode))(fn(FRTP))(fn(FRA))(fn(FRBP))(fn(FRCP)));
        extended_op_0[28] = power_entry(power_op_fpnmsub, "fpnmsub", NULL,
                                        list_of(fn(setFPMode))(fn(FRTP))(fn(FRAP))(fn(FRBP))(fn(FRCP)));
        extended_op_0[29] = power_entry(power_op_fxnmsub, "fxnmsub", NULL,
                                        list_of(fn(setFPMode))(fn(FRTP))(fn(FRAP))(fn(FRBP))(fn(FRCP)));
        extended_op_0[30] = power_entry(power_op_fxcpnmsub, "fxcpnmsub", NULL,
                                        list_of(fn(setFPMode))(fn(FRTP))(fn(FRA))(fn(FRBP))(fn(FRCP)));
        extended_op_0[31] = power_entry(power_op_fxcsnmsub, "fxcsnmsub", NULL,
                                        list_of(fn(setFPMode))(fn(FRTP))(fn(FRAS))(fn(FRBP))(fn(FRCP)));
#endif
        extended_op_0[22] = power_entry(power_op_fxcpnmadd, "fxcpnmadd", NULL,
                                        list_of(fn(setFPMode))(fn(FRTP))(fn(FRA))(fn(FRBP))(fn(FRCP)));
        extended_op_0[23] = power_entry(power_op_fxcsnmadd, "fxcsnmadd", NULL,
                                        list_of(fn(setFPMode))(fn(FRTP))(fn(FRAS))(fn(FRBP))(fn(FRCP)));
        extended_op_0[27] = power_entry(power_op_fxcsmsub, "fxcsmsub", NULL,
                                        list_of(fn(setFPMode))(fn(FRTP))(fn(FRAS))(fn(FRBP))(fn(FRCP)));
        extended_op_0[32] = power_entry(power_op_fpmr, "fpmr", NULL, list_of(fn(setFPMode))(fn(FRTP))(fn(FRBP)));
        extended_op_0[96] = power_entry(power_op_fpabs, "fpabs", NULL, list_of(fn(setFPMode))(fn(FRTP))(fn(FRBP)));
        extended_op_0[160] = power_entry(power_op_fpneg, "fpneg", NULL, list_of(fn(setFPMode))(fn(FRTP))(fn(FRBP)));
        extended_op_0[192] = power_entry(power_op_fprsp, "fprsp", NULL, list_of(fn(setFPMode))(fn(FRTP))(fn(FRBP)));
        extended_op_0[224] = power_entry(power_op_fpnabs, "fpnabs", NULL, list_of(fn(setFPMode))(fn(FRTP))(fn(FRBP)));
        extended_op_0[288] = power_entry(power_op_fsmr, "fsmr", NULL, list_of(fn(setFPMode))(fn(FRTS))(fn(FRBS)));
        extended_op_0[320] = power_entry(power_op_fscmp, "fscmp", NULL,
                                         list_of(fn(setFPMode))(fn(BF))(fn(FRAS))(fn(FRBS)));
        extended_op_0[352] = power_entry(power_op_fsabs, "fsabs", NULL, list_of(fn(setFPMode))(fn(FRTS))(fn(FRBS)));
        extended_op_0[416] = power_entry(power_op_fsneg, "fsneg", NULL, list_of(fn(setFPMode))(fn(FRTS))(fn(FRBS)));
        extended_op_0[480] = power_entry(power_op_fsnabs, "fsnabs", NULL, list_of(fn(setFPMode))(fn(FRTS))(fn(FRBS)));
        extended_op_0[544] = power_entry(power_op_fxmr, "fxmr", NULL, list_of(fn(setFPMode))(fn(FRTP))(fn(FRBP)));
        extended_op_0[576] = power_entry(power_op_fpctiw, "fpctiw", NULL, list_of(fn(setFPMode))(fn(FRTP))(fn(FRBP)));
        extended_op_0[704] = power_entry(power_op_fpctiwz, "fpctiwz", NULL, list_of(fn(setFPMode))(fn(FRTP))(fn(FRBP)));
        extended_op_0[800] = power_entry(power_op_fsmfp, "fpmr", NULL, list_of(fn(setFPMode))(fn(FRTS))(fn(FRB)));
        extended_op_0[846] = power_entry(power_op_qvfcfids, "qvfcfids", NULL,
                                         list_of(fn(setFPMode))(fn(QFRTP))(fn(QRB)));
        extended_op_0[928] = power_entry(power_op_fsmtp, "fpmr", NULL, list_of(fn(setFPMode))(fn(FRT))(fn(FRBS)));
        extended_op_0[974] = power_entry(power_op_qvfcfidus, "qvfcfidus", NULL,
                                         list_of(fn(setFPMode))(fn(QFRTP))(fn(QRB)));
        extended_op_4[0] = power_entry(power_op_qvfcmpeq, "qvfcmpeq", NULL,
                                       list_of(fn(setFPMode))(fn(QFRTP))(fn(QFRA))(fn(QRB)));
        extended_op_4[1] = power_entry(power_op_qvfxxmadd, "qvfxxmadd", NULL,
                                       list_of(fn(setFPMode))(fn(QFRTP))(fn(QFRA))(fn(QRB))(fn(QFRCP)));
        extended_op_4[3] = power_entry(power_op_qvfxxcpnmadd, "qvfxxcpnmadd", NULL,
                                       list_of(fn(setFPMode))(fn(QFRTP))(fn(QFRA))(fn(QRB))(fn(QFRCP)));
        extended_op_4[4] = power_entry(power_op_qvflogical, "qvflogical", NULL,
                                       list_of(fn(setFPMode))(fn(QFRTP))(fn(QFRA))(fn(QRB))(fn(QTT)));
        extended_op_4[5] = power_entry(power_op_qvfaligni, "qvfaligni", NULL,
                                       list_of(fn(setFPMode))(fn(QFRTP))(fn(QFRA))(fn(QRB))(fn(QVD)));
        extended_op_4[6] = power_entry(power_op_qvfperm, "qvfperm", NULL,
                                       list_of(fn(setFPMode))(fn(QFRTP))(fn(QFRA))(fn(QRB))(fn(QFRCP)));
        extended_op_4[8] = power_entry(power_op_qvfcpsgn, "qvfcpsgn", NULL,
                                       list_of(fn(setFPMode))(fn(QFRTP))(fn(QFRA))(fn(QRB)));
        extended_op_4[9] = power_entry(power_op_qvfxmadd, "qvfxmadd", NULL,
                                       list_of(fn(setFPMode))(fn(QFRTP))(fn(QFRA))(fn(QRB))(fn(QFRCP)));
        extended_op_4[11] = power_entry(power_op_qvfxxnpmadd, "qvfxxnpmadd", NULL,
                                        list_of(fn(setFPMode))(fn(QFRTP))(fn(QFRA))(fn(QRB))(fn(QFRCP)));
        extended_op_4[12] = power_entry(power_op_qvfrsp, "qvfrsp", NULL, list_of(fn(setFPMode))(fn(QFRTP))(fn(QRB)));
        extended_op_4[14] = power_entry(power_op_qvfctiw, "qvfctiw", NULL, list_of(fn(setFPMode))(fn(QFRTP))(fn(QRB)));
        extended_op_4[15] = power_entry(power_op_qvfctiwz, "qvfctiwz", NULL,
                                        list_of(fn(setFPMode))(fn(QFRTP))(fn(QRB)));
        extended_op_4[17] = power_entry(power_op_qvfxmul, "qvfxmul", NULL,
                                        list_of(fn(setFPMode))(fn(QFRTP))(fn(QFRA))(fn(QFRCP)));
        extended_op_4[20] = power_entry(power_op_qvfsub, "qvfsub", NULL,
                                        list_of(fn(setFPMode))(fn(QFRTP))(fn(QFRA))(fn(QRB)));
        extended_op_4[21] = power_entry(power_op_qvfadd, "qvfadd", NULL,
                                        list_of(fn(setFPMode))(fn(QFRTP))(fn(QFRA))(fn(QRB)));
        extended_op_4[23] = power_entry(power_op_qvfsel, "qvfsel", NULL,
                                        list_of(fn(setFPMode))(fn(QFRTP))(fn(QFRA))(fn(QRB))(fn(QFRCP)));
#ifdef os_bgq
        extended_op_4[24] = power_entry(power_op_qvfre, "qvfre", NULL, list_of(fn(setFPMode))(fn(QFRTP))(fn(QRB)));
        extended_op_4[25] = power_entry(power_op_qvfmul, "qvfmul", NULL, list_of(fn(setFPMode))(fn(QFRTP))(fn(QFRA))(fn(QFRCP)));
        extended_op_4[26] = power_entry(power_op_qvfrsqrte, "qvfrsqrte", NULL, list_of(fn(setFPMode))(fn(QFRTP))(fn(QRB)));
        extended_op_4[28] = power_entry(power_op_qvfmsub, "qvfmsub", NULL,
          list_of(fn(setFPMode))(fn(QFRTP))(fn(QFRA))(fn(QRB))(fn(QFRCP)));
        extended_op_4[29] = power_entry(power_op_qvfmadd, "qvfmadd", NULL,
          list_of(fn(setFPMode))(fn(QFRTP))(fn(QFRA))(fn(QRB))(fn(QFRCP)));
        extended_op_4[30] = power_entry(power_op_qvfnmsub, "qvfnmsub", NULL,
          list_of(fn(setFPMode))(fn(QFRTP))(fn(QFRA))(fn(QRB))(fn(QFRCP)));
        extended_op_4[31] = power_entry(power_op_qvfnmadd, "qvfnmadd", NULL,
          list_of(fn(setFPMode))(fn(QFRTP))(fn(QFRA))(fn(QRB))(fn(QFRCP)));
#else
        extended_op_4[24] = power_entry(power_op_fxcpnpma, "fxcpnpma", NULL,
                                        list_of(fn(setFPMode))(fn(FRTP))(fn(FRA))(fn(FRBP))(fn(FRCP)));
        extended_op_4[25] = power_entry(power_op_fxcsnpma, "fxcsnpma", NULL,
                                        list_of(fn(setFPMode))(fn(FRTP))(fn(FRAS))(fn(FRBP))(fn(FRCP)));
        extended_op_4[26] = power_entry(power_op_fxcpnsma, "fxcpnsma", NULL,
                                        list_of(fn(setFPMode))(fn(FRTP))(fn(FRA))(fn(FRBP))(fn(FRCP)));
        extended_op_4[28] = power_entry(power_op_fxcxnpma, "fxcxnpma", NULL,
                                        list_of(fn(setFPMode))(fn(FRTP))(fn(FRAS))(fn(FRBP))(fn(FRCP)));
        extended_op_4[29] = power_entry(power_op_fxcxnsma, "fxcxnsma", NULL,
                                        list_of(fn(setFPMode))(fn(FRTP))(fn(FRAS))(fn(FRBP))(fn(FRCP)));
        extended_op_4[30] = power_entry(power_op_fxcxma, "fxcxma", NULL,
                                        list_of(fn(setFPMode))(fn(FRTP))(fn(FRAS))(fn(FRBP))(fn(FRCP)));
        extended_op_4[31] = power_entry(power_op_fxcxnms, "fxcxnms", NULL,
                                        list_of(fn(setFPMode))(fn(FRTP))(fn(FRAS))(fn(FRBP))(fn(FRCP)));
#endif
        extended_op_4[27] = power_entry(power_op_fxcsnsma, "fxcsnsma", NULL,
                                        list_of(fn(setFPMode))(fn(FRTP))(fn(FRAS))(fn(FRBP))(fn(FRCP)));
        extended_op_4[32] = power_entry(power_op_qvfcmpgt, "qvfcmpgt", NULL,
                                        list_of(fn(setFPMode))(fn(QFRTP))(fn(QFRA))(fn(QRB)));
        extended_op_4[37] = power_entry(power_op_qvesplati, "qvesplati", NULL,
                                        list_of(fn(setFPMode))(fn(QFRTP))(fn(QFRA))(fn(QVD)));
        extended_op_4[40] = power_entry(power_op_qvfneg, "fpneg", NULL, list_of(fn(setFPMode))(fn(QFRTP))(fn(QRB)));
        extended_op_4[64] = power_entry(power_op_qvftstnan, "qvftstnan", NULL,
                                        list_of(fn(setFPMode))(fn(QFRTP))(fn(QFRA))(fn(QRB)));
        extended_op_4[72] = power_entry(power_op_qvfmr, "qvfmr", NULL, list_of(fn(setFPMode))(fn(QFRTP))(fn(QRB)));
        extended_op_4[96] = power_entry(power_op_qvfcmplt, "qvfcmplt", NULL,
                                        list_of(fn(setFPMode))(fn(QFRTP))(fn(QFRA))(fn(QRB)));
        extended_op_4[133] = power_entry(power_op_qvgpci, "qvgpci", NULL, list_of(fn(setFPMode))(fn(QFRTP))(fn(QGPC)));
        extended_op_4[136] = power_entry(power_op_qvfnabs, "qvfnabs", NULL, list_of(fn(setFPMode))(fn(QFRTP))(fn(QRB)));
        extended_op_4[142] = power_entry(power_op_qvfctiwu, "qvfctiwu", NULL,
                                         list_of(fn(setFPMode))(fn(QFRTP))(fn(QRB)));
        extended_op_4[143] = power_entry(power_op_qvfctiwuz, "qvfctiwuz", NULL,
                                         list_of(fn(setFPMode))(fn(QFRTP))(fn(QRB)));
        extended_op_4[264] = power_entry(power_op_qvfabs, "fpabs", NULL, list_of(fn(setFPMode))(fn(QFRTP))(fn(QRB)));
        extended_op_4[392] = power_entry(power_op_qvfrin, "qvfrin", NULL, list_of(fn(setFPMode))(fn(QFRTP))(fn(QRB)));
        extended_op_4[424] = power_entry(power_op_qvfriz, "qvfriz", NULL, list_of(fn(setFPMode))(fn(QFRTP))(fn(QRB)));
        extended_op_4[456] = power_entry(power_op_qvfrip, "qvfrip", NULL, list_of(fn(setFPMode))(fn(QFRTP))(fn(QRB)));
        extended_op_4[488] = power_entry(power_op_qvfrim, "qvfrim", NULL, list_of(fn(setFPMode))(fn(QFRTP))(fn(QRB)));
        extended_op_4[814] = power_entry(power_op_qvfctid, "qvfctid", NULL, list_of(fn(setFPMode))(fn(QFRTP))(fn(QRB)));
        extended_op_4[815] = power_entry(power_op_qvfctidz, "qvfctidz", NULL,
                                         list_of(fn(setFPMode))(fn(QFRTP))(fn(QRB)));
        extended_op_4[846] = power_entry(power_op_qvfcfid, "qvfcfid", NULL, list_of(fn(setFPMode))(fn(QFRTP))(fn(QRB)));
        extended_op_4[942] = power_entry(power_op_qvfctidu, "qvfctidu", NULL,
                                         list_of(fn(setFPMode))(fn(QFRTP))(fn(QRB)));
        extended_op_4[943] = power_entry(power_op_qvfctiduz, "qvfctiduz", NULL,
                                         list_of(fn(setFPMode))(fn(QFRTP))(fn(QRB)));
        extended_op_4[974] = power_entry(power_op_qvfcfidu, "qvfcfidu", NULL,
                                         list_of(fn(setFPMode))(fn(QFRTP))(fn(QRB)));
        extended_op_19[0] = power_entry(power_op_mcrf, "mcrf", NULL, list_of(fn(BF))(fn(BFA)));
        extended_op_19[16] = power_entry(power_op_bclr, "bclr", NULL, list_of(fn(BO))(fn(BI))(fn(LK)));
        extended_op_19[18] = power_entry(power_op_rfid, "rfid", NULL, operandSpec());
        extended_op_19[33] = power_entry(power_op_crnor, "crnor", NULL, list_of(fn(BT))(fn(BA))(fn(BB)));
        extended_op_19[50] = power_entry(power_op_rfi, "rfi", NULL, operandSpec());
        extended_op_19[82] = power_entry(power_op_rfsvc, "rfsvc", NULL, list_of(fn(LK)));
        extended_op_19[129] = power_entry(power_op_crandc, "crandc", NULL, list_of(fn(BT))(fn(BA))(fn(BB)));
        extended_op_19[150] = power_entry(power_op_isync, "isync", NULL, operandSpec());
        extended_op_19[193] = power_entry(power_op_crxor, "crxor", NULL, list_of(fn(BT))(fn(BA))(fn(BB)));
        extended_op_19[225] = power_entry(power_op_crnand, "crnand", NULL, list_of(fn(BT))(fn(BA))(fn(BB)));
        extended_op_19[257] = power_entry(power_op_crand, "crand", NULL, list_of(fn(BT))(fn(BA))(fn(BB)));
        extended_op_19[289] = power_entry(power_op_creqv, "creqv", NULL, list_of(fn(BT))(fn(BA))(fn(BB)));
        extended_op_19[417] = power_entry(power_op_crorc, "crorc", NULL, list_of(fn(BT))(fn(BA))(fn(BB)));
        extended_op_19[449] = power_entry(power_op_cror, "cror", NULL, list_of(fn(BT))(fn(BA))(fn(BB)));
        extended_op_19[528] = power_entry(power_op_bcctr, "bcctr", NULL, list_of(fn(BO))(fn(BI))(fn(LK)));

<<<<<<< HEAD
        power_entry::extended_op_30[1] = power_entry(power_op_rldicr, "rldicr", NULL,
                                                     list_of(fn(RA))(fn(RS))(fn(SH))(fn(ME))(fn(Rc)));
        extended_op_30[2] = power_entry(power_op_rldic, "rldic", NULL, list_of(fn(RA))(fn(RS))(fn(SH))(fn(MB))(fn(Rc)));
        extended_op_30[3] = power_entry(power_op_rldimi, "rldimi", NULL,
                                        list_of(fn(RA))(fn(RS))(fn(SH))(fn(MB))(fn(Rc)));
        extended_op_30[8] = power_entry(power_op_rldcl, "rldcl", NULL, list_of(fn(RA))(fn(RS))(fn(RB))(fn(MB))(fn(Rc)));
        extended_op_30[9] = power_entry(power_op_rldcr, "rldcr", NULL, list_of(fn(RA))(fn(RS))(fn(RB))(fn(ME))(fn(Rc)));
        extended_op_30[0] = power_entry(power_op_rldicl, "rldicl", NULL,
                                        list_of(fn(RA))(fn(RS))(fn(SH))(fn(MB))(fn(SH))(fn(Rc)));
=======
    power_entry::extended_op_31[0] = power_entry(power_op_cmp, "cmp", NULL, list_of(fn(BF))(fn(L))(fn(RA))(fn(RB)));
extended_op_31[4] = power_entry(power_op_tw, "tw", NULL, list_of(fn(TO))(fn(RA))(fn(RB)));
extended_op_31[6] = power_entry(power_op_qvlpcrsx, "qvlpcrsx", NULL, list_of(fn(QFRTP))(fn(LX<sp_float>)));
extended_op_31[7] = power_entry(power_op_qvlfcsx, "qvlfcsx", NULL, list_of(fn(QFRTP))(fn(LX<sp_float>)));
extended_op_31[8] = power_entry(power_op_subfc, "subfc", NULL, list_of(fn(RT))(fn(RA))(fn(RB))(fn(OE))(fn(Rc)));
extended_op_31[9] = power_entry(power_op_mulhdu, "mulhdu", NULL, list_of(fn(RT))(fn(RA))(fn(RB))(fn(Rc)));
extended_op_31[10] = power_entry(power_op_addc, "addc", NULL, list_of(fn(RT))(fn(RA))(fn(RB))(fn(OE))(fn(Rc)));
extended_op_31[11] = power_entry(power_op_mulhwu, "mulhwu", NULL, list_of(fn(RT))(fn(RA))(fn(RB))(fn(Rc)));
extended_op_31[19] = power_entry(power_op_mfcr, "mfcr", NULL, list_of(fn(RT))(fn(Rc)));
extended_op_31[20] = power_entry(power_op_lwarx, "lwarx", NULL, list_of(fn(RT))(fn(LX<u32>)));
extended_op_31[21] = power_entry(power_op_ldx, "ldx", NULL, list_of(fn(RT))(fn(LX<u64>)));
extended_op_31[23] = power_entry(power_op_lwzx, "lwzx", NULL, list_of(fn(RT))(fn(LX<u32>)));
extended_op_31[24] = power_entry(power_op_slw, "slw", NULL, list_of(fn(RS))(fn(RA))(fn(RB))(fn(Rc)));
extended_op_31[26] = power_entry(power_op_cntlzw, "cntlzw", NULL, list_of(fn(RS))(fn(RA))(fn(Rc)));
extended_op_31[27] = power_entry(power_op_sld, "sld", NULL, list_of(fn(RS))(fn(RA))(fn(RB))(fn(Rc)));
extended_op_31[28] = power_entry(power_op_and, "and", NULL, list_of(fn(RS))(fn(RA))(fn(RB))(fn(Rc)));
extended_op_31[29] = power_entry(power_op_maskg, "maskg", NULL, list_of(fn(RS))(fn(RA))(fn(RB))(fn(Rc)));
extended_op_31[32] = power_entry(power_op_cmpl, "cmpl", NULL, list_of(fn(BF))(fn(L))(fn(RA))(fn(RB)));
extended_op_31[39] = power_entry(power_op_qvlfcsux, "qvlfcsux", NULL, list_of(fn(QFRTP))(fn(LUX<sp_float>)));
extended_op_31[40] = power_entry(power_op_subf, "subf", NULL, list_of(fn(RT))(fn(RA))(fn(RB))(fn(OE))(fn(Rc)));
extended_op_31[53] = power_entry(power_op_ldux, "ldux", NULL, list_of(fn(RT))(fn(LUX<u64>)));
extended_op_31[54] = power_entry(power_op_dcbst, "dcbst", NULL, list_of(fn(RA))(fn(RB)));
extended_op_31[55] = power_entry(power_op_lwzux, "lwzux", NULL, list_of(fn(RT))(fn(LUX<u32>)));
extended_op_31[58] = power_entry(power_op_cntlzd, "cntlzd", NULL, list_of(fn(RS))(fn(RA))(fn(Rc)));
extended_op_31[60] = power_entry(power_op_andc, "andc", NULL, list_of(fn(RS))(fn(RA))(fn(RB))(fn(Rc)));
extended_op_31[62] = power_entry(power_op_wait, "wait", NULL, list_of(fn(WC)));
extended_op_31[68] = power_entry(power_op_td, "td", NULL, list_of(fn(TO))(fn(RA))(fn(RB)));
extended_op_31[70] = power_entry(power_op_qvlpcrdx, "qvlpcrdx", NULL, list_of(fn(QFRTP))(fn(LX<dbl128>)));
extended_op_31[71] = power_entry(power_op_qvlfcdx, "qvlfcdx", NULL, list_of(fn(QFRTP))(fn(LX<dbl128>)));
extended_op_31[73] = power_entry(power_op_mulhd, "mulhd", NULL, list_of(fn(RT))(fn(RA))(fn(RB))(fn(Rc)));
extended_op_31[75] = power_entry(power_op_mulhw, "mulhw", NULL, list_of(fn(RT))(fn(RA))(fn(RB))(fn(Rc)));
extended_op_31[83] = power_entry(power_op_mfmsr, "mfmsr", NULL, list_of(fn(RT)));
extended_op_31[84] = power_entry(power_op_ldarx, "ldarx", NULL, list_of(fn(RT))(fn(LX<u64>)));
extended_op_31[86] = power_entry(power_op_dcbf, "dcbf", NULL, list_of(fn(RA))(fn(RB)));
extended_op_31[87] = power_entry(power_op_lbzx, "lbzx", NULL, list_of(fn(RT))(fn(LX<u8>)));
extended_op_31[103] = power_entry(power_op_qvlfcdux, "qvlfcdux", NULL, list_of(fn(QFRTP))(fn(LUX<dbl128>)));
extended_op_31[104] = power_entry(power_op_neg, "neg", NULL, list_of(fn(RT))(fn(RA))(fn(OE))(fn(Rc)));
extended_op_31[107] = power_entry(power_op_mul, "mul", NULL, list_of(fn(RT))(fn(RA))(fn(RB))(fn(OE))(fn(Rc)));
extended_op_31[118] = power_entry(power_op_clf, "clf", NULL, list_of(fn(RA))(fn(RB))(fn(Rc)));
extended_op_31[119] = power_entry(power_op_lbzux, "lbzux", NULL, list_of(fn(RT))(fn(LUX<u8>)));
extended_op_31[122] = power_entry(power_op_popcntb, "popcntb", NULL, list_of(fn(RS))(fn(RA)));
extended_op_31[124] = power_entry(power_op_nor, "nor", NULL, list_of(fn(RS))(fn(RA))(fn(RB))(fn(Rc)));
extended_op_31[133] = power_entry(power_op_qvstfcsxi, "qvstfcsxi", NULL,  list_of(fn(QFRSP))(fn(STX<sp_float>)));
extended_op_31[135] = power_entry(power_op_qvstfcsx, "qvstfcsx", NULL,  list_of(fn(QFRSP))(fn(STX<sp_float>)));
extended_op_31[136] = power_entry(power_op_subfe, "subfe", NULL, list_of(fn(RT))(fn(RA))(fn(RB))(fn(OE))(fn(Rc)));
extended_op_31[138] = power_entry(power_op_adde, "adde", NULL, list_of(fn(RT))(fn(RA))(fn(RB))(fn(OE))(fn(Rc)));
extended_op_31[142] = power_entry(power_op_lfssx, "lfssx", NULL, list_of(fn(FRTS))(fn(LX<u32>)));
extended_op_31[144] = power_entry(power_op_mtcrf, "mtcrf", NULL, list_of(fn(RS))(fn(FXM))(fn(Rc)));
extended_op_31[149] = power_entry(power_op_stdx, "stdx", NULL, list_of(fn(RS))(fn(STX<u64>)));
extended_op_31[150] = power_entry(power_op_stwcx_rc, "stwcx.", NULL, list_of(fn(RS))(fn(STX<u32>)));
extended_op_31[151] = power_entry(power_op_stwx, "stwx", NULL, list_of(fn(RS))(fn(STX<u32>)));
extended_op_31[152] = power_entry(power_op_slq, "slq", NULL, list_of(fn(RS))(fn(RA))(fn(RB))(fn(Rc)));
extended_op_31[153] = power_entry(power_op_sle, "sle", NULL, list_of(fn(RS))(fn(RA))(fn(RB))(fn(Rc)));
extended_op_31[165] = power_entry(power_op_qvstfcsuxi, "qvstfcsuxi", NULL, list_of(fn(QFRSP))(fn(STUX<sp_float>)));
extended_op_31[167] = power_entry(power_op_qvstfcsux, "qvstfcsux", NULL, list_of(fn(QFRSP))(fn(STUX<sp_float>)));
extended_op_31[174] = power_entry(power_op_lfssux, "lfssux", NULL, list_of(fn(FRTS))(fn(LUX<u32>)));
extended_op_31[181] = power_entry(power_op_stdux, "stdux", NULL, list_of(fn(RS))(fn(STUX<u64>)));
extended_op_31[183] = power_entry(power_op_stwux, "stwux", NULL, list_of(fn(RS))(fn(STUX<u32>)));
extended_op_31[184] = power_entry(power_op_sliq, "sliq", NULL, list_of(fn(RS))(fn(RA))(fn(SH))(fn(Rc)));
extended_op_31[197] = power_entry(power_op_qvstfcdxi, "qvstfcdxi", NULL, list_of(fn(QFRSP))(fn(STX<dbl128>)));
extended_op_31[199] = power_entry(power_op_qvstfcdx, "qvstfcdx", NULL, list_of(fn(QFRSP))(fn(STX<dbl128>)));
extended_op_31[202] = power_entry(power_op_addze, "addze", NULL, list_of(fn(RT))(fn(RA))(fn(OE))(fn(Rc)));
extended_op_31[206] = power_entry(power_op_lfsdx, "lfsdx", NULL, list_of(fn(FRTS))(fn(LX<dbl128>)));
extended_op_31[214] = power_entry(power_op_stdcx_rc, "stdcx.", NULL, list_of(fn(RS))(fn(STX<u64>)));
extended_op_31[215] = power_entry(power_op_stbx, "stbx", NULL, list_of(fn(RS))(fn(STX<u8>)));
extended_op_31[216] = power_entry(power_op_sllq, "sllq", NULL, list_of(fn(RS))(fn(RA))(fn(RB))(fn(Rc)));
extended_op_31[217] = power_entry(power_op_sleq, "sleq", NULL, list_of(fn(RS))(fn(RA))(fn(RB))(fn(Rc)));
extended_op_31[229] = power_entry(power_op_qvstfcduxi, "qvstfcduxi", NULL, list_of(fn(QFRSP))(fn(STUX<dbl128>)));
extended_op_31[231] = power_entry(power_op_qvstfcdux, "qvstfcdux", NULL, list_of(fn(QFRSP))(fn(STUX<dbl128>)));
extended_op_31[232] = power_entry(power_op_subfme, "subfme", NULL, list_of(fn(RT))(fn(RA))(fn(OE))(fn(Rc)));
extended_op_31[233] = power_entry(power_op_mulld, "mulld", NULL, list_of(fn(RT))(fn(RA))(fn(RB))(fn(OE))(fn(Rc)));
extended_op_31[234] = power_entry(power_op_addme, "addme", NULL, list_of(fn(RT))(fn(RA))(fn(OE))(fn(Rc)));
extended_op_31[235] = power_entry(power_op_mullw, "mullw", NULL, list_of(fn(RT))(fn(RA))(fn(RB))(fn(OE))(fn(Rc)));
extended_op_31[238] = power_entry(power_op_lfsdux, "lfsdux", NULL, list_of(fn(FRTS))(fn(LUX<dbl128>)));
extended_op_31[246] = power_entry(power_op_dcbtst, "dcbtst", NULL, list_of(fn(RA))(fn(RB)));
extended_op_31[247] = power_entry(power_op_stbux, "stbux", NULL, list_of(fn(RS))(fn(STUX<u8>)));
extended_op_31[248] = power_entry(power_op_slliq, "slliq", NULL, list_of(fn(RS))(fn(RA))(fn(SH))(fn(Rc)));
extended_op_31[264] = power_entry(power_op_doz, "doz", NULL, list_of(fn(RT))(fn(RA))(fn(RB))(fn(OE))(fn(Rc)));
extended_op_31[266] = power_entry(power_op_add, "add", NULL, list_of(fn(RT))(fn(RA))(fn(RB))(fn(OE))(fn(Rc)));
extended_op_31[270] = power_entry(power_op_lfxsx, "lfxsx", NULL, list_of(fn(FRTP))(fn(LX<dp_float>)));
extended_op_31[277] = power_entry(power_op_lscbx, "lscbx", NULL, list_of(fn(RT))(fn(LX<u8>))(fn(Rc)));
extended_op_31[278] = power_entry(power_op_dcbt, "dcbt", NULL, list_of(fn(RA))(fn(RB)));
extended_op_31[279] = power_entry(power_op_lhzx, "lhzx", NULL, list_of(fn(RT))(fn(LX<u16>)));
extended_op_31[284] = power_entry(power_op_eqv, "eqv", NULL, list_of(fn(RS))(fn(RA))(fn(RB))(fn(Rc)));
extended_op_31[302] = power_entry(power_op_lfxsux, "lfxsux", NULL, list_of(fn(FRTP))(fn(LUX<dp_float>)));
extended_op_31[306] = power_entry(power_op_tlbie, "tlbie", NULL, list_of(fn(RB)));
extended_op_31[310] = power_entry(power_op_eciwx, "eciwx", NULL, list_of(fn(RT))(fn(RA))(fn(RB)));
extended_op_31[316] = power_entry(power_op_xor, "xor", NULL, list_of(fn(RS))(fn(RA))(fn(RB))(fn(Rc)));
extended_op_31[311] = power_entry(power_op_lhzux, "lhzux", NULL, list_of(fn(RT))(fn(LUX<u16>)));
extended_op_31[334] = power_entry(power_op_lfxdx, "lfxdx", NULL, list_of(fn(FRTP))(fn(LX<dbl128>)));
extended_op_31[339] = power_entry(power_op_mfspr, "mfspr", NULL, list_of(fn(RT))(fn(spr))(fn(Rc)));
extended_op_31[341] = power_entry(power_op_lwax, "lwax", NULL, list_of(fn(RT))(fn(LX<u32>)));
extended_op_31[343] = power_entry(power_op_lhax, "lhax", NULL, list_of(fn(RT))(fn(LX<u16>)));
extended_op_31[360] = power_entry(power_op_abs, "abs", NULL, list_of(fn(RT))(fn(RA))(fn(OE))(fn(Rc)));
extended_op_31[363] = power_entry(power_op_divs, "divs", NULL, list_of(fn(RT))(fn(RA))(fn(RB))(fn(Rc)));
extended_op_31[366] = power_entry(power_op_lfxdux, "lfxdux", NULL, list_of(fn(FRTP))(fn(LUX<dbl128>)));

// xop 371 is mftb (Move from time base). It is phased-out and equivalent to mfspr Rx, 268
extended_op_31[371] = power_entry(power_op_mfspr, "mfspr", NULL, list_of(fn(RT))(fn(spr))(fn(Rc)));
extended_op_31[373] = power_entry(power_op_lwaux, "lwaux", NULL, list_of(fn(RT))(fn(LUX<u32>)));
extended_op_31[375] = power_entry(power_op_lhaux, "lhaux", NULL, list_of(fn(RT))(fn(LUX<u16>)));
extended_op_31[378] = power_entry(power_op_popcntw, "popcntw", NULL, list_of(fn(RS))(fn(RA)));

extended_op_31[398] = power_entry(power_op_lfpsx, "lfpsx", NULL, list_of(fn(FRTP))(fn(LX<sp_float>)));
extended_op_31[407] = power_entry(power_op_sthx, "sthx", NULL, list_of(fn(RS))(fn(STX<u16>)));
extended_op_31[412] = power_entry(power_op_orc, "orc", NULL, list_of(fn(RS))(fn(RA))(fn(RB))(fn(Rc)));
extended_op_31[413] = power_entry(power_op_sradi, "sradi", NULL, list_of(fn(RS))(fn(RA))(fn(SH))(fn(Rc)));
extended_op_31[430] = power_entry(power_op_lfpsux, "lfpsux", NULL, list_of(fn(FRTP))(fn(LUX<sp_float>)));
extended_op_31[438] = power_entry(power_op_ecowx, "ecowx", NULL, list_of(fn(RS))(fn(RA))(fn(RB)));
extended_op_31[439] = power_entry(power_op_sthux, "sthux", NULL, list_of(fn(RS))(fn(STUX<u16>)));
extended_op_31[444] = power_entry(power_op_or, "or", NULL, list_of(fn(RS))(fn(RA))(fn(RB))(fn(Rc)));
extended_op_31[457] = power_entry(power_op_divdu, "divdu", NULL, list_of(fn(RT))(fn(RA))(fn(RB))(fn(OE))(fn(Rc)));
extended_op_31[459] = power_entry(power_op_divwu, "divwu", NULL, list_of(fn(RT))(fn(RA))(fn(RB))(fn(OE))(fn(Rc)));
extended_op_31[462] = power_entry(power_op_lfpdx, "lfpdx", NULL, list_of(fn(FRTP))(fn(LX<dbl128>)));
extended_op_31[467] = power_entry(power_op_mtspr, "mtspr", NULL, list_of(fn(RS))(fn(spr))(fn(Rc)));
extended_op_31[470] = power_entry(power_op_dcbi, "dcbi", NULL, list_of(fn(RA))(fn(RB)));
extended_op_31[476] = power_entry(power_op_nand, "nand", NULL, list_of(fn(RS))(fn(RA))(fn(RB))(fn(Rc)));
extended_op_31[488] = power_entry(power_op_nabs, "nabs", NULL, list_of(fn(RT))(fn(RA))(fn(OE))(fn(Rc)));
extended_op_31[489] = power_entry(power_op_divd, "divd", NULL, list_of(fn(RT))(fn(RA))(fn(RB))(fn(OE))(fn(Rc)));
extended_op_31[491] = power_entry(power_op_divw, "divw", NULL, list_of(fn(RT))(fn(RA))(fn(RB))(fn(OE))(fn(Rc)));
extended_op_31[494] = power_entry(power_op_lfpdux, "lfpdux", NULL, list_of(fn(FRTP))(fn(LUX<dbl128>)));
extended_op_31[502] = power_entry(power_op_cli, "cli", NULL, list_of(fn(RA))(fn(RB))(fn(Rc)));
extended_op_31[506] = power_entry(power_op_popcntd, "popcntd", NULL, list_of(fn(RS))(fn(RA)));
extended_op_31[512] = power_entry(power_op_mcrxr, "mcrxr", NULL, list_of(fn(BF)));
extended_op_31[518] = power_entry(power_op_qvlpclsx, "qvlpclsx", NULL, list_of(fn(QFRTP))(fn(LX<sp_float>)));
extended_op_31[519] = power_entry(power_op_qvlfsx, "qvlfsx", NULL,  list_of(fn(QFRTP))(fn(LX<sp_float>)));
extended_op_31[526] = power_entry(power_op_stfpiwx, "stfpiwx", NULL, list_of(fn(FRSP))(fn(STUX<u64>)));
extended_op_31[531] = power_entry(power_op_clcs, "clcs", NULL, list_of(fn(RT))(fn(RA))(fn(Rc)));
extended_op_31[533] = power_entry(power_op_lswx, "lswx", NULL, list_of(fn(RT))(fn(LX<u8>)));
extended_op_31[534] = power_entry(power_op_lwbrx, "lwbrx", NULL, list_of(fn(RT))(fn(LX<u32>)));
extended_op_31[535] = power_entry(power_op_lfsx, "lfsx", NULL, list_of(fn(FRT))(fn(LX<sp_float>)));
extended_op_31[536] = power_entry(power_op_srw, "srw", NULL, list_of(fn(RS))(fn(RA))(fn(RB))(fn(Rc)));
extended_op_31[537] = power_entry(power_op_rrib, "rrib", NULL, list_of(fn(RS))(fn(RA))(fn(RB))(fn(Rc)));
extended_op_31[539] = power_entry(power_op_srd, "srd", NULL, list_of(fn(RS))(fn(RA))(fn(RB))(fn(Rc)));
extended_op_31[541] = power_entry(power_op_maskir, "maskir", NULL, list_of(fn(RS))(fn(RA))(fn(RB))(fn(Rc)));
extended_op_31[551] = power_entry(power_op_qvlfsux, "qvlfsux", NULL, list_of(fn(QFRTP))(fn(LUX<sp_float>)));
extended_op_31[566] = power_entry(power_op_tlbsync, "tlbsync", NULL, operandSpec());
extended_op_31[567] = power_entry(power_op_lfsux, "lfsux", NULL, list_of(fn(FRT))(fn(LUX<sp_float>)));
extended_op_31[582] = power_entry(power_op_qvlpcldx, "qvlpcldx", NULL, list_of(fn(QFRTP))(fn(LX<dbl128>)));
extended_op_31[583] = power_entry(power_op_qvlfdx, "qvlfdx", NULL, list_of(fn(QFRTP))(fn(LX<dbl128>)));
extended_op_31[595] = power_entry(power_op_mfsr, "mfsr", NULL, list_of(fn(RT))(fn(SR)));
extended_op_31[597] = power_entry(power_op_lswi, "lswi", NULL, list_of(fn(RT))(fn(L<u8>))(fn(NB)));
extended_op_31[598] = power_entry(power_op_sync, "sync", NULL, operandSpec());
extended_op_31[599] = power_entry(power_op_lfdx, "lfdx", NULL, list_of(fn(FRT))(fn(LX<dp_float>)));
extended_op_31[615] = power_entry(power_op_qvlfdux, "qvlfdux", NULL, list_of(fn(QFRTP))(fn(LUX<dbl128>)));
extended_op_31[627] = power_entry(power_op_mfsri, "mfsri", NULL, list_of(fn(RS))(fn(RA))(fn(RB))(fn(Rc)));
extended_op_31[630] = power_entry(power_op_dclst, "dclst", NULL, list_of(fn(RA))(fn(RB))(fn(Rc)));
extended_op_31[631] = power_entry(power_op_lfdux, "lfdux", NULL, list_of(fn(FRT))(fn(LUX<dp_float>)));
extended_op_31[645] = power_entry(power_op_qvstfsxi, "qvstfsxi", NULL, list_of(fn(QFRSP))(fn(STX<sp_float>)));
extended_op_31[647] = power_entry(power_op_qvstfsx, "qvstfsx", NULL, list_of(fn(QFRSP))(fn(STX<sp_float>)));
extended_op_31[654] = power_entry(power_op_stfssx, "stfssx", NULL, list_of(fn(FRSS))(fn(STX<u32>)));
extended_op_31[659] = power_entry(power_op_mfsrin, "mfsrin", NULL, list_of(fn(RT))(fn(RB)));
extended_op_31[661] = power_entry(power_op_stswx, "stswx", NULL, list_of(fn(RS))(fn(STX<u8>)));
extended_op_31[662] = power_entry(power_op_stwbrx, "stwbrx", NULL, list_of(fn(RS))(fn(STX<u32>)));
extended_op_31[663] = power_entry(power_op_stfsx, "stfsx", NULL, list_of(fn(FRS))(fn(STX<sp_float>)));
extended_op_31[664] = power_entry(power_op_srq, "srq", NULL, list_of(fn(RS))(fn(RA))(fn(RB))(fn(Rc)));
extended_op_31[665] = power_entry(power_op_sre, "sre", NULL, list_of(fn(RS))(fn(RA))(fn(RB))(fn(Rc)));
extended_op_31[679] = power_entry(power_op_qvstfsux, "qvstfsux", NULL, list_of(fn(QFRSP))(fn(STUX<sp_float>)));
extended_op_31[686] = power_entry(power_op_stfssux, "stfssux", NULL, list_of(fn(FRSS))(fn(STUX<u32>)));
extended_op_31[695] = power_entry(power_op_stfsux, "stfsux", NULL, list_of(fn(FRS))(fn(STUX<sp_float>)));
extended_op_31[696] = power_entry(power_op_sriq, "sriq", NULL, list_of(fn(RS))(fn(RA))(fn(SH))(fn(Rc)));
extended_op_31[709] = power_entry(power_op_qvstfdxi, "qvstfdxi", NULL, list_of(fn(QFRSP))(fn(STX<dbl128>)));
extended_op_31[711] = power_entry(power_op_qvstfdx, "qvstfdx", NULL, list_of(fn(QFRSP))(fn(STX<dbl128>)));
extended_op_31[718] = power_entry(power_op_stfsdx, "stfsdx", NULL, list_of(fn(FRSS))(fn(STX<u32>)));
extended_op_31[725] = power_entry(power_op_stswi, "stswi", NULL, list_of(fn(RS))(fn(ST<u8>))(fn(NB)));
extended_op_31[727] = power_entry(power_op_stfdx, "stfdx", NULL, list_of(fn(FRS))(fn(STX<dp_float>)));
extended_op_31[728] = power_entry(power_op_srlq, "srlq", NULL, list_of(fn(RS))(fn(RA))(fn(RB))(fn(Rc)));
extended_op_31[729] = power_entry(power_op_sreq, "sreq", NULL, list_of(fn(RS))(fn(RA))(fn(RB))(fn(Rc)));
extended_op_31[741] = power_entry(power_op_qvlstduxi, "qvstfduxi", NULL, list_of(fn(QFRSP))(fn(STUX<dbl128>)));
extended_op_31[743] = power_entry(power_op_qvlstdux, "qvstfdux", NULL, list_of(fn(QFRSP))(fn(STUX<dbl128>)));
extended_op_31[750] = power_entry(power_op_stfsdux, "stfsdux", NULL, list_of(fn(FRSS))(fn(STUX<u32>)));
extended_op_31[759] = power_entry(power_op_stfdux, "stfdux", NULL, list_of(fn(FRS))(fn(STUX<dp_float>)));
extended_op_31[760] = power_entry(power_op_srliq, "srliq", NULL, list_of(fn(RS))(fn(RA))(fn(SH))(fn(Rc)));
extended_op_31[782] = power_entry(power_op_stfxsx, "stfxsx", NULL, list_of(fn(FRSP))(fn(STX<u64>)));
extended_op_31[790] = power_entry(power_op_lhbrx, "lhbrx", NULL, list_of(fn(RT))(fn(LX<u16>)));
extended_op_31[791] = power_entry(power_op_lfqx, "lfqx", NULL, list_of(fn(FRT))(fn(LX<dbl128>))(fn(Rc)));
extended_op_31[792] = power_entry(power_op_sraw, "sraw", NULL, list_of(fn(RS))(fn(RA))(fn(RB))(fn(Rc)));
extended_op_31[794] = power_entry(power_op_srad, "srad", NULL, list_of(fn(RS))(fn(RA))(fn(RB))(fn(Rc)));
extended_op_31[814] = power_entry(power_op_stfxsux, "stfxsux", NULL, list_of(fn(FRSP))(fn(STUX<u64>)));
extended_op_31[818] = power_entry(power_op_rac, "rac", NULL, list_of(fn(RT))(fn(RA))(fn(RB))(fn(Rc)));
extended_op_31[823] = power_entry(power_op_lfqux, "lfqux", NULL, list_of(fn(FRT))(fn(LUX<dbl128>))(fn(Rc)));
extended_op_31[824] = power_entry(power_op_srawi, "srawi", NULL, list_of(fn(RS))(fn(RA))(fn(SH))(fn(Rc)));
extended_op_31[839] = power_entry(power_op_qvlfiwzx, "qvlfiwzx", NULL, list_of(fn(QFRTP))(fn(LX<u32>)));
extended_op_31[846] = power_entry(power_op_stfxdx, "stfxdx", NULL, list_of(fn(FRSP))(fn(STX<dbl128>)));
extended_op_31[854] = power_entry(power_op_eieio, "eieio", NULL, operandSpec());
extended_op_31[871] = power_entry(power_op_qvlfiwax, "qvlfiwax", NULL, list_of(fn(QFRTP))(fn(LX<u32>)));
extended_op_31[878] = power_entry(power_op_stfxdux, "stfxdux", NULL, list_of(fn(FRSP))(fn(STUX<dbl128>)));
extended_op_31[910] = power_entry(power_op_stfpsx, "stfpsx", NULL, list_of(fn(FRSP))(fn(STX<u32>)));
extended_op_31[918] = power_entry(power_op_sthbrx, "sthbrx", NULL, list_of(fn(RS))(fn(STX<u16>)));
extended_op_31[919] = power_entry(power_op_stfqx, "stfqx", NULL, list_of(fn(FRS))(fn(STX<dbl128>))(fn(Rc)));
extended_op_31[920] = power_entry(power_op_sraq, "sraq", NULL, list_of(fn(RS))(fn(RA))(fn(RB))(fn(Rc)));
extended_op_31[921] = power_entry(power_op_srea, "srea", NULL, list_of(fn(RS))(fn(RA))(fn(RB))(fn(Rc)));
extended_op_31[922] = power_entry(power_op_extsh, "extsh", NULL, list_of(fn(RS))(fn(RA))(fn(OE))(fn(Rc)));
extended_op_31[942] = power_entry(power_op_stfpsux, "stfpsux", NULL, list_of(fn(FRSP))(fn(STUX<u32>)));
extended_op_31[951] = power_entry(power_op_stfqux, "stfqux", NULL, list_of(fn(FRS))(fn(STUX<dbl128>))(fn(Rc)));
extended_op_31[952] = power_entry(power_op_sraiq, "sraiq", NULL, list_of(fn(RS))(fn(RA))(fn(SH))(fn(Rc)));
extended_op_31[954] = power_entry(power_op_extsb, "extsb", NULL, list_of(fn(RS))(fn(RA))(fn(Rc)));
extended_op_31[967] = power_entry(power_op_qvstfiwx, "qvstfiwx", NULL, list_of(fn(QFRSP))(fn(STX<u32>)));
extended_op_31[974] = power_entry(power_op_stfpdx, "stfpdx", NULL, list_of(fn(FRSP))(fn(STX<dbl128>)));
extended_op_31[978] = power_entry(power_op_tlbld, "tlbld", NULL, list_of(fn(RB)));
extended_op_31[982] = power_entry(power_op_icbi, "icbi", NULL, list_of(fn(RA))(fn(RB)));
extended_op_31[983] = power_entry(power_op_stfiwx, "stfiwx", NULL, list_of(fn(FRS))(fn(STX<u32>)));
extended_op_31[986] = power_entry(power_op_extsw, "extsw", NULL, list_of(fn(RS))(fn(RA))(fn(Rc)));
extended_op_31[1006] = power_entry(power_op_stfpdux, "stfpdux", NULL, list_of(fn(FRSP))(fn(STUX<dbl128>)));
extended_op_31[1010] = power_entry(power_op_tlbli, "tlbli", NULL, list_of(fn(RB)));
extended_op_31[1014] = power_entry(power_op_dcbz, "dcbz", NULL, list_of(fn(RA))(fn(RB)));
>>>>>>> 34c5f58c

        power_entry::extended_op_31[0] = power_entry(power_op_cmp, "cmp", NULL, list_of(fn(BF))(fn(L))(fn(RA))(fn(RB)));
        extended_op_31[4] = power_entry(power_op_tw, "tw", NULL, list_of(fn(TO))(fn(RA))(fn(RB)));
        extended_op_31[6] = power_entry(power_op_qvlpcrsx, "qvlpcrsx", NULL, list_of(fn(QFRTP))(fn(LX < sp_float > )));
        extended_op_31[7] = power_entry(power_op_qvlfcsx, "qvlfcsx", NULL, list_of(fn(QFRTP))(fn(LX < sp_float > )));
        extended_op_31[8] = power_entry(power_op_subfc, "subfc", NULL, list_of(fn(RT))(fn(RA))(fn(RB))(fn(OE))(fn(Rc)));
        extended_op_31[9] = power_entry(power_op_mulhdu, "mulhdu", NULL, list_of(fn(RT))(fn(RA))(fn(RB))(fn(Rc)));
        extended_op_31[10] = power_entry(power_op_addc, "addc", NULL, list_of(fn(RT))(fn(RA))(fn(RB))(fn(OE))(fn(Rc)));
        extended_op_31[11] = power_entry(power_op_mulhwu, "mulhwu", NULL, list_of(fn(RT))(fn(RA))(fn(RB))(fn(Rc)));
        extended_op_31[19] = power_entry(power_op_mfcr, "mfcr", NULL, list_of(fn(RT))(fn(Rc)));
        extended_op_31[20] = power_entry(power_op_lwarx, "lwarx", NULL, list_of(fn(RT))(fn(LX < u32 > )));
        extended_op_31[21] = power_entry(power_op_ldx, "ldx", NULL, list_of(fn(RT))(fn(LX < u64 > )));
        extended_op_31[23] = power_entry(power_op_lwzx, "lwzx", NULL, list_of(fn(RT))(fn(LX < u32 > )));
        extended_op_31[24] = power_entry(power_op_slw, "slw", NULL, list_of(fn(RS))(fn(RA))(fn(RB))(fn(Rc)));
        extended_op_31[26] = power_entry(power_op_cntlzw, "cntlzw", NULL, list_of(fn(RS))(fn(RA))(fn(Rc)));
        extended_op_31[27] = power_entry(power_op_sld, "sld", NULL, list_of(fn(RS))(fn(RA))(fn(RB))(fn(Rc)));
        extended_op_31[28] = power_entry(power_op_and, "and", NULL, list_of(fn(RS))(fn(RA))(fn(RB))(fn(Rc)));
        extended_op_31[29] = power_entry(power_op_maskg, "maskg", NULL, list_of(fn(RS))(fn(RA))(fn(RB))(fn(Rc)));
        extended_op_31[32] = power_entry(power_op_cmpl, "cmpl", NULL, list_of(fn(BF))(fn(L))(fn(RA))(fn(RB)));
        extended_op_31[39] = power_entry(power_op_qvlfcsux, "qvlfcsux", NULL,
                                         list_of(fn(QFRTP))(fn(LUX < sp_float > )));
        extended_op_31[40] = power_entry(power_op_subf, "subf", NULL, list_of(fn(RT))(fn(RA))(fn(RB))(fn(OE))(fn(Rc)));
        extended_op_31[53] = power_entry(power_op_ldux, "ldux", NULL, list_of(fn(RT))(fn(LUX < u64 > )));
        extended_op_31[54] = power_entry(power_op_dcbst, "dcbst", NULL, list_of(fn(RA))(fn(RB)));
        extended_op_31[55] = power_entry(power_op_lwzux, "lwzux", NULL, list_of(fn(RT))(fn(LUX < u32 > )));
        extended_op_31[58] = power_entry(power_op_cntlzd, "cntlzd", NULL, list_of(fn(RS))(fn(RA))(fn(Rc)));
        extended_op_31[60] = power_entry(power_op_andc, "andc", NULL, list_of(fn(RS))(fn(RA))(fn(RB))(fn(Rc)));
        extended_op_31[68] = power_entry(power_op_td, "td", NULL, list_of(fn(TO))(fn(RA))(fn(RB)));
        extended_op_31[70] = power_entry(power_op_qvlpcrdx, "qvlpcrdx", NULL, list_of(fn(QFRTP))(fn(LX < dbl128 > )));
        extended_op_31[71] = power_entry(power_op_qvlfcdx, "qvlfcdx", NULL, list_of(fn(QFRTP))(fn(LX < dbl128 > )));
        extended_op_31[73] = power_entry(power_op_mulhd, "mulhd", NULL, list_of(fn(RT))(fn(RA))(fn(RB))(fn(Rc)));
        extended_op_31[75] = power_entry(power_op_mulhw, "mulhw", NULL, list_of(fn(RT))(fn(RA))(fn(RB))(fn(Rc)));
        extended_op_31[83] = power_entry(power_op_mfmsr, "mfmsr", NULL, list_of(fn(RT)));
        extended_op_31[84] = power_entry(power_op_ldarx, "ldarx", NULL, list_of(fn(RT))(fn(LX < u64 > )));
        extended_op_31[86] = power_entry(power_op_dcbf, "dcbf", NULL, list_of(fn(RA))(fn(RB)));
        extended_op_31[87] = power_entry(power_op_lbzx, "lbzx", NULL, list_of(fn(RT))(fn(LX < u8 > )));
        extended_op_31[103] = power_entry(power_op_qvlfcdux, "qvlfcdux", NULL, list_of(fn(QFRTP))(fn(LUX < dbl128 > )));
        extended_op_31[104] = power_entry(power_op_neg, "neg", NULL, list_of(fn(RT))(fn(RA))(fn(OE))(fn(Rc)));
        extended_op_31[107] = power_entry(power_op_mul, "mul", NULL, list_of(fn(RT))(fn(RA))(fn(RB))(fn(OE))(fn(Rc)));
        extended_op_31[118] = power_entry(power_op_clf, "clf", NULL, list_of(fn(RA))(fn(RB))(fn(Rc)));
        extended_op_31[119] = power_entry(power_op_lbzux, "lbzux", NULL, list_of(fn(RT))(fn(LUX < u8 > )));
        extended_op_31[124] = power_entry(power_op_nor, "nor", NULL, list_of(fn(RS))(fn(RA))(fn(RB))(fn(Rc)));
        extended_op_31[133] = power_entry(power_op_qvstfcsxi, "qvstfcsxi", NULL,
                                          list_of(fn(QFRSP))(fn(STX < sp_float > )));
        extended_op_31[135] = power_entry(power_op_qvstfcsx, "qvstfcsx", NULL,
                                          list_of(fn(QFRSP))(fn(STX < sp_float > )));
        extended_op_31[136] = power_entry(power_op_subfe, "subfe", NULL,
                                          list_of(fn(RT))(fn(RA))(fn(RB))(fn(OE))(fn(Rc)));
        extended_op_31[138] = power_entry(power_op_adde, "adde", NULL, list_of(fn(RT))(fn(RA))(fn(RB))(fn(OE))(fn(Rc)));
        extended_op_31[142] = power_entry(power_op_lfssx, "lfssx", NULL, list_of(fn(FRTS))(fn(LX < u32 > )));
        extended_op_31[144] = power_entry(power_op_mtcrf, "mtcrf", NULL, list_of(fn(RS))(fn(FXM))(fn(Rc)));
        extended_op_31[149] = power_entry(power_op_stdx, "stdx", NULL, list_of(fn(RS))(fn(STX < u64 > )));
        extended_op_31[150] = power_entry(power_op_stwcx_rc, "stwcx.", NULL, list_of(fn(RS))(fn(STX < u32 > )));
        extended_op_31[151] = power_entry(power_op_stwx, "stwx", NULL, list_of(fn(RS))(fn(STX < u32 > )));
        extended_op_31[152] = power_entry(power_op_slq, "slq", NULL, list_of(fn(RS))(fn(RA))(fn(RB))(fn(Rc)));
        extended_op_31[153] = power_entry(power_op_sle, "sle", NULL, list_of(fn(RS))(fn(RA))(fn(RB))(fn(Rc)));
        extended_op_31[165] = power_entry(power_op_qvstfcsuxi, "qvstfcsuxi", NULL,
                                          list_of(fn(QFRSP))(fn(STUX < sp_float > )));
        extended_op_31[167] = power_entry(power_op_qvstfcsux, "qvstfcsux", NULL,
                                          list_of(fn(QFRSP))(fn(STUX < sp_float > )));
        extended_op_31[174] = power_entry(power_op_lfssux, "lfssux", NULL, list_of(fn(FRTS))(fn(LUX < u32 > )));
        extended_op_31[181] = power_entry(power_op_stdux, "stdux", NULL, list_of(fn(RS))(fn(STUX < u64 > )));
        extended_op_31[183] = power_entry(power_op_stwux, "stwux", NULL, list_of(fn(RS))(fn(STUX < u32 > )));
        extended_op_31[184] = power_entry(power_op_sliq, "sliq", NULL, list_of(fn(RS))(fn(RA))(fn(SH))(fn(Rc)));
        extended_op_31[197] = power_entry(power_op_qvstfcdxi, "qvstfcdxi", NULL,
                                          list_of(fn(QFRSP))(fn(STX < dbl128 > )));
        extended_op_31[199] = power_entry(power_op_qvstfcdx, "qvstfcdx", NULL, list_of(fn(QFRSP))(fn(STX < dbl128 > )));
        extended_op_31[202] = power_entry(power_op_addze, "addze", NULL, list_of(fn(RT))(fn(RA))(fn(OE))(fn(Rc)));
        extended_op_31[206] = power_entry(power_op_lfsdx, "lfsdx", NULL, list_of(fn(FRTS))(fn(LX < dbl128 > )));
        extended_op_31[214] = power_entry(power_op_stdcx_rc, "stdcx.", NULL, list_of(fn(RS))(fn(STX < u64 > )));
        extended_op_31[215] = power_entry(power_op_stbx, "stbx", NULL, list_of(fn(RS))(fn(STX < u8 > )));
        extended_op_31[216] = power_entry(power_op_sllq, "sllq", NULL, list_of(fn(RS))(fn(RA))(fn(RB))(fn(Rc)));
        extended_op_31[217] = power_entry(power_op_sleq, "sleq", NULL, list_of(fn(RS))(fn(RA))(fn(RB))(fn(Rc)));
        extended_op_31[229] = power_entry(power_op_qvstfcduxi, "qvstfcduxi", NULL,
                                          list_of(fn(QFRSP))(fn(STUX < dbl128 > )));
        extended_op_31[231] = power_entry(power_op_qvstfcdux, "qvstfcdux", NULL,
                                          list_of(fn(QFRSP))(fn(STUX < dbl128 > )));
        extended_op_31[232] = power_entry(power_op_subfme, "subfme", NULL, list_of(fn(RT))(fn(RA))(fn(OE))(fn(Rc)));
        extended_op_31[233] = power_entry(power_op_mulld, "mulld", NULL,
                                          list_of(fn(RT))(fn(RA))(fn(RB))(fn(OE))(fn(Rc)));
        extended_op_31[234] = power_entry(power_op_addme, "addme", NULL, list_of(fn(RT))(fn(RA))(fn(OE))(fn(Rc)));
        extended_op_31[235] = power_entry(power_op_mullw, "mullw", NULL,
                                          list_of(fn(RT))(fn(RA))(fn(RB))(fn(OE))(fn(Rc)));
        extended_op_31[238] = power_entry(power_op_lfsdux, "lfsdux", NULL, list_of(fn(FRTS))(fn(LUX < dbl128 > )));
        extended_op_31[246] = power_entry(power_op_dcbtst, "dcbtst", NULL, list_of(fn(RA))(fn(RB)));
        extended_op_31[247] = power_entry(power_op_stbux, "stbux", NULL, list_of(fn(RS))(fn(STUX < u8 > )));
        extended_op_31[248] = power_entry(power_op_slliq, "slliq", NULL, list_of(fn(RS))(fn(RA))(fn(SH))(fn(Rc)));
        extended_op_31[264] = power_entry(power_op_doz, "doz", NULL, list_of(fn(RT))(fn(RA))(fn(RB))(fn(OE))(fn(Rc)));
        extended_op_31[266] = power_entry(power_op_add, "add", NULL, list_of(fn(RT))(fn(RA))(fn(RB))(fn(OE))(fn(Rc)));
        extended_op_31[270] = power_entry(power_op_lfxsx, "lfxsx", NULL, list_of(fn(FRTP))(fn(LX < dp_float > )));
        extended_op_31[277] = power_entry(power_op_lscbx, "lscbx", NULL, list_of(fn(RT))(fn(LX < u8 > ))(fn(Rc)));
        extended_op_31[278] = power_entry(power_op_dcbt, "dcbt", NULL, list_of(fn(RA))(fn(RB)));
        extended_op_31[279] = power_entry(power_op_lhzx, "lhzx", NULL, list_of(fn(RT))(fn(LX < u16 > )));
        extended_op_31[284] = power_entry(power_op_eqv, "eqv", NULL, list_of(fn(RS))(fn(RA))(fn(RB))(fn(Rc)));
        extended_op_31[302] = power_entry(power_op_lfxsux, "lfxsux", NULL, list_of(fn(FRTP))(fn(LUX < dp_float > )));
        extended_op_31[306] = power_entry(power_op_tlbie, "tlbie", NULL, list_of(fn(RB)));
        extended_op_31[310] = power_entry(power_op_eciwx, "eciwx", NULL, list_of(fn(RT))(fn(RA))(fn(RB)));
        extended_op_31[316] = power_entry(power_op_xor, "xor", NULL, list_of(fn(RS))(fn(RA))(fn(RB))(fn(Rc)));
        extended_op_31[311] = power_entry(power_op_lhzux, "lhzux", NULL, list_of(fn(RT))(fn(LUX < u16 > )));
        extended_op_31[334] = power_entry(power_op_lfxdx, "lfxdx", NULL, list_of(fn(FRTP))(fn(LX < dbl128 > )));
        extended_op_31[339] = power_entry(power_op_mfspr, "mfspr", NULL, list_of(fn(RT))(fn(spr))(fn(Rc)));
        extended_op_31[341] = power_entry(power_op_lwax, "lwax", NULL, list_of(fn(RT))(fn(LX < u32 > )));
        extended_op_31[343] = power_entry(power_op_lhax, "lhax", NULL, list_of(fn(RT))(fn(LX < u16 > )));
        extended_op_31[360] = power_entry(power_op_abs, "abs", NULL, list_of(fn(RT))(fn(RA))(fn(OE))(fn(Rc)));
        extended_op_31[363] = power_entry(power_op_divs, "divs", NULL, list_of(fn(RT))(fn(RA))(fn(RB))(fn(Rc)));
        extended_op_31[366] = power_entry(power_op_lfxdux, "lfxdux", NULL, list_of(fn(FRTP))(fn(LUX < dbl128 > )));
        extended_op_31[373] = power_entry(power_op_lwaux, "lwaux", NULL, list_of(fn(RT))(fn(LUX < u32 > )));
        extended_op_31[375] = power_entry(power_op_lhaux, "lhaux", NULL, list_of(fn(RT))(fn(LUX < u16 > )));
        extended_op_31[398] = power_entry(power_op_lfpsx, "lfpsx", NULL, list_of(fn(FRTP))(fn(LX < sp_float > )));
        extended_op_31[407] = power_entry(power_op_sthx, "sthx", NULL, list_of(fn(RS))(fn(STX < u16 > )));
        extended_op_31[412] = power_entry(power_op_orc, "orc", NULL, list_of(fn(RS))(fn(RA))(fn(RB))(fn(Rc)));
        extended_op_31[413] = power_entry(power_op_sradi, "sradi", NULL,
                                          list_of(fn(RS))(fn(RA))(fn(SH))(fn(SH))(fn(Rc)));
        extended_op_31[430] = power_entry(power_op_lfpsux, "lfpsux", NULL, list_of(fn(FRTP))(fn(LUX < sp_float > )));
        extended_op_31[438] = power_entry(power_op_ecowx, "ecowx", NULL, list_of(fn(RS))(fn(RA))(fn(RB)));
        extended_op_31[439] = power_entry(power_op_sthux, "sthux", NULL, list_of(fn(RS))(fn(STUX < u16 > )));
        extended_op_31[444] = power_entry(power_op_or, "or", NULL, list_of(fn(RS))(fn(RA))(fn(RB))(fn(Rc)));
        extended_op_31[457] = power_entry(power_op_divdu, "divdu", NULL,
                                          list_of(fn(RT))(fn(RA))(fn(RB))(fn(OE))(fn(Rc)));
        extended_op_31[459] = power_entry(power_op_divwu, "divwu", NULL,
                                          list_of(fn(RT))(fn(RA))(fn(RB))(fn(OE))(fn(Rc)));
        extended_op_31[462] = power_entry(power_op_lfpdx, "lfpdx", NULL, list_of(fn(FRTP))(fn(LX < dbl128 > )));
        extended_op_31[467] = power_entry(power_op_mtspr, "mtspr", NULL, list_of(fn(RS))(fn(spr))(fn(Rc)));
        extended_op_31[470] = power_entry(power_op_dcbi, "dcbi", NULL, list_of(fn(RA))(fn(RB)));
        extended_op_31[476] = power_entry(power_op_nand, "nand", NULL, list_of(fn(RS))(fn(RA))(fn(RB))(fn(Rc)));
        extended_op_31[488] = power_entry(power_op_nabs, "nabs", NULL, list_of(fn(RT))(fn(RA))(fn(OE))(fn(Rc)));
        extended_op_31[489] = power_entry(power_op_divd, "divd", NULL, list_of(fn(RT))(fn(RA))(fn(RB))(fn(OE))(fn(Rc)));
        extended_op_31[491] = power_entry(power_op_divw, "divw", NULL, list_of(fn(RT))(fn(RA))(fn(RB))(fn(OE))(fn(Rc)));
        extended_op_31[494] = power_entry(power_op_lfpdux, "lfpdux", NULL, list_of(fn(FRTP))(fn(LUX < dbl128 > )));
        extended_op_31[502] = power_entry(power_op_cli, "cli", NULL, list_of(fn(RA))(fn(RB))(fn(Rc)));
        extended_op_31[512] = power_entry(power_op_mcrxr, "mcrxr", NULL, list_of(fn(BF)));
        extended_op_31[518] = power_entry(power_op_qvlpclsx, "qvlpclsx", NULL,
                                          list_of(fn(QFRTP))(fn(LX < sp_float > )));
        extended_op_31[519] = power_entry(power_op_qvlfsx, "qvlfsx", NULL, list_of(fn(QFRTP))(fn(LX < sp_float > )));
        extended_op_31[526] = power_entry(power_op_stfpiwx, "stfpiwx", NULL, list_of(fn(FRSP))(fn(STUX < u64 > )));
        extended_op_31[531] = power_entry(power_op_clcs, "clcs", NULL, list_of(fn(RT))(fn(RA))(fn(Rc)));
        extended_op_31[533] = power_entry(power_op_lswx, "lswx", NULL, list_of(fn(RT))(fn(LX < u8 > )));
        extended_op_31[534] = power_entry(power_op_lwbrx, "lwbrx", NULL, list_of(fn(RT))(fn(LX < u32 > )));
        extended_op_31[535] = power_entry(power_op_lfsx, "lfsx", NULL, list_of(fn(FRT))(fn(LX < sp_float > )));
        extended_op_31[536] = power_entry(power_op_srw, "srw", NULL, list_of(fn(RS))(fn(RA))(fn(RB))(fn(Rc)));
        extended_op_31[537] = power_entry(power_op_rrib, "rrib", NULL, list_of(fn(RS))(fn(RA))(fn(RB))(fn(Rc)));
        extended_op_31[539] = power_entry(power_op_srd, "srd", NULL, list_of(fn(RS))(fn(RA))(fn(RB))(fn(Rc)));
        extended_op_31[541] = power_entry(power_op_maskir, "maskir", NULL, list_of(fn(RS))(fn(RA))(fn(RB))(fn(Rc)));
        extended_op_31[551] = power_entry(power_op_qvlfsux, "qvlfsux", NULL, list_of(fn(QFRTP))(fn(LUX < sp_float > )));
        extended_op_31[566] = power_entry(power_op_tlbsync, "tlbsync", NULL, operandSpec());
        extended_op_31[567] = power_entry(power_op_lfsux, "lfsux", NULL, list_of(fn(FRT))(fn(LUX < sp_float > )));
        extended_op_31[582] = power_entry(power_op_qvlpcldx, "qvlpcldx", NULL, list_of(fn(QFRTP))(fn(LX < dbl128 > )));
        extended_op_31[583] = power_entry(power_op_qvlfdx, "qvlfdx", NULL, list_of(fn(QFRTP))(fn(LX < dbl128 > )));
        extended_op_31[595] = power_entry(power_op_mfsr, "mfsr", NULL, list_of(fn(RT))(fn(SR)));
        extended_op_31[597] = power_entry(power_op_lswi, "lswi", NULL, list_of(fn(RT))(fn(L < u8 > ))(fn(NB)));
        extended_op_31[598] = power_entry(power_op_sync, "sync", NULL, operandSpec());
        extended_op_31[599] = power_entry(power_op_lfdx, "lfdx", NULL, list_of(fn(FRT))(fn(LX < dp_float > )));
        extended_op_31[615] = power_entry(power_op_qvlfdux, "qvlfdux", NULL, list_of(fn(QFRTP))(fn(LUX < dbl128 > )));
        extended_op_31[627] = power_entry(power_op_mfsri, "mfsri", NULL, list_of(fn(RS))(fn(RA))(fn(RB))(fn(Rc)));
        extended_op_31[630] = power_entry(power_op_dclst, "dclst", NULL, list_of(fn(RA))(fn(RB))(fn(Rc)));
        extended_op_31[631] = power_entry(power_op_lfdux, "lfdux", NULL, list_of(fn(FRT))(fn(LUX < dp_float > )));
        extended_op_31[645] = power_entry(power_op_qvstfsxi, "qvstfsxi", NULL,
                                          list_of(fn(QFRSP))(fn(STX < sp_float > )));
        extended_op_31[647] = power_entry(power_op_qvstfsx, "qvstfsx", NULL, list_of(fn(QFRSP))(fn(STX < sp_float > )));
        extended_op_31[654] = power_entry(power_op_stfssx, "stfssx", NULL, list_of(fn(FRSS))(fn(STX < u32 > )));
        extended_op_31[659] = power_entry(power_op_mfsrin, "mfsrin", NULL, list_of(fn(RT))(fn(RB)));
        extended_op_31[661] = power_entry(power_op_stswx, "stswx", NULL, list_of(fn(RS))(fn(STX < u8 > )));
        extended_op_31[662] = power_entry(power_op_stwbrx, "stwbrx", NULL, list_of(fn(RS))(fn(STX < u32 > )));
        extended_op_31[663] = power_entry(power_op_stfsx, "stfsx", NULL, list_of(fn(FRS))(fn(STX < sp_float > )));
        extended_op_31[664] = power_entry(power_op_srq, "srq", NULL, list_of(fn(RS))(fn(RA))(fn(RB))(fn(Rc)));
        extended_op_31[665] = power_entry(power_op_sre, "sre", NULL, list_of(fn(RS))(fn(RA))(fn(RB))(fn(Rc)));
        extended_op_31[679] = power_entry(power_op_qvstfsux, "qvstfsux", NULL,
                                          list_of(fn(QFRSP))(fn(STUX < sp_float > )));
        extended_op_31[686] = power_entry(power_op_stfssux, "stfssux", NULL, list_of(fn(FRSS))(fn(STUX < u32 > )));
        extended_op_31[695] = power_entry(power_op_stfsux, "stfsux", NULL, list_of(fn(FRS))(fn(STUX < sp_float > )));
        extended_op_31[696] = power_entry(power_op_sriq, "sriq", NULL, list_of(fn(RS))(fn(RA))(fn(SH))(fn(Rc)));
        extended_op_31[709] = power_entry(power_op_qvstfdxi, "qvstfdxi", NULL, list_of(fn(QFRSP))(fn(STX < dbl128 > )));
        extended_op_31[711] = power_entry(power_op_qvstfdx, "qvstfdx", NULL, list_of(fn(QFRSP))(fn(STX < dbl128 > )));
        extended_op_31[718] = power_entry(power_op_stfsdx, "stfsdx", NULL, list_of(fn(FRSS))(fn(STX < u32 > )));
        extended_op_31[725] = power_entry(power_op_stswi, "stswi", NULL, list_of(fn(RS))(fn(ST < u8 > ))(fn(NB)));
        extended_op_31[727] = power_entry(power_op_stfdx, "stfdx", NULL, list_of(fn(FRS))(fn(STX < dp_float > )));
        extended_op_31[728] = power_entry(power_op_srlq, "srlq", NULL, list_of(fn(RS))(fn(RA))(fn(RB))(fn(Rc)));
        extended_op_31[729] = power_entry(power_op_sreq, "sreq", NULL, list_of(fn(RS))(fn(RA))(fn(RB))(fn(Rc)));
        extended_op_31[741] = power_entry(power_op_qvlstduxi, "qvstfduxi", NULL,
                                          list_of(fn(QFRSP))(fn(STUX < dbl128 > )));
        extended_op_31[743] = power_entry(power_op_qvlstdux, "qvstfdux", NULL,
                                          list_of(fn(QFRSP))(fn(STUX < dbl128 > )));
        extended_op_31[750] = power_entry(power_op_stfsdux, "stfsdux", NULL, list_of(fn(FRSS))(fn(STUX < u32 > )));
        extended_op_31[759] = power_entry(power_op_stfdux, "stfdux", NULL, list_of(fn(FRS))(fn(STUX < dp_float > )));
        extended_op_31[760] = power_entry(power_op_srliq, "srliq", NULL, list_of(fn(RS))(fn(RA))(fn(SH))(fn(Rc)));
        extended_op_31[782] = power_entry(power_op_stfxsx, "stfxsx", NULL, list_of(fn(FRSP))(fn(STX < u64 > )));
        extended_op_31[790] = power_entry(power_op_lhbrx, "lhbrx", NULL, list_of(fn(RT))(fn(LX < u16 > )));
        extended_op_31[791] = power_entry(power_op_lfqx, "lfqx", NULL, list_of(fn(FRT))(fn(LX < dbl128 > ))(fn(Rc)));
        extended_op_31[792] = power_entry(power_op_sraw, "sraw", NULL, list_of(fn(RS))(fn(RA))(fn(RB))(fn(Rc)));
        extended_op_31[794] = power_entry(power_op_srad, "srad", NULL, list_of(fn(RS))(fn(RA))(fn(RB))(fn(Rc)));
        extended_op_31[814] = power_entry(power_op_stfxsux, "stfxsux", NULL, list_of(fn(FRSP))(fn(STUX < u64 > )));
        extended_op_31[818] = power_entry(power_op_rac, "rac", NULL, list_of(fn(RT))(fn(RA))(fn(RB))(fn(Rc)));
        extended_op_31[823] = power_entry(power_op_lfqux, "lfqux", NULL, list_of(fn(FRT))(fn(LUX < dbl128 > ))(fn(Rc)));
        extended_op_31[824] = power_entry(power_op_srawi, "srawi", NULL, list_of(fn(RS))(fn(RA))(fn(SH))(fn(Rc)));
        extended_op_31[839] = power_entry(power_op_qvlfiwzx, "qvlfiwzx", NULL, list_of(fn(QFRTP))(fn(LX < u32 > )));
        extended_op_31[846] = power_entry(power_op_stfxdx, "stfxdx", NULL, list_of(fn(FRSP))(fn(STX < dbl128 > )));
        extended_op_31[854] = power_entry(power_op_eieio, "eieio", NULL, operandSpec());
        extended_op_31[871] = power_entry(power_op_qvlfiwax, "qvlfiwax", NULL, list_of(fn(QFRTP))(fn(LX < u32 > )));
        extended_op_31[878] = power_entry(power_op_stfxdux, "stfxdux", NULL, list_of(fn(FRSP))(fn(STUX < dbl128 > )));
        extended_op_31[910] = power_entry(power_op_stfpsx, "stfpsx", NULL, list_of(fn(FRSP))(fn(STX < u32 > )));
        extended_op_31[918] = power_entry(power_op_sthbrx, "sthbrx", NULL, list_of(fn(RS))(fn(STX < u16 > )));
        extended_op_31[919] = power_entry(power_op_stfqx, "stfqx", NULL, list_of(fn(FRS))(fn(STX < dbl128 > ))(fn(Rc)));
        extended_op_31[920] = power_entry(power_op_sraq, "sraq", NULL, list_of(fn(RS))(fn(RA))(fn(RB))(fn(Rc)));
        extended_op_31[921] = power_entry(power_op_srea, "srea", NULL, list_of(fn(RS))(fn(RA))(fn(RB))(fn(Rc)));
        extended_op_31[922] = power_entry(power_op_extsh, "extsh", NULL, list_of(fn(RS))(fn(RA))(fn(OE))(fn(Rc)));
        extended_op_31[942] = power_entry(power_op_stfpsux, "stfpsux", NULL, list_of(fn(FRSP))(fn(STUX < u32 > )));
        extended_op_31[951] = power_entry(power_op_stfqux, "stfqux", NULL,
                                          list_of(fn(FRS))(fn(STUX < dbl128 > ))(fn(Rc)));
        extended_op_31[952] = power_entry(power_op_sraiq, "sraiq", NULL, list_of(fn(RS))(fn(RA))(fn(SH))(fn(Rc)));
        extended_op_31[954] = power_entry(power_op_extsb, "extsb", NULL, list_of(fn(RS))(fn(RA))(fn(Rc)));
        extended_op_31[967] = power_entry(power_op_qvstfiwx, "qvstfiwx", NULL, list_of(fn(QFRSP))(fn(STX < u32 > )));
        extended_op_31[974] = power_entry(power_op_stfpdx, "stfpdx", NULL, list_of(fn(FRSP))(fn(STX < dbl128 > )));
        extended_op_31[978] = power_entry(power_op_tlbld, "tlbld", NULL, list_of(fn(RB)));
        extended_op_31[982] = power_entry(power_op_icbi, "icbi", NULL, list_of(fn(RA))(fn(RB)));
        extended_op_31[983] = power_entry(power_op_stfiwx, "stfiwx", NULL, list_of(fn(FRS))(fn(STX < u32 > )));
        extended_op_31[986] = power_entry(power_op_extsw, "extsw", NULL, list_of(fn(RS))(fn(RA))(fn(Rc)));
        extended_op_31[1006] = power_entry(power_op_stfpdux, "stfpdux", NULL, list_of(fn(FRSP))(fn(STUX < dbl128 > )));
        extended_op_31[1010] = power_entry(power_op_tlbli, "tlbli", NULL, list_of(fn(RB)));
        extended_op_31[1014] = power_entry(power_op_dcbz, "dcbz", NULL, list_of(fn(RA))(fn(RB)));

        extended_op_58[0] = power_entry(power_op_ld, "ld", NULL, list_of(fn(RT))(fn(L < u64 > )));
        extended_op_58[1] = power_entry(power_op_ldu, "ldu", NULL, list_of(fn(RT))(fn(LU < u64 > )));
        extended_op_58[2] = power_entry(power_op_lwa, "lwa", NULL, list_of(fn(RT))(fn(L < s32 > )));

<<<<<<< HEAD
        extended_op_59[18] = power_entry(power_op_fdivs, "fdivs", NULL,
                                         list_of(fn(setFPMode))(fn(FRT))(fn(FRA))(fn(FRB))(fn(Rc)));
        extended_op_59[20] = power_entry(power_op_fsubs, "fsubs", NULL,
                                         list_of(fn(setFPMode))(fn(FRT))(fn(FRA))(fn(FRB))(fn(Rc)));
        extended_op_59[21] = power_entry(power_op_fadds, "fadds", NULL,
                                         list_of(fn(setFPMode))(fn(FRT))(fn(FRA))(fn(FRB))(fn(Rc)));
        extended_op_59[22] = power_entry(power_op_fsqrts, "fsqrts", NULL,
                                         list_of(fn(setFPMode))(fn(RT))(fn(RB))(fn(Rc)));
        extended_op_59[24] = power_entry(power_op_fres, "fres", NULL, list_of(fn(setFPMode))(fn(FRT))(fn(FRB))(fn(Rc)));
        extended_op_59[25] = power_entry(power_op_fmuls, "fmuls", NULL,
                                         list_of(fn(setFPMode))(fn(FRT))(fn(FRA))(fn(FRC))(fn(Rc)));
        extended_op_59[28] = power_entry(power_op_fmsubs, "fmsubs", NULL,
                                         list_of(fn(setFPMode))(fn(FRT))(fn(FRA))(fn(FRB))(fn(FRC))(fn(Rc)));
        extended_op_59[29] = power_entry(power_op_fmadds, "fmadds", NULL,
                                         list_of(fn(setFPMode))(fn(FRT))(fn(FRA))(fn(FRB))(fn(FRC))(fn(Rc)));
        extended_op_59[30] = power_entry(power_op_fnmsubs, "fnmsubs", NULL,
                                         list_of(fn(setFPMode))(fn(FRT))(fn(FRA))(fn(FRB))(fn(FRC))(fn(Rc)));
        extended_op_59[31] = power_entry(power_op_fnmadds, "fnmadds", NULL,
                                         list_of(fn(setFPMode))(fn(FRT))(fn(FRA))(fn(FRB))(fn(FRC))(fn(Rc)));
=======
    extended_op_63[0] = power_entry(power_op_fcmpu, "fcmpu", NULL, list_of(fn(setFPMode))(fn(BF))(fn(FRA))(fn(FRB)));
extended_op_63[12] = power_entry(power_op_frsp, "frsp", NULL, list_of(fn(setFPMode))(fn(FRT))(fn(FRB))(fn(Rc)));
extended_op_63[14] = power_entry(power_op_fctiw, "fctiw", NULL, list_of(fn(setFPMode))(fn(FRT))(fn(FRB))(fn(Rc)));
extended_op_63[15] = power_entry(power_op_fctiwz, "fctiwz", NULL, list_of(fn(setFPMode))(fn(FRT))(fn(FRB))(fn(Rc)));
extended_op_63[18] = power_entry(power_op_fdiv, "fdiv", NULL, list_of(fn(setFPMode))(fn(FRT))(fn(FRA))(fn(FRB))(fn(Rc)));
extended_op_63[20] = power_entry(power_op_fsub, "fsub", NULL, list_of(fn(setFPMode))(fn(FRT))(fn(FRA))(fn(FRB))(fn(Rc)));
extended_op_63[21] = power_entry(power_op_fadd, "fadd", NULL, list_of(fn(setFPMode))(fn(FRT))(fn(FRA))(fn(FRB))(fn(Rc)));
extended_op_63[22] = power_entry(power_op_fsqrt, "fsqrt", NULL, list_of(fn(setFPMode))(fn(FRT))(fn(FRB))(fn(Rc)));
extended_op_63[23] = power_entry(power_op_fsel, "fsel", NULL, list_of(fn(setFPMode))(fn(FRT))(fn(FRA))(fn(FRB))(fn(FRC))(fn(Rc)));
extended_op_63[25] = power_entry(power_op_fmul, "fmul", NULL, list_of(fn(setFPMode))(fn(FRT))(fn(FRA))(fn(FRC))(fn(Rc)));
extended_op_63[26] = power_entry(power_op_frsqrte, "frsqrte", NULL, list_of(fn(setFPMode))(fn(FRT))(fn(FRB))(fn(Rc)));
extended_op_63[28] = power_entry(power_op_fmsub, "fmsub", NULL,
list_of(fn(setFPMode))(fn(FRT))(fn(FRA))(fn(FRB))(fn(FRC))(fn(Rc)));
extended_op_63[29] = power_entry(power_op_fmadd, "fmadd", NULL,
list_of(fn(setFPMode))(fn(FRT))(fn(FRA))(fn(FRB))(fn(FRC))(fn(Rc)));
extended_op_63[30] = power_entry(power_op_fnmsub, "fnmsub", NULL,
list_of(fn(setFPMode))(fn(FRT))(fn(FRA))(fn(FRB))(fn(FRC))(fn(Rc)));
extended_op_63[31] = power_entry(power_op_fnmadd, "fnmadd", NULL,
list_of(fn(setFPMode))(fn(FRT))(fn(FRA))(fn(FRB))(fn(FRC))(fn(Rc)));
extended_op_63[32] = power_entry(power_op_fcmpo, "fcmpo", NULL, list_of(fn(setFPMode))(fn(BF))(fn(FRA))(fn(FRB)));
extended_op_63[38] = power_entry(power_op_mtfsb1, "mtfsb1", NULL, list_of(fn(setFPMode))(fn(BT))(fn(Rc)));
extended_op_63[40] = power_entry(power_op_fneg, "fneg", NULL, list_of(fn(setFPMode))(fn(FRT))(fn(FRB))(fn(Rc)));
extended_op_63[64] = power_entry(power_op_mcrfs, "mcrfs", NULL, list_of(fn(BF))(fn(BFA)));
extended_op_63[70] = power_entry(power_op_mtfsb0, "mtfsb0", NULL, list_of(fn(BT))(fn(Rc)));
extended_op_63[72] = power_entry(power_op_fmr, "fmr", NULL, list_of(fn(setFPMode))(fn(FRT))(fn(FRB))(fn(Rc)));
extended_op_63[134] = power_entry(power_op_mtfsfi, "mtfsfi", NULL, list_of(fn(BF))(fn(U))(fn(Rc)));
extended_op_63[136] = power_entry(power_op_fnabs, "fnabs", NULL, list_of(fn(setFPMode))(fn(FRT))(fn(FRB)));
extended_op_63[264] = power_entry(power_op_fabs, "fabs", NULL, list_of(fn(setFPMode))(fn(FRT))(fn(FRB))(fn(Rc)));
extended_op_63[583] = power_entry(power_op_mffs, "mffs", NULL, list_of(fn(setFPMode))(fn(FRT))(fn(Rc)));
extended_op_63[711] = power_entry(power_op_mtfsf, "mtfsf", NULL, list_of(fn(setFPMode))(fn(FLM))(fn(FRB))(fn(Rc)));
extended_op_63[814] = power_entry(power_op_fctid, "fctid", NULL, list_of(fn(setFPMode))(fn(FRT))(fn(FRB))(fn(Rc)));
extended_op_63[815] = power_entry(power_op_fctidz, "fctidz", NULL, list_of(fn(setFPMode))(fn(FRT))(fn(FRB))(fn(Rc)));
extended_op_63[846] = power_entry(power_op_fcfid, "fcfid", NULL, list_of(fn(setFPMode))(fn(FRT))(fn(FRB))(fn(Rc)));
>>>>>>> 34c5f58c

        extended_op_63[0] = power_entry(power_op_fcmpu, "fcmpu", NULL,
                                        list_of(fn(setFPMode))(fn(BF))(fn(FRA))(fn(FRB)));
        extended_op_63[12] = power_entry(power_op_frsp, "frsp", NULL, list_of(fn(setFPMode))(fn(FRT))(fn(FRB))(fn(Rc)));
        extended_op_63[14] = power_entry(power_op_fctiw, "fctiw", NULL,
                                         list_of(fn(setFPMode))(fn(FRT))(fn(FRB))(fn(Rc)));
        extended_op_63[15] = power_entry(power_op_fctiwz, "fctiwz", NULL,
                                         list_of(fn(setFPMode))(fn(FRT))(fn(FRB))(fn(Rc)));
        extended_op_63[18] = power_entry(power_op_fdiv, "fdiv", NULL,
                                         list_of(fn(setFPMode))(fn(FRT))(fn(FRA))(fn(FRB))(fn(Rc)));
        extended_op_63[20] = power_entry(power_op_fsub, "fsub", NULL,
                                         list_of(fn(setFPMode))(fn(FRT))(fn(FRA))(fn(FRB))(fn(Rc)));
        extended_op_63[21] = power_entry(power_op_fadd, "fadd", NULL,
                                         list_of(fn(setFPMode))(fn(FRT))(fn(FRA))(fn(FRB))(fn(Rc)));
        extended_op_63[22] = power_entry(power_op_fsqrt, "fsqrt", NULL,
                                         list_of(fn(setFPMode))(fn(FRT))(fn(FRB))(fn(Rc)));
        extended_op_63[23] = power_entry(power_op_fsel, "fsel", NULL,
                                         list_of(fn(setFPMode))(fn(FRT))(fn(FRA))(fn(FRB))(fn(FRC))(fn(Rc)));
        extended_op_63[25] = power_entry(power_op_fmul, "fmul", NULL,
                                         list_of(fn(setFPMode))(fn(FRT))(fn(FRA))(fn(FRC))(fn(Rc)));
        extended_op_63[26] = power_entry(power_op_frsqrte, "frsqrte", NULL,
                                         list_of(fn(setFPMode))(fn(FRT))(fn(FRB))(fn(Rc)));
        extended_op_63[28] = power_entry(power_op_fmsub, "fmsub", NULL,
                                         list_of(fn(setFPMode))(fn(FRT))(fn(FRA))(fn(FRB))(fn(FRC))(fn(Rc)));
        extended_op_63[29] = power_entry(power_op_fmadd, "fmadd", NULL,
                                         list_of(fn(setFPMode))(fn(FRT))(fn(FRA))(fn(FRB))(fn(FRC))(fn(Rc)));
        extended_op_63[30] = power_entry(power_op_fnmsub, "fnmsub", NULL,
                                         list_of(fn(setFPMode))(fn(FRT))(fn(FRA))(fn(FRB))(fn(FRC))(fn(Rc)));
        extended_op_63[31] = power_entry(power_op_fnmadd, "fnmadd", NULL,
                                         list_of(fn(setFPMode))(fn(FRT))(fn(FRA))(fn(FRB))(fn(FRC))(fn(Rc)));
        extended_op_63[32] = power_entry(power_op_fcmpo, "fcmpo", NULL,
                                         list_of(fn(setFPMode))(fn(BF))(fn(FRA))(fn(FRB)));
        extended_op_63[38] = power_entry(power_op_mtfsb1, "mtfsb1", NULL, list_of(fn(setFPMode))(fn(BT))(fn(Rc)));
        extended_op_63[40] = power_entry(power_op_fneg, "fneg", NULL, list_of(fn(setFPMode))(fn(FRT))(fn(FRB))(fn(Rc)));
        extended_op_63[64] = power_entry(power_op_mcrfs, "mcrfs", NULL, list_of(fn(BF))(fn(BFA)));
        extended_op_63[70] = power_entry(power_op_mtfsb0, "mtfsb0", NULL, list_of(fn(BT))(fn(Rc)));
        extended_op_63[72] = power_entry(power_op_fmr, "fmr", NULL, list_of(fn(setFPMode))(fn(FRT))(fn(FRB))(fn(Rc)));
        extended_op_63[134] = power_entry(power_op_mtfsfi, "mtfsfi", NULL, list_of(fn(BF))(fn(U))(fn(Rc)));
        extended_op_63[136] = power_entry(power_op_fnabs, "fnabs", NULL, list_of(fn(setFPMode))(fn(FRT))(fn(FRB)));
        extended_op_63[264] = power_entry(power_op_fabs, "fabs", NULL,
                                          list_of(fn(setFPMode))(fn(FRT))(fn(FRB))(fn(Rc)));
        extended_op_63[583] = power_entry(power_op_mffs, "mffs", NULL, list_of(fn(setFPMode))(fn(FRT))(fn(Rc)));
        extended_op_63[771] = power_entry(power_op_mtfsf, "mtfsf", NULL,
                                          list_of(fn(setFPMode))(fn(FLM))(fn(FRB))(fn(Rc)));
        extended_op_63[814] = power_entry(power_op_fctid, "fctid", NULL,
                                          list_of(fn(setFPMode))(fn(FRT))(fn(FRB))(fn(Rc)));
        extended_op_63[815] = power_entry(power_op_fctidz, "fctidz", NULL,
                                          list_of(fn(setFPMode))(fn(FRT))(fn(FRB))(fn(Rc)));
        extended_op_63[846] = power_entry(power_op_fcfid, "fcfid", NULL,
                                          list_of(fn(setFPMode))(fn(FRT))(fn(FRB))(fn(Rc)));
    });
}<|MERGE_RESOLUTION|>--- conflicted
+++ resolved
@@ -315,7 +315,6 @@
         extended_op_19[449] = power_entry(power_op_cror, "cror", NULL, list_of(fn(BT))(fn(BA))(fn(BB)));
         extended_op_19[528] = power_entry(power_op_bcctr, "bcctr", NULL, list_of(fn(BO))(fn(BI))(fn(LK)));
 
-<<<<<<< HEAD
         power_entry::extended_op_30[1] = power_entry(power_op_rldicr, "rldicr", NULL,
                                                      list_of(fn(RA))(fn(RS))(fn(SH))(fn(ME))(fn(Rc)));
         extended_op_30[2] = power_entry(power_op_rldic, "rldic", NULL, list_of(fn(RA))(fn(RS))(fn(SH))(fn(MB))(fn(Rc)));
@@ -325,7 +324,7 @@
         extended_op_30[9] = power_entry(power_op_rldcr, "rldcr", NULL, list_of(fn(RA))(fn(RS))(fn(RB))(fn(ME))(fn(Rc)));
         extended_op_30[0] = power_entry(power_op_rldicl, "rldicl", NULL,
                                         list_of(fn(RA))(fn(RS))(fn(SH))(fn(MB))(fn(SH))(fn(Rc)));
-=======
+
     power_entry::extended_op_31[0] = power_entry(power_op_cmp, "cmp", NULL, list_of(fn(BF))(fn(L))(fn(RA))(fn(RB)));
 extended_op_31[4] = power_entry(power_op_tw, "tw", NULL, list_of(fn(TO))(fn(RA))(fn(RB)));
 extended_op_31[6] = power_entry(power_op_qvlpcrsx, "qvlpcrsx", NULL, list_of(fn(QFRTP))(fn(LX<sp_float>)));
@@ -351,8 +350,7 @@
 extended_op_31[55] = power_entry(power_op_lwzux, "lwzux", NULL, list_of(fn(RT))(fn(LUX<u32>)));
 extended_op_31[58] = power_entry(power_op_cntlzd, "cntlzd", NULL, list_of(fn(RS))(fn(RA))(fn(Rc)));
 extended_op_31[60] = power_entry(power_op_andc, "andc", NULL, list_of(fn(RS))(fn(RA))(fn(RB))(fn(Rc)));
-extended_op_31[62] = power_entry(power_op_wait, "wait", NULL, list_of(fn(WC)));
-extended_op_31[68] = power_entry(power_op_td, "td", NULL, list_of(fn(TO))(fn(RA))(fn(RB)));
+extended_op_31[62] = power_entry(power_op_wait, "wait", NULL, list_of(fn(WC)));extended_op_31[68] = power_entry(power_op_td, "td", NULL, list_of(fn(TO))(fn(RA))(fn(RB)));
 extended_op_31[70] = power_entry(power_op_qvlpcrdx, "qvlpcrdx", NULL, list_of(fn(QFRTP))(fn(LX<dbl128>)));
 extended_op_31[71] = power_entry(power_op_qvlfcdx, "qvlfcdx", NULL, list_of(fn(QFRTP))(fn(LX<dbl128>)));
 extended_op_31[73] = power_entry(power_op_mulhd, "mulhd", NULL, list_of(fn(RT))(fn(RA))(fn(RB))(fn(Rc)));
@@ -366,8 +364,7 @@
 extended_op_31[107] = power_entry(power_op_mul, "mul", NULL, list_of(fn(RT))(fn(RA))(fn(RB))(fn(OE))(fn(Rc)));
 extended_op_31[118] = power_entry(power_op_clf, "clf", NULL, list_of(fn(RA))(fn(RB))(fn(Rc)));
 extended_op_31[119] = power_entry(power_op_lbzux, "lbzux", NULL, list_of(fn(RT))(fn(LUX<u8>)));
-extended_op_31[122] = power_entry(power_op_popcntb, "popcntb", NULL, list_of(fn(RS))(fn(RA)));
-extended_op_31[124] = power_entry(power_op_nor, "nor", NULL, list_of(fn(RS))(fn(RA))(fn(RB))(fn(Rc)));
+extended_op_31[122] = power_entry(power_op_popcntb, "popcntb", NULL, list_of(fn(RS))(fn(RA)));extended_op_31[124] = power_entry(power_op_nor, "nor", NULL, list_of(fn(RS))(fn(RA))(fn(RB))(fn(Rc)));
 extended_op_31[133] = power_entry(power_op_qvstfcsxi, "qvstfcsxi", NULL,  list_of(fn(QFRSP))(fn(STX<sp_float>)));
 extended_op_31[135] = power_entry(power_op_qvstfcsx, "qvstfcsx", NULL,  list_of(fn(QFRSP))(fn(STX<sp_float>)));
 extended_op_31[136] = power_entry(power_op_subfe, "subfe", NULL, list_of(fn(RT))(fn(RA))(fn(RB))(fn(OE))(fn(Rc)));
@@ -422,14 +419,10 @@
 extended_op_31[360] = power_entry(power_op_abs, "abs", NULL, list_of(fn(RT))(fn(RA))(fn(OE))(fn(Rc)));
 extended_op_31[363] = power_entry(power_op_divs, "divs", NULL, list_of(fn(RT))(fn(RA))(fn(RB))(fn(Rc)));
 extended_op_31[366] = power_entry(power_op_lfxdux, "lfxdux", NULL, list_of(fn(FRTP))(fn(LUX<dbl128>)));
-
 // xop 371 is mftb (Move from time base). It is phased-out and equivalent to mfspr Rx, 268
-extended_op_31[371] = power_entry(power_op_mfspr, "mfspr", NULL, list_of(fn(RT))(fn(spr))(fn(Rc)));
-extended_op_31[373] = power_entry(power_op_lwaux, "lwaux", NULL, list_of(fn(RT))(fn(LUX<u32>)));
+extended_op_31[371] = power_entry(power_op_mfspr, "mfspr", NULL, list_of(fn(RT))(fn(spr))(fn(Rc)));extended_op_31[373] = power_entry(power_op_lwaux, "lwaux", NULL, list_of(fn(RT))(fn(LUX<u32>)));
 extended_op_31[375] = power_entry(power_op_lhaux, "lhaux", NULL, list_of(fn(RT))(fn(LUX<u16>)));
-extended_op_31[378] = power_entry(power_op_popcntw, "popcntw", NULL, list_of(fn(RS))(fn(RA)));
-
-extended_op_31[398] = power_entry(power_op_lfpsx, "lfpsx", NULL, list_of(fn(FRTP))(fn(LX<sp_float>)));
+extended_op_31[378] = power_entry(power_op_popcntw, "popcntw", NULL, list_of(fn(RS))(fn(RA)));extended_op_31[398] = power_entry(power_op_lfpsx, "lfpsx", NULL, list_of(fn(FRTP))(fn(LX<sp_float>)));
 extended_op_31[407] = power_entry(power_op_sthx, "sthx", NULL, list_of(fn(RS))(fn(STX<u16>)));
 extended_op_31[412] = power_entry(power_op_orc, "orc", NULL, list_of(fn(RS))(fn(RA))(fn(RB))(fn(Rc)));
 extended_op_31[413] = power_entry(power_op_sradi, "sradi", NULL, list_of(fn(RS))(fn(RA))(fn(SH))(fn(Rc)));
@@ -447,8 +440,7 @@
 extended_op_31[489] = power_entry(power_op_divd, "divd", NULL, list_of(fn(RT))(fn(RA))(fn(RB))(fn(OE))(fn(Rc)));
 extended_op_31[491] = power_entry(power_op_divw, "divw", NULL, list_of(fn(RT))(fn(RA))(fn(RB))(fn(OE))(fn(Rc)));
 extended_op_31[494] = power_entry(power_op_lfpdux, "lfpdux", NULL, list_of(fn(FRTP))(fn(LUX<dbl128>)));
-extended_op_31[502] = power_entry(power_op_cli, "cli", NULL, list_of(fn(RA))(fn(RB))(fn(Rc)));
-extended_op_31[506] = power_entry(power_op_popcntd, "popcntd", NULL, list_of(fn(RS))(fn(RA)));
+extended_op_31[502] = power_entry(power_op_cli, "cli", NULL, list_of(fn(RA))(fn(RB))(fn(Rc)));extended_op_31[506] = power_entry(power_op_popcntd, "popcntd", NULL, list_of(fn(RS))(fn(RA)));
 extended_op_31[512] = power_entry(power_op_mcrxr, "mcrxr", NULL, list_of(fn(BF)));
 extended_op_31[518] = power_entry(power_op_qvlpclsx, "qvlpclsx", NULL, list_of(fn(QFRTP))(fn(LX<sp_float>)));
 extended_op_31[519] = power_entry(power_op_qvlfsx, "qvlfsx", NULL,  list_of(fn(QFRTP))(fn(LX<sp_float>)));
@@ -532,232 +524,11 @@
 extended_op_31[1006] = power_entry(power_op_stfpdux, "stfpdux", NULL, list_of(fn(FRSP))(fn(STUX<dbl128>)));
 extended_op_31[1010] = power_entry(power_op_tlbli, "tlbli", NULL, list_of(fn(RB)));
 extended_op_31[1014] = power_entry(power_op_dcbz, "dcbz", NULL, list_of(fn(RA))(fn(RB)));
->>>>>>> 34c5f58c
-
-        power_entry::extended_op_31[0] = power_entry(power_op_cmp, "cmp", NULL, list_of(fn(BF))(fn(L))(fn(RA))(fn(RB)));
-        extended_op_31[4] = power_entry(power_op_tw, "tw", NULL, list_of(fn(TO))(fn(RA))(fn(RB)));
-        extended_op_31[6] = power_entry(power_op_qvlpcrsx, "qvlpcrsx", NULL, list_of(fn(QFRTP))(fn(LX < sp_float > )));
-        extended_op_31[7] = power_entry(power_op_qvlfcsx, "qvlfcsx", NULL, list_of(fn(QFRTP))(fn(LX < sp_float > )));
-        extended_op_31[8] = power_entry(power_op_subfc, "subfc", NULL, list_of(fn(RT))(fn(RA))(fn(RB))(fn(OE))(fn(Rc)));
-        extended_op_31[9] = power_entry(power_op_mulhdu, "mulhdu", NULL, list_of(fn(RT))(fn(RA))(fn(RB))(fn(Rc)));
-        extended_op_31[10] = power_entry(power_op_addc, "addc", NULL, list_of(fn(RT))(fn(RA))(fn(RB))(fn(OE))(fn(Rc)));
-        extended_op_31[11] = power_entry(power_op_mulhwu, "mulhwu", NULL, list_of(fn(RT))(fn(RA))(fn(RB))(fn(Rc)));
-        extended_op_31[19] = power_entry(power_op_mfcr, "mfcr", NULL, list_of(fn(RT))(fn(Rc)));
-        extended_op_31[20] = power_entry(power_op_lwarx, "lwarx", NULL, list_of(fn(RT))(fn(LX < u32 > )));
-        extended_op_31[21] = power_entry(power_op_ldx, "ldx", NULL, list_of(fn(RT))(fn(LX < u64 > )));
-        extended_op_31[23] = power_entry(power_op_lwzx, "lwzx", NULL, list_of(fn(RT))(fn(LX < u32 > )));
-        extended_op_31[24] = power_entry(power_op_slw, "slw", NULL, list_of(fn(RS))(fn(RA))(fn(RB))(fn(Rc)));
-        extended_op_31[26] = power_entry(power_op_cntlzw, "cntlzw", NULL, list_of(fn(RS))(fn(RA))(fn(Rc)));
-        extended_op_31[27] = power_entry(power_op_sld, "sld", NULL, list_of(fn(RS))(fn(RA))(fn(RB))(fn(Rc)));
-        extended_op_31[28] = power_entry(power_op_and, "and", NULL, list_of(fn(RS))(fn(RA))(fn(RB))(fn(Rc)));
-        extended_op_31[29] = power_entry(power_op_maskg, "maskg", NULL, list_of(fn(RS))(fn(RA))(fn(RB))(fn(Rc)));
-        extended_op_31[32] = power_entry(power_op_cmpl, "cmpl", NULL, list_of(fn(BF))(fn(L))(fn(RA))(fn(RB)));
-        extended_op_31[39] = power_entry(power_op_qvlfcsux, "qvlfcsux", NULL,
-                                         list_of(fn(QFRTP))(fn(LUX < sp_float > )));
-        extended_op_31[40] = power_entry(power_op_subf, "subf", NULL, list_of(fn(RT))(fn(RA))(fn(RB))(fn(OE))(fn(Rc)));
-        extended_op_31[53] = power_entry(power_op_ldux, "ldux", NULL, list_of(fn(RT))(fn(LUX < u64 > )));
-        extended_op_31[54] = power_entry(power_op_dcbst, "dcbst", NULL, list_of(fn(RA))(fn(RB)));
-        extended_op_31[55] = power_entry(power_op_lwzux, "lwzux", NULL, list_of(fn(RT))(fn(LUX < u32 > )));
-        extended_op_31[58] = power_entry(power_op_cntlzd, "cntlzd", NULL, list_of(fn(RS))(fn(RA))(fn(Rc)));
-        extended_op_31[60] = power_entry(power_op_andc, "andc", NULL, list_of(fn(RS))(fn(RA))(fn(RB))(fn(Rc)));
-        extended_op_31[68] = power_entry(power_op_td, "td", NULL, list_of(fn(TO))(fn(RA))(fn(RB)));
-        extended_op_31[70] = power_entry(power_op_qvlpcrdx, "qvlpcrdx", NULL, list_of(fn(QFRTP))(fn(LX < dbl128 > )));
-        extended_op_31[71] = power_entry(power_op_qvlfcdx, "qvlfcdx", NULL, list_of(fn(QFRTP))(fn(LX < dbl128 > )));
-        extended_op_31[73] = power_entry(power_op_mulhd, "mulhd", NULL, list_of(fn(RT))(fn(RA))(fn(RB))(fn(Rc)));
-        extended_op_31[75] = power_entry(power_op_mulhw, "mulhw", NULL, list_of(fn(RT))(fn(RA))(fn(RB))(fn(Rc)));
-        extended_op_31[83] = power_entry(power_op_mfmsr, "mfmsr", NULL, list_of(fn(RT)));
-        extended_op_31[84] = power_entry(power_op_ldarx, "ldarx", NULL, list_of(fn(RT))(fn(LX < u64 > )));
-        extended_op_31[86] = power_entry(power_op_dcbf, "dcbf", NULL, list_of(fn(RA))(fn(RB)));
-        extended_op_31[87] = power_entry(power_op_lbzx, "lbzx", NULL, list_of(fn(RT))(fn(LX < u8 > )));
-        extended_op_31[103] = power_entry(power_op_qvlfcdux, "qvlfcdux", NULL, list_of(fn(QFRTP))(fn(LUX < dbl128 > )));
-        extended_op_31[104] = power_entry(power_op_neg, "neg", NULL, list_of(fn(RT))(fn(RA))(fn(OE))(fn(Rc)));
-        extended_op_31[107] = power_entry(power_op_mul, "mul", NULL, list_of(fn(RT))(fn(RA))(fn(RB))(fn(OE))(fn(Rc)));
-        extended_op_31[118] = power_entry(power_op_clf, "clf", NULL, list_of(fn(RA))(fn(RB))(fn(Rc)));
-        extended_op_31[119] = power_entry(power_op_lbzux, "lbzux", NULL, list_of(fn(RT))(fn(LUX < u8 > )));
-        extended_op_31[124] = power_entry(power_op_nor, "nor", NULL, list_of(fn(RS))(fn(RA))(fn(RB))(fn(Rc)));
-        extended_op_31[133] = power_entry(power_op_qvstfcsxi, "qvstfcsxi", NULL,
-                                          list_of(fn(QFRSP))(fn(STX < sp_float > )));
-        extended_op_31[135] = power_entry(power_op_qvstfcsx, "qvstfcsx", NULL,
-                                          list_of(fn(QFRSP))(fn(STX < sp_float > )));
-        extended_op_31[136] = power_entry(power_op_subfe, "subfe", NULL,
-                                          list_of(fn(RT))(fn(RA))(fn(RB))(fn(OE))(fn(Rc)));
-        extended_op_31[138] = power_entry(power_op_adde, "adde", NULL, list_of(fn(RT))(fn(RA))(fn(RB))(fn(OE))(fn(Rc)));
-        extended_op_31[142] = power_entry(power_op_lfssx, "lfssx", NULL, list_of(fn(FRTS))(fn(LX < u32 > )));
-        extended_op_31[144] = power_entry(power_op_mtcrf, "mtcrf", NULL, list_of(fn(RS))(fn(FXM))(fn(Rc)));
-        extended_op_31[149] = power_entry(power_op_stdx, "stdx", NULL, list_of(fn(RS))(fn(STX < u64 > )));
-        extended_op_31[150] = power_entry(power_op_stwcx_rc, "stwcx.", NULL, list_of(fn(RS))(fn(STX < u32 > )));
-        extended_op_31[151] = power_entry(power_op_stwx, "stwx", NULL, list_of(fn(RS))(fn(STX < u32 > )));
-        extended_op_31[152] = power_entry(power_op_slq, "slq", NULL, list_of(fn(RS))(fn(RA))(fn(RB))(fn(Rc)));
-        extended_op_31[153] = power_entry(power_op_sle, "sle", NULL, list_of(fn(RS))(fn(RA))(fn(RB))(fn(Rc)));
-        extended_op_31[165] = power_entry(power_op_qvstfcsuxi, "qvstfcsuxi", NULL,
-                                          list_of(fn(QFRSP))(fn(STUX < sp_float > )));
-        extended_op_31[167] = power_entry(power_op_qvstfcsux, "qvstfcsux", NULL,
-                                          list_of(fn(QFRSP))(fn(STUX < sp_float > )));
-        extended_op_31[174] = power_entry(power_op_lfssux, "lfssux", NULL, list_of(fn(FRTS))(fn(LUX < u32 > )));
-        extended_op_31[181] = power_entry(power_op_stdux, "stdux", NULL, list_of(fn(RS))(fn(STUX < u64 > )));
-        extended_op_31[183] = power_entry(power_op_stwux, "stwux", NULL, list_of(fn(RS))(fn(STUX < u32 > )));
-        extended_op_31[184] = power_entry(power_op_sliq, "sliq", NULL, list_of(fn(RS))(fn(RA))(fn(SH))(fn(Rc)));
-        extended_op_31[197] = power_entry(power_op_qvstfcdxi, "qvstfcdxi", NULL,
-                                          list_of(fn(QFRSP))(fn(STX < dbl128 > )));
-        extended_op_31[199] = power_entry(power_op_qvstfcdx, "qvstfcdx", NULL, list_of(fn(QFRSP))(fn(STX < dbl128 > )));
-        extended_op_31[202] = power_entry(power_op_addze, "addze", NULL, list_of(fn(RT))(fn(RA))(fn(OE))(fn(Rc)));
-        extended_op_31[206] = power_entry(power_op_lfsdx, "lfsdx", NULL, list_of(fn(FRTS))(fn(LX < dbl128 > )));
-        extended_op_31[214] = power_entry(power_op_stdcx_rc, "stdcx.", NULL, list_of(fn(RS))(fn(STX < u64 > )));
-        extended_op_31[215] = power_entry(power_op_stbx, "stbx", NULL, list_of(fn(RS))(fn(STX < u8 > )));
-        extended_op_31[216] = power_entry(power_op_sllq, "sllq", NULL, list_of(fn(RS))(fn(RA))(fn(RB))(fn(Rc)));
-        extended_op_31[217] = power_entry(power_op_sleq, "sleq", NULL, list_of(fn(RS))(fn(RA))(fn(RB))(fn(Rc)));
-        extended_op_31[229] = power_entry(power_op_qvstfcduxi, "qvstfcduxi", NULL,
-                                          list_of(fn(QFRSP))(fn(STUX < dbl128 > )));
-        extended_op_31[231] = power_entry(power_op_qvstfcdux, "qvstfcdux", NULL,
-                                          list_of(fn(QFRSP))(fn(STUX < dbl128 > )));
-        extended_op_31[232] = power_entry(power_op_subfme, "subfme", NULL, list_of(fn(RT))(fn(RA))(fn(OE))(fn(Rc)));
-        extended_op_31[233] = power_entry(power_op_mulld, "mulld", NULL,
-                                          list_of(fn(RT))(fn(RA))(fn(RB))(fn(OE))(fn(Rc)));
-        extended_op_31[234] = power_entry(power_op_addme, "addme", NULL, list_of(fn(RT))(fn(RA))(fn(OE))(fn(Rc)));
-        extended_op_31[235] = power_entry(power_op_mullw, "mullw", NULL,
-                                          list_of(fn(RT))(fn(RA))(fn(RB))(fn(OE))(fn(Rc)));
-        extended_op_31[238] = power_entry(power_op_lfsdux, "lfsdux", NULL, list_of(fn(FRTS))(fn(LUX < dbl128 > )));
-        extended_op_31[246] = power_entry(power_op_dcbtst, "dcbtst", NULL, list_of(fn(RA))(fn(RB)));
-        extended_op_31[247] = power_entry(power_op_stbux, "stbux", NULL, list_of(fn(RS))(fn(STUX < u8 > )));
-        extended_op_31[248] = power_entry(power_op_slliq, "slliq", NULL, list_of(fn(RS))(fn(RA))(fn(SH))(fn(Rc)));
-        extended_op_31[264] = power_entry(power_op_doz, "doz", NULL, list_of(fn(RT))(fn(RA))(fn(RB))(fn(OE))(fn(Rc)));
-        extended_op_31[266] = power_entry(power_op_add, "add", NULL, list_of(fn(RT))(fn(RA))(fn(RB))(fn(OE))(fn(Rc)));
-        extended_op_31[270] = power_entry(power_op_lfxsx, "lfxsx", NULL, list_of(fn(FRTP))(fn(LX < dp_float > )));
-        extended_op_31[277] = power_entry(power_op_lscbx, "lscbx", NULL, list_of(fn(RT))(fn(LX < u8 > ))(fn(Rc)));
-        extended_op_31[278] = power_entry(power_op_dcbt, "dcbt", NULL, list_of(fn(RA))(fn(RB)));
-        extended_op_31[279] = power_entry(power_op_lhzx, "lhzx", NULL, list_of(fn(RT))(fn(LX < u16 > )));
-        extended_op_31[284] = power_entry(power_op_eqv, "eqv", NULL, list_of(fn(RS))(fn(RA))(fn(RB))(fn(Rc)));
-        extended_op_31[302] = power_entry(power_op_lfxsux, "lfxsux", NULL, list_of(fn(FRTP))(fn(LUX < dp_float > )));
-        extended_op_31[306] = power_entry(power_op_tlbie, "tlbie", NULL, list_of(fn(RB)));
-        extended_op_31[310] = power_entry(power_op_eciwx, "eciwx", NULL, list_of(fn(RT))(fn(RA))(fn(RB)));
-        extended_op_31[316] = power_entry(power_op_xor, "xor", NULL, list_of(fn(RS))(fn(RA))(fn(RB))(fn(Rc)));
-        extended_op_31[311] = power_entry(power_op_lhzux, "lhzux", NULL, list_of(fn(RT))(fn(LUX < u16 > )));
-        extended_op_31[334] = power_entry(power_op_lfxdx, "lfxdx", NULL, list_of(fn(FRTP))(fn(LX < dbl128 > )));
-        extended_op_31[339] = power_entry(power_op_mfspr, "mfspr", NULL, list_of(fn(RT))(fn(spr))(fn(Rc)));
-        extended_op_31[341] = power_entry(power_op_lwax, "lwax", NULL, list_of(fn(RT))(fn(LX < u32 > )));
-        extended_op_31[343] = power_entry(power_op_lhax, "lhax", NULL, list_of(fn(RT))(fn(LX < u16 > )));
-        extended_op_31[360] = power_entry(power_op_abs, "abs", NULL, list_of(fn(RT))(fn(RA))(fn(OE))(fn(Rc)));
-        extended_op_31[363] = power_entry(power_op_divs, "divs", NULL, list_of(fn(RT))(fn(RA))(fn(RB))(fn(Rc)));
-        extended_op_31[366] = power_entry(power_op_lfxdux, "lfxdux", NULL, list_of(fn(FRTP))(fn(LUX < dbl128 > )));
-        extended_op_31[373] = power_entry(power_op_lwaux, "lwaux", NULL, list_of(fn(RT))(fn(LUX < u32 > )));
-        extended_op_31[375] = power_entry(power_op_lhaux, "lhaux", NULL, list_of(fn(RT))(fn(LUX < u16 > )));
-        extended_op_31[398] = power_entry(power_op_lfpsx, "lfpsx", NULL, list_of(fn(FRTP))(fn(LX < sp_float > )));
-        extended_op_31[407] = power_entry(power_op_sthx, "sthx", NULL, list_of(fn(RS))(fn(STX < u16 > )));
-        extended_op_31[412] = power_entry(power_op_orc, "orc", NULL, list_of(fn(RS))(fn(RA))(fn(RB))(fn(Rc)));
-        extended_op_31[413] = power_entry(power_op_sradi, "sradi", NULL,
-                                          list_of(fn(RS))(fn(RA))(fn(SH))(fn(SH))(fn(Rc)));
-        extended_op_31[430] = power_entry(power_op_lfpsux, "lfpsux", NULL, list_of(fn(FRTP))(fn(LUX < sp_float > )));
-        extended_op_31[438] = power_entry(power_op_ecowx, "ecowx", NULL, list_of(fn(RS))(fn(RA))(fn(RB)));
-        extended_op_31[439] = power_entry(power_op_sthux, "sthux", NULL, list_of(fn(RS))(fn(STUX < u16 > )));
-        extended_op_31[444] = power_entry(power_op_or, "or", NULL, list_of(fn(RS))(fn(RA))(fn(RB))(fn(Rc)));
-        extended_op_31[457] = power_entry(power_op_divdu, "divdu", NULL,
-                                          list_of(fn(RT))(fn(RA))(fn(RB))(fn(OE))(fn(Rc)));
-        extended_op_31[459] = power_entry(power_op_divwu, "divwu", NULL,
-                                          list_of(fn(RT))(fn(RA))(fn(RB))(fn(OE))(fn(Rc)));
-        extended_op_31[462] = power_entry(power_op_lfpdx, "lfpdx", NULL, list_of(fn(FRTP))(fn(LX < dbl128 > )));
-        extended_op_31[467] = power_entry(power_op_mtspr, "mtspr", NULL, list_of(fn(RS))(fn(spr))(fn(Rc)));
-        extended_op_31[470] = power_entry(power_op_dcbi, "dcbi", NULL, list_of(fn(RA))(fn(RB)));
-        extended_op_31[476] = power_entry(power_op_nand, "nand", NULL, list_of(fn(RS))(fn(RA))(fn(RB))(fn(Rc)));
-        extended_op_31[488] = power_entry(power_op_nabs, "nabs", NULL, list_of(fn(RT))(fn(RA))(fn(OE))(fn(Rc)));
-        extended_op_31[489] = power_entry(power_op_divd, "divd", NULL, list_of(fn(RT))(fn(RA))(fn(RB))(fn(OE))(fn(Rc)));
-        extended_op_31[491] = power_entry(power_op_divw, "divw", NULL, list_of(fn(RT))(fn(RA))(fn(RB))(fn(OE))(fn(Rc)));
-        extended_op_31[494] = power_entry(power_op_lfpdux, "lfpdux", NULL, list_of(fn(FRTP))(fn(LUX < dbl128 > )));
-        extended_op_31[502] = power_entry(power_op_cli, "cli", NULL, list_of(fn(RA))(fn(RB))(fn(Rc)));
-        extended_op_31[512] = power_entry(power_op_mcrxr, "mcrxr", NULL, list_of(fn(BF)));
-        extended_op_31[518] = power_entry(power_op_qvlpclsx, "qvlpclsx", NULL,
-                                          list_of(fn(QFRTP))(fn(LX < sp_float > )));
-        extended_op_31[519] = power_entry(power_op_qvlfsx, "qvlfsx", NULL, list_of(fn(QFRTP))(fn(LX < sp_float > )));
-        extended_op_31[526] = power_entry(power_op_stfpiwx, "stfpiwx", NULL, list_of(fn(FRSP))(fn(STUX < u64 > )));
-        extended_op_31[531] = power_entry(power_op_clcs, "clcs", NULL, list_of(fn(RT))(fn(RA))(fn(Rc)));
-        extended_op_31[533] = power_entry(power_op_lswx, "lswx", NULL, list_of(fn(RT))(fn(LX < u8 > )));
-        extended_op_31[534] = power_entry(power_op_lwbrx, "lwbrx", NULL, list_of(fn(RT))(fn(LX < u32 > )));
-        extended_op_31[535] = power_entry(power_op_lfsx, "lfsx", NULL, list_of(fn(FRT))(fn(LX < sp_float > )));
-        extended_op_31[536] = power_entry(power_op_srw, "srw", NULL, list_of(fn(RS))(fn(RA))(fn(RB))(fn(Rc)));
-        extended_op_31[537] = power_entry(power_op_rrib, "rrib", NULL, list_of(fn(RS))(fn(RA))(fn(RB))(fn(Rc)));
-        extended_op_31[539] = power_entry(power_op_srd, "srd", NULL, list_of(fn(RS))(fn(RA))(fn(RB))(fn(Rc)));
-        extended_op_31[541] = power_entry(power_op_maskir, "maskir", NULL, list_of(fn(RS))(fn(RA))(fn(RB))(fn(Rc)));
-        extended_op_31[551] = power_entry(power_op_qvlfsux, "qvlfsux", NULL, list_of(fn(QFRTP))(fn(LUX < sp_float > )));
-        extended_op_31[566] = power_entry(power_op_tlbsync, "tlbsync", NULL, operandSpec());
-        extended_op_31[567] = power_entry(power_op_lfsux, "lfsux", NULL, list_of(fn(FRT))(fn(LUX < sp_float > )));
-        extended_op_31[582] = power_entry(power_op_qvlpcldx, "qvlpcldx", NULL, list_of(fn(QFRTP))(fn(LX < dbl128 > )));
-        extended_op_31[583] = power_entry(power_op_qvlfdx, "qvlfdx", NULL, list_of(fn(QFRTP))(fn(LX < dbl128 > )));
-        extended_op_31[595] = power_entry(power_op_mfsr, "mfsr", NULL, list_of(fn(RT))(fn(SR)));
-        extended_op_31[597] = power_entry(power_op_lswi, "lswi", NULL, list_of(fn(RT))(fn(L < u8 > ))(fn(NB)));
-        extended_op_31[598] = power_entry(power_op_sync, "sync", NULL, operandSpec());
-        extended_op_31[599] = power_entry(power_op_lfdx, "lfdx", NULL, list_of(fn(FRT))(fn(LX < dp_float > )));
-        extended_op_31[615] = power_entry(power_op_qvlfdux, "qvlfdux", NULL, list_of(fn(QFRTP))(fn(LUX < dbl128 > )));
-        extended_op_31[627] = power_entry(power_op_mfsri, "mfsri", NULL, list_of(fn(RS))(fn(RA))(fn(RB))(fn(Rc)));
-        extended_op_31[630] = power_entry(power_op_dclst, "dclst", NULL, list_of(fn(RA))(fn(RB))(fn(Rc)));
-        extended_op_31[631] = power_entry(power_op_lfdux, "lfdux", NULL, list_of(fn(FRT))(fn(LUX < dp_float > )));
-        extended_op_31[645] = power_entry(power_op_qvstfsxi, "qvstfsxi", NULL,
-                                          list_of(fn(QFRSP))(fn(STX < sp_float > )));
-        extended_op_31[647] = power_entry(power_op_qvstfsx, "qvstfsx", NULL, list_of(fn(QFRSP))(fn(STX < sp_float > )));
-        extended_op_31[654] = power_entry(power_op_stfssx, "stfssx", NULL, list_of(fn(FRSS))(fn(STX < u32 > )));
-        extended_op_31[659] = power_entry(power_op_mfsrin, "mfsrin", NULL, list_of(fn(RT))(fn(RB)));
-        extended_op_31[661] = power_entry(power_op_stswx, "stswx", NULL, list_of(fn(RS))(fn(STX < u8 > )));
-        extended_op_31[662] = power_entry(power_op_stwbrx, "stwbrx", NULL, list_of(fn(RS))(fn(STX < u32 > )));
-        extended_op_31[663] = power_entry(power_op_stfsx, "stfsx", NULL, list_of(fn(FRS))(fn(STX < sp_float > )));
-        extended_op_31[664] = power_entry(power_op_srq, "srq", NULL, list_of(fn(RS))(fn(RA))(fn(RB))(fn(Rc)));
-        extended_op_31[665] = power_entry(power_op_sre, "sre", NULL, list_of(fn(RS))(fn(RA))(fn(RB))(fn(Rc)));
-        extended_op_31[679] = power_entry(power_op_qvstfsux, "qvstfsux", NULL,
-                                          list_of(fn(QFRSP))(fn(STUX < sp_float > )));
-        extended_op_31[686] = power_entry(power_op_stfssux, "stfssux", NULL, list_of(fn(FRSS))(fn(STUX < u32 > )));
-        extended_op_31[695] = power_entry(power_op_stfsux, "stfsux", NULL, list_of(fn(FRS))(fn(STUX < sp_float > )));
-        extended_op_31[696] = power_entry(power_op_sriq, "sriq", NULL, list_of(fn(RS))(fn(RA))(fn(SH))(fn(Rc)));
-        extended_op_31[709] = power_entry(power_op_qvstfdxi, "qvstfdxi", NULL, list_of(fn(QFRSP))(fn(STX < dbl128 > )));
-        extended_op_31[711] = power_entry(power_op_qvstfdx, "qvstfdx", NULL, list_of(fn(QFRSP))(fn(STX < dbl128 > )));
-        extended_op_31[718] = power_entry(power_op_stfsdx, "stfsdx", NULL, list_of(fn(FRSS))(fn(STX < u32 > )));
-        extended_op_31[725] = power_entry(power_op_stswi, "stswi", NULL, list_of(fn(RS))(fn(ST < u8 > ))(fn(NB)));
-        extended_op_31[727] = power_entry(power_op_stfdx, "stfdx", NULL, list_of(fn(FRS))(fn(STX < dp_float > )));
-        extended_op_31[728] = power_entry(power_op_srlq, "srlq", NULL, list_of(fn(RS))(fn(RA))(fn(RB))(fn(Rc)));
-        extended_op_31[729] = power_entry(power_op_sreq, "sreq", NULL, list_of(fn(RS))(fn(RA))(fn(RB))(fn(Rc)));
-        extended_op_31[741] = power_entry(power_op_qvlstduxi, "qvstfduxi", NULL,
-                                          list_of(fn(QFRSP))(fn(STUX < dbl128 > )));
-        extended_op_31[743] = power_entry(power_op_qvlstdux, "qvstfdux", NULL,
-                                          list_of(fn(QFRSP))(fn(STUX < dbl128 > )));
-        extended_op_31[750] = power_entry(power_op_stfsdux, "stfsdux", NULL, list_of(fn(FRSS))(fn(STUX < u32 > )));
-        extended_op_31[759] = power_entry(power_op_stfdux, "stfdux", NULL, list_of(fn(FRS))(fn(STUX < dp_float > )));
-        extended_op_31[760] = power_entry(power_op_srliq, "srliq", NULL, list_of(fn(RS))(fn(RA))(fn(SH))(fn(Rc)));
-        extended_op_31[782] = power_entry(power_op_stfxsx, "stfxsx", NULL, list_of(fn(FRSP))(fn(STX < u64 > )));
-        extended_op_31[790] = power_entry(power_op_lhbrx, "lhbrx", NULL, list_of(fn(RT))(fn(LX < u16 > )));
-        extended_op_31[791] = power_entry(power_op_lfqx, "lfqx", NULL, list_of(fn(FRT))(fn(LX < dbl128 > ))(fn(Rc)));
-        extended_op_31[792] = power_entry(power_op_sraw, "sraw", NULL, list_of(fn(RS))(fn(RA))(fn(RB))(fn(Rc)));
-        extended_op_31[794] = power_entry(power_op_srad, "srad", NULL, list_of(fn(RS))(fn(RA))(fn(RB))(fn(Rc)));
-        extended_op_31[814] = power_entry(power_op_stfxsux, "stfxsux", NULL, list_of(fn(FRSP))(fn(STUX < u64 > )));
-        extended_op_31[818] = power_entry(power_op_rac, "rac", NULL, list_of(fn(RT))(fn(RA))(fn(RB))(fn(Rc)));
-        extended_op_31[823] = power_entry(power_op_lfqux, "lfqux", NULL, list_of(fn(FRT))(fn(LUX < dbl128 > ))(fn(Rc)));
-        extended_op_31[824] = power_entry(power_op_srawi, "srawi", NULL, list_of(fn(RS))(fn(RA))(fn(SH))(fn(Rc)));
-        extended_op_31[839] = power_entry(power_op_qvlfiwzx, "qvlfiwzx", NULL, list_of(fn(QFRTP))(fn(LX < u32 > )));
-        extended_op_31[846] = power_entry(power_op_stfxdx, "stfxdx", NULL, list_of(fn(FRSP))(fn(STX < dbl128 > )));
-        extended_op_31[854] = power_entry(power_op_eieio, "eieio", NULL, operandSpec());
-        extended_op_31[871] = power_entry(power_op_qvlfiwax, "qvlfiwax", NULL, list_of(fn(QFRTP))(fn(LX < u32 > )));
-        extended_op_31[878] = power_entry(power_op_stfxdux, "stfxdux", NULL, list_of(fn(FRSP))(fn(STUX < dbl128 > )));
-        extended_op_31[910] = power_entry(power_op_stfpsx, "stfpsx", NULL, list_of(fn(FRSP))(fn(STX < u32 > )));
-        extended_op_31[918] = power_entry(power_op_sthbrx, "sthbrx", NULL, list_of(fn(RS))(fn(STX < u16 > )));
-        extended_op_31[919] = power_entry(power_op_stfqx, "stfqx", NULL, list_of(fn(FRS))(fn(STX < dbl128 > ))(fn(Rc)));
-        extended_op_31[920] = power_entry(power_op_sraq, "sraq", NULL, list_of(fn(RS))(fn(RA))(fn(RB))(fn(Rc)));
-        extended_op_31[921] = power_entry(power_op_srea, "srea", NULL, list_of(fn(RS))(fn(RA))(fn(RB))(fn(Rc)));
-        extended_op_31[922] = power_entry(power_op_extsh, "extsh", NULL, list_of(fn(RS))(fn(RA))(fn(OE))(fn(Rc)));
-        extended_op_31[942] = power_entry(power_op_stfpsux, "stfpsux", NULL, list_of(fn(FRSP))(fn(STUX < u32 > )));
-        extended_op_31[951] = power_entry(power_op_stfqux, "stfqux", NULL,
-                                          list_of(fn(FRS))(fn(STUX < dbl128 > ))(fn(Rc)));
-        extended_op_31[952] = power_entry(power_op_sraiq, "sraiq", NULL, list_of(fn(RS))(fn(RA))(fn(SH))(fn(Rc)));
-        extended_op_31[954] = power_entry(power_op_extsb, "extsb", NULL, list_of(fn(RS))(fn(RA))(fn(Rc)));
-        extended_op_31[967] = power_entry(power_op_qvstfiwx, "qvstfiwx", NULL, list_of(fn(QFRSP))(fn(STX < u32 > )));
-        extended_op_31[974] = power_entry(power_op_stfpdx, "stfpdx", NULL, list_of(fn(FRSP))(fn(STX < dbl128 > )));
-        extended_op_31[978] = power_entry(power_op_tlbld, "tlbld", NULL, list_of(fn(RB)));
-        extended_op_31[982] = power_entry(power_op_icbi, "icbi", NULL, list_of(fn(RA))(fn(RB)));
-        extended_op_31[983] = power_entry(power_op_stfiwx, "stfiwx", NULL, list_of(fn(FRS))(fn(STX < u32 > )));
-        extended_op_31[986] = power_entry(power_op_extsw, "extsw", NULL, list_of(fn(RS))(fn(RA))(fn(Rc)));
-        extended_op_31[1006] = power_entry(power_op_stfpdux, "stfpdux", NULL, list_of(fn(FRSP))(fn(STUX < dbl128 > )));
-        extended_op_31[1010] = power_entry(power_op_tlbli, "tlbli", NULL, list_of(fn(RB)));
-        extended_op_31[1014] = power_entry(power_op_dcbz, "dcbz", NULL, list_of(fn(RA))(fn(RB)));
 
         extended_op_58[0] = power_entry(power_op_ld, "ld", NULL, list_of(fn(RT))(fn(L < u64 > )));
         extended_op_58[1] = power_entry(power_op_ldu, "ldu", NULL, list_of(fn(RT))(fn(LU < u64 > )));
         extended_op_58[2] = power_entry(power_op_lwa, "lwa", NULL, list_of(fn(RT))(fn(L < s32 > )));
 
-<<<<<<< HEAD
         extended_op_59[18] = power_entry(power_op_fdivs, "fdivs", NULL,
                                          list_of(fn(setFPMode))(fn(FRT))(fn(FRA))(fn(FRB))(fn(Rc)));
         extended_op_59[20] = power_entry(power_op_fsubs, "fsubs", NULL,
@@ -777,41 +548,6 @@
                                          list_of(fn(setFPMode))(fn(FRT))(fn(FRA))(fn(FRB))(fn(FRC))(fn(Rc)));
         extended_op_59[31] = power_entry(power_op_fnmadds, "fnmadds", NULL,
                                          list_of(fn(setFPMode))(fn(FRT))(fn(FRA))(fn(FRB))(fn(FRC))(fn(Rc)));
-=======
-    extended_op_63[0] = power_entry(power_op_fcmpu, "fcmpu", NULL, list_of(fn(setFPMode))(fn(BF))(fn(FRA))(fn(FRB)));
-extended_op_63[12] = power_entry(power_op_frsp, "frsp", NULL, list_of(fn(setFPMode))(fn(FRT))(fn(FRB))(fn(Rc)));
-extended_op_63[14] = power_entry(power_op_fctiw, "fctiw", NULL, list_of(fn(setFPMode))(fn(FRT))(fn(FRB))(fn(Rc)));
-extended_op_63[15] = power_entry(power_op_fctiwz, "fctiwz", NULL, list_of(fn(setFPMode))(fn(FRT))(fn(FRB))(fn(Rc)));
-extended_op_63[18] = power_entry(power_op_fdiv, "fdiv", NULL, list_of(fn(setFPMode))(fn(FRT))(fn(FRA))(fn(FRB))(fn(Rc)));
-extended_op_63[20] = power_entry(power_op_fsub, "fsub", NULL, list_of(fn(setFPMode))(fn(FRT))(fn(FRA))(fn(FRB))(fn(Rc)));
-extended_op_63[21] = power_entry(power_op_fadd, "fadd", NULL, list_of(fn(setFPMode))(fn(FRT))(fn(FRA))(fn(FRB))(fn(Rc)));
-extended_op_63[22] = power_entry(power_op_fsqrt, "fsqrt", NULL, list_of(fn(setFPMode))(fn(FRT))(fn(FRB))(fn(Rc)));
-extended_op_63[23] = power_entry(power_op_fsel, "fsel", NULL, list_of(fn(setFPMode))(fn(FRT))(fn(FRA))(fn(FRB))(fn(FRC))(fn(Rc)));
-extended_op_63[25] = power_entry(power_op_fmul, "fmul", NULL, list_of(fn(setFPMode))(fn(FRT))(fn(FRA))(fn(FRC))(fn(Rc)));
-extended_op_63[26] = power_entry(power_op_frsqrte, "frsqrte", NULL, list_of(fn(setFPMode))(fn(FRT))(fn(FRB))(fn(Rc)));
-extended_op_63[28] = power_entry(power_op_fmsub, "fmsub", NULL,
-list_of(fn(setFPMode))(fn(FRT))(fn(FRA))(fn(FRB))(fn(FRC))(fn(Rc)));
-extended_op_63[29] = power_entry(power_op_fmadd, "fmadd", NULL,
-list_of(fn(setFPMode))(fn(FRT))(fn(FRA))(fn(FRB))(fn(FRC))(fn(Rc)));
-extended_op_63[30] = power_entry(power_op_fnmsub, "fnmsub", NULL,
-list_of(fn(setFPMode))(fn(FRT))(fn(FRA))(fn(FRB))(fn(FRC))(fn(Rc)));
-extended_op_63[31] = power_entry(power_op_fnmadd, "fnmadd", NULL,
-list_of(fn(setFPMode))(fn(FRT))(fn(FRA))(fn(FRB))(fn(FRC))(fn(Rc)));
-extended_op_63[32] = power_entry(power_op_fcmpo, "fcmpo", NULL, list_of(fn(setFPMode))(fn(BF))(fn(FRA))(fn(FRB)));
-extended_op_63[38] = power_entry(power_op_mtfsb1, "mtfsb1", NULL, list_of(fn(setFPMode))(fn(BT))(fn(Rc)));
-extended_op_63[40] = power_entry(power_op_fneg, "fneg", NULL, list_of(fn(setFPMode))(fn(FRT))(fn(FRB))(fn(Rc)));
-extended_op_63[64] = power_entry(power_op_mcrfs, "mcrfs", NULL, list_of(fn(BF))(fn(BFA)));
-extended_op_63[70] = power_entry(power_op_mtfsb0, "mtfsb0", NULL, list_of(fn(BT))(fn(Rc)));
-extended_op_63[72] = power_entry(power_op_fmr, "fmr", NULL, list_of(fn(setFPMode))(fn(FRT))(fn(FRB))(fn(Rc)));
-extended_op_63[134] = power_entry(power_op_mtfsfi, "mtfsfi", NULL, list_of(fn(BF))(fn(U))(fn(Rc)));
-extended_op_63[136] = power_entry(power_op_fnabs, "fnabs", NULL, list_of(fn(setFPMode))(fn(FRT))(fn(FRB)));
-extended_op_63[264] = power_entry(power_op_fabs, "fabs", NULL, list_of(fn(setFPMode))(fn(FRT))(fn(FRB))(fn(Rc)));
-extended_op_63[583] = power_entry(power_op_mffs, "mffs", NULL, list_of(fn(setFPMode))(fn(FRT))(fn(Rc)));
-extended_op_63[711] = power_entry(power_op_mtfsf, "mtfsf", NULL, list_of(fn(setFPMode))(fn(FLM))(fn(FRB))(fn(Rc)));
-extended_op_63[814] = power_entry(power_op_fctid, "fctid", NULL, list_of(fn(setFPMode))(fn(FRT))(fn(FRB))(fn(Rc)));
-extended_op_63[815] = power_entry(power_op_fctidz, "fctidz", NULL, list_of(fn(setFPMode))(fn(FRT))(fn(FRB))(fn(Rc)));
-extended_op_63[846] = power_entry(power_op_fcfid, "fcfid", NULL, list_of(fn(setFPMode))(fn(FRT))(fn(FRB))(fn(Rc)));
->>>>>>> 34c5f58c
 
         extended_op_63[0] = power_entry(power_op_fcmpu, "fcmpu", NULL,
                                         list_of(fn(setFPMode))(fn(BF))(fn(FRA))(fn(FRB)));
@@ -854,7 +590,7 @@
         extended_op_63[264] = power_entry(power_op_fabs, "fabs", NULL,
                                           list_of(fn(setFPMode))(fn(FRT))(fn(FRB))(fn(Rc)));
         extended_op_63[583] = power_entry(power_op_mffs, "mffs", NULL, list_of(fn(setFPMode))(fn(FRT))(fn(Rc)));
-        extended_op_63[771] = power_entry(power_op_mtfsf, "mtfsf", NULL,
+        extended_op_63[711] = power_entry(power_op_mtfsf, "mtfsf", NULL,
                                           list_of(fn(setFPMode))(fn(FLM))(fn(FRB))(fn(Rc)));
         extended_op_63[814] = power_entry(power_op_fctid, "fctid", NULL,
                                           list_of(fn(setFPMode))(fn(FRT))(fn(FRB))(fn(Rc)));
