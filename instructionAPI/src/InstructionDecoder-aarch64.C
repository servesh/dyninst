/*
 * See the dyninst/COPYRIGHT file for copyright information.
 *
 * We provide the Paradyn Tools (below described as "Paradyn")
 * on an AS IS basis, and do not warrant its validity or performance.
 * We reserve the right to update, modify, or discontinue this
 * software at any time.  We shall have no obligation to supply such
 * updates or modifications or any other form of support to you.
 *
 * By your use of Paradyn, you understand and agree that we (or any
 * other person or entity with proprietary rights in Paradyn) are
 * under no obligation to provide either maintenance services,
 * update services, notices of latent defects, or correction of
 * defects for Paradyn.
 *
 * This library is free software; you can redistribute it and/or
 * modify it under the terms of the GNU Lesser General Public
 * License as published by the Free Software Foundation; either
 * version 2.1 of the License, or (at your option) any later version.
 *
 * This library is distributed in the hope that it will be useful,
 * but WITHOUT ANY WARRANTY; without even the implied warranty of
 * MERCHANTABILITY or FITNESS FOR A PARTICULAR PURPOSE.  See the GNU
 * Lesser General Public License for more details.
 *
 * You should have received a copy of the GNU Lesser General Public
 * License along with this library; if not, write to the Free Software
 * Foundation, Inc., 51 Franklin Street, Fifth Floor, Boston, MA 02110-1301 USA
 */

#include "InstructionDecoder-aarch64.h"
#include <boost/assign/list_of.hpp>
#include "../../common/src/singleton_object_pool.h"

namespace Dyninst {
    namespace InstructionAPI {
        typedef void (InstructionDecoder_aarch64::*operandFactory)();

        typedef std::vector<operandFactory> operandSpec;
        typedef std::vector<aarch64_insn_entry> aarch64_insn_table;
        typedef std::map<unsigned int, aarch64_mask_entry> aarch64_decoder_table;
        typedef std::map<unsigned int, unsigned int> branchMap;
        typedef uint32_t Bits_t;

        std::vector<std::string> InstructionDecoder_aarch64::condStringMap;
        std::map<unsigned int, MachRegister> InstructionDecoder_aarch64::sysRegMap;
        std::map<entryID, std::string> InstructionDecoder_aarch64::bitfieldInsnAliasMap = boost::assign::map_list_of(
                aarch64_op_bfi_bfm, "bfi")(aarch64_op_bfxil_bfm, "bfxil")(aarch64_op_sbfiz_sbfm, "sbfiz")(
                aarch64_op_sbfx_sbfm, "sbfx")(aarch64_op_ubfiz_ubfm, "ubfiz")(aarch64_op_ubfx_ubfm, "ubfx")(
                aarch64_op_sxtb_sbfm, "sxtb")(aarch64_op_sxth_sbfm, "sxth")(aarch64_op_sxtw_sbfm, "sxtw")(
                aarch64_op_uxtb_ubfm, "uxtb")(aarch64_op_uxth_ubfm, "uxth")(aarch64_op_lsl_ubfm, "lsl")(aarch64_op_lsr_ubfm, "lsr");
	std::map<entryID, std::string> InstructionDecoder_aarch64::condInsnAliasMap = boost::assign::map_list_of(aarch64_op_csinc, "csinc")(aarch64_op_csinv, "csinv")(aarch64_op_csneg, "csneg")
		(aarch64_op_cinc_csinc, "cinc")(aarch64_op_cset_csinc, "cset")
		(aarch64_op_cinv_csinv, "cinv")(aarch64_op_csetm_csinv, "csetm")
		(aarch64_op_cneg_csneg, "cneg");

        struct aarch64_insn_entry {
            aarch64_insn_entry(entryID o, const char *m, operandSpec ops) :
                    op(o), mnemonic(m), operands(ops) {
            }

            aarch64_insn_entry(entryID o, const char *m, operandSpec ops, Bits_t enb, Bits_t mb) :
                    op(o), mnemonic(m), operands(ops), _encodingBits(enb), _maskBits(mb) {
            }

            aarch64_insn_entry() :
                    op(aarch64_op_INVALID), mnemonic("INVALID") {
                operands.reserve(5);
            }

            aarch64_insn_entry(const aarch64_insn_entry &o) :
                    op(o.op), mnemonic(o.mnemonic), operands(o.operands),
                    _encodingBits(o._encodingBits), _maskBits(o._maskBits) {
            }

            const aarch64_insn_entry &operator=(const aarch64_insn_entry &rhs) {
                operands.reserve(rhs.operands.size());
                op = rhs.op;
                mnemonic = rhs.mnemonic;
                operands = rhs.operands;
                _encodingBits = rhs._encodingBits;
                _maskBits = rhs._maskBits;

                return *this;
            }

            entryID op;
            const char *mnemonic;
            operandSpec operands;

            Bits_t _encodingBits;
            Bits_t _maskBits;

            static void buildInsnTable();

            static bool built_insn_table;

            static aarch64_insn_table main_insn_table;
        };

        struct aarch64_mask_entry {
            aarch64_mask_entry(unsigned int m, branchMap bm, int tabIndex) :
                    mask(m), nodeBranches(bm), insnTableIndices(std::vector<int>()), insnTableIndex(tabIndex) {
            }

            aarch64_mask_entry(unsigned int m, branchMap bm, std::vector<int> tabIndices) :
                    mask(m), nodeBranches(bm), insnTableIndices(tabIndices), insnTableIndex(0) {
            }

            aarch64_mask_entry() :
                    mask(0), nodeBranches(branchMap()), insnTableIndices(std::vector<int>()), insnTableIndex(0) {
            }

            aarch64_mask_entry(const aarch64_mask_entry &e) :
                    mask(e.mask), nodeBranches(e.nodeBranches), insnTableIndices(e.insnTableIndices),
                    insnTableIndex(e.insnTableIndex) {
            }

            const aarch64_mask_entry &operator=(const aarch64_mask_entry &rhs) {
                mask = rhs.mask;
                nodeBranches = rhs.nodeBranches;
                insnTableIndices = rhs.insnTableIndices;
                insnTableIndex = rhs.insnTableIndex;

                return *this;
            }

            unsigned int mask;
            branchMap nodeBranches;
            std::vector<int> insnTableIndices;
            int insnTableIndex;

            static void buildDecoderTable();

            static bool built_decoder_table;
            static bool isAliasWeakSolution;
            static aarch64_decoder_table main_decoder_table;
        };

        InstructionDecoder_aarch64::InstructionDecoder_aarch64(Architecture a)
                : InstructionDecoderImpl(a), isPstateRead(false), isPstateWritten(false), isFPInsn(false),
                  isSIMDInsn(false), skipRn(false), skipRm(false),
                  is64Bit(true), isValid(true), insn(0), insn_in_progress(NULL),
                  hasHw(false), hasShift(false), hasOption(false), hasN(false),
                  immr(0), immrLen(0), sField(0), nField(0), nLen(0),
                  immlo(0), immloLen(0), _szField(-1), size(-1),
                  cmode(0), op(0), simdAlphabetImm(0), _Q(1) {
            aarch64_insn_entry::buildInsnTable();
            aarch64_mask_entry::buildDecoderTable();
            InstructionDecoder_aarch64::buildSysRegMap();

            std::string condArray[16] = {"eq", "ne", "cs", "cc", "mi", "pl", "vs", "vc", "hi", "ls", "ge", "lt", "gt",
                                         "le", "al", "nv"};
            InstructionDecoder_aarch64::condStringMap.assign(&condArray[0], &condArray[0] + 16);
            //InstructionDecoder_aarch64::bitfieldInsnAliasMap = boost::assign::map_list_of(aarch64_op_bfi_bfm, "bfi")(aarch64_op_bfxil_bfm, "bfxil")(aarch64_op_sbfiz_sbfm, "sbfiz")(aarch64_op_sbfx_sbfm, "sbfx")(aarch64_op_ubfiz_ubfm, "ubfiz")(aarch64_op_ubfx_ubfm, "ubfx");
        }

        InstructionDecoder_aarch64::~InstructionDecoder_aarch64() {
        }

        void InstructionDecoder_aarch64::decodeOpcode(InstructionDecoder::buffer &b) {
            b.start += 4;
        }

        using namespace std;

        Instruction::Ptr InstructionDecoder_aarch64::decode(InstructionDecoder::buffer &b) {
            if (b.start > b.end)
                return Instruction::Ptr();

            isPstateRead = isPstateWritten = false;
            isFPInsn = false;
            isSIMDInsn = false;
	    skipRm = skipRn = false;
            isValid = true;
            is64Bit = true;

            hasHw = false;
            hwField = 0;

            hasShift = false;
            shiftField = 0;

            hasOption = false;
            optionField = 0;

            hasN = false;
            sField = nField = nLen = 0;
            immr = immrLen = 0;

            op1Field = op2Field = crmField = 0;

            immlo = immloLen = 0;

            _szField = size = -1;
            _Q = 1;

            cmode = op = simdAlphabetImm = 0;

            oprRotateAmt = 0;
            hasb5 = false;

            insn = b.start[3] << 24 | b.start[2] << 16 |
                   b.start[1] << 8 | b.start[0];

#if defined(DEBUG_RAW_INSN)
                                                                                                                                    cout.width(0);
        cout << "0x";
        cout.width(8);
        cout.fill('0');
        cout << hex << insn << "\t";
#endif

            mainDecode();
            b.start += 4;

            return make_shared(insn_in_progress);
        }

        /* replace this function with a more generic function, which is setRegWidth
    void InstructionDecoder_aarch64::set32Mode()
    {
        // NOTE: is64Bit is set by default.
		is64Bit = false;
    }
    */
        void InstructionDecoder_aarch64::NOTHING() {
        }

        void InstructionDecoder_aarch64::setFPMode() {
            // NOTE: if it is fp, only isFP is set.
            isFPInsn = true;
        }

        //TODO: consistency issue
        void InstructionDecoder_aarch64::setSIMDMode() {
            // NOTE: if it is SIMD insn, both isFP and isSIMD are set.
            //isFPInsn = true;
            isSIMDInsn = true;
        }

        template<unsigned int endBit, unsigned int startBit>
        void InstructionDecoder_aarch64::OPRtype() {
            _typeField = field<startBit, endBit>(insn);
        }

        void InstructionDecoder_aarch64::processHwFieldInsn(int len, int val) {
            Result_Type rT = is64Bit ? u64 : u32;

            unsigned int shiftAmount = hwField * 16;

            Expression::Ptr lhs = Immediate::makeImmediate(
                    Result(rT, rT == u32 ? unsign_extend32(len, val) : unsign_extend64(len, val)));
            Expression::Ptr rhs = Immediate::makeImmediate(Result(u32, unsign_extend32(6, shiftAmount)));

            insn_in_progress->appendOperand(makeLeftShiftExpression(lhs, rhs, rT), true, false);
        }

        void InstructionDecoder_aarch64::processShiftFieldShiftedInsn(int len, int val) {
            Result_Type rT;
            Expression::Ptr lhs, rhs;

            rT = is64Bit ? u64 : u32;

            lhs = makeRmExpr();
            rhs = Immediate::makeImmediate(Result(u32, unsign_extend32(len, val)));

            switch (shiftField)                                            //add-sub (shifted) and logical (shifted)
            {
                case 0:
                    insn_in_progress->appendOperand(makeLeftShiftExpression(lhs, rhs, rT), true, false);
                    break;
                case 1:
                    insn_in_progress->appendOperand(makeRightLogicalShiftExpression(lhs, rhs, rT), true, false);
                    break;
                case 2:
                    insn_in_progress->appendOperand(makeRightArithmeticShiftExpression(lhs, rhs, rT), true, false);
                    break;
                case 3:
                    if (IS_INSN_LOGICAL_SHIFT(
                            insn))                    //logical (shifted) -- not applicable to add-sub (shifted)
                        insn_in_progress->appendOperand(makeRightRotateExpression(lhs, rhs, rT), true, false);
                    else
                        isValid = false;
                    break;
            }
        }

        void InstructionDecoder_aarch64::processShiftFieldImmInsn(int len, int val) {
            if (shiftField == 0 || shiftField == 1)                        //add-sub (immediate)
            {
                Result_Type rT = is64Bit ? u64 : u32;

                unsigned int shiftAmount = shiftField * 12;

                Expression::Ptr lhs = Immediate::makeImmediate(
                        Result(rT, rT == u32 ? unsign_extend32(len, val) : unsign_extend64(len, val)));
                Expression::Ptr rhs = Immediate::makeImmediate(Result(u32, unsign_extend32(4, shiftAmount)));

                insn_in_progress->appendOperand(makeLeftShiftExpression(lhs, rhs, rT), true, false);
            }
            else {
                isValid = false;
            }

        }

        Expression::Ptr InstructionDecoder_aarch64::makeOptionExpression(int len, int val) {
            MachRegister reg;
            int encoding = field<16, 20>(insn);

            reg = ((optionField & 0x3) == 0x3) ? ((encoding == 31) ? aarch64::xzr : aarch64::x0) : ((encoding == 31)
                                                                                                   ? aarch64::wzr
                                                                                                   : aarch64::w0);
            if (encoding != 31)
                reg = makeAarch64RegID(reg, encoding);

            Expression::Ptr lhs;

            switch (optionField) {
                case 0:
                    lhs = makeRegisterExpression(reg, u8);
                    break;
                case 1:
                    lhs = makeRegisterExpression(reg, u16);
                    break;
                case 2:
                    lhs = makeRegisterExpression(reg, u32);
                    break;
                case 3:
                    lhs = makeRegisterExpression(reg, u64);
                    break;
                case 4:
                    lhs = makeRegisterExpression(reg, s8);
                    break;
                case 5:
                    lhs = makeRegisterExpression(reg, s16);
                    break;
                case 6:
                    lhs = makeRegisterExpression(reg, s32);
                    break;
                case 7:
                    lhs = makeRegisterExpression(reg, s64);
                    break;
                default:
                    isValid = false;   //invalid option field
            }

            Result_Type rT = is64Bit ? (optionField < 4 ? u64 : s64) : (optionField < 4 ? u32 : s32);

            return makeLeftShiftExpression(lhs, Immediate::makeImmediate(Result(u32, unsign_extend32(len, val))), rT);
        }

        void InstructionDecoder_aarch64::processOptionFieldLSRegOffsetInsn() {
            if (optionField == 0x3)            //option = LSL
            {
                int sizeVal = field<30, 31>(insn), extend;

                if (field<23, 23>(insn) == 1)
                    sizeVal = 4;

                extend = sField * sizeVal;
                int extendSize = 31;
                while (extendSize >= 0 && ((extend << (31 - extendSize)) & 0x80000000) == 0)
                    extendSize--;

                //above values need to be used in a dereference expression
            }
            else {
                //sign-extend
                switch (optionField) {
                    case 0x2://UXTW
                        break;
                    case 0x6://SXTW
                        break;
                    case 0x7://SXTX
                        break;
                    default:
                        isValid = false;
                        break;
                }
            }
        }

        void InstructionDecoder_aarch64::processSystemInsn() {
            int op0Field = field<19, 20>(insn), crnField = field<12, 15>(insn);

            if (op0Field == 0) {
                if (crnField == 3)            //clrex, dendBit, dmb, iendBit
                {
                    Expression::Ptr CRm = Immediate::makeImmediate(Result(u8, unsign_extend32(4, crmField)));

                    insn_in_progress->appendOperand(CRm, true, false);
                }
                else if (crnField == 2)                    //hint
                {
                    int immVal = (crmField << 3) | (op2Field & 7);

                    Expression::Ptr imm = Immediate::makeImmediate(Result(u8, unsign_extend32(7, immVal)));

                    insn_in_progress->appendOperand(imm, true, false);
                }
                else if (crnField == 4)                //msr (immediate)
                {
                    int pstatefield = (op1Field << 3) | (op2Field & 7);
                    insn_in_progress->appendOperand(
                            Immediate::makeImmediate(Result(u8, unsign_extend32(6, pstatefield))), true, false);

                    insn_in_progress->appendOperand(Immediate::makeImmediate(Result(u8, unsign_extend32(4, crmField))),
                                                    true, false);
                    isPstateWritten = true;
                }
                else {
                    isValid = false;
                }
            }
            else if (op0Field == 1)                  //sys, sysl
            {
                insn_in_progress->appendOperand(Immediate::makeImmediate(Result(u8, unsign_extend32(3, op1Field))),
                                                true, false);
                insn_in_progress->appendOperand(Immediate::makeImmediate(Result(u8, unsign_extend32(4, crnField))),
                                                true, false);
                insn_in_progress->appendOperand(Immediate::makeImmediate(Result(u8, unsign_extend32(4, crmField))),
                                                true, false);
                insn_in_progress->appendOperand(Immediate::makeImmediate(Result(u8, unsign_extend32(3, op2Field))),
                                                true, false);

                bool isRtRead = (field<21, 21>(insn) == 0);
                insn_in_progress->appendOperand(makeRtExpr(), isRtRead, !isRtRead);
            }
            else                   //mrs (register), msr
            {
                bool isRtRead = (field<21, 21>(insn) == 0);

                unsigned int systemRegEncoding =
                        (op0Field << 14) | (op1Field << 11) | (crnField << 7) | (crmField << 3) | op2Field;
                if (InstructionDecoder_aarch64::sysRegMap.count(systemRegEncoding) <= 0)
                    assert(!"tried to access system register not accessible in EL0");

                MachRegister reg;
                if ((op0Field & 0x3) == 0x3 && (crnField & 0x3) == 0x3 && (crnField & 0x8) == 0x8)
                    reg = aarch64::IMPLEMENTATION_DEFINED_SYSREG;
                else
                    reg = InstructionDecoder_aarch64::sysRegMap[systemRegEncoding];
                insn_in_progress->appendOperand(makeRegisterExpression(reg), !isRtRead, isRtRead);
                insn_in_progress->appendOperand(makeRtExpr(), isRtRead, !isRtRead);
                if (!isRtRead)
                    insn_in_progress->m_Operands.reverse();
            }
        }

        Result_Type InstructionDecoder_aarch64::makeSizeType(unsigned int) {
            assert(0); //not implemented
            return u32;
        }

        // ****************
        // decoding opcodes
        // ****************

#define fn(x) (&InstructionDecoder_aarch64::x)
#define    COMMA    ,

        MachRegister InstructionDecoder_aarch64::makeAarch64RegID(MachRegister base, unsigned int encoding) {
            return MachRegister(base.val() + encoding);
        }

        template<unsigned int endBit, unsigned int startBit>
        void InstructionDecoder_aarch64::OPRsize() {
            size = field<startBit, endBit>(insn);

            entryID insnID = insn_in_progress->getOperation().operationID;
            if((insnID == aarch64_op_pmull_advsimd && (size == 0x1 || size == 0x2)) ||
               ((IS_INSN_SIMD_3DIFF(insn) || IS_INSN_SCALAR_3DIFF(insn)) && size == 0x3) ||
               ((insnID == aarch64_op_sqdmull_advsimd_vec || insnID == aarch64_op_sqdmlal_advsimd_vec || insnID == aarch64_op_sqdmlsl_advsimd_vec)
                 && size == 0)) {
                isValid = false;
            }
        }

        Expression::Ptr InstructionDecoder_aarch64::makeRdExpr() {
            int encoding = field<0, 4>(insn);
            MachRegister reg;

            if (isSIMDInsn) {
                if (IS_INSN_SIMD_ACROSS(insn)) {
                    //fmaxnmv, fmaxv, fminnmv, fminv
                    if (field<14, 14>(insn) == 0x1) {
                        if (_szField == 0x0)
                            reg = aarch64::s0;
                        else
                            isValid = false;
                    }
                    else {
                        int opcode = field<12, 16>(insn);

                        //saddlv and uaddlv with opcode field 0x03 use different sets of registers
                        switch (size) {
                            case 0x0:
                                reg = (opcode == 0x03) ? aarch64::h0 : aarch64::b0;
                                break;
                            case 0x1:
                                reg = (opcode == 0x03) ? aarch64::s0 : aarch64::h0;
                                break;
                            case 0x2:
                                reg = (opcode == 0x03) ? aarch64::d0 : aarch64::s0;
                                break;
                            default:
                                isValid = false;
                        }
                    }
                }
                else if (IS_INSN_SIMD_COPY(insn)) {
                    unsigned int op = field<29, 29>(insn);
                    unsigned int imm4 = field<11, 14>(insn);

                    if (op == 0x1)
                        reg = aarch64::q0;
                    else {
                        switch (imm4) {
                            case 0x5:
                            case 0x7:
                                reg = _Q == 0x1 ? aarch64::x0 : aarch64::w0;
                                break;
                            default:
                                reg = _Q == 0x1 ? aarch64::q0 : aarch64::d0;
                                break;
                        }
                    }
                }
                else if (IS_INSN_SCALAR_COPY(insn) || IS_INSN_SCALAR_SHIFT_IMM(insn)) {
                    int switchbit;

                    if (IS_INSN_SCALAR_COPY(insn))
                        switchbit = lowest_set_bit(field<16, 20>(insn));
                    else
                        switchbit = highest_set_bit(field<19, 22>(insn));

                    switch (switchbit) {
                        case 0x1:
                            reg = aarch64::b0;
                            break;
                        case 0x2:
                            reg = aarch64::h0;
                            break;
                        case 0x3:
                            reg = aarch64::s0;
                            break;
                        case 0x4:
                            reg = aarch64::d0;
                            break;
                        default:
                            isValid = false;
                    }
                }
                else if (IS_INSN_SCALAR_3DIFF(insn)) {
                    switch (size) {
                        case 0x1:
                            reg = aarch64::s0;
                            break;
                        case 0x2:
                            reg = aarch64::d0;
                            break;
                        default:
                            isValid = false;
                    }
                }
                else if (IS_INSN_SCALAR_INDEX(insn)) {
                    int opcode = field<12, 15>(insn);

                    //sqdmlal, sqdmlsl, sqdmull
                    if ((opcode & 0x3) == 0x3) {
                        switch (size) {
                            case 0x1:
                                reg = aarch64::s0;
                                break;
                            case 0x2:
                                reg = aarch64::d0;
                                break;
                            default:
                                isValid = false;
                        }
                    }
                        //sqdmulh, sqrdmulh
                    else if ((opcode & 0xC) == 0xC) {
                        switch (size) {
                            case 0x1:
                                reg = aarch64::h0;
                                break;
                            case 0x2:
                                reg = aarch64::s0;
                                break;
                            default:
                                isValid = false;
                        }
                    }
                        //fmla, fmls, fmul, fmulx
                    else if ((opcode & 0x3) == 0x1) {
                        switch (_szField) {
                            case 0x0:
                                reg = aarch64::s0;
                                break;
                            case 0x1:
                                reg = aarch64::d0;
                                break;
                            default:
                                isValid = false;
                        }
                    }
                    else
                        isValid = false;
                }
                else if (IS_INSN_SCALAR_2REG_MISC(insn) || IS_INSN_SCALAR_3SAME(insn)) {
                    //some instructions in this set rely on sz for choosing the register and some on size
                    //only one of them is set for an instruction, however
                    if (_szField == -1) {
                        switch (size) {
                            case 0x0:
                                reg = aarch64::b0;
                                break;
                            case 0x1:
                                reg = aarch64::h0;
                                break;
                            case 0x2:
                                reg = aarch64::s0;
                                break;
                            case 0x3:
                                reg = aarch64::d0;
                                break;
                            default:
                                isValid = false;
                        }
                    }
                    else {
                        switch (_szField) {
                            case 0x0:
                                reg = aarch64::s0;
                                break;
                            case 0x1: {
                                entryID op = insn_in_progress->getOperation().operationID;
                                reg = (op == aarch64_op_fcvtxn_advsimd) ? aarch64::s0 : aarch64::d0;
                            }
                                break;
                            default:
                                isValid = false;
                        }
                    }
                }
                else if (IS_INSN_SCALAR_PAIR(insn)) {
                    if (size != -1) {
                        if (size == 0x3)
                            reg = aarch64::d0;
                        else
                            isValid = false;
                    }
                    else if (_szField != -1) {
                        switch (_szField) {
                            case 0x0:
                                reg = aarch64::s0;
                                break;
                            case 0x1:
                                reg = aarch64::d0;
                                break;
                        }
                    }
                    else
                        isValid = false;
                }
                else if (IS_INSN_SIMD_MOD_IMM(insn) && _Q == 0 && op == 1 && cmode == 0xE) {
                    reg = aarch64::d0;
                }
                else if (IS_INSN_SIMD_VEC_INDEX(insn)) {
                    if (field<13, 13>(insn) == 0x1)
                        reg = aarch64::q0;
                    else
                        reg = _Q == 0x1 ? aarch64::q0 : aarch64::d0;
                }
                else if (IS_INSN_SIMD_3DIFF(insn)) {
                    entryID op = insn_in_progress->getOperation().operationID;

                    if (op == aarch64_op_addhn_advsimd || op == aarch64_op_subhn_advsimd ||
                        op == aarch64_op_raddhn_advsimd || op == aarch64_op_rsubhn_advsimd)
                        reg = _Q == 0x1 ? aarch64::hq0 : aarch64::d0;
                    else
                        reg = aarch64::q0;
                }
                    // 3SAME, 2REG_MISC, EXTRACT
                else
                    reg = _Q == 0x1 ? aarch64::q0 : aarch64::d0;

                reg = makeAarch64RegID(reg, encoding);
            }
            else if (isFPInsn && !((IS_INSN_FP_CONV_FIX(insn) || (IS_INSN_FP_CONV_INT(insn))) && !IS_SOURCE_GP(insn))) {
                if (IS_INSN_FP_DATAPROC_ONESRC(insn)) {
                    int opc = field<15, 16>(insn);
                    switch (opc) {
                        case 0:
                            reg = aarch64::s0;
                            break;
                        case 1:
                            reg = aarch64::d0;
                            break;
                        case 3:
                            reg = aarch64::h0;
                            break;
                        default:
                            isValid = false;
                    }
                }
                else
                    reg = isSinglePrec() ? aarch64::s0 : aarch64::d0;

                reg = makeAarch64RegID(reg, encoding);
            }
            else {
                if (encoding == 31)
                    reg = ((IS_INSN_ADDSUB_IMM(insn) || IS_INSN_ADDSUB_EXT(insn) || IS_INSN_LOGICAL_IMM(insn)) &&
                           !isPstateWritten) ? (is64Bit ? aarch64::sp : aarch64::wsp) : (is64Bit ? aarch64::xzr
                                                                                                 : aarch64::wzr);
                else
                    reg = is64Bit ? aarch64::x0 : aarch64::w0;

                if (isValid && encoding != 31)
                    reg = makeAarch64RegID(reg, encoding);
            }

            return makeRegisterExpression(reg);
        }

        void InstructionDecoder_aarch64::OPRRd() {
            Expression::Ptr reg = makeRdExpr();
            int cmode = field<12, 15>(insn);

            bool isRdRead = false;
            if (((IS_INSN_SIMD_VEC_INDEX(insn) || IS_INSN_SCALAR_INDEX(insn)) && !(cmode & 0x8)) ||
                (IS_INSN_SIMD_MOD_IMM(insn) &&
                 (((cmode & 0x8) && !(cmode & 0x4) && (cmode & 0x1)) ||
                  (!(cmode & 0x8) && (cmode & 0x1)))))
                isRdRead = true;
            //for SIMD/Scalar vector indexed set, some instructions read Rd and some don't. This can be determined from the highest bit of the opcode field (bit 15)
            insn_in_progress->appendOperand(reg, isRdRead, true);
        }

        void InstructionDecoder_aarch64::OPRcmode() {
            cmode = field<12, 15>(insn);
        }

        void InstructionDecoder_aarch64::OPRop() {
            op = field<29, 29>(insn);
        }

        void InstructionDecoder_aarch64::OPRa() {
            simdAlphabetImm |= (simdAlphabetImm & 0x7F) | (field<18, 18>(insn) << 7);
        }

        void InstructionDecoder_aarch64::OPRb() {
            simdAlphabetImm |= (simdAlphabetImm & 0xBF) | (field<17, 17>(insn) << 6);
        }

        void InstructionDecoder_aarch64::OPRc() {
            simdAlphabetImm |= (simdAlphabetImm & 0xDF) | (field<16, 16>(insn) << 5);
        }

        void InstructionDecoder_aarch64::OPRd() {
            simdAlphabetImm |= (simdAlphabetImm & 0xEF) | (field<9, 9>(insn) << 4);
        }

        void InstructionDecoder_aarch64::OPRe() {
            simdAlphabetImm |= (simdAlphabetImm & 0xF7) | (field<8, 8>(insn) << 3);
        }

        void InstructionDecoder_aarch64::OPRf() {
            simdAlphabetImm |= (simdAlphabetImm & 0xFB) | (field<7, 7>(insn) << 2);
        }

        void InstructionDecoder_aarch64::OPRg() {
            simdAlphabetImm |= (simdAlphabetImm & 0xFD) | (field<6, 6>(insn) << 1);
        }

        void InstructionDecoder_aarch64::OPRh() {
            simdAlphabetImm |= (simdAlphabetImm & 0xFE) | (field<5, 5>(insn));
        }

        void InstructionDecoder_aarch64::OPRlen() {
            //reuse immlo
            immlo = field<13, 14>(insn);
        }

        Expression::Ptr InstructionDecoder_aarch64::makeRnExpr() {
            int encoding = field<5, 9>(insn);
            MachRegister reg;

            if (isSIMDInsn && !IS_INSN_LDST(insn)) {
                if (IS_INSN_SIMD_COPY(insn)) {
                    unsigned int op = field<29, 29>(insn);
                    unsigned int imm4 = field<11, 14>(insn);
                    unsigned int imm5 = field<16, 20>(insn);

                    //ins (element)
                    if (op == 0x1) {
                        reg = (imm4 & 0x8) ? aarch64::q0 : aarch64::d0;
                    }
                    else {
                        switch (imm4) {
                            //dup (element), smov, umov
                            case 0x0:
                            case 0x5:
                            case 0x7:
                                reg = (imm5 & 0x10) ? aarch64::q0 : aarch64::d0;
                                break;
                                //dup (general), ins (general)
                            case 0x1:
                            case 0x3:
                                if (imm5 & 0x1 || imm5 & 0x2 || imm5 & 0x4) {
                                    reg = encoding == 31 ? aarch64::wzr : aarch64::w0;
                                }
                                else {
                                    reg = encoding == 31 ? aarch64::xzr : aarch64::x0;
                                }
                                break;
                            default:
                                isValid = false;
                                break;
                        }
                    }
                }
                else if (IS_INSN_SCALAR_COPY(insn)) {
                    int imm5 = field<16, 20>(insn);

                    reg = (imm5 & 0x10) ? aarch64::q0 : aarch64::d0;
                }
                else if (IS_INSN_SCALAR_PAIR(insn)) {
                    if (size != -1) {
                        if (size == 0x3)
                            reg = aarch64::q0;
                        else
                            isValid = false;
                    }
                    else if (_szField != -1) {
                        switch (_szField) {
                            case 0x0:
                                reg = aarch64::d0;
                                break;
                            case 0x1:
                                reg = aarch64::q0;
                                break;
                        }
                    }
                    else
                        isValid = false;
                }
                else if (IS_INSN_SCALAR_SHIFT_IMM(insn)) {
                    int switchbit = highest_set_bit(field<19, 22>(insn));
                    bool isRnVa = false;
                    int opcode = field<11, 15>(insn);

                    if ((opcode & 0x1C) == 0x10)
                        isRnVa = true;

                    switch (switchbit) {
                        case 0x1:
                            reg = isRnVa ? aarch64::h0 : aarch64::b0;
                            break;
                        case 0x2:
                            reg = isRnVa ? aarch64::s0 : aarch64::h0;
                            break;
                        case 0x3:
                            reg = isRnVa ? aarch64::d0 : aarch64::s0;
                            break;
                        case 0x4:
                            isRnVa ? (isValid = false) : (reg = aarch64::d0);
                            break;
                        default:
                            isValid = false;
                    }
                }
                else if (IS_INSN_SCALAR_3DIFF(insn)) {
                    switch (size) {
                        case 0x1:
                            reg = aarch64::h0;
                            break;
                        case 0x2:
                            reg = aarch64::s0;
                            break;
                        default:
                            isValid = false;
                    }
                }
                else if (IS_INSN_SCALAR_INDEX(insn)) {
                    int opcode = field<12, 15>(insn);

                    //sqdmlal, sqdmlsl, sqdmull
                    //sqdmulh, sqrdmulh
                    if ((opcode & 0xC) == 0xC || (opcode & 0x3) == 0x3) {
                        switch (size) {
                            case 0x1:
                                reg = aarch64::h0;
                                break;
                            case 0x2:
                                reg = aarch64::s0;
                                break;
                            default:
                                isValid = false;
                        }
                    }
                        //fmla, fmls, fmul, fmulx
                    else if ((opcode & 0x3) == 0x1) {
                        switch (_szField) {
                            case 0x0:
                                reg = aarch64::s0;
                                break;
                            case 0x1:
                                reg = aarch64::d0;
                                break;
                            default:
                                isValid = false;
                        }
                    }
                    else
                        isValid = false;
                }
                else if (IS_INSN_SCALAR_2REG_MISC(insn) || IS_INSN_SCALAR_3SAME(insn)) {
                    //some instructions in this set rely on sz for choosing the register and some on size
                    //only one of them is set for an instruction, however
                    bool isRnVa = false;
                    int opcode = field<12, 16>(insn);
                    if (!IS_INSN_SCALAR_3SAME(insn) && (opcode & 0x18) == 0x10 && (opcode & 0x1) == 0x0)
                        isRnVa = true;

                    if (_szField == -1) {
                        switch (size) {
                            case 0x0:
                                reg = isRnVa ? aarch64::h0 : aarch64::b0;
                                break;
                            case 0x1:
                                reg = isRnVa ? aarch64::s0 : aarch64::h0;
                                break;
                            case 0x2:
                                reg = isRnVa ? aarch64::d0 : aarch64::s0;
                                break;
                            case 0x3:
                                isRnVa ? (isValid = false) : (reg = aarch64::d0);
                                break;
                            default:
                                isValid = false;
                        }
                    }
                    else {
                        switch (_szField) {
                            case 0x0:
                                isRnVa ? (isValid = false) : (reg = aarch64::s0);
                                break;
                            case 0x1:
                                reg = aarch64::d0;
                                break;
                            default:
                                isValid = false;
                        }
                    }
                }
                else if (IS_INSN_SIMD_VEC_INDEX(insn)) {
                    //the below two conditions can easily be combined into one, but would be difficult to understand
                    if (field<13, 13>(insn) == 0x1)
                        reg = _Q == 0x1 ? aarch64::hq0 : aarch64::d0;
                    else
                        //sqdmulh, mul, sqrdmulh, fmla, fmls, fmul, mla, mls, fmulx
                        reg = _Q == 0x1 ? aarch64::q0 : aarch64::d0;
                }
                else if (IS_INSN_SIMD_TAB_LOOKUP(insn)) {
                    reg = _Q == 1 ? aarch64::q0 : aarch64::d0;

                    for (int reg_index = immlo; reg_index > 0; reg_index--) {
                        insn_in_progress->appendOperand(
                                makeRegisterExpression(makeAarch64RegID(reg, (encoding + reg_index) % 32)), true,
                                false);
                    }
                }
                else if (IS_INSN_SIMD_3DIFF(insn)) {
                    entryID op = insn_in_progress->getOperation().operationID;

                    if (op == aarch64_op_saddw_advsimd || op == aarch64_op_ssubw_advsimd ||
                        op == aarch64_op_addhn_advsimd || op == aarch64_op_subhn_advsimd ||
                        op == aarch64_op_uaddw_advsimd || op == aarch64_op_usubw_advsimd ||
                        op == aarch64_op_raddhn_advsimd || op == aarch64_op_rsubhn_advsimd)
                        reg = aarch64::q0;
                    else
                        reg = _Q == 0x1 ? aarch64::hq0 : aarch64::d0;
                }
                else
                    reg = _Q == 0x1 ? aarch64::q0 : aarch64::d0;

                if (!(reg == aarch64::wzr || reg == aarch64::xzr))
                    reg = makeAarch64RegID(reg, encoding);
            }
            else if (isFPInsn && !((IS_INSN_FP_CONV_FIX(insn) || (IS_INSN_FP_CONV_INT(insn))) && IS_SOURCE_GP(insn))) {
                switch (_typeField) {
                    case 0:
                        reg = aarch64::s0;
                        break;
                    case 1:
                        reg = aarch64::d0;
                        break;
                    case 3:
                        reg = aarch64::h0;
                        break;
                    default:
                        isValid = false;
                }

                reg = makeAarch64RegID(reg, encoding);
            }
            else if (IS_INSN_LDST(insn)) {
                reg = encoding == 31 ? aarch64::sp : aarch64::x0;

                if (encoding != 31)
                    reg = makeAarch64RegID(reg, encoding);
            }
            else {
                if (encoding == 31)
                    reg = (IS_INSN_ADDSUB_IMM(insn) || IS_INSN_ADDSUB_EXT(insn)) ? (is64Bit ? aarch64::sp
                                                                                            : aarch64::wsp) : (is64Bit
                                                                                                               ? aarch64::xzr
                                                                                                               : aarch64::wzr);
                else
                    reg = is64Bit ? aarch64::x0 : aarch64::w0;

                if (isValid && encoding != 31)
                    reg = makeAarch64RegID(reg, encoding);
            }

            return makeRegisterExpression(reg);
        }

        Expression::Ptr InstructionDecoder_aarch64::makePCExpr() {
            MachRegister baseReg = aarch64::pc;

            return makeRegisterExpression(makeAarch64RegID(baseReg, 0));
        }

        Expression::Ptr InstructionDecoder_aarch64::makePstateExpr() {
            MachRegister baseReg = aarch64::pstate;

            return makeRegisterExpression(makeAarch64RegID(baseReg, 0));
        }


        void InstructionDecoder_aarch64::getMemRefIndexLiteral_OffsetLen(int &immVal, int &immLen) {
            immVal = field<5, 23>(insn);
            immVal = immVal << 2; //immVal:00
            immLen = (23 - 5 + 1) + 2;
            return;
        }

        void InstructionDecoder_aarch64::getMemRefIndexLiteral_RT(Result_Type &rt) {
            int size = field<30, 31>(insn);
            switch (size) {
                case 0x0:
                    rt = u32;
                    break;
                case 0x1:
                    rt = u64;
                    break;
                case 0x2:
                    rt = s32;
                    break;
                case 0x3:
                    break;
                default:
                    isValid = false;
                    break;
            }
        }

// ****************************************
// load/store literal
// eg: load Xt, <literal>
// => offset = signextend(<literal>:00, 64)
// load from [PC + offset] to Xt
// ****************************************
        Expression::Ptr InstructionDecoder_aarch64::makeMemRefIndexLiteral() {
            int immVal, immLen;
            getMemRefIndexLiteral_OffsetLen(immVal, immLen);

            Expression::Ptr label = Immediate::makeImmediate(Result(s64, sign_extend64(immLen, immVal)));

            Result_Type rt = invalid_type;
            getMemRefIndexLiteral_RT(rt);

            return makeDereferenceExpression(makeAddExpression(makePCExpr(), label, u64), rt);
        }

// TODO potential bug: do we need to distinguish signed and unsigned here?
// this funciton is to get the mem ref size
// shared by ld/st uimm, post, pre, reg
        void InstructionDecoder_aarch64::getMemRefIndex_RT(Result_Type &rt) {
            unsigned int opc1 = field<23, 23>(insn);
            unsigned int size = field<30, 31>(insn);

            if (opc1 == 1) {
                switch (size) {
                    case 0:
                        rt = s8;
                        break;
                    case 1:
                        rt = s16;
                        break;
                    case 2:
                        rt = s32;
                        break;
                    case 3:
                        rt = s64;
                        break;
                    default:
                        isValid = false;
                        //should only be 2 or 3
                        break;
                }
            }
            else {
                switch (size) {
                    case 0:
                        rt = u8;
                        break;
                    case 1:
                        rt = u16;
                        break;
                    case 2:
                        rt = u32;
                        break;
                    case 3:
                        rt = u64;
                        break;
                    default:
                        isValid = false;
                        //should only be 2 or 3
                        break;
                }
            }
        }

        void InstructionDecoder_aarch64::getMemRefPair_RT(Result_Type &rt) {
            unsigned int isSigned = field<30, 30>(insn);
            unsigned int size = field<31, 31>(insn);

            // double the width
            switch (isSigned) {
                case 0:
                    switch (size) {
                        case 0:
                            //rt = u32;
                            rt = u64;
                            break;
                        case 1:
                            //rt = u64;
                            rt = dbl128;
                            break;
                        default:
                            isValid = false;
                    }
                    break;
                case 1:
                    switch (size) {
                        case 0:
                            //rt = s32;
                            rt = s64;
                            break;
                        case 1:
                        default:
                            isValid = false;
                    }
                    break;
                default:
                    isValid = false;
                    break;
            }
        }

        void InstructionDecoder_aarch64::getMemRefIndex_SizeSizelen(unsigned int &size, unsigned int &sizeLen) {
            size = field<30, 31>(insn);
            if (isSIMDInsn && size == 0x0 && field<23, 23>(insn) == 0x1)
                size = 4;
            sizeLen = 31 - 30 + 1 + (size / 4);
            return;
        }

        void InstructionDecoder_aarch64::getMemRefIndexPrePost_ImmImmlen(unsigned int &immVal, unsigned int &immLen) {
            immVal = field<12, 20>(insn);
            immLen = 20 - 12 + 1;
            return;
        }

        void InstructionDecoder_aarch64::getMemRefPair_ImmImmlen(unsigned int &immVal, unsigned int &immLen) {
            immVal = field<15, 21>(insn);
            immLen = 21 - 15 + 1;
            return;
        }

// ****************************************
// load/store unsigned imm
// eg: load Xt, [Xn, #imm]
// => offset = unsignextend( imm , 64)
// load from [PC + offset] to Xt
// ****************************************
        Expression::Ptr InstructionDecoder_aarch64::makeMemRefIndexUImm() {
            assert(IS_INSN_LDST_UIMM(insn));

            int immVal = field<10, 21>(insn);
            int immLen = 21 - 10 + 1;

            unsigned int size = 0, sizeLen = 0;
            getMemRefIndex_SizeSizelen(size, sizeLen);

            Expression::Ptr offset = Immediate::makeImmediate(
                    Result(u64, unsign_extend64(immLen + size, immVal << size)));

            Result_Type rt;
            getMemRefIndex_RT(rt);
            return makeDereferenceExpression(makeAddExpression(makeRnExpr(), offset, u64), rt);
        }

        Expression::Ptr InstructionDecoder_aarch64::makeMemRefIndex_offset9() {
            unsigned int immVal = 0, immLen = 0;
            getMemRefIndexPrePost_ImmImmlen(immVal, immLen);
            return Immediate::makeImmediate(Result(u32, sign_extend32(immLen, immVal)));
        }

// scale = 2 + opc<1>
// scale = 1<<scale
// LSL(sign_ex(imm7 , 64), scale)
        Expression::Ptr InstructionDecoder_aarch64::makeMemRefPair_offset7() {
            /*
    unsigned int scaleVal = field<31, 31>(insn);
    unsigned int scaleLen = 8;
    scaleVal += 2;
    Expression::Ptr scale = Immediate::makeImmediate(Result(u32, unsign_extend32(scaleLen, 1<<scaleVal)));
    */

            unsigned int immVal = 0, immLen = 0;
            getMemRefPair_ImmImmlen(immVal, immLen);

            int scale = 2;
            if (isSIMDInsn)
                scale += field<30, 31>(insn);
            else
                scale += field<31, 31>(insn);

            //return makeMultiplyExpression(imm7, scale, s64);
            return Immediate::makeImmediate(Result(s64, sign_extend64(immLen, immVal) << scale));
        }

        Expression::Ptr InstructionDecoder_aarch64::makeMemRefIndex_addOffset9() {
            Expression::Ptr offset = makeMemRefIndex_offset9();
            return makeAddExpression(makeRnExpr(), offset, u64);
        }

        Expression::Ptr InstructionDecoder_aarch64::makeMemRefPair_addOffset7() {
            Expression::Ptr offset = makeMemRefPair_offset7();
            return makeAddExpression(makeRnExpr(), offset, u64);
        }

        Expression::Ptr InstructionDecoder_aarch64::makeMemRefIndexPre() {
            Result_Type rt;
            getMemRefIndex_RT(rt);
            return makeDereferenceExpression(makeMemRefIndex_addOffset9(), rt);
        }

        Expression::Ptr InstructionDecoder_aarch64::makeMemRefIndexPost() {
            Result_Type rt;
            getMemRefIndex_RT(rt);
            return makeDereferenceExpression(makeRnExpr(), rt);
        }

        Expression::Ptr InstructionDecoder_aarch64::makeMemRefPairPre() {
            Result_Type rt;
            getMemRefPair_RT(rt);
            return makeDereferenceExpression(makeMemRefPair_addOffset7(), rt);
        }

        Expression::Ptr InstructionDecoder_aarch64::makeMemRefPairPost() {
            Result_Type rt;
            getMemRefPair_RT(rt);

            return makeDereferenceExpression(makeRnExpr(), rt);
        }

        void InstructionDecoder_aarch64::getMemRefEx_RT(Result_Type &rt) {
            unsigned int sz = field<30, 31>(insn);
            switch (sz) {
                case 0x00: //B
                    rt = u8;
                    break;
                case 0x01: //H
                    rt = u16;
                    break;
                case 0x02: //32b
                    rt = u32;
                    break;
                case 0x03: //64b
                    rt = u64;
                    break;
                default:
                    rt = u64;
            }
        }

        Expression::Ptr InstructionDecoder_aarch64::makeMemRefEx() {
            Result_Type rt;
            getMemRefEx_RT(rt);
            return makeDereferenceExpression(makeRnExpr(), rt);
        }

        void InstructionDecoder_aarch64::OPRQ() {
            _Q = field<30, 30>(insn);
        }

        void InstructionDecoder_aarch64::OPRL() {
            _L = field<30, 30>(insn);
        }

        unsigned int InstructionDecoder_aarch64::getMemRefSIMD_MULT_T() {
            unsigned int Q = field<30, 30>(insn);
            return Q ? 128 : 64;
        }

        void InstructionDecoder_aarch64::getMemRefSIMD_MULT_RT(Result_Type &rt) {
            unsigned int tmpSize = getMemRefSIMD_MULT_T();
            unsigned int rpt = 0, selem = 0;
            getSIMD_MULT_RptSelem(rpt, selem);
            tmpSize = tmpSize * rpt * selem;
            switch (tmpSize) {
                case 64:
                    rt = u64;
                    return;
                case 128:
                    rt = dbl128;
                    return;
                case 192:
                    rt = m192;
                    return;
                case 256:
                    rt = m256;
                    return;
                case 384:
                    rt = m384;
                    return;
                case 512:
                    rt = m512;
                    return;
                default:
                    isValid = false;
                    return;
            }
        }

        unsigned int InstructionDecoder_aarch64::getSIMD_SING_selem() {
            return (((field<13, 13>(insn) << 1) & 0x2) | (field<21, 21>(insn) & 0x1)) + 0x1;
        }

        void InstructionDecoder_aarch64::getMemRefSIMD_SING_RT(Result_Type &rt) {
            unsigned int tmpSize = getMemRefSIMD_SING_T();
            unsigned int selem = getSIMD_SING_selem();
            switch (selem * tmpSize) {
                case 8:
                    rt = u8;
                    break;
                case 16:
                    rt = u16;
                    break;
                case 24:
                    rt = u24;
                    break;
                case 32:
                    rt = u32;
                    break;
                case 48:
                    rt = u48;
                    break;
                case 64:
                    rt = u64;
                    break;
                case 96:
                    rt = m96;
                    break;
                case 128:
                    rt = dbl128;
                    break;
                case 192:
                    rt = m192;
                    break;
                case 256:
                    rt = m256;
                    break;
                default:
                    isValid = false;
                    break;
            }
        }

        unsigned int InstructionDecoder_aarch64::getMemRefSIMD_SING_T() {
            unsigned int opcode = field<14, 15>(insn);
            unsigned int S = field<12, 12>(insn);
            unsigned int size = field<10, 11>(insn);

            switch (opcode) {
                case 0x0:
                    return 8;
                case 0x1:
                    if ((size & 0x1) == 0x0)
                        return 16;
                    else
                        isValid = false;
                    break;
                case 0x2:
                    if (size == 0x0)
                        return 32;
                    else if (size == 0x1 && S == 0)
                        return 64;
                    else
                        isValid = false;
                    break;
                case 0x3:
                    return 8 << size;
                default:
                    isValid = false;
            }

            return 0;
        }

        Expression::Ptr InstructionDecoder_aarch64::makeMemRefSIMD_MULT() {
            Result_Type rt = invalid_type;
            getMemRefSIMD_MULT_RT(rt);
            return makeDereferenceExpression(makeRnExpr(), rt);
        }

        Expression::Ptr InstructionDecoder_aarch64::makeMemRefSIMD_SING() {
            Result_Type rt = invalid_type;
            getMemRefSIMD_SING_RT(rt);
            return makeDereferenceExpression(makeRnExpr(), rt);
        }

        void InstructionDecoder_aarch64::getMemRefExPair_RT(Result_Type &rt) {
            int size = field<30, 30>(insn);
            switch (size) {
                case 0:
                    rt = u64;
                    break;
                case 1:
                    rt = dbl128;
                    break;
                default:
                    isValid = false;
                    break;
            }
        }

        Expression::Ptr InstructionDecoder_aarch64::makeMemRefExPair() {
            Result_Type rt;
            getMemRefExPair_RT(rt);
            return makeDereferenceExpression(makeRnExpr(), rt);
        }

/*
Expression::Ptr InstructionDecoder_aarch64::makeMemRefExPair16B(){
    return makeDereferenceExpression(makeRnExpr(), dbl128);
}
*/

/*
Expression::Ptr InstructionDecoder_aarch64::makeMemRefExPair2(){
    unsigned int immLen = 4, immVal = 8;
    Expression::Ptr offset = Immediate::makeImmediate(Result(u32, unsign_extend32(immLen, immVal)));
    return makeDereferenceExpression(makeAddExpression(makeRnExpr(), offset, u64) , u64);
}
*/

        Expression::Ptr InstructionDecoder_aarch64::makeMemRefReg_Rm() {
            unsigned int option = field<13, 15>(insn);
            if ((option & 2) != 2)
                isValid = false;
            MachRegister baseReg = ((option & 0x3) == 0x2) ? aarch64::w0 : aarch64::x0;
            unsigned int encoding = field<16, 20>(insn);

            if (encoding == 31)//zero register
                return makeRegisterExpression(makeAarch64RegID(aarch64::xzr, 0));
            else
                return makeRegisterExpression(makeAarch64RegID(baseReg, encoding));
        }

        Expression::Ptr InstructionDecoder_aarch64::makeMemRefReg_amount() {
            unsigned int S = field<12, 12>(insn);
            unsigned int amountVal = is64Bit ? (S == 0 ? 0 : 2) : (S == 0 ? 0 : 3);
            unsigned int amountLen = 2;

            return Immediate::makeImmediate(Result(u32, unsign_extend32(amountLen, amountVal)));
        }

        Expression::Ptr InstructionDecoder_aarch64::makeMemRefReg_ext() {
            int immLen = 2;
            int immVal = 0; //for amount

            int size = field<30, 31>(insn);

            if(sField == 1)
                immVal = size;
            else
                immVal = 0;

            Expression::Ptr ext = makeOptionExpression(immLen, immVal);

            return ext; /*extended ptr*/
        }

/**********************
// ld/st reg memReg AST:
//    memRef
//      |
//     ADD
//    /    \
//  [Rn]   EXT
//        /   \
//      [Rm] [amount]
**********************/
        Expression::Ptr InstructionDecoder_aarch64::makeMemRefReg() {
            Expression::Ptr ext = makeMemRefReg_ext();
            Expression::Ptr xn = makeRnExpr();
            Expression::Ptr add = makeAddExpression(xn, ext, u64);

            Result_Type rt;
            getMemRefIndex_RT(rt);
            return makeDereferenceExpression(add, rt);
        }

        void InstructionDecoder_aarch64::LIndex() {
            // never be called
            if (IS_INSN_LD_LITERAL(insn)) {
                insn_in_progress->appendOperand(makeMemRefIndexLiteral(), true, false);
            }
                // ******************
                // load register offset
                // ******************
            else if (IS_INSN_LDST_REG(insn)) {
                insn_in_progress->appendOperand(makeMemRefReg(), true, false);
            }
                // ******************
                // load unsigned imm
                // ******************
            else if (IS_INSN_LDST_UIMM(insn)) {
                insn_in_progress->appendOperand(makeMemRefIndexUImm(), true, false);
            }
                // ******************
                // load pre, unscaled and unprivlidged
                // ******************
            else if (IS_INSN_LDST_PRE(insn)
                     || IS_INSN_LDST_UNPRIV(insn)
                     || IS_INSN_LDST_UNSCALED(insn)) {
                insn_in_progress->appendOperand(makeMemRefIndexPre(), true, false);
            }
            else if (IS_INSN_LDST_POST(insn)) {
                insn_in_progress->appendOperand(makeMemRefIndexPost(), true, false);
            }
                // ****************************
                // load PAIR pre, post, offset
                // ****************************
            else if (IS_INSN_LDST_PAIR_PRE(insn)
                     || IS_INSN_LDST_PAIR_NOALLOC(insn)
                     || IS_INSN_LDST_PAIR_OFFSET(insn)) {
                insn_in_progress->appendOperand(makeMemRefPairPre(), true, false);
            }
            else if (IS_INSN_LDST_PAIR_POST(insn)) {
                insn_in_progress->appendOperand(makeMemRefPairPost(), true, false);
            }
                // ****************************
                // load exclusive instructions
                // ****************************
            else if (IS_INSN_LDST_EX(insn)) {
                if (!IS_INSN_LDST_EX_PAIR(insn)) { // Rt2 field == 31, non-pair op
                    insn_in_progress->appendOperand(makeMemRefEx(), true, false);
                }
                else { // pair
                    insn_in_progress->appendOperand(makeMemRefExPair(), true, false);
                }
            }
                // ****************************
                // load SIMD multiple structures &
                // load SIMD multiple structures post increment
                // ****************************
            else if (IS_INSN_LDST_SIMD_MULT(insn)
                     || IS_INSN_LDST_SIMD_MULT_POST(insn)) {
                insn_in_progress->appendOperand(makeMemRefSIMD_MULT(), true, false);
            }
                // ****************************
                // load SIMD single structure &
                // load SIMD single structure post increment
                // ****************************
            else if (IS_INSN_LDST_SIMD_SING(insn)
                     || IS_INSN_LDST_SIMD_SING_POST(insn)) {
                insn_in_progress->appendOperand(makeMemRefSIMD_SING(), true, false);
            }
            else
                assert(0);
        }

        void InstructionDecoder_aarch64::STIndex() {
            if (IS_INSN_LD_LITERAL(insn))
                assert(0); // only load literal, no store literal
                // ******************
                // ld/st register offset
                // ******************
            else if (IS_INSN_LDST_REG(insn)) {
                insn_in_progress->appendOperand(makeMemRefReg(), false, true);
            }
            else if (IS_INSN_LDST_UIMM(insn)) {
                insn_in_progress->appendOperand(makeMemRefIndexUImm(), false, true);
            }
                // ******************
                // ld/st pre and post, unscaled and unprivilidged
                // ******************
            else if (IS_INSN_LDST_PRE(insn)
                     || IS_INSN_LDST_UNPRIV(insn)
                     || IS_INSN_LDST_UNSCALED(insn)) {
                insn_in_progress->appendOperand(makeMemRefIndexPre(), false, true);
            }
            else if (IS_INSN_LDST_POST(insn)) {
                insn_in_progress->appendOperand(makeMemRefIndexPost(), false, true);
            }
                // ****************************
                // ld/st PAIR pre, post, offset
                // ****************************
            else if (IS_INSN_LDST_PAIR_PRE(insn)
                     || IS_INSN_LDST_PAIR_NOALLOC(insn)
                     || IS_INSN_LDST_PAIR_OFFSET(insn)) {
                insn_in_progress->appendOperand(makeMemRefPairPre(), false, true);
            }
            else if (IS_INSN_LDST_PAIR_POST(insn)) {
                insn_in_progress->appendOperand(makeMemRefPairPost(), false, true);
            }
                // ****************************
                // ld/st exclusive instructions
                // ****************************
            else if (IS_INSN_LDST_EX(insn)) {
                if (!IS_INSN_LDST_EX_PAIR(insn)) { // Rt2 field == 31, non-pair op
                    insn_in_progress->appendOperand(makeMemRefEx(), false, true);
                }
                else { // pair
                    insn_in_progress->appendOperand(makeMemRefExPair(), false, true);
                }
            }
                // ****************************
                // store SIMD multiple structures &
                // store SIMD multiple structures post increment
                // ****************************
            else if (IS_INSN_LDST_SIMD_MULT(insn)
                     || IS_INSN_LDST_SIMD_MULT_POST(insn)) {
                insn_in_progress->appendOperand(makeMemRefSIMD_MULT(), false, true);
            }
            else if (IS_INSN_LDST_SIMD_SING(insn)
                     || IS_INSN_LDST_SIMD_SING_POST(insn)) {
                insn_in_progress->appendOperand(makeMemRefSIMD_SING(), false, true);
            }
            else
                assert(0); //un-handled case

        }

// This function is for non-writeback
        void InstructionDecoder_aarch64::OPRRn() {
	    if(skipRn)
		return;

            if (IS_INSN_B_UNCOND_REG(insn))                                        //unconditional branch (register)
            {
                int branchType = field<21, 22>(insn);

                insn_in_progress->appendOperand(makePCExpr(), false, true);
                insn_in_progress->addSuccessor(makeRnExpr(), field<21, 21>(insn) == 1, true, false, false);

                if (branchType == 0x1) {
                    insn_in_progress->addSuccessor(makeFallThroughExpr(), false, false, false, true);
                }
            }
            else
                insn_in_progress->appendOperand(makeRnExpr(), true, false);
        }

        void InstructionDecoder_aarch64::OPRRnL() {
            LIndex();
        }

        void InstructionDecoder_aarch64::OPRRnS() {
            STIndex();
        }

        void InstructionDecoder_aarch64::OPRRnU() {
            assert(0);
            /* this functions is useless
	insn_in_progress->appendOperand(makeRnExpr(), true, true);
    */
        }

        void InstructionDecoder_aarch64::OPRRnLU() {
            if (IS_INSN_LDST_PRE(insn) || IS_INSN_LDST_POST(insn) || IS_INSN_LDST_PAIR_PRE(insn) ||
                IS_INSN_LDST_PAIR_POST(insn))
                LIndex();
        }

        void InstructionDecoder_aarch64::OPRRnSU() {
            if (IS_INSN_LDST_PRE(insn) || IS_INSN_LDST_POST(insn) || IS_INSN_LDST_PAIR_PRE(insn) ||
                IS_INSN_LDST_PAIR_POST(insn))
                STIndex();
        }

        unsigned int InstructionDecoder_aarch64::get_SIMD_MULT_POST_imm() {
            unsigned int rpt = 0, selem = 0;
            getSIMD_MULT_RptSelem(rpt, selem);
            unsigned int numReg = rpt * selem;
            return _Q == 0x1 ? numReg << 4 : numReg << 3;
        }

        unsigned int InstructionDecoder_aarch64::get_SIMD_SING_POST_imm() {
            return (getMemRefSIMD_SING_T() >> 3) * getSIMD_SING_selem();
        }

        Expression::Ptr InstructionDecoder_aarch64::makeRmExpr() {
            int encoding = field<16, 20>(insn);
            MachRegister reg;

            if (isSIMDInsn) {
                if (IS_INSN_LDST_SIMD_MULT_POST(insn)) {
                    if (encoding == 31) {
                        unsigned int immVal = get_SIMD_MULT_POST_imm();
                        unsigned int immLen = 8;

                        return Immediate::makeImmediate(Result(u32, unsign_extend32(immLen, immVal)));
                    }
                    else
                        reg = aarch64::x0;
                }
                else if (IS_INSN_LDST_SIMD_SING_POST(insn)) {
                    if (encoding == 31) {
                        unsigned int immVal = get_SIMD_SING_POST_imm();
                        unsigned int immLen = 8;

                        return Immediate::makeImmediate(Result(u32, unsign_extend32(immLen, immVal)));
                    }
                    else
                        reg = aarch64::x0;
                }
                else if (IS_INSN_SIMD_VEC_INDEX(insn) || IS_INSN_SCALAR_INDEX(insn)) {
                    reg = field<11, 11>(insn) == 0x1 ? aarch64::q0 : aarch64::d0;

                    if (size == 0x0 || size == 0x3)
                        isValid = false;
                    else if (size == 0x1)
                        encoding = encoding & 0xF;
                }
                else if (IS_INSN_SCALAR_3DIFF(insn)) {
                    switch (size) {
                        case 0x1:
                            reg = aarch64::h0;
                            break;
                        case 0x2:
                            reg = aarch64::s0;
                            break;
                        default:
                            isValid = false;
                    }
                }
                else if (IS_INSN_SIMD_3DIFF(insn)) {
                    entryID op = insn_in_progress->getOperation().operationID;

                    if (op == aarch64_op_addhn_advsimd || op == aarch64_op_subhn_advsimd ||
                        op == aarch64_op_raddhn_advsimd || op == aarch64_op_rsubhn_advsimd)
                        reg = aarch64::q0;
                    else
                        reg = _Q == 0x1 ? aarch64::hq0 : aarch64::d0;
                }
                else if (IS_INSN_SCALAR_3SAME(insn)) {
                    if (size != -1) {
                        switch (size) {
                            case 0x0:
                                reg = aarch64::b0;
                                break;
                            case 0x1:
                                reg = aarch64::h0;
                                break;
                            case 0x2:
                                reg = aarch64::s0;
                                break;
                            case 0x3:
                                reg = aarch64::d0;
                                break;
                            default:
                                isValid = false;
                        }
                    }
                    else if (_szField != -1) {
                        switch (_szField) {
                            case 0x0:
                                reg = aarch64::s0;
                                break;
                            case 0x1:
                                reg = aarch64::d0;
                                break;
                            default:
                                isValid = false;
                        }
                    }
                    else
                        isValid = false;
                }
                else
                    reg = _Q == 0x1 ? aarch64::q0 : aarch64::d0;

                reg = makeAarch64RegID(reg, encoding);

                return makeRegisterExpression(reg);
            }
            else if (isFPInsn) {
                reg = isSinglePrec() ? aarch64::s0 : aarch64::d0;
                reg = makeAarch64RegID(reg, encoding);
            }
            else {
                reg = is64Bit ? ((encoding == 31) ? aarch64::xzr : aarch64::x0) : ((encoding == 31) ? aarch64::wzr
                                                                                                   : aarch64::w0);
                if (encoding != 31)
                    reg = makeAarch64RegID(reg, encoding);
            }

            return makeRegisterExpression(reg);
        }

        void InstructionDecoder_aarch64::OPRRm() {
	    if(skipRm)
		return;

            if (IS_INSN_FP_COMPARE(insn) && field<3, 3>(insn) == 1)
                insn_in_progress->appendOperand(
                        Immediate::makeImmediate(Result(isSinglePrec() ? sp_float : dp_float, 0.0)), true, false);
            else
                insn_in_progress->appendOperand(makeRmExpr(), true, false);
        }

        void InstructionDecoder_aarch64::OPRsf() {
            if (field<31, 31>(insn) == 0)
                is64Bit = false;
        }

        template<unsigned int endBit, unsigned int startBit>
        void InstructionDecoder_aarch64::OPRoption() {
            hasOption = true;
            optionField = field<startBit, endBit>(insn);
        }

        void InstructionDecoder_aarch64::OPRshift() {
            hasShift = true;
            shiftField = field<22, 23>(insn);
        }

        void InstructionDecoder_aarch64::OPRhw() {
            hasHw = true;
            hwField = field<21, 22>(insn);

            if(!is64Bit && ((hwField >> 1) & 0x1) == 1)
                isValid = false;
        }

        template<unsigned int endBit, unsigned int startBit>
        void InstructionDecoder_aarch64::OPRN() {
            hasN = true;
            nField = field<startBit, endBit>(insn);
            nLen = endBit - startBit + 1;
        }

// the call of this function should be generated by decoder gen for ld/st class
// except for ld/st{s, h, w} subclass
        void InstructionDecoder_aarch64::setRegWidth() {
            //is64Bit is by default set to TRUE
            unsigned int opc = 0x3 & field<22, 23>(insn);
            unsigned int opc0 = opc & 0x1;
            unsigned int opc1 = (opc & 0x2) >> 1;
            unsigned int sz = 0x3 & field<30, 31>(insn);

            if (IS_INSN_LDST(insn)) {
                if (IS_INSN_LDST_UIMM(insn) || IS_INSN_LDST_UNSCALED(insn)
                    || IS_INSN_LDST_UNPRIV(insn) || IS_INSN_LDST_POST(insn)
                    || IS_INSN_LDST_PRE(insn) || IS_INSN_LDST_REG(insn)) {
                    if (opc1 == 0) {
                        if (field<30, 31>(insn) != 3)
                            is64Bit = false;
                        return;
                    } else {
                        if (sz == 3) {
                            if (opc0 == 1)
                                isValid = false;
                        }
                        else {
                            if (sz == 2 && opc0 == 1)
                                isValid = false;
                            if (opc0 == 1)
                                is64Bit = false;
                        }
                        return;
                    }
                }
                else if (IS_INSN_LDST_EX(insn)) {
                    switch (sz) {
                        case 2:
                        case 0:
                        case 1:
                            is64Bit = false;
                            break;
                        case 3:
                        default:
                            return;
                    }
                }
                else if (IS_INSN_LDST_PAIR(insn)) {
                    switch (sz) {
                        case 0:
                            is64Bit = false;
                            break;
                        case 1:
                        case 2:
                        case 3:
                        default:
                            return;
                    }
                }
                else if (IS_INSN_LD_LITERAL(insn)) {
                    switch (sz) {
                        case 0:
                            is64Bit = false;
                        case 1:
                        case 2:
                        case 3:
                        default:
                            return;
                    }
                }
                else {
                    isValid = false;
                }
            } else {
                isValid = false;
            }
            return;
        }

        MachRegister InstructionDecoder_aarch64::getLoadStoreSimdRegister(int encoding) {
            MachRegister reg;

            if (size != -1) {
                switch (size) {
                    case 0x0:
                        reg = (field<23, 23>(insn) == 0x1) ? aarch64::q0 : aarch64::b0;
                        break;
                    case 0x1:
                        reg = aarch64::h0;
                        break;
                    case 0x2:
                        reg = aarch64::s0;
                        break;
                    case 0x3:
                        reg = aarch64::d0;
                        break;
                }
            }
            else {
                switch (field<30, 31>(insn)) {
                    case 0x0:
                        reg = aarch64::s0;
                        break;
                    case 0x1:
                        reg = aarch64::d0;
                        break;
                    case 0x2:
                        reg = aarch64::q0;
                        break;
                    case 0x3:
                        isValid = false;
                        break;
                }
            }

            return makeAarch64RegID(reg, encoding);
        }

        Expression::Ptr InstructionDecoder_aarch64::makeRtExpr() {
            int encoding = field<0, 4>(insn);
            MachRegister reg;

            if (isFPInsn) {
                reg = makeAarch64RegID(isSinglePrec() ? aarch64::s0 : aarch64::d0, encoding);
            }
            else if (isSIMDInsn) {
                reg = getLoadStoreSimdRegister(encoding);
            }
            else {
                reg = is64Bit ? ((encoding == 31) ? aarch64::xzr : aarch64::x0) : ((encoding == 31) ? aarch64::wzr
                                                                                                   : aarch64::w0);
                if (encoding != 31)
                    reg = makeAarch64RegID(reg, encoding);
            }

            return makeRegisterExpression(reg);
        }

        void InstructionDecoder_aarch64::getSIMD_MULT_RptSelem(unsigned int &rpt, unsigned int &selem) {
            unsigned opcode = field<12, 15>(insn);
            switch (opcode) {
                case 0x0:
                    rpt = 1;
                    selem = 4;
                    break;
                case 0x2:
                    rpt = 4;
                    selem = 1;
                    break;
                case 0x4:
                    rpt = 1;
                    selem = 3;
                    break;
                case 0x6:
                    rpt = 3;
                    selem = 1;
                    break;
                case 0x7:
                    rpt = 1;
                    selem = 1;
                    break;
                case 0x8:
                    rpt = 1;
                    selem = 2;
                    break;
                case 0xa:
                    rpt = 2;
                    selem = 1;
                    break;
                default:
                    isValid = false;
                    return;
            }
            if (rpt == 0 || selem == 0)
                isValid = false;
            return;
        }

        void InstructionDecoder_aarch64::OPRRt() {
            int encoding = field<0, 4>(insn);
            entryID op = insn_in_progress->getOperation().operationID;

            if (IS_INSN_BRANCHING(insn)) {
                if (encoding == 31)
                    insn_in_progress->appendOperand(makeRegisterExpression(is64Bit ? aarch64::xzr : aarch64::wzr), true,
                                                    false);
                else
                    insn_in_progress->appendOperand(
                            makeRegisterExpression(makeAarch64RegID(is64Bit ? aarch64::x0 : aarch64::w0, encoding)),
                            true, false);
            }
            else if (op == aarch64_op_prfm_imm || op == aarch64_op_prfm_lit || op == aarch64_op_prfm_reg || op == aarch64_op_prfum) {
                Expression::Ptr prfop;
		Result arg = Result(u32, unsign_extend32(5, encoding));
		
		if((encoding & 0x1E) == 0x6 || (encoding & 0x1E) == 0xE || (encoding & 0x1E) == 0x16 || (encoding & 0x18) == 0x18)
		    prfop = Immediate::makeImmediate(arg);
		else
		    prfop = ArmPrfmTypeImmediate::makeArmPrfmTypeImmediate(arg);

                insn_in_progress->appendOperand(prfop, true, false);
            }
        }

        void InstructionDecoder_aarch64::OPRRtL() {
            int encoding = field<0, 4>(insn);

            if (IS_INSN_LDST_SIMD_MULT(insn) || IS_INSN_LDST_SIMD_MULT_POST(insn)) {
                unsigned int rpt, selem;
                getSIMD_MULT_RptSelem(rpt, selem);
                MachRegister reg = _Q == 0x1 ? aarch64::q0 : aarch64::d0;
                for (int it_rpt = rpt * selem - 1; it_rpt >= 0; it_rpt--) {
                    insn_in_progress->appendOperand(
                            makeRegisterExpression(makeAarch64RegID(reg, (encoding + it_rpt) % 32)), false, true);
                }
            }
            else if (IS_INSN_LDST_SIMD_SING(insn) || IS_INSN_LDST_SIMD_SING_POST(insn)) {
                unsigned int selem = getSIMD_SING_selem();

                MachRegister reg = _Q == 0x1 ? aarch64::q0 : aarch64::d0;

                for (int it_selem = selem - 1; it_selem >= 0; it_selem--) {
                    insn_in_progress->appendOperand(
                            makeRegisterExpression(makeAarch64RegID(reg, (encoding + it_selem) % 32)), false, true);
                }
            }
            else
                insn_in_progress->appendOperand(makeRtExpr(), false, true);
        }

        void InstructionDecoder_aarch64::OPRRtS() {
            int encoding = field<0, 4>(insn);

            if (IS_INSN_LDST_SIMD_MULT(insn) || IS_INSN_LDST_SIMD_MULT_POST(insn)) {
                unsigned int rpt, selem;
                getSIMD_MULT_RptSelem(rpt, selem);

                MachRegister reg = _Q == 0x1 ? aarch64::q0 : aarch64::d0;

                for (int it_rpt = rpt * selem - 1; it_rpt >= 0; it_rpt--) {
                    insn_in_progress->appendOperand(
                            makeRegisterExpression(makeAarch64RegID(reg, (encoding + it_rpt) % 32)), true, false);
                }
            }
            else if (IS_INSN_LDST_SIMD_SING(insn) || IS_INSN_LDST_SIMD_SING_POST(insn)) {
                unsigned int selem = getSIMD_SING_selem();

                MachRegister reg = _Q == 0x1 ? aarch64::q0 : aarch64::d0;

                for (int it_selem = selem - 1; it_selem >= 0; it_selem--) {
                    insn_in_progress->appendOperand(
                            makeRegisterExpression(makeAarch64RegID(reg, (encoding + it_selem) % 32)), true, false);
                }
            }
            else
                insn_in_progress->appendOperand(makeRtExpr(), true, false);
        }

        Expression::Ptr InstructionDecoder_aarch64::makeRt2Expr() {
            MachRegister baseReg;
            int encoding = field<10, 14>(insn);

            if (isFPInsn) {
                baseReg = makeAarch64RegID(isSinglePrec() ? aarch64::s0 : aarch64::d0, encoding);
            }
            else if (isSIMDInsn) {
                baseReg = getLoadStoreSimdRegister(encoding);
            }
            else {
                baseReg = is64Bit ? ((encoding == 31) ? aarch64::xzr : aarch64::x0) : ((encoding == 31) ? aarch64::wzr
                                                                                                   : aarch64::w0);
                if (encoding != 31)
                    baseReg = makeAarch64RegID(baseReg, encoding);
            }

            return makeRegisterExpression(baseReg);
        }

        void InstructionDecoder_aarch64::OPRRt2() {
            assert(0);
        }

        void InstructionDecoder_aarch64::OPRRt2L() {
            insn_in_progress->appendOperand(makeRt2Expr(), false, true);
        }

        void InstructionDecoder_aarch64::OPRRt2S() {
            insn_in_progress->appendOperand(makeRt2Expr(), true, false);
        }

        template<unsigned int endBit, unsigned int startBit>
        void InstructionDecoder_aarch64::OPRcond() {
            int condVal = field<startBit, endBit>(insn);
            if (IS_INSN_B_COND(insn)) {
                insn_in_progress->getOperation().mnemonic += ".";
                insn_in_progress->getOperation().mnemonic += condStringMap[condVal];
            }
            else {
		if(IS_INSN_COND_SELECT(insn))
		    fix_condinsn_alias_and_cond(condVal);
		else
		    oprRotateAmt++;

                Expression::Ptr cond = ArmConditionImmediate::makeArmConditionImmediate(Result(u8, condVal));
                insn_in_progress->appendOperand(cond, true, false);
            }

            isPstateRead = true;
        }

        void InstructionDecoder_aarch64::OPRnzcv() {
            if(!isFPInsn && field<4, 4>(insn) == 1) {
                isValid = false;
            } else {
                unsigned int nzcvVal = field<0, 3>(insn);
                Expression::Ptr nzcv = Immediate::makeImmediate(Result(u8, nzcvVal));
                insn_in_progress->appendOperand(nzcv, true, false);

                isPstateWritten = true;
                oprRotateAmt++;
            }
        }

        void InstructionDecoder_aarch64::OPRop1() {
            op1Field = field<16, 18>(insn);
        }

        void InstructionDecoder_aarch64::OPRop2() {
            op2Field = field<5, 7>(insn);
        }

        void InstructionDecoder_aarch64::OPRCRm() {
            crmField = field<8, 11>(insn);
        }

        void InstructionDecoder_aarch64::OPRCRn() {
        }

        template<unsigned int endBit, unsigned int startBit>
        void InstructionDecoder_aarch64::OPRS() {
            sField = field<startBit, endBit>(insn);
        }

	void InstructionDecoder_aarch64::OPRopc() {
	    int opcVal = field<30, 31>(insn);
	    int lopc = (field<22, 22>(insn) << 1) | (opcVal & 0x1);

	    if((IS_INSN_LDST_PAIR_NOALLOC(insn) && (opcVal & 0x1) == 0x1) ||
	       (IS_INSN_LDST_PAIR(insn) && (opcVal == 0x3 || lopc == 0x1)))
		isValid = false;
	}

        void InstructionDecoder_aarch64::OPRscale() {
            int scaleVal = field<10, 15>(insn);

	    if(!is64Bit && ((scaleVal >> 0x5) & 0x1) == 0x0)
		isValid = false;
	    else {
		Expression::Ptr scale = Immediate::makeImmediate(Result(u32, unsign_extend32(6 + is64Bit, 64 - scaleVal)));
		insn_in_progress->appendOperand(scale, true, false);
	    }
        }

        Expression::Ptr InstructionDecoder_aarch64::makeRaExpr() {
            int encoding = field<10, 14>(insn);
            MachRegister reg;

            if (isFPInsn) {
                reg = makeAarch64RegID(isSinglePrec() ? aarch64::s0 : aarch64::d0, encoding);
            }
            else {
                reg = is64Bit ? ((encoding == 31) ? aarch64::xzr : aarch64::x0) : ((encoding == 31) ? aarch64::wzr
                                                                                                   : aarch64::w0);
                if (encoding != 31)
                    reg = makeAarch64RegID(reg, encoding);
            }

            return makeRegisterExpression(reg);

        }

        void InstructionDecoder_aarch64::OPRRa() {
            insn_in_progress->appendOperand(makeRaExpr(), true, false);

            oprRotateAmt++;
        }

        void InstructionDecoder_aarch64::OPRo0() {

        }

        void InstructionDecoder_aarch64::OPRb5() {
            OPRsf();
            hasb5 = true;
        }

        void InstructionDecoder_aarch64::OPRb40() {

        }

        Expression::Ptr InstructionDecoder_aarch64::makeb40Expr() {
            int b40Val = field<19, 23>(insn);
            int bitpos = ((is64Bit ? 1 : 0) << 5) | b40Val;

            return Immediate::makeImmediate(Result(u32, unsign_extend32(6, bitpos)));
        }

        template<unsigned int endBit, unsigned int startBit>
        void InstructionDecoder_aarch64::OPRsz() {
            _szField = field<startBit, endBit>(insn);
        }

        bool InstructionDecoder_aarch64::isSinglePrec() {
            if (isFPInsn && !isSIMDInsn) {
                if (_typeField == -1) {
                    //TODO if the type field is not set, do sth else
                    OPRtype<23, 22>();
                }
                return _typeField == 0 ? true : false;
            } else if (isSIMDInsn) {
                isValid = false; //not implemeted yet
            }
            return false;
        }

        Expression::Ptr InstructionDecoder_aarch64::makeRsExpr() {
            MachRegister baseReg = isFPInsn ?
                                   (isSinglePrec() ? aarch64::s0 : aarch64::d0) :
                                   (is64Bit ? aarch64::x0 : aarch64::w0);

            if (IS_INSN_LDST(insn)) {
                baseReg = aarch64::w0;
            }
            return makeRegisterExpression(makeAarch64RegID(baseReg, field<16, 20>(insn)));
        }

        void InstructionDecoder_aarch64::OPRRs() {
            insn_in_progress->appendOperand(makeRsExpr(), false, true);
        }

        void InstructionDecoder_aarch64::makeBranchTarget(bool branchIsCall, bool bIsConditional, int immVal,
                                                          int immLen) {
            Expression::Ptr lhs = makePCExpr();

            int64_t offset = sign_extend64(immLen + 2, immVal * 4);
            Expression::Ptr rhs = Immediate::makeImmediate(Result(s64, offset));

            insn_in_progress->addSuccessor(makeAddExpression(lhs, rhs, s64), branchIsCall, false, bIsConditional,
                                           false);
            if (branchIsCall) {
                insn_in_progress->addSuccessor(makeFallThroughExpr(), false, false, false, true);
            }

        }

        Expression::Ptr InstructionDecoder_aarch64::makeFallThroughExpr() {
            return makeAddExpression(makePCExpr(), Immediate::makeImmediate(Result(u64, unsign_extend64(3, 4))), u64);
        }

        template<typename T, Result_Type rT>
        Expression::Ptr InstructionDecoder_aarch64::fpExpand(int val) {
            int N, E, F;
            T frac, expandedImm, sign, exp;

            N = (rT == s32) ? 32 : 64;
            E = (N == 32) ? 8 : 11;
            F = N - E - 1;

            sign = (val & 0x80) >> 7;

            int val6 = ((~val) & 0x40) >> 6, val6mask = (1 << (E - 3)) - 1;
            exp = (val6 << (E - 1)) | ((val6 ? val6mask : 0) << 2) | ((val & 0x30) >> 4);

            frac = (val & 0xF) << (F - 4);

            expandedImm = (sign << (E + F)) | (exp << F) | frac;

            return Immediate::makeImmediate(Result(rT, expandedImm));
        }

        template<typename T>
        Expression::Ptr InstructionDecoder_aarch64::makeLogicalImm(int immr, int imms, int immsLen, Result_Type rT) {
            int len = highest_set_bit((nField << immsLen) | (~imms & ((1 << immsLen) - 1))) - 1;
            int finalsize = (rT == u32 ? 32 : 64);

            if (len < 1 || ((1 << len) > finalsize)) {
                isValid = false;
                return Immediate::makeImmediate(Result(u32, 0));
            }
            int levels = (1 << len) - 1;

            int S = imms & levels;
            if (S == levels) {
                isValid = false;
                return Immediate::makeImmediate(Result(u32, 0));
            }
            int R = immr & levels;

            int esize = 1 << len;
            T welem = (((T) 1) << (S + 1)) - 1;

            T wmaskarg = welem;
            if (R != 0) {
                T low = welem & (((T) 1 << R) - 1), high = welem & ((((T) 1 << (esize - R)) - 1) << R);
                wmaskarg = (low << (esize - R)) | (high >> R);
            }

            int idx;
            T wmask = wmaskarg;

            for (idx = 1; idx < finalsize / esize; idx++) {
                wmask |= (wmaskarg << (esize * idx));
            }

            return Immediate::makeImmediate(Result(rT, wmask));
        }

        bool InstructionDecoder_aarch64::fix_bitfieldinsn_alias(int immr, int imms) {
            entryID modifiedID = insn_in_progress->getOperation().operationID;
            bool do_further_processing = true;

            switch (field<27, 30>(insn)) {
                case 0x6:
                    modifiedID = (imms < immr) ? aarch64_op_bfi_bfm : aarch64_op_bfxil_bfm;
                    break;
                case 0x2:
                    if (immr == 0 && (imms == 7 || imms == 15 || imms == 31)) {
                        do_further_processing = false;
                        switch (imms) {
                            case 7:
                                modifiedID = aarch64_op_sxtb_sbfm;
                                break;
                            case 15:
                                modifiedID = aarch64_op_sxth_sbfm;
                                break;
                            case 31:
                                modifiedID = aarch64_op_sxtw_sbfm;
                                break;
                        }
                    }
                    else
                        modifiedID = (imms < immr) ? aarch64_op_sbfiz_sbfm : aarch64_op_sbfx_sbfm;
                    break;
                case 0xA:
                    if (immr == 0 && (imms == 7 || imms == 15)) {
                        do_further_processing = false;
                        switch (imms) {
                            case 7:
                                modifiedID = aarch64_op_uxtb_ubfm;
                                break;
                            case 15:
                                modifiedID = aarch64_op_uxth_ubfm;
                                break;
                        }
                    }
		    else if((imms != 31 || imms != 63) && (imms + 1) == immr)
			modifiedID = aarch64_op_lsl_ubfm;
		    else if((imms & 0x1F) == 0x1F)
			modifiedID = aarch64_op_lsr_ubfm;
                    else
                        modifiedID = (imms < immr) ? aarch64_op_ubfiz_ubfm : aarch64_op_ubfx_ubfm;
                    break;
                default:
                    isValid = false;
            }

            insn_in_progress->getOperation().operationID = modifiedID;
            insn_in_progress->getOperation().mnemonic = bitfieldInsnAliasMap[modifiedID];

            return do_further_processing;
        }

        void InstructionDecoder_aarch64::fix_condinsn_alias_and_cond(int &cond) {
            entryID modifiedID = insn_in_progress->getOperation().operationID;
            if (modifiedID == aarch64_op_csel)
                return;

            int Rm = field<16, 20>(insn), Rn = field<5, 9>(insn);

            if (Rm == Rn && (cond & 0xE) != 0xE && modifiedID == aarch64_op_csneg) {
                modifiedID = aarch64_op_cneg_csneg;
		skipRm = true;
            } else if (Rm != 31 && Rn != 31 && (cond & 0xE) != 0xE && Rm == Rn) {
                switch (modifiedID) {
                    case aarch64_op_csinc:
                        modifiedID = aarch64_op_cinc_csinc;
                        break;
                    case aarch64_op_csinv:
                        modifiedID = aarch64_op_cinv_csinv;
                        break;
                    default:
                        isValid = false;
                }

		skipRm = true;
            } else if (Rm == 31 && Rn == 31 && (cond & 0xE) != 0xE) {
                switch (modifiedID) {
                    case aarch64_op_csinc:
                        modifiedID = aarch64_op_cset_csinc;
                        break;
                    case aarch64_op_csinv:
                        modifiedID = aarch64_op_csetm_csinv;
                        break;
                    default:
                        isValid = false;
                }

		skipRn = skipRm = true;
            }

            insn_in_progress->getOperation().operationID = modifiedID;
            insn_in_progress->getOperation().mnemonic = condInsnAliasMap[modifiedID];
	    if(skipRm)
		cond = ((cond % 2) == 0) ? (cond + 1) : (cond - 1);
        }

        template<unsigned int endBit, unsigned int startBit>
        void InstructionDecoder_aarch64::OPRimm() {
            int immVal = field<startBit, endBit>(insn);
            unsigned int immLen = endBit - startBit + 1;

            if (IS_INSN_LDST(insn)) {
                if (IS_INSN_LD_LITERAL(insn)) {
                    Expression::Ptr literal = makeMemRefIndexLiteral();
                    insn_in_progress->appendOperand(literal, true, false);
                }
                else if (IS_INSN_LDST_POST(insn)) {
                    Expression::Ptr offset = makeMemRefIndex_offset9();
                    insn_in_progress->appendOperand(offset, true, false);
                }
                else if (IS_INSN_LDST_PAIR_POST(insn)) {
                    Expression::Ptr offset = makeMemRefPair_offset7();
                    insn_in_progress->appendOperand(offset, true, false);
                }

                return;
            }

            if (hasHw) {
                processHwFieldInsn(immLen, immVal);
            }
            else if (hasN)        //logical (immediate), bitfield, extract
            {
                if (IS_FIELD_IMMR(startBit, endBit)) {
                    immr = immVal;
                    immrLen = immLen;
                }
                else if (IS_FIELD_IMMS(startBit, endBit)) {
                    Expression::Ptr imm;
		    bool isLsrLsl = false;

                    if (IS_INSN_LOGICAL_IMM(insn)) {
                        if (is64Bit)
                            imm = makeLogicalImm<uint64_t>(immr, immVal, immLen, u64);
                        else
                            imm = makeLogicalImm<uint32_t>(immr, immVal, immLen, u32);
			
			insn_in_progress->appendOperand(imm, true, false);
                    }
                    else {
			entryID curID;

                        if (IS_INSN_BITFIELD(insn)) {
                            if((is64Bit && nField != 0x1) ||
                               (!is64Bit && (nField != 0 || (immr & 0x20) != 0 || (immVal & 0x20) != 0))) {
                                isValid = false;
                                return;
                            }

                            if (!fix_bitfieldinsn_alias(immr, immVal))
                                return;

			    curID = insn_in_progress->getOperation().operationID;
			    if(curID == aarch64_op_lsl_ubfm || curID == aarch64_op_lsr_ubfm)
				isLsrLsl = true;
                            
			    if (curID != aarch64_op_lsr_ubfm && immVal < immr) {
                                int divisor = is64Bit ? 64 : 32, factor = 0;
                                while ((divisor * factor) < immr)
                                    factor += 1;
                                immr = (divisor * factor) - immr;
                                immrLen += 1;

				immVal += 1;
                            }
                            else
                                immVal = immVal + 1 - immr;

                            immLen += 1;
                        }

			if(!isLsrLsl) {
			    imm = Immediate::makeImmediate(Result(u32, unsign_extend32(immLen, immVal)));
			    insn_in_progress->appendOperand(imm, true, false);
			    oprRotateAmt++;
			}
                    }

                    if (IS_INSN_BITFIELD(insn)) {
                        imm = Immediate::makeImmediate(Result(u32, unsign_extend32(immrLen, immr)));
                        insn_in_progress->appendOperand(imm, true, false);
			if(!isLsrLsl)
			    oprRotateAmt--;
                    }
                }
                else
                    isValid = false;
            }
            else if (hasShift) {
                if (IS_INSN_ADDSUB_SHIFT(insn) || IS_INSN_LOGICAL_SHIFT(insn))    //add-sub shifted | logical shifted
                {
<<<<<<< HEAD
                    processShiftFieldShiftedInsn(immLen, immVal);

                    if((IS_INSN_ADDSUB_SHIFT(insn) && shiftField == 0x3) || (!is64Bit && ((immVal >> 5) & 0x1) == 0x1))
                        isValid = false;
=======
                    if(IS_INSN_LOGICAL_SHIFT(insn) && shiftField == 0 && field<5, 9>(insn) == 0x1F && immVal == 0) {
                        insn_in_progress->getOperation().operationID = aarch64_op_mov_orr_log_shift;
                        insn_in_progress->getOperation().mnemonic = "mov";
                        skipRn = true;

                        insn_in_progress->appendOperand(makeRmExpr(), true, false);
                    } else {
                        processShiftFieldShiftedInsn(immLen, immVal);
                    }
>>>>>>> c09b5ba4
                }
                else if (IS_INSN_ADDSUB_IMM(insn))        //add-sub (immediate)
                {
                    processShiftFieldImmInsn(immLen, immVal);
                }
                else
                    isValid = false;
            }
            else if (hasOption) {
                if (IS_INSN_ADDSUB_EXT(insn))                                        //add-sub extended
                {
                    Expression::Ptr expr = makeOptionExpression(immLen, immVal);

                    insn_in_progress->appendOperand(expr, true, false);
                }
                else {
                    isValid = false;
                }
            }
            else if (IS_INSN_BRANCHING(insn) && !IS_INSN_B_UNCOND_REG(
                    insn)) {        //unconditional branch (immediate), test and branch, compare and branch, conditional branch
                bool bIsConditional = false;
                if (!(IS_INSN_B_UNCOND(insn)))
                    bIsConditional = true;

                bool branchIsCall = bIsConditional ? false : (field<31, 31>(insn) == 1);

                insn_in_progress->appendOperand(makePCExpr(), false, true);
                makeBranchTarget(branchIsCall, bIsConditional, immVal, immLen);

                if (hasb5)
                    insn_in_progress->appendOperand(makeb40Expr(), true, false);

                if (bIsConditional)
                    insn_in_progress->addSuccessor(makeFallThroughExpr(), false, false, true, true);
            }
            else if (IS_INSN_PCREL_ADDR(insn))                                    //pc-relative addressing
            {
                if (IS_FIELD_IMMLO(startBit, endBit)) {
                    immlo = immVal;
                    immloLen = endBit - startBit + 1;
                }
                else if (IS_FIELD_IMMHI(startBit, endBit)) {
                    int page = field<31, 31>(insn);
                    int64_t offset = (immVal << immloLen) | immlo;
                    offset = offset << (page * 12);
                    int size = immloLen + immLen + (page * 12);

                    insn_in_progress->appendOperand(makePCExpr(), true, false);
                    Expression::Ptr imm = Immediate::makeImmediate(Result(s64, (offset << (64 - size)) >> (64 - size)));

                    insn_in_progress->appendOperand(imm, true, false);
                }
                else
                    isValid = false;
            }
            else if (isFPInsn) {
                if (isSinglePrec())
                    insn_in_progress->appendOperand(fpExpand<int32_t, s32>(immVal), true, false);
                else
                    insn_in_progress->appendOperand(fpExpand<int64_t, s64>(immVal), true, false);
            }
            else if (IS_INSN_EXCEPTION(insn)) {
                Expression::Ptr imm = Immediate::makeImmediate(Result(u16, immVal));
                insn_in_progress->appendOperand(imm, true, false);
                isPstateRead = true;
            }
            else if (isSIMDInsn) {
                if (IS_INSN_SIMD_EXTR(insn)) {
                    if (_Q == 0) {
                        if ((immVal & 0x8) == 0) {
                            Expression::Ptr imm = Immediate::makeImmediate(
                                    Result(u32, unsign_extend32(immLen - 1, immVal & 0x7)));
                            insn_in_progress->appendOperand(imm, true, false);
                        }
                        else
                            isValid = false;
                    }
                    else {
                        Expression::Ptr imm = Immediate::makeImmediate(Result(u32, unsign_extend32(immLen, immVal)));\
            insn_in_progress->appendOperand(imm, true, false);
                    }
                }
                else if (IS_INSN_SIMD_SHIFT_IMM(insn) || IS_INSN_SCALAR_SHIFT_IMM(insn)) {
                    //immh
                    if (startBit == 19 && endBit == 22) {
                        immlo = immVal;
                        immloLen = endBit - startBit + 1;
                    }
                        //immb
                    else if (startBit == 16 && endBit == 18) {
                        int opcode = field<11, 15>(insn);
                        int shift, isRightShift = 1, elemWidth = (immlo << immLen) | immVal;
                        entryID insnID = insn_in_progress->getOperation().operationID;
                        bool isScalar = field<28, 28>(insn) ? true : false;

                        //check if shift is left; if it is, the immediate has to be processed in a different manner.
                        //unfortunately, determining whether the instruction will do a left or right shift cannot be determined in any way other than checking the instruction's opcode
                        if (insnID == aarch64_op_shl_advsimd || insnID == aarch64_op_sqshl_advsimd_imm ||
                            insnID == aarch64_op_sshll_advsimd ||
                            insnID == aarch64_op_sli_advsimd || insnID == aarch64_op_sqshlu_advsimd ||
                            insnID == aarch64_op_uqshl_advsimd_imm || insnID == aarch64_op_ushll_advsimd)
                            isRightShift = -1;

                        switch (highest_set_bit(immlo)) {
                            case 0x1:
                                (!isScalar || (opcode & 0x1C) == 0x0C || (opcode & 0x1C) == 0x10)
                                ? (shift = isRightShift * (16 - elemWidth) + (isRightShift > 0 ? 0 : 8))
                                : (isValid = false);
                                break;
                            case 0x2:
                                (!isScalar || (opcode & 0x1C) == 0x0C || (opcode & 0x1C) == 0x10)
                                ? (shift = isRightShift * (32 - elemWidth) + (isRightShift > 0 ? 0 : 16))
                                : (isValid = false);
                                break;
                            case 0x3:
                                (!isScalar || opcode > 0x0A) ? (shift = isRightShift * (64 - elemWidth) +
                                                                        (isRightShift > 0 ? 0 : 32))
                                                             : (isValid = false);
                                break;
                            case 0x4:
                                shift = isRightShift * (128 - elemWidth) + (isRightShift > 0 ? 0 : 64);
                                break;
                            default:
                                isValid = false;
                        }

                        if (isValid) {
                            Expression::Ptr imm = Immediate::makeImmediate(
                                    Result(u32, unsign_extend32(immloLen + immLen, shift)));
                            insn_in_progress->appendOperand(imm, true, false);
                        }
                    }
                    else
                        isValid = false;
                }
            }
            else                                                            //conditional compare (immediate)
            {
                Result_Type rT = is64Bit ? u64 : u32;

                Expression::Ptr imm = Immediate::makeImmediate(
                        Result(rT, rT == u32 ? unsign_extend32(immLen, immVal) : unsign_extend64(immLen, immVal)));
                insn_in_progress->appendOperand(imm, true, false);
            }
        }

        void InstructionDecoder_aarch64::reorderOperands() {
            if (oprRotateAmt) {
                std::vector<Operand> curOperands;
                insn_in_progress->getOperands(curOperands);

                if (curOperands.empty())
                    assert(!"empty operand list found while re-ordering operands");

                std::swap(curOperands[1], curOperands[3]);

                while (oprRotateAmt--)
                    std::rotate(curOperands.begin(), curOperands.begin() + 1, curOperands.begin() + 3);

                insn_in_progress->m_Operands.assign(curOperands.begin(), curOperands.end());
            }
            else if (IS_INSN_LDST_POST(insn) || IS_INSN_LDST_PAIR_POST(insn)) {
                std::vector<Operand> curOperands;
                insn_in_progress->getOperands(curOperands);
                std::iter_swap(curOperands.begin(), curOperands.end() - 1);
                insn_in_progress->m_Operands.assign(curOperands.begin(), curOperands.end());
            }
            else if (IS_INSN_LDST_PAIR(insn)) {
                std::vector<Operand> curOperands;
                insn_in_progress->getOperands(curOperands);
                assert(curOperands.size() == 4 || curOperands.size() == 3);
                if (curOperands.size() == 3) {
                    curOperands.insert(curOperands.begin(), curOperands.back());
                    curOperands.pop_back();
                } else if (curOperands.size() == 4) {
                    std::iter_swap(curOperands.begin(), curOperands.end() - 1);
                }
                insn_in_progress->m_Operands.assign(curOperands.begin(), curOperands.end());
            }
            else if (IS_INSN_LDST_EX_PAIR(insn)) {
                std::vector<Operand> curOperands;
                insn_in_progress->getOperands(curOperands);
                if (curOperands.size() == 3) {
                    curOperands.insert(curOperands.begin(), curOperands.back());
                    curOperands.pop_back();
                }
                else if (curOperands.size() == 4) {
                    curOperands.insert(curOperands.begin() + 1, curOperands.back());
                    curOperands.pop_back();
                }
                insn_in_progress->m_Operands.assign(curOperands.begin(), curOperands.end());
            }
            else if (IS_INSN_ST_EX(insn)) {
                std::vector<Operand> curOperands;
                insn_in_progress->getOperands(curOperands);
                if (curOperands.size() == 3) {
                    curOperands.insert(curOperands.begin() + 1, curOperands.back());
                    curOperands.pop_back();
                    insn_in_progress->m_Operands.assign(curOperands.begin(), curOperands.end());
                }
                else
                    insn_in_progress->m_Operands.reverse();
            }
            else
                insn_in_progress->m_Operands.reverse();
        }

        void InstructionDecoder_aarch64::processAlphabetImm() {
            if (op == 1 && cmode == 0xE) {
                uint64_t imm = 0;

                for (int imm_index = 0; imm_index < 8; imm_index++)
                    imm |= (simdAlphabetImm & (1 << imm_index)) ? (0xFF << (imm_index * 8)) : 0;

                insn_in_progress->appendOperand(Immediate::makeImmediate(Result(u64, imm)), true, false);
            }
            else if (cmode == 0xF) {
                //fmov (vector, immediate)
                //TODO: check with Bill if this is fine
                insn_in_progress->appendOperand(Immediate::makeImmediate(Result(u8, simdAlphabetImm)), true, false);
            }
            else {
                int shiftAmt = 0;

                //16-bit shifted immediate
                if ((cmode & 0xC) == 0x8)
                    shiftAmt = ((cmode & 0x2) >> 1) * 8;
                    //32-bit shifted immediate
                else if ((cmode & 0x8) == 0x0)
                    shiftAmt = ((cmode & 0x6) >> 1) * 8;
                    //32-bit shifting ones
                else if ((cmode & 0xE) == 0xC)
                    shiftAmt = ((cmode & 0x0) + 1) * 8;

                Expression::Ptr lhs = Immediate::makeImmediate(Result(u32, unsign_extend32(8, simdAlphabetImm)));
                Expression::Ptr rhs = Immediate::makeImmediate(Result(u32, unsign_extend32(5, shiftAmt)));
                Expression::Ptr imm = makeLeftShiftExpression(lhs, rhs, u64);

                insn_in_progress->appendOperand(imm, true, false);
            }
        }

        using namespace boost::assign;

#include "aarch64_opcode_tables.C"

        void InstructionDecoder_aarch64::doDelayedDecode(const Instruction *insn_to_complete) {
	    InstructionDecoder::buffer b(insn_to_complete->ptr(), insn_to_complete->size());
	    //insn_to_complete->m_Operands.reserve(4);
	    decode(b);
	    decodeOperands(insn_to_complete);

        }

        bool InstructionDecoder_aarch64::decodeOperands(const Instruction *insn_to_complete) {
            int insn_table_index = findInsnTableIndex(0);
            aarch64_insn_entry *insn_table_entry = &aarch64_insn_entry::main_insn_table[insn_table_index];

            insn = insn_to_complete->m_RawInsn.small_insn;
            insn_in_progress = const_cast<Instruction *>(insn_to_complete);

            if (IS_INSN_LDST_REG(insn) ||
                IS_INSN_ADDSUB_EXT(insn) ||
                IS_INSN_ADDSUB_SHIFT(insn) ||
                IS_INSN_LOGICAL_SHIFT(insn))
                skipRm = true;

            for (operandSpec::const_iterator fn = insn_table_entry->operands.begin();
                 fn != insn_table_entry->operands.end(); fn++) {
                std::mem_fun(*fn)(this);
            }

            if (insn_table_index == 0)
                isValid = false;

            if (!isValid) {
                insn_in_progress->getOperation().mnemonic = INVALID_ENTRY.mnemonic;
                insn_in_progress->getOperation().operationID = INVALID_ENTRY.op;
                insn_in_progress->m_Operands.clear();
                insn_in_progress->m_Successors.clear();
            } else {
                reorderOperands();

                if (IS_INSN_SYSTEM(insn)) {
                    processSystemInsn();
                }

                if (IS_INSN_SIMD_MOD_IMM(insn)) {
                    processAlphabetImm();
                }

                if (IS_INSN_LDST_SIMD_MULT_POST(insn) || IS_INSN_LDST_SIMD_SING_POST(insn))
                    insn_in_progress->appendOperand(makeRnExpr(), false, true);
                else if (insn_in_progress->getOperation().operationID == aarch64_op_cmeq_advsimd_zero &&
                         field<29, 29>(insn) == 0)
                    insn_in_progress->appendOperand(Immediate::makeImmediate(Result(u32, 0)), true, false);

                if (isPstateWritten || isPstateRead)
                    insn_in_progress->appendOperand(makePstateExpr(), isPstateRead, isPstateWritten);
            }

            return true;
        }


        int InstructionDecoder_aarch64::findInsnTableIndex(unsigned int decoder_table_index) {
            aarch64_mask_entry *cur_entry = &aarch64_mask_entry::main_decoder_table[decoder_table_index];
            unsigned int cur_mask = cur_entry->mask;

            if (cur_mask == 0) {
                int insn_table_index = cur_entry->insnTableIndex;
                if (insn_table_index == -1)
                    assert(!"no instruction table entry found for current instruction");
                else
                    return insn_table_index;
            }

            unsigned int insn_iter_index = 0, map_key_index = 0, branch_map_key = 0;
            branchMap cur_branches = cur_entry->nodeBranches;

            while (insn_iter_index < AARCH64_INSN_LENGTH) {
                if (((cur_mask >> insn_iter_index) & 1) == 1) {
                    branch_map_key = branch_map_key | (((insn >> insn_iter_index) & 1) << map_key_index);
                    map_key_index++;
                }
                insn_iter_index++;
            }

            if (cur_branches.count(branch_map_key) <= 0)
                return 0;
            //	branch_map_key = 0;

            return findInsnTableIndex(cur_branches[branch_map_key]);
        }

        void InstructionDecoder_aarch64::setFlags() {
            isPstateWritten = true;
        }

        void InstructionDecoder_aarch64::mainDecode() {
            int insn_table_index = findInsnTableIndex(0);
            aarch64_insn_entry *insn_table_entry = &aarch64_insn_entry::main_insn_table[insn_table_index];

            insn_in_progress = makeInstruction(insn_table_entry->op, insn_table_entry->mnemonic, 4,
                                               reinterpret_cast<unsigned char *>(&insn));

            if (IS_INSN_BRANCHING(insn)) {
                decodeOperands(insn_in_progress);
            }

            insn_in_progress->arch_decoded_from = Arch_aarch64;
            return;
        }
    };
};


<|MERGE_RESOLUTION|>--- conflicted
+++ resolved
@@ -2579,12 +2579,6 @@
             else if (hasShift) {
                 if (IS_INSN_ADDSUB_SHIFT(insn) || IS_INSN_LOGICAL_SHIFT(insn))    //add-sub shifted | logical shifted
                 {
-<<<<<<< HEAD
-                    processShiftFieldShiftedInsn(immLen, immVal);
-
-                    if((IS_INSN_ADDSUB_SHIFT(insn) && shiftField == 0x3) || (!is64Bit && ((immVal >> 5) & 0x1) == 0x1))
-                        isValid = false;
-=======
                     if(IS_INSN_LOGICAL_SHIFT(insn) && shiftField == 0 && field<5, 9>(insn) == 0x1F && immVal == 0) {
                         insn_in_progress->getOperation().operationID = aarch64_op_mov_orr_log_shift;
                         insn_in_progress->getOperation().mnemonic = "mov";
@@ -2593,8 +2587,10 @@
                         insn_in_progress->appendOperand(makeRmExpr(), true, false);
                     } else {
                         processShiftFieldShiftedInsn(immLen, immVal);
-                    }
->>>>>>> c09b5ba4
+                        
+                        if((IS_INSN_ADDSUB_SHIFT(insn) && shiftField == 0x3) || (!is64Bit && ((immVal >> 5) & 0x1) == 0x1))
+                            isValid = false;
+                    }
                 }
                 else if (IS_INSN_ADDSUB_IMM(insn))        //add-sub (immediate)
                 {
