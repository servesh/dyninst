/*
 * See the dyninst/COPYRIGHT file for copyright information.
 *
 * We provide the Paradyn Tools (below described as "Paradyn")
 * on an AS IS basis, and do not warrant its validity or performance.
 * We reserve the right to update, modify, or discontinue this
 * software at any time.  We shall have no obligation to supply such
 * updates or modifications or any other form of support to you.
 *
 * By your use of Paradyn, you understand and agree that we (or any
 * other person or entity with proprietary rights in Paradyn) are
 * under no obligation to provide either maintenance services,
 * update services, notices of latent defects, or correction of
 * defects for Paradyn.
 *
 * This library is free software; you can redistribute it and/or
 * modify it under the terms of the GNU Lesser General Public
 * License as published by the Free Software Foundation; either
 * version 2.1 of the License, or (at your option) any later version.
 *
 * This library is distributed in the hope that it will be useful,
 * but WITHOUT ANY WARRANTY; without even the implied warranty of
 * MERCHANTABILITY or FITNESS FOR A PARTICULAR PURPOSE.  See the GNU
 * Lesser General Public License for more details.
 *
 * You should have received a copy of the GNU Lesser General Public
 * License along with this library; if not, write to the Free Software
 * Foundation, Inc., 51 Franklin Street, Fifth Floor, Boston, MA 02110-1301 USA
 */

#include "InstructionDecoder-aarch64.h"
#include <boost/assign/list_of.hpp>
#include "../../common/src/singleton_object_pool.h"

namespace Dyninst
{
  namespace InstructionAPI
  {
    typedef void (InstructionDecoder_aarch64::*operandFactory)();
    typedef std::vector<operandFactory> operandSpec;
    typedef std::vector<aarch64_insn_entry> aarch64_insn_table;
    typedef std::map<unsigned int, aarch64_mask_entry> aarch64_decoder_table;
    typedef std::map<unsigned int, unsigned int> branchMap;

    struct aarch64_insn_entry
    {
        aarch64_insn_entry(entryID o, const char* m, operandSpec ops):
        op(o), mnemonic(m), operands(ops)
        {
        }

        aarch64_insn_entry():
        op(aarch64_op_INVALID), mnemonic("INVALID")
        {
            // TODO: why 5?
            // TODO: Is this needed here?
            operands.reserve(5);
        }

        aarch64_insn_entry(const aarch64_insn_entry& o) :
        op(o.op), mnemonic(o.mnemonic), operands(o.operands)
        {
        }

        const aarch64_insn_entry& operator=(const aarch64_insn_entry& rhs)
        {
            operands.reserve(rhs.operands.size());
            op = rhs.op;
            mnemonic = rhs.mnemonic;
            operands = rhs.operands;

            return *this;
        }

        entryID op;
        const char* mnemonic;
        operandSpec operands;

        static void buildInsnTable();
        static bool built_insn_table;

        static aarch64_insn_table main_insn_table;
    };

    struct aarch64_mask_entry
    {
		aarch64_mask_entry(unsigned int m, branchMap bm, int tabIndex):
		mask(m), nodeBranches(bm), insnTableIndex(tabIndex)
		{
		}

		aarch64_mask_entry():
		mask(0), nodeBranches(branchMap()), insnTableIndex(-1)
		{
		}

		aarch64_mask_entry(const aarch64_mask_entry& e):
		mask(e.mask), nodeBranches(e.nodeBranches), insnTableIndex(e.insnTableIndex)
		{
		}

		const aarch64_mask_entry& operator=(const aarch64_mask_entry& rhs)
		{
			mask = rhs.mask;
			nodeBranches = rhs.nodeBranches;
			insnTableIndex = rhs.insnTableIndex;

			return *this;
		}

		unsigned int mask;
		branchMap nodeBranches;
		int insnTableIndex;

		static void buildDecoderTable();
		static bool built_decoder_table;
		static aarch64_decoder_table main_decoder_table;
	};

    InstructionDecoder_aarch64::InstructionDecoder_aarch64(Architecture a)
<<<<<<< HEAD
      : InstructionDecoderImpl(a), isPstateread(false), isPstateWritten(false), isFPInsn(false),
=======
      : InstructionDecoderImpl(a), isPstateRead(false), isPstateWritten(false), isFPInsn(false), 
>>>>>>> 8d382eb9
	    is64Bit(false), isValid(true), insn(0), insn_in_progress(NULL), isSystemInsn(false),
        hasHw(false), hasShift(false), hasOption(false), hasN(false),
        immr(0), immrLen(0), sField(0), nField(0), nLen(0),
        isTestAndBr(false), immlo(0), immloLen(0)
    {
        aarch64_insn_entry::buildInsnTable();
        aarch64_mask_entry::buildDecoderTable();
    }

    InstructionDecoder_aarch64::~InstructionDecoder_aarch64()
    {
    }

    void InstructionDecoder_aarch64::decodeOpcode(InstructionDecoder::buffer& b)
    {
      b.start += 4;
    }

    using namespace std;
    Instruction::Ptr InstructionDecoder_aarch64::decode(InstructionDecoder::buffer& b)
    {
        insn_printf("### decoding\n");

     	if(b.start > b.end)
	    return Instruction::Ptr();

		isPstateRead = isPstateWritten = false;
        isFPInsn = false;
        isValid = true;
        is64Bit = false;

        hasHw = false;
        hwField = 0;

        hasShift = false;
        shiftField = 0;

        hasOption = false;
        optionField = 0;

        hasN = false;
        sField = nField = nLen = 0;
        immr = immrLen = 0;

        isSystemInsn = false;
        op0Field = op1Field = op2Field = crnField = crmField = 0;

        isTestAndBr = false;
        immlo = immloLen = 0;

        insn = b.start[0] << 24 | b.start[1] << 16 |
        b.start[2] << 8 | b.start[3];

#if defined(DEBUG_RAW_INSN)
        cout.width(0);
        cout << "0x";
        cout.width(8);
        cout.fill('0');
        cout << hex << insn << "\t";
#endif

	mainDecode();
        b.start += 4;

	return make_shared(insn_in_progress);
    }

    void InstructionDecoder_aarch64::setFPMode()
    {
		isFPInsn = true;
    }

    bool InstructionDecoder_aarch64::decodeOperands(const Instruction *)
    {
		return false;
    }

	void InstructionDecoder_aarch64::processHwFieldInsn(int len, int val)
	{
		Result_Type rT = is64Bit?u64:u32;
		
		unsigned int shiftAmount = hwField*16;

		Expression::Ptr lhs = Immediate::makeImmediate(Result(rT, rT==u32?unsign_extend32(len, val):unsign_extend64(len, val)));
		Expression::Ptr rhs = Immediate::makeImmediate(Result(u32, unsign_extend32(6, shiftAmount)));

		insn_in_progress->appendOperand(makeLeftShiftExpression(lhs, rhs, rT), true, false);
	}

	void InstructionDecoder_aarch64::processShiftFieldShiftedInsn(int len, int val)
	{
		Result_Type rT;
		Expression::Ptr lhs, rhs;

		rT = is64Bit?u64:u32;

  	    lhs = makeRmExpr();
	    rhs = Immediate::makeImmediate(Result(u32, unsign_extend32(len, val)));

		switch(shiftField)											//add-sub (shifted) and logical (shifted)
		{
			case 0:insn_in_progress->appendOperand(makeLeftShiftExpression(lhs, rhs, rT), true, false);
				   break;
			case 1:insn_in_progress->appendOperand(makeRightLogicalShiftExpression(lhs, rhs, rT), true, false);
				   break;
			case 2:insn_in_progress->appendOperand(makeRightArithmeticShiftExpression(lhs, rhs, rT), true, false);
				   break;
			case 3:if(IS_INSN_LOGICAL_SHIFT(insn))					//logical (shifted) -- not applicable to add-sub (shifted)
						insn_in_progress->appendOperand(makeRightRotateExpression(lhs, rhs, rT), true, false);
				   else
						isValid = false;
				   break;
		}
	}

	void InstructionDecoder_aarch64::processShiftFieldImmInsn(int len, int val)
	{
		if(shiftField == 0 || shiftField == 1)						//add-sub (immediate)
		{
			Result_Type rT = is64Bit?u64:u32;
			
			unsigned int shiftAmount = shiftField * 12;

			Expression::Ptr lhs = Immediate::makeImmediate(Result(rT, rT==u32?unsign_extend32(len, val):unsign_extend64(len, val)));
			Expression::Ptr rhs = Immediate::makeImmediate(Result(u32, unsign_extend32(4, shiftAmount)));

			insn_in_progress->appendOperand(makeLeftShiftExpression(lhs, rhs, rT), true, false);
		}
		else
		{
			isValid = false;
		}

	}

	Expression::Ptr InstructionDecoder_aarch64::makeOptionExpression(Expression::Ptr lhs, int len, int val)
	{
		Expression::Ptr rhs;

		switch(optionField)
		{
			case 0:rhs = makeEmptyExpressionWithType(u8);
					break;
			case 1:rhs = makeEmptyExpressionWithType(u16);
					break;
			case 2:rhs = makeEmptyExpressionWithType(u32);
					break;
			case 3:rhs = makeEmptyExpressionWithType(u64);
					break;
			case 4:rhs = makeEmptyExpressionWithType(s8);
					break;
			case 5:rhs = makeEmptyExpressionWithType(s16);
					break;
			case 6:rhs = makeEmptyExpressionWithType(s32);
					break;
			case 7:rhs = makeEmptyExpressionWithType(s64);
					break;
		}

		return makeExtendExpression(lhs, rhs, u64);
	}

	void InstructionDecoder_aarch64::processOptionFieldLSRegOffsetInsn()
	{
		if(optionField == 0x3)			//option = LSL
		{
			int sizeVal = field<30, 31>(insn), extend;

			if(field<23, 23>(insn) == 1)
				sizeVal = 4;

			extend = sField * sizeVal;
			int extendSize = 31;
			while(((extend << (31 - extendSize)) & 0x80000000) == 0)
				extendSize--;

			//above values need to be used in a dereference expression
		}
		else
		{
			//sign-extend
			switch(optionField)
			{
				case 0x2://UXTW
						 break;
				case 0x6://SXTW
						 break;
				case 0x7://SXTX
						 break;
				default:isValid = false;
						break;
			}
		}
	}

	void InstructionDecoder_aarch64::processSystemInsn()
	{
		if(op0Field == 0)
		{
			if(crnField == 3)			//clrex, dsb, dmb, isb
			{
				Expression::Ptr CRm = Immediate::makeImmediate(Result(u32, unsign_extend32(4, crmField)));

				insn_in_progress->appendOperand(CRm, true, false);
			}
			else if(crnField == 2)
			{
				int immVal = (crmField << 3)|(op2Field & 7);		//hint

				Expression::Ptr imm = Immediate::makeImmediate(Result(u32, unsign_extend32(7, immVal)));

				insn_in_progress->appendOperand(imm, true, false);
			}
			else if(crnField == 4)
			{
				//msr immediate
				//affects pstate
			}
			else
			{
				isValid = false;
			}
		}
		else                  //sys, sysl, mrs, msr register
		{
			/*int immVal = op2 | (crm << 3) | (crn << 7) | (op1 << 11);
			immVal = (op0 >= 2)?(immVal << 1)|(op0 & 1):immVal;

			int immValLen = 14 + (op0 & 2);

			Expression::Ptr imm = Immediate::makeImmediate(Result(u32, unsign_extend32<immValLen>(immVal)));

			insn_in_progress->appendOperand(imm, true, false);*/
			assert(!"not implemented");

		}
	}

    void InstructionDecoder_aarch64::doDelayedDecode(const Instruction *insn_to_complete)
    {
		int insn_table_index = findInsnTableIndex(0);
		aarch64_insn_entry *insn_table_entry = &aarch64_insn_entry::main_insn_table[insn_table_index];

		insn = insn_to_complete->m_RawInsn.small_insn;
		insn_in_progress = const_cast<Instruction*>(insn_to_complete);

		//only a small subset of instructions modify pstate and the following are the ones for whom it cannot be detected from any operand that they do modify pstate
		//it thus needs to be read from the manual..yay
		if(((IS_INSN_ADDSUB_EXT(insn) || IS_INSN_ADDSUB_SHIFT(insn) || IS_INSN_ADDSUB_IMM(insn) || IS_INSN_ADDSUB_CARRY(insn))
			 && field<29, 29>(insn) == 0x1) ||
		   ((IS_INSN_LOGICAL_SHIFT(insn) || IS_INSN_LOGICAL_IMM(insn))
			 && field<29, 30>(insn) == 0x3) ||
		   (IS_INSN_FP_COMPARE(insn))
            )
		   isPstateWritten = true;


        for(operandSpec::const_iterator fn = insn_table_entry->operands.begin(); fn != insn_table_entry->operands.end(); fn++)
        {
			std::mem_fun(*fn)(this);
		}

		if(isPstateWritten || isPstateRead)
			insn_in_progress->appendOperand(makePstateExpr(), isPstateRead, isPstateWritten);

		if(isSystemInsn)
		{
			processSystemInsn();
		}

		if(!isValid)
		{
			insn_in_progress = makeInstruction(aarch64_op_INVALID, "unallocated", 4, reinterpret_cast<unsigned char*>(0));
		}
    }

    Result_Type InstructionDecoder_aarch64::makeSizeType(unsigned int)
    {
        assert(0); //not implemented
        return u32;
    }

    // ****************
    // decoding opcodes
    // ****************

#define fn(x) (&InstructionDecoder_aarch64::x)

MachRegister InstructionDecoder_aarch64::makeAarch64RegID(MachRegister base, unsigned int encoding)
{
    return MachRegister(base.val() + encoding);
}

Expression::Ptr InstructionDecoder_aarch64::makeRdExpr()
{
	MachRegister baseReg = isFPInsn?aarch64::q0:aarch64::x0;

    int encoding = field<0, 4>(insn);
	if(encoding == 31)
		return makeRegisterExpression(makeAarch64RegID(aarch64::sp, 0));
	else
		return makeRegisterExpression(makeAarch64RegID(baseReg, encoding));
}


void InstructionDecoder_aarch64::Rd()
{
    insn_in_progress->appendOperand(makeRdExpr(), false, true);
}

Expression::Ptr InstructionDecoder_aarch64::makeRnExpr()
{
	MachRegister baseReg = isFPInsn?aarch64::q0:aarch64::x0;

	int encoding = field<5, 9>(insn);
	if(encoding == 31)
		return makeRegisterExpression(makeAarch64RegID(aarch64::sp, 0));
	else
		return makeRegisterExpression(makeAarch64RegID(baseReg, encoding));
}

Expression::Ptr InstructionDecoder_aarch64::makePCExpr()
{
	MachRegister baseReg = aarch64::pc;

	return makeRegisterExpression(makeAarch64RegID(baseReg, 0));
}

Expression::Ptr InstructionDecoder_aarch64::makePstateExpr()
{
<<<<<<< HEAD
	MAchRegister baseReg = aarch64::pstate;

=======
	MachRegister baseReg = aarch64::pstate;
	
>>>>>>> 8d382eb9
	return makeRegisterExpression(makeAarch64RegID(baseReg, 0));
}


void InstructionDecoder_aarch64::getMemRefIndexLiteral_OffsetLen(int &immVal, int &immLen){
    immVal = field<5, 23>(insn);
    immVal = immVal << 2; //immVal:00
    immLen = (23 - 5 + 1) + 2;
    return;
}

void InstructionDecoder_aarch64::getMemRefIndexLiteral_RT(Result_Type &rt){
    int size = field<30, 31>(insn);
    switch(size){
        case 0x0:
            rt = u32;
            break;
        case 0x1:
            rt = u64;
            break;
        case 0x2:
            rt = s32;
            break;
        case 0x3:
        default:
            assert(0);
            break;
    }
    return;
}
// ****************************************
// load/store literal
// eg: load Xt, <literal>
// => offset = signextend(<literal>:00, 64)
// load from [PC + offset] to Xt
// ****************************************
Expression::Ptr InstructionDecoder_aarch64::makeMemRefIndexLiteral()
{
    int immVal, immLen;
    getMemRefIndexLiteral_OffsetLen(immVal, immLen);

    Expression::Ptr label = Immediate::makeImmediate(Result(s64, sign_extend64(immLen, immVal)));

    Result_Type rt;
    getMemRefIndexLiteral_RT(rt);

    return makeDereferenceExpression(makeAddExpression(makePCExpr(), label, u64), rt);
}


void InstructionDecoder_aarch64::getMemRefIndex_RT(Result_Type &rt){
    unsigned int opc1 = field<23, 23>(insn);
    unsigned int size = field<30, 31>(insn);

    if(opc1 == 1){
        switch(size){
            case 0:
                rt = s8;
                break;
            case 1:
                rt = s16;
                break;
            case 2:
                rt = s32;
                break;
            case 3:
                rt = s64;
                break;
            default:
                assert(0);
                //should only be 2 or 3
                break;
        }
    }else{
        switch(size){
            case 0:
                rt = u8;
                break;
            case 1:
                rt = u16;
                break;
            case 2:
                rt = u32;
                break;
            case 3:
                rt = u64;
                break;
            default:
                assert(0);
                //should only be 2 or 3
                break;
        }
    }

    return;
}

void InstructionDecoder_aarch64::getMemRefPair_RT(Result_Type &rt){
    unsigned int isSigned = field<30,30>(insn);
    unsigned int size = field<31, 31>(insn);

    //signed
    switch(isSigned){
        case 0:
            switch(size){
                case 0:
                    rt = u32;
                    break;
                case 1:
                    rt = u64;
                    break;
                default:
                    assert(0);
            }
            break;
        case 1:
            switch(size){
                case 0:
                    rt = s32;
                    break;
                case 1:
                default:
                    assert(0);
            }
            break;
        default:
            assert(0);
            break;
    }

    return;
}

void InstructionDecoder_aarch64::getMemRefIndex_SizeSizelen(unsigned int &size, unsigned int &sizeLen){
    size = field<30, 31>(insn);
    sizeLen = 31-30+1;
    return;
}

void InstructionDecoder_aarch64::getMemRefIndexPrePost_ImmImmlen(unsigned int &immVal, unsigned int &immLen){
    immVal = field<12, 20>(insn);
    immLen = 20 - 12 + 1;
    return;
}

void InstructionDecoder_aarch64::getMemRefPair_ImmImmlen(unsigned int &immVal, unsigned int &immLen){
    immVal = field<15, 21>(insn);
    immLen = 21-15 + 1;
    return;
}

// ****************************************
// load/store unsigned imm
// eg: load Xt, [Xn, #imm]
// => offset = unsignextend( imm , 64)
// load from [PC + offset] to Xt
// ****************************************
Expression::Ptr InstructionDecoder_aarch64::makeMemRefIndexUImm()
{
    if( !IS_INSN_LDST_UIMM(insn) ) assert(0);

    unsigned int immVal = field<10, 21>(insn);
    unsigned int immLen = 21-10+1;

    Expression::Ptr imm = Immediate::makeImmediate(Result(u64, unsign_extend64(immLen, immVal)));

    unsigned int size, sizeLen;
    getMemRefIndex_SizeSizelen(size, sizeLen);

    Expression::Ptr scaleForUImm = Immediate::makeImmediate(Result(u32, unsign_extend32(sizeLen, 1<<size)));

    Expression::Ptr offset = makeMultiplyExpression(imm, scaleForUImm, u64);

    Result_Type rt;
    getMemRefIndex_RT(rt);

    return makeDereferenceExpression(makeAddExpression(makeRnExpr(), offset, u64), rt);
}

Expression::Ptr InstructionDecoder_aarch64::makeMemRefIndex_offset9(){
    unsigned int immVal = 0, immLen = 0;
    getMemRefIndexPrePost_ImmImmlen(immVal, immLen);
    return Immediate::makeImmediate(Result(u64, sign_extend64(immLen, immVal)));
}

// scale = 2 + opc<1>
// scale = 1<<scale
// LSL(sign_ex(imm7 , 64), scale)
Expression::Ptr InstructionDecoder_aarch64::makeMemRefPair_offset7(){
    unsigned int scaleVal = field<31, 31>(insn);
    unsigned int scaleLen = 1;
    scaleVal += 2;

    Expression::Ptr scale = Immediate::makeImmediate(Result(u32, unsign_extend32(scaleLen, 1<<scaleVal)));

    unsigned int immVal = 0, immLen = 0;
    getMemRefPair_ImmImmlen(immVal, immLen);

    Expression::Ptr imm7 = Immediate::makeImmediate(Result(u64, sign_extend64(immLen, immVal)));

    return makeMultiplyExpression(imm7, scale, s64);
}

Expression::Ptr InstructionDecoder_aarch64::makeMemRefIndex_addOffset9(){
    Expression::Ptr offset = makeMemRefIndex_offset9();
    return makeAddExpression(makeRnExpr(), offset, u64);
}

Expression::Ptr InstructionDecoder_aarch64::makeMemRefPair_addOffset7(){
    Expression::Ptr offset = makeMemRefPair_offset7();
    return makeAddExpression(makeRnExpr(), offset, u64);
}

Expression::Ptr InstructionDecoder_aarch64::makeMemRefIndexPre(){
    Result_Type rt;
    getMemRefIndex_RT(rt);
    return makeDereferenceExpression(makeMemRefIndex_addOffset9(), rt);
}

Expression::Ptr InstructionDecoder_aarch64::makeMemRefIndexPost(){
    Result_Type rt;
    getMemRefIndex_RT(rt);
    return makeDereferenceExpression(makeRnExpr(), rt);
}

Expression::Ptr InstructionDecoder_aarch64::makeMemRefPairPre(){
    Result_Type rt;
    getMemRefPair_RT(rt);
    return makeDereferenceExpression(makeMemRefPair_addOffset7(), rt);
}

Expression::Ptr InstructionDecoder_aarch64::makeMemRefPairPre2(){
    // datasize = 64/32 /8;
    unsigned int opc1 = field<31, 31>(insn);
    unsigned int sizeVal = 1<<(2+opc1); //4 or 8 bytes

    Expression::Ptr dataSize = Immediate::makeImmediate(Result(u32, unsign_extend32( 32, sizeVal ) ) );
    Expression::Ptr pair2 = makeAddExpression( makeMemRefPair_addOffset7(), dataSize, u64);

    Result_Type rt;
    getMemRefPair_RT(rt);
    return makeDereferenceExpression(pair2, rt);
}

Expression::Ptr InstructionDecoder_aarch64::makeMemRefPairPost(){
    Result_Type rt;
    getMemRefPair_RT(rt);
    return makeDereferenceExpression(makeRnExpr(), rt);
}

Expression::Ptr InstructionDecoder_aarch64::makeMemRefPairPost2(){
    // datasize = 64/32 /8;
    unsigned int opc1 = field<31, 31>(insn);
    unsigned int sizeVal = 1<<(2+opc1); //4 or 8 bytes

    Expression::Ptr dataSize = Immediate::makeImmediate(Result(u32, unsign_extend32( 32, sizeVal ) ) );
    Expression::Ptr pair2 = makeAddExpression( makeRnExpr(), dataSize, u64);

    Result_Type rt;
    getMemRefPair_RT(rt);
    return makeDereferenceExpression(pair2, rt);
}

void InstructionDecoder_aarch64::getMemRefPair_RT(Result_Type &rt){
    unsigned int sz = field<30, 31>(insn);
    switch(sz){
        case 0x00: //B
            rt = u8;
            break;
        case 0x01: //H
            rt = u16;
            break;
        case 0x10: //32b
            rt = u32;
            break;
        case 0x11: //64b
            rt = u64;
            break;
        default:
            assert(0);// shouldn't reach here;
    }
    return;
}

Expression::Ptr InstructionDecoder_aarch64::makeMemRefEx(){
    Result_Type rt;
    getMemRefEx_RT(rt);
    return makeDereferenceExpression(makeRnExpr(), rt);
}

Expression::Ptr InstructionDecoder_aarch64::makeMemRefExPair(){
    return makeDereferenceExpression(makeRnExpr(), u64);
}

Expression::Ptr InstructionDecoder_aarch64::makeMemRefExPair16B(){
    return makeDereferenceExpression(makeRnExpr(), u128);
}

Expression::Ptr InstructionDecoder_aarch64::makeMemRefExPair2(){
    unsigned int immLen = 4, immVal = 8;
    Expression::Ptr offset = Immediate::makeImmediate(Result(u32, unsign_extend32(immLen, immVal)));
    return makeDereferenceExpression(makeAddExpression(makeRnExpr(), offset, u64) , u64);
}

void InstructionDecoder_aarch64::LIndex()
{
    if( IS_INSN_LD_LITERAL(insn)){
        insn_in_progress->appendOperand(makeMemRefIndexLiteral(), true, false);
        return;
    }

    // TODO if load reg

    // ******************
    // ld/st unsigned imm
    // ******************
    if( IS_INSN_LDST_UIMM(insn)){
        insn_in_progress->appendOperand(makeMemRefIndexUImm(), true, false);
        return;
    }

    // ******************
    // ld/st pre and post, unscaled and unprivlidged
    // ******************
    if( IS_INSN_LDST_PRE(insn)
        || IS_INSN_LDST_UNPRIV(insn)
        || IS_INSN_LDST_UNSCALED(insn) ){
        insn_in_progress->appendOperand(makeMemRefIndexPre(), true, false);
        return;
    }

    if( IS_INSN_LDST_POST(insn) ){
        insn_in_progress->appendOperand(makeMemRefIndexPost(), true, false);
        return;
    }

    // ****************************
    // ld/st PAIR pre, post, offset
    // ****************************
    if( IS_INSN_LDST_PAIR_PRE(insn) ){
        insn_in_progress->appendOperand(makeMemRefPairPre(), true, false);
	    insn_in_progress->appendOperand(makeMemRefPairPre2(), true, false);
        return;
    }

    if( IS_INSN_LDST_PAIR_POST(insn)
        || IS_INSN_LDST_PAIR_OFFSET(insn)
        || IS_INSN_LDST_PAIR_NOALLOC(insn) ){
        insn_in_progress->appendOperand(makeMemRefPairPost(), true, false);
        insn_in_progress->appendOperand(makeMemRefPairPost2(), true, false);
        return;
    }

    // ****************************
    // ld/st exclusive instructions
    // ****************************
    if( IS_INSN_LDST_EX(insn) ){
        if( !IS_INSN_LDST_EX_PAIR(insn) ){ // Rt2 field == 31, non-pair op
            insn_in_progress->appendOperand( makeMemRefEx(), true, false);
        } else { // pair
            if( field<30, 30>(insn) == 0 ){ //  32bit
                insn_in_progress->appendOperand( makeMemRefExPair(), true, false);
            }
            else{
                insn_in_progress->appendOperand( makeMemRefExPair(), true, false);
                insn_in_progress->appendOperand( makeMemRefExPair2(), true, false);
            }
        }
        return;
    }

    assert(0); //un-handled case

}

void InstructionDecoder_aarch64::STIndex()
{
    if( IS_INSN_LD_LITERAL(insn))
        assert(0); // only load literal, no store literal

    // TODO if store reg

    if( IS_INSN_LDST_UIMM(insn)){
        insn_in_progress->appendOperand(makeMemRefIndexUImm(), false, true);
        return;
    }

    // ******************
    // ld/st pre and post, unscaled and unprivilidged
    // ******************
    if( IS_INSN_LDST_PRE(insn)
        || IS_INSN_LDST_UNPRIV(insn)
        || IS_INSN_LDST_UNSCALED(insn) ){
        insn_in_progress->appendOperand(makeMemRefIndexPre(), false, true);
        return;
    }

    if( IS_INSN_LDST_POST(insn) ){
        insn_in_progress->appendOperand(makeMemRefIndexPost(), false, true);
        return;
    }

    // ****************************
    // ld/st PAIR pre, post, offset
    // ****************************
    if( IS_INSN_LDST_PAIR_PRE(insn) ){
        insn_in_progress->appendOperand(makeMemRefPairPre(), false, true);
	    insn_in_progress->appendOperand(makeMemRefPairPre2(), false, true);
        return;
    }

    if( IS_INSN_LDST_PAIR_POST(insn)
        || IS_INSN_LDST_PAIR_OFFSET(insn)
        || IS_INSN_LDST_PAIR_NOALLOC(insn) ){
        insn_in_progress->appendOperand(makeMemRefPairPost(), false, true);
        insn_in_progress->appendOperand(makeMemRefPairPost2(), false, true);
        return;
    }

    // ****************************
    // ld/st exclusive instructions
    // ****************************
    if( IS_INSN_LDST_EX(insn) ){
        if( !IS_INSN_LDST_EX_PAIR(insn) ){ // Rt2 field == 31, non-pair op
            insn_in_progress->appendOperand( makeMemRefEx(), false, true);
        } else { // pair
            if( field<30, 30>(insn) == 0 ){ //  32bit
                insn_in_progress->appendOperand( makeMemRefExPair(), false, true);
            }else{// 64
                insn_in_progress->appendOperand( makeMemRefExPair16B(), false, true);
            }
        }
        return;
    }

    assert(0); //un-handled case

}

// This function is for non-writeback
void InstructionDecoder_aarch64::Rn()
{
	if(IS_INSN_B_UNCOND_REG(insn))										//unconditional branch (register)
	{
		int branchType = field<21, 22>(insn);
		bool branchIsCall = false;

		if(branchType == 0x1)
		{
			branchIsCall = true;
			makeLinkForBranch();
		}

		insn_in_progress->appendOperand(makePCExpr(), false, true);
		insn_in_progress->addSuccessor(makeRnExpr(), branchIsCall, false, false, false);
	}
	else
		insn_in_progress->appendOperand(makeRnExpr(), true, false);
}

void InstructionDecoder_aarch64::RnL()
{
	insn_in_progress->appendOperand(makeRnExpr(), true, false);
    LIndex();
}

void InstructionDecoder_aarch64::RnS()
{
	insn_in_progress->appendOperand(makeRnExpr(), true, false);
    STIndex();
}

void InstructionDecoder_aarch64::RnU()
{
    assert(0);
    /* this functions is useless
	insn_in_progress->appendOperand(makeRnExpr(), true, true);
    */
}

void InstructionDecoder_aarch64::RnLU()
{
    if( IS_INSN_LDST_PRE(insn) ){
	    insn_in_progress->appendOperand(makeMemRefIndex_addOffset9(), true, true);
        LIndex();
        return;
    }

    if( IS_INSN_LDST_POST(insn) ){
        LIndex();
	    insn_in_progress->appendOperand(makeMemRefIndex_addOffset9(), true, true);
        return;
    }

    if( IS_INSN_LDST_PAIR_PRE(insn) ){
	    insn_in_progress->appendOperand(makeMemRefPair_addOffset7(), true, true);
        LIndex();
        return;
    }

    if( IS_INSN_LDST_PAIR_POST(insn) ){
        LIndex();
	    insn_in_progress->appendOperand(makeMemRefPair_addOffset7(), true, true);
        return;
    }

}

void InstructionDecoder_aarch64::RnSU()
{
    if( IS_INSN_LDST_PRE(insn) ){
	    insn_in_progress->appendOperand(makeMemRefIndex_addOffset9(), true, true);
        STIndex();
        return;
    }

    if( IS_INSN_LDST_POST(insn) ){
        STIndex();
	    insn_in_progress->appendOperand(makeMemRefIndex_addOffset9(), true, true);
        return;
    }

    if( IS_INSN_LDST_PAIR_PRE(insn) ){
	    insn_in_progress->appendOperand(makeMemRefPair_addOffset7(), true, true);
        STIndex();
        return;
    }

    if( IS_INSN_LDST_PAIR_POST(insn) ){
        STIndex();
	    insn_in_progress->appendOperand(makeMemRefPair_addOffset7(), true, true);
        return;
    }
}

Expression::Ptr InstructionDecoder_aarch64::makeRmExpr()
{
	MachRegister baseReg = isFPInsn?aarch64::q0:aarch64::x0;
	
	int encoding = field<16, 20>(insn);
	if(!isFPInsn && field<16, 20>(insn) == 31)							//zero register applicable only for non-floating point instructions
		return makeRegisterExpression(makeAarch64RegID(aarch64::zr, 0));
	else
		return makeRegisterExpression(makeAarch64RegID(baseReg, encoding));
}

void InstructionDecoder_aarch64::Rm()
{
	if(IS_INSN_LDST_REG(insn) ||
	   IS_INSN_ADDSUB_EXT(insn) ||
	   IS_INSN_ADDSUB_SHIFT(insn) ||
	   IS_INSN_LOGICAL_SHIFT(insn))
		return;

	insn_in_progress->appendOperand(makeRmExpr(), true, false);
}

void InstructionDecoder_aarch64::sf()
{
	if(field<31, 31>(insn) == 1)
		is64Bit = true;
}

template<unsigned int startBit, unsigned int endBit>
void InstructionDecoder_aarch64::option()
{
	hasOption = true;
	optionField = field<startBit, endBit>(insn);
}

void InstructionDecoder_aarch64::shift()
{
	hasShift = true;
	shiftField = field<22, 23>(insn);
}

void InstructionDecoder_aarch64::hw()
{
	hasHw = true;
	hwField = field<21, 22>(insn);
}

template<unsigned int startBit, unsigned int endBit>
void InstructionDecoder_aarch64::N()
{
	nField = field<startBit, endBit>(insn);
	nLen = endBit - startBit + 1;
}

Expression::Ptr InstructionDecoder_aarch64::makeRtExpr()
{
	MachRegister baseReg = isFPInsn?aarch64::q0:aarch64::x0;

	return makeRegisterExpression(makeAarch64RegID(baseReg, field<0, 4>(insn)));
}

void InstructionDecoder_aarch64::Rt()
{
	//sys, sysl, msr reg, mrs
	//others
}

void InstructionDecoder_aarch64::RtL()
{
	insn_in_progress->appendOperand(makeRtExpr(), false, true);
}

void InstructionDecoder_aarch64::RtS()
{
	insn_in_progress->appendOperand(makeRtExpr(), true, false);
}

Expression::Ptr InstructionDecoder_aarch64::makeRt2Expr()
{
	MachRegister baseReg = isFPInsn?aarch64::q0:aarch64::x0;

	return makeRegisterExpression(makeAarch64RegID(baseReg, field<10, 14>(insn)));
}

void InstructionDecoder_aarch64::Rt2()
{
    assert(0);
}

void InstructionDecoder_aarch64::Rt2L()
{
	insn_in_progress->appendOperand(makeRt2Expr(), false, true);
}

void InstructionDecoder_aarch64::Rt2S()
{
	insn_in_progress->appendOperand(makeRt2Expr(), true, false);
}

template<unsigned int startBit, unsigned int endBit>
void InstructionDecoder_aarch64::cond()
{
	isPstateRead = true;
}

void InstructionDecoder_aarch64::nzcv()
{
	unsigned char nzcvVal = static_cast<unsigned char>(field<0, 3>(insn) & 0xF);
	Expression::Ptr nzcv = Immediate::makeImmediate(Result(u64, unsign_extend64(4, nzcvVal)));
	insn_in_progress->appendOperand(nzcv, true, false);

	isPstateWritten = true;
}

void InstructionDecoder_aarch64::op1()
{
	op1Field = field<16, 18>(insn);
}

void InstructionDecoder_aarch64::op2()
{
	op2Field = field<5, 7>(insn);
}

void InstructionDecoder_aarch64::CRm()
{
	isSystemInsn = true;
	crmField = field<8 ,11>(insn);
}

void InstructionDecoder_aarch64::CRn()
{
	crnField = field<12, 15>(insn);
}

template<unsigned int startBit, unsigned int endBit>
void InstructionDecoder_aarch64::S()
{
	sField = field<startBit, endBit>(insn);
}

void InstructionDecoder_aarch64::scale()
{
	int scaleVal = 64 - field<10, 15>(insn);

	Expression::Ptr scale = Immediate::makeImmediate(Result(u32, unsign_extend32(6, scaleVal)));
	insn_in_progress->appendOperand(scale, true, false);
}

Expression::Ptr InstructionDecoder_aarch64::makeRaExpr()
{
	MachRegister baseReg = isFPInsn?aarch64::q0:aarch64::x0;

	return makeRegisterExpression(makeAarch64RegID(baseReg, field<10, 14>(insn)));
}

void InstructionDecoder_aarch64::Ra()
{
	insn_in_progress->appendOperand(makeRaExpr(), true, false);
}

void InstructionDecoder_aarch64::o0()
{
	op0Field = field<19, 20>(insn);
}

void InstructionDecoder_aarch64::b5()
{
	sf();
}

void InstructionDecoder_aarch64::b40()
{
	int b40Val = field<19, 23>(insn);
	int bitpos = ((is64Bit?1:0)<<5) | b40Val;

	insn_in_progress->appendOperand(Immediate::makeImmediate(Result(u32, unsign_extend32(6, bitpos))), true, false);
}

/*void InstructionDecoder_aarch64::sz()
{
}*/

Expression::Ptr InstructionDecoder_aarch64::makeRsExpr()
{
	MachRegister baseReg = isFPInsn?aarch64::q0:aarch64::x0;

	return makeRegisterExpression(makeAarch64RegID(baseReg, field<16, 20>(insn)));
}

void InstructionDecoder_aarch64::Rs()
{
	insn_in_progress->appendOperand(makeRsExpr(), false, true);
}

void InstructionDecoder_aarch64::makeLinkForBranch()
{
	insn_in_progress->appendOperand(makeRegisterExpression(makeAarch64RegID(aarch64::x30, 0)), false, true);
}

void InstructionDecoder_aarch64::makeBranchTarget(bool branchIsCall, bool bIsConditional, int immVal, int immLen)
{
	Expression::Ptr lhs = makePCExpr();

	int offset = sign_extend64(immLen + 2, immVal*4);
	Expression::Ptr rhs = Immediate::makeImmediate(Result(s64, offset));

	if(branchIsCall)
	{
		makeLinkForBranch();
	}

	insn_in_progress->addSuccessor(makeAddExpression(lhs, rhs, s64), branchIsCall, false, bIsConditional, false);
}

Expression::Ptr InstructionDecoder_aarch64::makeFallThroughExpr()
{
	return makeAddExpression(makePCExpr(), Immediate::makeImmediate(Result(u64, unsign_extend64(3, 4))), u64);
}

template<unsigned int startBit, unsigned int endBit>
void InstructionDecoder_aarch64::imm()
{
	int immVal = field<startBit, endBit>(insn);
	int immLen = endBit - startBit + 1;

	if(hasHw)
	{
		if(IS_INSN_MOVEWIDE_IMM(insn))		//movewide (immediate)
		{
			processHwFieldInsn(immLen, immVal);
		}
		else
		{
			isValid = false;
		}
	}
	else if(hasN)		//logical (immediate), bitfield, extract
	{
		if(IS_FIELD_IMMR(startBit, endBit))
		{
			immr = immVal;
			immrLen = immLen;

			if(IS_INSN_BITFIELD(insn))
			{
				Expression::Ptr imm = Immediate::makeImmediate(Result(u32, unsign_extend32(immrLen, immr)));
				insn_in_progress->appendOperand(imm, true, false);
			}
		}
		else if(IS_FIELD_IMMS(startBit, endBit))
		{
			Expression::Ptr imm;

			if(IS_INSN_LOGICAL_IMM(insn))
			{
				immVal |= (immr << immLen);
				immVal |= (nField << (immLen + immrLen));

				immLen += nLen + immrLen;

				Result_Type rT = is64Bit?u64:u32;
				imm = Immediate::makeImmediate(Result(rT, rT==u32?unsign_extend32(immLen, immVal):unsign_extend64(immLen, immVal)));
			}
			else
				imm = Immediate::makeImmediate(Result(u32, unsign_extend32(immLen, immVal)));

			insn_in_progress->appendOperand(imm, true, false);
		}
	}
	else if(hasShift)
	{
		if(IS_INSN_ADDSUB_SHIFT(insn) || IS_INSN_LOGICAL_SHIFT(insn))	//add-sub shifted | logical shifted
		{
			processShiftFieldShiftedInsn(immLen, immVal);
		}
		else if(IS_INSN_ADDSUB_IMM(insn))		//add-sub (immediate)
		{
			processShiftFieldImmInsn(immLen, immVal);
		}
		else
		{
			isValid = false;
		}
	}
	else if(hasOption)
	{
		if(IS_INSN_ADDSUB_EXT(insn))										//add-sub extended
		{
		    Expression::Ptr lhs = makeRmExpr();
		    Expression::Ptr rhs = makeOptionExpression(lhs, immLen, immVal);

		    insn_in_progress->appendOperand(rhs, true, false);
		}
		else if(IS_INSN_LDST_REG(insn))	//load-store register offset
		{
			//STEVE: You can handle load store here by calling processOptionFieldLSRegOffset, or modify it as required
		}
		else
		{
			isValid = false;
		}
	}
	else if(IS_INSN_B_UNCOND(insn) || IS_INSN_B_COMPARE(insn) || isTestAndBr || IS_INSN_B_COND(insn))
	{		//unconditional branch (immediate), test and branch, compare and branch, conditional branch
		bool bIsConditional = false;
		if(!(IS_INSN_B_UNCOND(insn)))
			bIsConditional = true;

		bool branchIsCall = bIsConditional?false:(field<31, 31>(insn) == 1);

		insn_in_progress->appendOperand(makePCExpr(), false, true);
		makeBranchTarget(branchIsCall, bIsConditional, immVal, immLen);

		if(bIsConditional)
			insn_in_progress->addSuccessor(makeFallThroughExpr(), false, false, false, true);
	}
	else if(IS_INSN_PCREL_ADDR(insn))									//pc-relative addressing
	{
		if(IS_FIELD_IMMLO(startBit, endBit))
		{
			immlo = immVal;
			immloLen = endBit - startBit + 1;
		}
		else if(IS_FIELD_IMMHI(startBit, endBit))
		{
			bool page = (field<31, 31>(insn) == 1);
			int offset = (immVal<<immloLen) | immlo;

			Expression::Ptr imm;

			insn_in_progress->appendOperand(makePCExpr(), true, false);
			if(page)
				imm = makeLeftShiftExpression(Immediate::makeImmediate(Result(s64, sign_extend64(immloLen + immLen, offset))), 
											  Immediate::makeImmediate(Result(u32, unsign_extend32(4, 12))), s64);
			else
				imm = Immediate::makeImmediate(Result(s64, sign_extend64(immloLen + immLen, offset)));

			insn_in_progress->appendOperand(imm, true, false);
		}
		else
			isValid = false;
	}
	else
	{
		//if(IS_INSN_FP_IMM(insn))
		if(false)
		{
			//TODO
		}
		else                                                            //exception, conditional compare (immediate)
		{
			Result_Type rT = is64Bit?u64:u32;

			Expression::Ptr imm = Immediate::makeImmediate(Result(rT, rT==u32?unsign_extend32(immLen, immVal):unsign_extend64(immLen, immVal)));
			insn_in_progress->appendOperand(imm, true, false);
		}
	}
}


using namespace boost::assign;

#include "aarch64_opcode_tables.C"

	int InstructionDecoder_aarch64::findInsnTableIndex(unsigned int decoder_table_index)
	{
		aarch64_mask_entry *cur_entry = &aarch64_mask_entry::main_decoder_table[decoder_table_index];
		unsigned int cur_mask = cur_entry->mask;

		if(cur_mask == 0)
			return cur_entry->insnTableIndex;

		unsigned int insn_iter_index = 0, map_key_index = 0, branch_map_key = 0;
		branchMap cur_branches = cur_entry->nodeBranches;

		while(insn_iter_index <= AARCH64_INSN_LENGTH)
		{
			if(((cur_mask>>insn_iter_index) & 1) == 1)
			{
				branch_map_key = branch_map_key | (((insn>>insn_iter_index) & 1)<<map_key_index);
				map_key_index++;
			}
			insn_iter_index++;
		}

		if(cur_branches.count(branch_map_key) <= 0)
			branch_map_key = 0;

		return findInsnTableIndex(cur_branches[branch_map_key]);
	}

    void InstructionDecoder_aarch64::mainDecode()
    {
		int insn_table_index = findInsnTableIndex(0);

		aarch64_insn_entry *insn_table_entry = &aarch64_insn_entry::main_insn_table[insn_table_index];

        insn_in_progress = makeInstruction(insn_table_entry->op, insn_table_entry->mnemonic, 4, reinterpret_cast<unsigned char*>(&insn));
        insn_printf("ARM: %s\n", insn_table_entry->mnemonic);

        // control flow operations?
        /* tmp commented this part
        if(current->op == power_op_b ||
          current->op == power_op_bc ||
          current->op == power_op_bclr ||
          current->op == power_op_bcctr)
        {
            // decode control-flow operands immediately; we're all but guaranteed to need them
            doDelayedDecode(insn_in_progress);
        }
        */

        //insn_in_progress->arch_decoded_from = m_Arch;
        insn_in_progress->arch_decoded_from = Arch_aarch64;
        return;
    }
  };
};


<|MERGE_RESOLUTION|>--- conflicted
+++ resolved
@@ -118,11 +118,7 @@
 	};
 
     InstructionDecoder_aarch64::InstructionDecoder_aarch64(Architecture a)
-<<<<<<< HEAD
-      : InstructionDecoderImpl(a), isPstateread(false), isPstateWritten(false), isFPInsn(false),
-=======
-      : InstructionDecoderImpl(a), isPstateRead(false), isPstateWritten(false), isFPInsn(false), 
->>>>>>> 8d382eb9
+      : InstructionDecoderImpl(a), isPstateRead(false), isPstateWritten(false), isFPInsn(false),
 	    is64Bit(false), isValid(true), insn(0), insn_in_progress(NULL), isSystemInsn(false),
         hasHw(false), hasShift(false), hasOption(false), hasN(false),
         immr(0), immrLen(0), sField(0), nField(0), nLen(0),
@@ -203,7 +199,7 @@
 	void InstructionDecoder_aarch64::processHwFieldInsn(int len, int val)
 	{
 		Result_Type rT = is64Bit?u64:u32;
-		
+
 		unsigned int shiftAmount = hwField*16;
 
 		Expression::Ptr lhs = Immediate::makeImmediate(Result(rT, rT==u32?unsign_extend32(len, val):unsign_extend64(len, val)));
@@ -243,7 +239,7 @@
 		if(shiftField == 0 || shiftField == 1)						//add-sub (immediate)
 		{
 			Result_Type rT = is64Bit?u64:u32;
-			
+
 			unsigned int shiftAmount = shiftField * 12;
 
 			Expression::Ptr lhs = Immediate::makeImmediate(Result(rT, rT==u32?unsign_extend32(len, val):unsign_extend64(len, val)));
@@ -453,13 +449,8 @@
 
 Expression::Ptr InstructionDecoder_aarch64::makePstateExpr()
 {
-<<<<<<< HEAD
-	MAchRegister baseReg = aarch64::pstate;
-
-=======
 	MachRegister baseReg = aarch64::pstate;
-	
->>>>>>> 8d382eb9
+
 	return makeRegisterExpression(makeAarch64RegID(baseReg, 0));
 }
 
@@ -561,15 +552,17 @@
     unsigned int isSigned = field<30,30>(insn);
     unsigned int size = field<31, 31>(insn);
 
-    //signed
+    // double the width
     switch(isSigned){
         case 0:
             switch(size){
                 case 0:
-                    rt = u32;
+                    //rt = u32;
+                    rt = u64;
                     break;
                 case 1:
-                    rt = u64;
+                    //rt = u64;
+                    rt = u128;
                     break;
                 default:
                     assert(0);
@@ -867,7 +860,7 @@
     // ****************************
     if( IS_INSN_LDST_PAIR_PRE(insn) ){
         insn_in_progress->appendOperand(makeMemRefPairPre(), false, true);
-	    insn_in_progress->appendOperand(makeMemRefPairPre2(), false, true);
+	    //insn_in_progress->appendOperand(makeMemRefPairPre2(), false, true);
         return;
     }
 
@@ -875,7 +868,7 @@
         || IS_INSN_LDST_PAIR_OFFSET(insn)
         || IS_INSN_LDST_PAIR_NOALLOC(insn) ){
         insn_in_progress->appendOperand(makeMemRefPairPost(), false, true);
-        insn_in_progress->appendOperand(makeMemRefPairPost2(), false, true);
+        //insn_in_progress->appendOperand(makeMemRefPairPost2(), false, true);
         return;
     }
 
@@ -943,26 +936,30 @@
 void InstructionDecoder_aarch64::RnLU()
 {
     if( IS_INSN_LDST_PRE(insn) ){
-	    insn_in_progress->appendOperand(makeMemRefIndex_addOffset9(), true, true);
+	    //insn_in_progress->appendOperand(makeMemRefIndex_addOffset9(), true, true);
+	    insn_in_progress->appendOperand(makeRnExpr(), true, true);
         LIndex();
         return;
     }
 
     if( IS_INSN_LDST_POST(insn) ){
         LIndex();
-	    insn_in_progress->appendOperand(makeMemRefIndex_addOffset9(), true, true);
+	    insn_in_progress->appendOperand(makeRnExpr(), true, true);
+	    //insn_in_progress->appendOperand(makeMemRefIndex_addOffset9(), true, true);
         return;
     }
 
     if( IS_INSN_LDST_PAIR_PRE(insn) ){
-	    insn_in_progress->appendOperand(makeMemRefPair_addOffset7(), true, true);
+	    //insn_in_progress->appendOperand(makeMemRefPair_addOffset7(), true, true);
+	    insn_in_progress->appendOperand(makeRnExpr(), true, true);
         LIndex();
         return;
     }
 
     if( IS_INSN_LDST_PAIR_POST(insn) ){
         LIndex();
-	    insn_in_progress->appendOperand(makeMemRefPair_addOffset7(), true, true);
+	    insn_in_progress->appendOperand(makeRnExpr(), true, true);
+	    //insn_in_progress->appendOperand(makeMemRefPair_addOffset7(), true, true);
         return;
     }
 
@@ -971,26 +968,30 @@
 void InstructionDecoder_aarch64::RnSU()
 {
     if( IS_INSN_LDST_PRE(insn) ){
-	    insn_in_progress->appendOperand(makeMemRefIndex_addOffset9(), true, true);
+	    //insn_in_progress->appendOperand(makeMemRefIndex_addOffset9(), true, true);
+	    insn_in_progress->appendOperand(makeRnExpr(), true, true);
         STIndex();
         return;
     }
 
     if( IS_INSN_LDST_POST(insn) ){
         STIndex();
-	    insn_in_progress->appendOperand(makeMemRefIndex_addOffset9(), true, true);
+	    insn_in_progress->appendOperand(makeRnExpr(), true, true);
+	    //insn_in_progress->appendOperand(makeMemRefIndex_addOffset9(), true, true);
         return;
     }
 
     if( IS_INSN_LDST_PAIR_PRE(insn) ){
-	    insn_in_progress->appendOperand(makeMemRefPair_addOffset7(), true, true);
+	    //insn_in_progress->appendOperand(makeMemRefPair_addOffset7(), true, true);
+	    insn_in_progress->appendOperand(makeRnExpr(), true, true);
         STIndex();
         return;
     }
 
     if( IS_INSN_LDST_PAIR_POST(insn) ){
         STIndex();
-	    insn_in_progress->appendOperand(makeMemRefPair_addOffset7(), true, true);
+	    insn_in_progress->appendOperand(makeRnExpr(), true, true);
+	    //insn_in_progress->appendOperand(makeMemRefPair_addOffset7(), true, true);
         return;
     }
 }
@@ -998,7 +999,7 @@
 Expression::Ptr InstructionDecoder_aarch64::makeRmExpr()
 {
 	MachRegister baseReg = isFPInsn?aarch64::q0:aarch64::x0;
-	
+
 	int encoding = field<16, 20>(insn);
 	if(!isFPInsn && field<16, 20>(insn) == 31)							//zero register applicable only for non-floating point instructions
 		return makeRegisterExpression(makeAarch64RegID(aarch64::zr, 0));
@@ -1328,7 +1329,7 @@
 
 			insn_in_progress->appendOperand(makePCExpr(), true, false);
 			if(page)
-				imm = makeLeftShiftExpression(Immediate::makeImmediate(Result(s64, sign_extend64(immloLen + immLen, offset))), 
+				imm = makeLeftShiftExpression(Immediate::makeImmediate(Result(s64, sign_extend64(immloLen + immLen, offset))),
 											  Immediate::makeImmediate(Result(u32, unsign_extend32(4, 12))), s64);
 			else
 				imm = Immediate::makeImmediate(Result(s64, sign_extend64(immloLen + immLen, offset)));
