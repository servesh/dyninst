/*
* Copyright (c) 1996-2009 Barton P. Miller
*
* We provide the Paradyn Parallel Performance Tools (below
* described as "Paradyn") on an AS IS basis, and do not warrant its
* validity or performance.  We reserve the right to update, modify,
* or discontinue this software at any time.  We shall have no
* obligation to supply such updates or modifications or any other
* form of support to you.
*
* By your use of Paradyn, you understand and agree that we (or any
* other person or entity with proprietary rights in Paradyn) are
* under no obligation to provide either maintenance services,
* update services, notices of latent defects, or correction of
* defects for Paradyn.
*
* This library is free software; you can redistribute it and/or
* modify it under the terms of the GNU Lesser General Public
* License as published by the Free Software Foundation; either
* version 2.1 of the License, or (at your option) any later version.
*
* This library is distributed in the hope that it will be useful,
* but WITHOUT ANY WARRANTY; without even the implied warranty of
* MERCHANTABILITY or FITNESS FOR A PARTICULAR PURPOSE.  See the GNU
* Lesser General Public License for more details.
*
* You should have received a copy of the GNU Lesser General Public
* License along with this library; if not, write to the Free Software
* Foundation, Inc., 51 Franklin Street, Fifth Floor, Boston, MA 02110-1301 USA
*/

#include "InstructionDecoder-x86.h"
#include "../h/Expression.h"
#include "../src/arch-x86.h"
#include "../h/Register.h"
#include "../h/Dereference.h"
#include "../h/Immediate.h"
#include "../h/BinaryFunction.h"
#include "../../common/h/singleton_object_pool.h"

using namespace std;
namespace Dyninst
{
    namespace InstructionAPI
    {
    
        bool readsOperand(unsigned int opsema, unsigned int i)
        {
            switch(opsema) {
                case s1R2R:
                    return (i == 0 || i == 1);
                case s1R:
                case s1RW:
                    return i == 0;
                case s1W:
                    return false;
                case s1W2RW:
                case s1W2R:   // second operand read, first operand written (e.g. mov)
                    return i == 1;
                case s1RW2R:  // two operands read, first written (e.g. add)
                case s1RW2RW: // e.g. xchg
                case s1R2RW:
                    return i == 0 || i == 1;
                case s1W2R3R: // e.g. imul
                case s1W2RW3R: // some mul
                case s1W2R3RW: // (stack) push & pop
                    return i == 1 || i == 2;
                case s1W2W3R: // e.g. les
                    return i == 2;
                case s1RW2R3R: // shld/shrd
                case s1RW2RW3R: // [i]div, cmpxch8b
                case s1R2R3R:
                    return i == 0 || i == 1 || i == 2;
                    break;
                case sNONE:
                default:
                    return false;
            }
      
        }
      
        bool writesOperand(unsigned int opsema, unsigned int i)
        {
            switch(opsema) {
                case s1R2R:
                case s1R:
                    return false;
                case s1RW:
                case s1W:
                    case s1W2R:   // second operand read, first operand written (e.g. mov)
                        case s1RW2R:  // two operands read, first written (e.g. add)
                            case s1W2R3R: // e.g. imul
                                case s1RW2R3R: // shld/shrd
                                    return i == 0;
                case s1R2RW:
                    return i == 1;
                case s1W2RW:
                    case s1RW2RW: // e.g. xchg
                        case s1W2RW3R: // some mul
                            case s1W2W3R: // e.g. les
                                case s1RW2RW3R: // [i]div, cmpxch8b
                                    return i == 0 || i == 1;
                                    case s1W2R3RW: // (stack) push & pop
                                        return i == 0 || i == 2;
                case sNONE:
                default:
                    return false;
            }
        }


    
    INSTRUCTION_EXPORT InstructionDecoder_x86::InstructionDecoder_x86(const unsigned char* buffer, size_t size,
                                                                     Architecture arch) :
            InstructionDecoder(buffer, size, arch),
    locs(NULL),
    decodedInstruction(NULL),
    is32BitMode(true),
    sizePrefixPresent(false)
    {
    }
    INSTRUCTION_EXPORT InstructionDecoder_x86::InstructionDecoder_x86() :
            InstructionDecoder(),
            locs(NULL),
    decodedInstruction(NULL),
    is32BitMode(true),
    sizePrefixPresent(false)
    {
    }
#if 0    
    INSTRUCTION_EXPORT InstructionDecoder_x86::InstructionDecoder_x86(const InstructionDecoder_x86& o) :
            InstructionDecoder(o),
            locs(NULL),
    decodedInstruction(NULL),
    is32BitMode(o.is32BitMode),
    sizePrefixPresent(o.sizePrefixPresent)
    {
    }
#endif    
    INSTRUCTION_EXPORT InstructionDecoder_x86::~InstructionDecoder_x86()
    {
        if(decodedInstruction) decodedInstruction->~ia32_instruction();
        free(decodedInstruction);

        if(locs) locs->~ia32_locations();
        free(locs);
    }
    static const unsigned char modrm_use_sib = 4;
    
    INSTRUCTION_EXPORT void InstructionDecoder_x86::setMode(bool is64)
    {
        ia32_set_mode_64(is64);
    }
    
    Expression::Ptr InstructionDecoder_x86::makeSIBExpression()
    {
        unsigned scale;
        Register index;
        Register base;
        Result_Type registerType = ia32_is_mode_64() ? u32 : u64;

        decode_SIB(locs->sib_byte, scale, index, base);

        Expression::Ptr scaleAST(make_shared(singleton_object_pool<Immediate>::construct(Result(u8, dword_t(scale)))));
        Expression::Ptr indexAST(make_shared(singleton_object_pool<RegisterAST>::construct(makeRegisterID(index, registerType,
                                    locs->rex_x))));
        Expression::Ptr baseAST;
        if(base == 0x05)
        {
            switch(locs->modrm_mod)
            {
                case 0x00:
                    baseAST = decodeImmediate(op_d, locs->sib_position + 1);
                    break;
                    case 0x01: {
                        MachRegister reg;
                        if (locs->rex_b)
                            reg = x86_64::r13;
                        else
			  reg = MachRegister::getFramePointer(m_Arch);
			
                        baseAST = makeAddExpression(make_shared(singleton_object_pool<RegisterAST>::construct(reg)),
						    decodeImmediate(op_b, locs->sib_position + 1), 
						    registerType);
                        break;
                    }
                    case 0x02: {
                        MachRegister reg;
                        if (locs->rex_b)
                            reg = x86_64::r13;
                        else
                            reg = MachRegister::getFramePointer(m_Arch);

                        baseAST = makeAddExpression(make_shared(singleton_object_pool<RegisterAST>::construct(reg)), 
						    decodeImmediate(op_d, locs->sib_position + 1),
						    registerType);
                        break;
                    }
                case 0x03:
                default:
                    assert(0);
                    break;
            };
        }
        else
        {
            baseAST = make_shared(singleton_object_pool<RegisterAST>::construct(makeRegisterID(base, 
											       registerType,
											       locs->rex_b)));
        }
        if(index == 0x04 && (!(ia32_is_mode_64()) || !(locs->rex_x)))
        {
            return baseAST;
        }
        return makeAddExpression(baseAST, makeMultiplyExpression(indexAST, scaleAST, registerType), registerType);
    }

    Expression::Ptr InstructionDecoder_x86::makeModRMExpression(unsigned int opType)
    {
        unsigned int regType = op_d;
        if(ia32_is_mode_64())
        {
            regType = op_q;
        }
        Result_Type aw = ia32_is_mode_64() ? u32 : u64;
        Expression::Ptr e =
	  makeRegisterExpression(makeRegisterID(locs->modrm_rm, regType, (locs->rex_b == 1)));
        switch(locs->modrm_mod)
        {
            case 0:
                if(locs->modrm_rm == modrm_use_sib) {
                    e = makeSIBExpression();
                }
                if(locs->modrm_rm == 0x5)
                {
                    assert(locs->opcode_position > -1);
                    unsigned char opcode = rawInstruction[locs->opcode_position];
        // treat FP decodes as legacy mode since it appears that's what we've got in our
        // old code...
                    if(ia32_is_mode_64() && (opcode < 0xD8 || opcode > 0xDF))
                    {
                        e = makeAddExpression(makeRegisterExpression(x86_64::rip),
                                            getModRMDisplacement(), aw);
                    }
                    else
                    {
                        e = getModRMDisplacement();
                    }
        
                }
                if(opType == op_lea)
                {
                    return e;
                }
                return makeDereferenceExpression(e, makeSizeType(opType));
            case 1:
            case 2:
            {
                if(locs->modrm_rm == modrm_use_sib) {
                    e = makeSIBExpression();
                }
                Expression::Ptr disp_e = makeAddExpression(e, getModRMDisplacement(), aw);
                if(opType == op_lea)
                {
                    return disp_e;
                }
                return makeDereferenceExpression(disp_e, makeSizeType(opType));
            }
            case 3:
	      return makeRegisterExpression(makeRegisterID(locs->modrm_rm, opType, (locs->rex_b == 1)));
            default:
                return Expression::Ptr();
        
        };
        
    }

    Expression::Ptr InstructionDecoder_x86::decodeImmediate(unsigned int opType, unsigned int position, bool isSigned)
    {
        const unsigned char* bufferEnd = bufferBegin + (bufferSize ? bufferSize : 16);
        assert(position != (unsigned int)(-1));
        switch(opType)
        {
            case op_b:
                assert(rawInstruction + position < bufferEnd);
                return Immediate::makeImmediate(Result(isSigned ? s8 : u8 ,*(const byte_t*)(rawInstruction + position)));
                break;
            case op_d:
                assert(rawInstruction + position + 3 < bufferEnd);
                return Immediate::makeImmediate(Result(isSigned ? s32 : u32,*(const dword_t*)(rawInstruction + position)));
            case op_w:
                assert(rawInstruction + position + 1 < bufferEnd);
                return Immediate::makeImmediate(Result(isSigned ? s16 : u16,*(const word_t*)(rawInstruction + position)));
                break;
            case op_q:
                assert(rawInstruction + position + 7 < bufferEnd);
                return Immediate::makeImmediate(Result(isSigned ? s64 : u64,*(const int64_t*)(rawInstruction + position)));
                break;
            case op_v:
            case op_z:
        // 32 bit mode & no prefix, or 16 bit mode & prefix => 32 bit
        // 16 bit mode, no prefix or 32 bit mode, prefix => 16 bit
                if(!sizePrefixPresent)
                {
                    assert(rawInstruction + position + 3 < bufferEnd);
                    return Immediate::makeImmediate(Result(isSigned ? s32 : u32,*(const dword_t*)(rawInstruction + position)));
                }
                else
                {
                    assert(rawInstruction + position + 1 < bufferEnd);
                    return Immediate::makeImmediate(Result(isSigned ? s16 : u16,*(const word_t*)(rawInstruction + position)));
                }
        
                break;
            case op_p:
        // 32 bit mode & no prefix, or 16 bit mode & prefix => 48 bit
        // 16 bit mode, no prefix or 32 bit mode, prefix => 32 bit
                if(!sizePrefixPresent)
                {
                    assert(rawInstruction + position + 5< bufferEnd);
                    return Immediate::makeImmediate(Result(isSigned ? s48 : u48,*(const int64_t*)(rawInstruction + position)));
                }
                else
                {
                    assert(rawInstruction + position + 3 < bufferEnd);
                    return Immediate::makeImmediate(Result(isSigned ? s32 : u32,*(const dword_t*)(rawInstruction + position)));
                }
        
                break;
            case op_a:
            case op_dq:
            case op_pd:
            case op_ps:
            case op_s:
            case op_si:
            case op_lea:
            case op_allgprs:
            case op_512:
            case op_c:
                assert(!"Can't happen: opType unexpected for valid ways to decode an immediate");
                return Expression::Ptr();
            default:
                assert(!"Can't happen: opType out of range");
                return Expression::Ptr();
        }
    }
    
    Expression::Ptr InstructionDecoder_x86::getModRMDisplacement()
    {
        int disp_pos;

        if(locs->sib_position != -1)
        {
            disp_pos = locs->sib_position + 1;
        }
        else
        {
            disp_pos = locs->modrm_position + 1;
        }
        const unsigned char* bufferEnd = bufferBegin + bufferSize;
        switch(locs->modrm_mod)
        {
            case 1:
                assert(rawInstruction + disp_pos + 1 <= bufferEnd);
                return make_shared(singleton_object_pool<Immediate>::construct(Result(s8, (*(const byte_t*)(rawInstruction +
                        disp_pos)))));
                break;
            case 2:
                if(sizePrefixPresent)
                {
                    assert(rawInstruction + disp_pos + 2 <= bufferEnd);
                    return make_shared(singleton_object_pool<Immediate>::construct(Result(s16, *((const word_t*)(rawInstruction +
                            disp_pos)))));
                }
                else
                {
                    assert(rawInstruction + disp_pos + 4 <= bufferEnd);
                    return make_shared(singleton_object_pool<Immediate>::construct(Result(s32, *((const dword_t*)(rawInstruction +
                            disp_pos)))));
                }
                break;
            case 0:
                // In 16-bit mode, the word displacement is modrm r/m 6
                if(sizePrefixPresent)
                {
                    if(locs->modrm_rm == 6)
                    {
                        assert(rawInstruction + disp_pos + 4 <= bufferEnd);
                        return make_shared(singleton_object_pool<Immediate>::construct(Result(s32,
                                           *((const dword_t*)(rawInstruction + disp_pos)))));
                    }
                    else
                    {
                        assert(rawInstruction + disp_pos + 1 <= bufferEnd);
                        return make_shared(singleton_object_pool<Immediate>::construct(Result(s8, 0)));
                    }
                    break;
                }
                // ...and in 32-bit mode, the dword displacement is modrm r/m 5
                else
                {
                    if(locs->modrm_rm == 5)
                    {
                        assert(rawInstruction + disp_pos + 4 <= bufferEnd);
                        return make_shared(singleton_object_pool<Immediate>::construct(Result(s32,
                                           *((const dword_t*)(rawInstruction + disp_pos)))));
                    }
                    else
                    {
                        assert(rawInstruction + disp_pos + 1 <= bufferEnd);
                        return make_shared(singleton_object_pool<Immediate>::construct(Result(s8, 0)));
                    }
                    break;
                }
            default:
                assert(rawInstruction + disp_pos + 1 <= bufferEnd);
                return make_shared(singleton_object_pool<Immediate>::construct(Result(s8, 0)));
                break;
        }
    }

    enum intelRegBanks
    {
        b_8bitNoREX = 0,
        b_16bit,
        b_32bit,
        b_segment,
        b_64bit,
        b_xmm,
        b_mm,
        b_cr,
        b_dr,
        b_tr,
        b_amd64ext,
        b_8bitWithREX
    };
    using namespace x86;
    
    static MachRegister IntelRegTable[][8] = {
        {
            al, cl, dl, bl, ah, ch, dh, bh
        },
        {
            ax, cx, dx, bx, sp, bp, si, di
        },
        {
            eax, ecx, edx, ebx, esp, ebp, esi, edi
        },
        {
            es, cs, ss, ds, fs, gs, InvalidReg, InvalidReg
        },
        {
            x86_64::rax, x86_64::rcx, x86_64::rdx, x86_64::rbx, x86_64::rsp, x86_64::rbp, x86_64::rsi, x86_64::rdi
        },
        {
            xmm0, xmm1, xmm2, xmm3, xmm4, xmm5, xmm6, xmm7
        },
        {
            mm0, mm1, mm2, mm3, mm4, mm5, mm6, mm7
        },
        {
            cr0, cr1, cr2, cr3, cr4, cr5, cr6, cr7
        },
        {
            dr0, dr1, dr2, dr3, dr4, dr5, dr6, dr7
        },
        {
            tr0, tr1, tr2, tr3, tr4, tr5, tr6, tr7
        },
        {
            x86_64::r8, x86_64::r9, x86_64::r10, x86_64::r11, x86_64::r12, x86_64::r13, x86_64::r14, x86_64::r15
        },
        {
            x86_64::al, x86_64::cl, x86_64::dl, x86_64::bl, x86_64::spl, x86_64::bpl, x86_64::sil, x86_64::dil
        }

    };

    MachRegister InstructionDecoder_x86::makeRegisterID(unsigned int intelReg, unsigned int opType,
                                        bool isExtendedReg)
    {
        MachRegister retVal;
        if(isExtendedReg)
        {
            retVal = IntelRegTable[b_amd64ext][intelReg];
        }
        else if(locs->rex_w)
        {
            // AMD64 with 64-bit operands
            retVal = IntelRegTable[b_64bit][intelReg];
        }
        else
        {
            switch(opType)
            {
                case op_b:
                    if (locs->rex_position == -1) {
                        retVal = IntelRegTable[b_8bitNoREX][intelReg];
                    } else {
                        retVal = IntelRegTable[b_8bitWithREX][intelReg];
                    }
                    break;
                case op_q:
                    retVal = IntelRegTable[b_64bit][intelReg];
                    break;
                case op_w:
		  retVal = IntelRegTable[b_16bit][intelReg];
		  break;
                case op_d:
                case op_si:
                default:
                    retVal = IntelRegTable[b_32bit][intelReg];
                    break;
		  
            }
        }
	if (m_Arch == Arch_x86) {
	  if ((retVal.val() & 0x00ffffff) == 0x0001000c)
	    assert(0);
	}

        return MachRegister((retVal.val() & ~retVal.getArchitecture()) | m_Arch);
    }
    
    Result_Type InstructionDecoder_x86::makeSizeType(unsigned int opType)
    {
        switch(opType)
        {
            case op_b:
            case op_c:
                return u8;
            case op_d:
            case op_ss:
            case op_allgprs:
            case op_si:
                return u32;
            case op_w:
            case op_a:
                return u16;
            case op_q:
            case op_sd:
                return u64;
            case op_v:
            case op_lea:
            case op_z:
                if(is32BitMode ^ sizePrefixPresent)
                {
                    return u32;
                }
                else
                {
                    return u16;
                }
                break;
            case op_p:
                // book says operand size; arch-x86 says word + word * operand size
                if(is32BitMode ^ sizePrefixPresent)
                {
                    return u48;
                }
                else
                {
                    return u32;
                }
            case op_dq:
                return u64;
            case op_512:
                return m512;
            case op_pi:
            case op_ps:
            case op_pd:
                return dbl128;
            case op_s:
                return u48;
            case op_f:
                return sp_float;
            case op_dbl:
                return dp_float;
            case op_14:
                return m14;
            default:
                assert(!"Can't happen!");
                return u8;
        }
    }


    bool InstructionDecoder_x86::decodeOneOperand(const ia32_operand& operand,
<<<<<<< HEAD
						  const Instruction* insn_to_complete, bool isRead, bool isWritten)
    {
      unsigned int regType = op_d;
      if(ia32_is_mode_64())
	{
	  regType = op_q;
	}
      bool isCFT = false;
      bool isCall = false;
      InsnCategory cat = insn_to_complete->getCategory();
      if(cat == c_BranchInsn || cat == c_CallInsn)
	{
	  isCFT = true;
	  if(cat == c_CallInsn)
	    {
	      isCall = true;
	    }
	}
      unsigned int optype = operand.optype;
      if (sizePrefixPresent && 
	  ((optype == op_v) ||
	   (optype == op_z))) {
	optype = op_w;
      }

=======
            int & imm_index, /* immediate operand index */
            const Instruction* insn_to_complete, bool isRead, bool isWritten)
            {
                unsigned int regType = op_d;
                if(ia32_is_mode_64())
                {
                    regType = op_q;
                }
                bool isCFT = false;
                bool isCall = false;
                InsnCategory cat = insn_to_complete->getCategory();
                if(cat == c_BranchInsn || cat == c_CallInsn)
                {
                    isCFT = true;
                    if(cat == c_CallInsn)
                    {
                        isCall = true;
                    }
                }
                        
>>>>>>> e5548e36
                switch(operand.admet)
                {
                    case 0:
                    // No operand
                    {
                        fprintf(stderr, "ERROR: Instruction with mismatched operands. Raw bytes: ");
                        for(unsigned int i = 0; i < decodedInstruction->getSize(); i++) {
                            fprintf(stderr, "%x ", rawInstruction[i]);
                        }
                        fprintf(stderr, "\n");
                        assert(!"Mismatched number of operands--check tables");
                        return false;
                    }
                    case am_A:
                    {
                        // am_A only shows up as a far call/jump.  Position 1 should be universally safe.
                        Expression::Ptr addr(decodeImmediate(optype, 1));
                        Expression::Ptr op(makeDereferenceExpression(addr, makeSizeType(optype)));
                        insn_to_complete->addSuccessor(op, isCall, false, false, false);
                    }
                    break;
                    case am_C:
                    {
                        Expression::Ptr op(makeRegisterExpression(IntelRegTable[b_cr][locs->modrm_reg]));
                        insn_to_complete->appendOperand(op, isRead, isWritten);
                    }
                    break;
                    case am_D:
                    {
                        Expression::Ptr op(makeRegisterExpression(IntelRegTable[b_dr][locs->modrm_reg]));
                        insn_to_complete->appendOperand(op, isRead, isWritten);
                    }
                    break;
                    case am_E:
                    // am_M is like am_E, except that mod of 0x03 should never occur (am_M specified memory,
                    // mod of 0x03 specifies direct register access).
                    case am_M:
                    // am_R is the inverse of am_M; it should only have a mod of 3
                    case am_R:
                        if(isCFT)
                        {
                            insn_to_complete->addSuccessor(makeModRMExpression(optype), isCall, true, false, false);
                        }
                        else
                        {
                            insn_to_complete->appendOperand(makeModRMExpression(optype), isRead, isWritten);
                        }
                    break;
                    case am_F:
                    {
                        Expression::Ptr op(makeRegisterExpression(flags));
                        insn_to_complete->appendOperand(op, isRead, isWritten);
                    }
                    break;
                    case am_G:
                    {
                        Expression::Ptr op(makeRegisterExpression(makeRegisterID(locs->modrm_reg,
                                optype, locs->rex_r)));
                        insn_to_complete->appendOperand(op, isRead, isWritten);
                    }
                    break;
                    case am_I:
<<<<<<< HEAD
                        insn_to_complete->appendOperand(decodeImmediate(optype, locs->imm_position), isRead, isWritten);
                        break;
                    case am_J:
                    {
                        Expression::Ptr Offset(decodeImmediate(optype, locs->imm_position, true));
=======
                        insn_to_complete->appendOperand(decodeImmediate(operand.optype, locs->imm_position[imm_index++]), isRead, isWritten);
                        break;
                    case am_J:
                    {
                        Expression::Ptr Offset(decodeImmediate(operand.optype, locs->imm_position[imm_index++], true));
>>>>>>> e5548e36
                        Expression::Ptr EIP(makeRegisterExpression(MachRegister::getPC(m_Arch)));
                        Expression::Ptr InsnSize(make_shared(singleton_object_pool<Immediate>::construct(Result(u8,
                            decodedInstruction->getSize()))));
                        Expression::Ptr postEIP(makeAddExpression(EIP, InsnSize, u32));

                        Expression::Ptr op(makeAddExpression(Offset, postEIP, u32));
                        insn_to_complete->addSuccessor(op, isCall, false, false, false);
                    }
                    break;
                    case am_O:
                    {
                    // Address/offset width, which is *not* what's encoded by the optype...
                    // The deref's width is what's actually encoded here.
                        int pseudoOpType;
                        switch(locs->address_size)
                        {
                            case 1:
                                pseudoOpType = op_b;
                                break;
                            case 2:
                                pseudoOpType = op_w;
                                break;
                            case 4:
                                pseudoOpType = op_d;
                                break;
                            case 0:
                                // closest I can get to "will be address size by default"
                                pseudoOpType = op_v;
                                break;
                            default:
                                assert(!"Bad address size, should be 0, 1, 2, or 4!");
                                pseudoOpType = op_b;
                                break;
                        }


                        int offset_position = locs->opcode_position;
                        if(locs->modrm_position > offset_position && locs->modrm_operand <
                           (int)(insn_to_complete->m_Operands.size()))
                        {
                            offset_position = locs->modrm_position;
                        }
                        if(locs->sib_position > offset_position)
                        {
                            offset_position = locs->sib_position;
                        }
                        offset_position++;
                        insn_to_complete->appendOperand(makeDereferenceExpression(
                                decodeImmediate(pseudoOpType, offset_position), makeSizeType(optype)), isRead, isWritten);
                    }
                    break;
                    case am_P:
                        insn_to_complete->appendOperand(makeRegisterExpression(IntelRegTable[b_mm][locs->modrm_reg]),
                                isRead, isWritten);
                        break;
                    case am_Q:
        
                        switch(locs->modrm_mod)
                        {
                            // direct dereference
                            case 0x00:
                            case 0x01:
                            case 0x02:
                                insn_to_complete->appendOperand(makeModRMExpression(optype), isRead, isWritten);
                                break;
                            case 0x03:
                                // use of actual register
                                insn_to_complete->appendOperand(makeRegisterExpression(IntelRegTable[b_mm][locs->modrm_rm]),
                                                               isRead, isWritten);
                                break;
                            default:
                                assert(!"2-bit value modrm_mod out of range");
                                break;
                        };
                        break;
                    case am_S:
                    // Segment register in modrm reg field.
                        insn_to_complete->appendOperand(makeRegisterExpression(IntelRegTable[b_segment][locs->modrm_reg]),
                                isRead, isWritten);
                        break;
                    case am_T:
                        // test register in modrm reg; should only be tr6/tr7, but we'll decode any of them
                        // NOTE: this only appears in deprecated opcodes
                        insn_to_complete->appendOperand(makeRegisterExpression(IntelRegTable[b_tr][locs->modrm_reg]),
                                                       isRead, isWritten);
                        break;
                    case am_V:
                        insn_to_complete->appendOperand(makeRegisterExpression(IntelRegTable[b_xmm][locs->modrm_reg]),
                                                       isRead, isWritten);
                        break;
                    case am_W:
                        switch(locs->modrm_mod)
                        {
                            // direct dereference
                            case 0x00:
                            case 0x01:
                            case 0x02:
                                insn_to_complete->appendOperand(makeModRMExpression(makeSizeType(optype)),
                                                               isRead, isWritten);
                                break;
                            case 0x03:
                            // use of actual register
                            {
                                insn_to_complete->appendOperand(makeRegisterExpression(IntelRegTable[b_xmm][locs->modrm_rm]),
                                                               isRead, isWritten);
                                break;
                            }
                            default:
                                assert(!"2-bit value modrm_mod out of range");
                                break;
                        };
                        break;
                    case am_X:
                    {
                        Expression::Ptr ds(makeRegisterExpression(m_Arch == Arch_x86 ? x86::ds : x86_64::ds));
                        Expression::Ptr si(makeRegisterExpression(m_Arch == Arch_x86 ? x86::si : x86_64::si));
                        Expression::Ptr segmentOffset(make_shared(singleton_object_pool<Immediate>::construct(
                                Result(u32, 0x10))));
                        Expression::Ptr ds_segment = makeMultiplyExpression(ds, segmentOffset, u32);
                        Expression::Ptr ds_si = makeAddExpression(ds_segment, si, u32);
                        insn_to_complete->appendOperand(makeDereferenceExpression(ds_si, makeSizeType(optype)),
                                                       isRead, isWritten);
                    }
                    break;
                    case am_Y:
                    {
                        Expression::Ptr es(makeRegisterExpression(m_Arch == Arch_x86 ? x86::es : x86_64::es));
                        Expression::Ptr di(makeRegisterExpression(m_Arch == Arch_x86 ? x86::di : x86_64::di));
                        Expression::Ptr es_segment = makeMultiplyExpression(es,
                            make_shared(singleton_object_pool<Immediate>::construct(Result(u32, 0x10))), u32);
                        Expression::Ptr es_di = makeAddExpression(es_segment, di, u32);
                        insn_to_complete->appendOperand(makeDereferenceExpression(es_di, makeSizeType(optype)),
                                                       isRead, isWritten);
                    }
                    break;
                    case am_tworeghack:
                    {
                        if(optype == r_EDXEAX)
                        {
                            Expression::Ptr edx(makeRegisterExpression(m_Arch == Arch_x86 ? x86::edx : x86_64::edx));
                            Expression::Ptr eax(makeRegisterExpression(m_Arch == Arch_x86 ? x86::eax : x86_64::eax));
                            Expression::Ptr highAddr = makeMultiplyExpression(edx,
                                    Immediate::makeImmediate(Result(u64, 2^32)), u64);
                            Expression::Ptr addr = makeAddExpression(highAddr, eax, u64);
                            Expression::Ptr op = makeDereferenceExpression(addr, u64);
                            insn_to_complete->appendOperand(op, isRead, isWritten);
                        }
                        else if (optype == r_ECXEBX)
                        {
                            Expression::Ptr ecx(makeRegisterExpression(m_Arch == Arch_x86 ? x86::ecx : x86_64::ecx));
                            Expression::Ptr ebx(makeRegisterExpression(m_Arch == Arch_x86 ? x86::ebx : x86_64::ebx));
                            Expression::Ptr highAddr = makeMultiplyExpression(ecx,
                                    Immediate::makeImmediate(Result(u64, 2^32)), u64);
                            Expression::Ptr addr = makeAddExpression(highAddr, ebx, u64);
                            Expression::Ptr op = makeDereferenceExpression(addr, u64);
                            insn_to_complete->appendOperand(op, isRead, isWritten);
                        }
                    }
                    break;
                    
                    case am_reg:
                    {
                        MachRegister r(optype);
                        r = MachRegister(r.val() & ~r.getArchitecture() | m_Arch);
                        if(locs->rex_b)
                        {
                            r = MachRegister((r.val()) | x86_64::r8.val());
                        }
                        if(sizePrefixPresent)
                        {
                            r = MachRegister((r.val() & ~x86::FULL) | x86::W_REG);
                        }
                        Expression::Ptr op(makeRegisterExpression(r));
                        insn_to_complete->appendOperand(op, isRead, isWritten);
                    }
                    break;
                case am_stackH:
                case am_stackP:
                // handled elsewhere
                    break;
                case am_allgprs:
                {
                    if(m_Arch == Arch_x86)
                    {
                        insn_to_complete->appendOperand(makeRegisterExpression(x86::eax), isRead, isWritten);
                        insn_to_complete->appendOperand(makeRegisterExpression(x86::ecx), isRead, isWritten);
                        insn_to_complete->appendOperand(makeRegisterExpression(x86::edx), isRead, isWritten);
                        insn_to_complete->appendOperand(makeRegisterExpression(x86::ebx), isRead, isWritten);
                        insn_to_complete->appendOperand(makeRegisterExpression(x86::esp), isRead, isWritten);
                        insn_to_complete->appendOperand(makeRegisterExpression(x86::ebp), isRead, isWritten);
                        insn_to_complete->appendOperand(makeRegisterExpression(x86::esi), isRead, isWritten);
                        insn_to_complete->appendOperand(makeRegisterExpression(x86::edi), isRead, isWritten);
                    }
                    else
                    {
                        insn_to_complete->appendOperand(makeRegisterExpression(x86_64::eax), isRead, isWritten);
                        insn_to_complete->appendOperand(makeRegisterExpression(x86_64::ecx), isRead, isWritten);
                        insn_to_complete->appendOperand(makeRegisterExpression(x86_64::edx), isRead, isWritten);
                        insn_to_complete->appendOperand(makeRegisterExpression(x86_64::ebx), isRead, isWritten);
                        insn_to_complete->appendOperand(makeRegisterExpression(x86_64::esp), isRead, isWritten);
                        insn_to_complete->appendOperand(makeRegisterExpression(x86_64::ebp), isRead, isWritten);
                        insn_to_complete->appendOperand(makeRegisterExpression(x86_64::esi), isRead, isWritten);
                        insn_to_complete->appendOperand(makeRegisterExpression(x86_64::edi), isRead, isWritten);
                    }
                }
                    break;
		case am_ImplImm: {
		  insn_to_complete->appendOperand(Immediate::makeImmediate(Result(makeSizeType(optype), 1)), isRead, isWritten);
		  break;
		}

                default:
                    printf("decodeOneOperand() called with unknown addressing method %d\n", operand.admet);
                        break;
                };
                return true;
            }

    extern ia32_entry invalid;
    
    void InstructionDecoder_x86::doIA32Decode()
    {
        if(decodedInstruction == NULL)
        {
            decodedInstruction = reinterpret_cast<ia32_instruction*>(malloc(sizeof(ia32_instruction)));
            assert(decodedInstruction);
        }
        if(locs == NULL)
        {
            locs = reinterpret_cast<ia32_locations*>(malloc(sizeof(ia32_locations)));
            assert(locs);
        }
    
        locs = new(locs) ia32_locations();
        assert(locs);
        decodedInstruction = new (decodedInstruction) ia32_instruction(NULL, NULL, locs);
        assert(locs);
        ia32_decode(IA32_DECODE_PREFIXES, rawInstruction, *decodedInstruction);
        sizePrefixPresent = (decodedInstruction->getPrefix()->getOperSzPrefix() == 0x66);
        addrSizePrefixPresent = (decodedInstruction->getPrefix()->getAddrSzPrefix() == 0x67);
    }
    
    unsigned int InstructionDecoder_x86::decodeOpcode()
    {
        static ia32_entry invalid = { e_No_Entry, 0, 0, true, { {0,0}, {0,0}, {0,0} }, 0, 0 };
        doIA32Decode();
        if(decodedInstruction->getEntry()) {
            m_Operation = make_shared(singleton_object_pool<Operation>::construct(decodedInstruction->getEntry(),
                                    decodedInstruction->getPrefix(), locs, m_Arch));
        }
        else
        {
                // Gap parsing can trigger this case; in particular, when it encounters prefixes in an invalid order.
                // Notably, if a REX prefix (0x40-0x48) appears followed by another prefix (0x66, 0x67, etc)
                // we'll reject the instruction as invalid and send it back with no entry.  Since this is a common
                // byte sequence to see in, for example, ASCII strings, we want to simply accept this and move on, not
                // yell at the user.
            m_Operation = make_shared(singleton_object_pool<Operation>::construct(&invalid,
                                    decodedInstruction->getPrefix(), locs, m_Arch));
        }
        return decodedInstruction->getSize();
    }
    
    bool InstructionDecoder_x86::decodeOperands(const Instruction* insn_to_complete)
    {
        int imm_index = 0; // handle multiple immediate operands
        if(!decodedInstruction) return false;
        assert(locs);
        unsigned int opsema = decodedInstruction->getEntry()->opsema & 0xFF;
    
        for(unsigned i = 0; i < 3; i++)
        {
            if(decodedInstruction->getEntry()->operands[i].admet == 0 && decodedInstruction->getEntry()->operands[i].optype == 0)
                return true;
            if(!decodeOneOperand(decodedInstruction->getEntry()->operands[i], 
                    imm_index, 
                    insn_to_complete, 
                    readsOperand(opsema, i),
                    writesOperand(opsema, i)))
            {
                return false;
            }
        }
    
        return true;
    }

    Instruction::Ptr InstructionDecoder_x86::decode()
    {
        Instruction::Ptr ret(InstructionDecoder::decode());
        if(ret)
        {
            assert(m_Arch != Arch_none);
            ret->arch_decoded_from = m_Arch;
        }
        return ret;
    }
    
    INSTRUCTION_EXPORT Instruction::Ptr InstructionDecoder_x86::decode(const unsigned char* buffer)
    {
        Instruction::Ptr ret(InstructionDecoder::decode(buffer));
        if(ret)
        {
            assert(m_Arch != Arch_none);
            ret->arch_decoded_from = m_Arch;
        }
        return ret;
    }
    void InstructionDecoder_x86::doDelayedDecode(const Instruction* insn_to_complete)
    {
        setBuffer(reinterpret_cast<const unsigned char*>(insn_to_complete->ptr()), insn_to_complete->size());
        insn_to_complete->m_Operands.reserve(4);
        doIA32Decode();        
        decodeOperands(insn_to_complete);
        resetBuffer();
    }
    
};
};
<|MERGE_RESOLUTION|>--- conflicted
+++ resolved
@@ -586,7 +586,7 @@
 
 
     bool InstructionDecoder_x86::decodeOneOperand(const ia32_operand& operand,
-<<<<<<< HEAD
+						  int & imm_index, /* immediate operand index */
 						  const Instruction* insn_to_complete, bool isRead, bool isWritten)
     {
       unsigned int regType = op_d;
@@ -611,29 +611,6 @@
 	   (optype == op_z))) {
 	optype = op_w;
       }
-
-=======
-            int & imm_index, /* immediate operand index */
-            const Instruction* insn_to_complete, bool isRead, bool isWritten)
-            {
-                unsigned int regType = op_d;
-                if(ia32_is_mode_64())
-                {
-                    regType = op_q;
-                }
-                bool isCFT = false;
-                bool isCall = false;
-                InsnCategory cat = insn_to_complete->getCategory();
-                if(cat == c_BranchInsn || cat == c_CallInsn)
-                {
-                    isCFT = true;
-                    if(cat == c_CallInsn)
-                    {
-                        isCall = true;
-                    }
-                }
-                        
->>>>>>> e5548e36
                 switch(operand.admet)
                 {
                     case 0:
@@ -696,19 +673,11 @@
                     }
                     break;
                     case am_I:
-<<<<<<< HEAD
-                        insn_to_complete->appendOperand(decodeImmediate(optype, locs->imm_position), isRead, isWritten);
+                        insn_to_complete->appendOperand(decodeImmediate(optype, locs->imm_position[imm_index++]), isRead, isWritten);
                         break;
                     case am_J:
                     {
-                        Expression::Ptr Offset(decodeImmediate(optype, locs->imm_position, true));
-=======
-                        insn_to_complete->appendOperand(decodeImmediate(operand.optype, locs->imm_position[imm_index++]), isRead, isWritten);
-                        break;
-                    case am_J:
-                    {
-                        Expression::Ptr Offset(decodeImmediate(operand.optype, locs->imm_position[imm_index++], true));
->>>>>>> e5548e36
+                        Expression::Ptr Offset(decodeImmediate(optype, locs->imm_position[imm_index++], true));
                         Expression::Ptr EIP(makeRegisterExpression(MachRegister::getPC(m_Arch)));
                         Expression::Ptr InsnSize(make_shared(singleton_object_pool<Immediate>::construct(Result(u8,
                             decodedInstruction->getSize()))));
