/*
 * See the dyninst/COPYRIGHT file for copyright information.
 *
 * We provide the Paradyn Tools (below described as "Paradyn")
 * on an AS IS basis, and do not warrant its validity or performance.
 * We reserve the right to update, modify, or discontinue this
 * software at any time.  We shall have no obligation to supply such
 * updates or modifications or any other form of support to you.
 *
 * By your use of Paradyn, you understand and agree that we (or any
 * other person or entity with proprietary rights in Paradyn) are
 * under no obligation to provide either maintenance services,
 * update services, notices of latent defects, or correction of
 * defects for Paradyn.
 *
 * This library is free software; you can redistribute it and/or
 * modify it under the terms of the GNU Lesser General Public
 * License as published by the Free Software Foundation; either
 * version 2.1 of the License, or (at your option) any later version.
 *
 * This library is distributed in the hope that it will be useful,
 * but WITHOUT ANY WARRANTY; without even the implied warranty of
 * MERCHANTABILITY or FITNESS FOR A PARTICULAR PURPOSE.  See the GNU
 * Lesser General Public License for more details.
 *
 * You should have received a copy of the GNU Lesser General Public
 * License along with this library; if not, write to the Free Software
 * Foundation, Inc., 51 Franklin Street, Fifth Floor, Boston, MA 02110-1301 USA
 */

#include "Register.h"
#include "../../common/src/Singleton.h"
#include <vector>
#include <set>
#include <sstream>
#include "Visitor.h"
#include "../../common/src/singleton_object_pool.h"
#include "InstructionDecoder-power.h"
#include "dyn_regs.h"

using namespace std;

extern bool ia32_is_mode_64();


namespace Dyninst
{
  namespace InstructionAPI
  {
    RegisterAST::RegisterAST(MachRegister r, unsigned int lowbit, unsigned int highbit) :
            Expression(r), m_Reg(r), m_Low(lowbit), m_High(highbit)
    {
    }
    RegisterAST::RegisterAST(MachRegister r) :
            Expression(r), m_Reg(r), m_Low(0)
    {

        m_High = r.size() * 8;
    }

    RegisterAST::RegisterAST(MachRegister r, unsigned int lowbit, unsigned int highbit, Result_Type regType):
			Expression(regType), m_Reg(r), m_Low(lowbit), m_High(highbit)
    {
	}

    RegisterAST::~RegisterAST()
    {
    }
    void RegisterAST::getChildren(vector<InstructionAST::Ptr>& /*children*/) const
    {
      return;
    }
    void RegisterAST::getChildren(vector<Expression::Ptr>& /*children*/) const
    {
        return;
    }
    void RegisterAST::getUses(set<InstructionAST::Ptr>& uses)
    {
        uses.insert(shared_from_this());
        return;
    }
    bool RegisterAST::isUsed(InstructionAST::Ptr findMe) const
    {
        return findMe->checkRegID(m_Reg, m_Low, m_High);
    }
    MachRegister RegisterAST::getID() const
    {
      return m_Reg;
    }

    std::string RegisterAST::format(formatStyle) const
    {
        std::string name = m_Reg.name();
<<<<<<< HEAD
		{
            std::string::size_type substr = name.rfind(':');
            if(substr != std::string::npos)
            {
                name = name.substr(substr+1, name.length());
            }
            std::transform(name.begin(), name.end(), name.begin(), ::tolower);
            std::stringstream stream;
            stream << "%" << name;
            return stream.str();
=======
        std::string::size_type substr = name.rfind(':');
        if(substr != std::string::npos)
        {
            name = name.substr(substr + 1, name.length());
        }

        /* we have moved to AT&T syntax (lowercase registers) */
        // std::transform(name.begin(), name.end(), name.begin(), ::toupper);
        return name;
    }

    std::string MaskRegisterAST::format(formatStyle) const
    {
		std::string name = m_Reg.name();
		std::string::size_type substr = name.rfind(':');
        if(substr != std::string::npos)
        {
            name = name.substr(substr + 1, name.length());
>>>>>>> 493ed8c5
        }

        /* The syntax for a masking register is {kX} in AT&T syntax. */
        std::stringstream ss;
        ss << "{" << name << "}";

        return ss.str();
    }

    RegisterAST RegisterAST::makePC(Dyninst::Architecture arch)
    {
        return RegisterAST(MachRegister::getPC(arch), 0, MachRegister::getPC(arch).size());
    }

    bool RegisterAST::operator<(const RegisterAST& rhs) const
    {
        if(m_Reg < rhs.m_Reg) return true;
        if(rhs.m_Reg < m_Reg) return false;
        if(m_Low < rhs.m_Low) return true;
        if(m_Low > rhs.m_Low) return false;
        return m_High < rhs.m_High;
    }
    bool RegisterAST::isStrictEqual(const InstructionAST& rhs) const
    {
      if(rhs.checkRegID(m_Reg, m_Low, m_High))
        {
	  const RegisterAST& rhs_reg = dynamic_cast<const RegisterAST&>(rhs);
	  if ((m_Low == rhs_reg.m_Low) && (m_High == rhs_reg.m_High)) {
	    return true;
	  }
	  else {
	    return false;
	  }
        }
      return false;
    }
    RegisterAST::Ptr RegisterAST::promote(const InstructionAST::Ptr regPtr) {
		const RegisterAST::Ptr r = boost::dynamic_pointer_cast<RegisterAST>(regPtr);
        return RegisterAST::promote(r.get());
    }
    MachRegister RegisterAST::getPromotedReg() const
    {
        return m_Reg.getBaseRegister();
    }

    RegisterAST::Ptr RegisterAST::promote(const RegisterAST* regPtr) {
        if (!regPtr) return RegisterAST::Ptr();

        // We want to upconvert the register ID to the maximal containing
        // register for the platform - either EAX or RAX as appropriate.

        return make_shared(singleton_object_pool<RegisterAST>::construct(regPtr->getPromotedReg(), 0,
                           regPtr->getPromotedReg().size()));
    }
    bool RegisterAST::isFlag() const
    {
        return m_Reg.getBaseRegister() == x86::flags;
    }
    bool RegisterAST::checkRegID(MachRegister r, unsigned int low, unsigned int high) const
    {
#if defined(DEBUG)
      fprintf(stderr, "%s (%d-%d/%x) compared with %s (%d-%d/%x)",
                    format().c_str(), m_Low, m_High, m_Reg.getBaseRegister().val(),
                    r.name().c_str(), low, high, r.getBaseRegister().val());
#endif
        return (r.getBaseRegister() == m_Reg.getBaseRegister()) && (low <= m_High) &&
                (high >= m_Low);
    }
    void RegisterAST::apply(Visitor* v)
    {
        v->visit(this);
    }
    bool RegisterAST::bind(Expression* e, const Result& val)
    {
        if(Expression::bind(e, val)) {
            return true;
        }
	//        fprintf(stderr, "checking %s against %s with checkRegID in RegisterAST::bind... %p", e->format().c_str(),
	//format().c_str(), this);
        if(e->checkRegID(m_Reg, m_Low, m_High))
        {
	  //fprintf(stderr, "yes\n");
            setValue(val);
            return true;
        }
        //fprintf(stderr, "no\n");
        return false;
    }
  };
};<|MERGE_RESOLUTION|>--- conflicted
+++ resolved
@@ -91,27 +91,15 @@
     std::string RegisterAST::format(formatStyle) const
     {
         std::string name = m_Reg.name();
-<<<<<<< HEAD
-		{
-            std::string::size_type substr = name.rfind(':');
-            if(substr != std::string::npos)
-            {
-                name = name.substr(substr+1, name.length());
-            }
-            std::transform(name.begin(), name.end(), name.begin(), ::tolower);
-            std::stringstream stream;
-            stream << "%" << name;
-            return stream.str();
-=======
         std::string::size_type substr = name.rfind(':');
         if(substr != std::string::npos)
         {
-            name = name.substr(substr + 1, name.length());
-        }
-
-        /* we have moved to AT&T syntax (lowercase registers) */
-        // std::transform(name.begin(), name.end(), name.begin(), ::toupper);
-        return name;
+            name = name.substr(substr+1, name.length());
+        }
+        std::transform(name.begin(), name.end(), name.begin(), ::tolower);
+        std::stringstream stream;
+        stream << "%" << name;
+        return stream.str();
     }
 
     std::string MaskRegisterAST::format(formatStyle) const
@@ -121,7 +109,6 @@
         if(substr != std::string::npos)
         {
             name = name.substr(substr + 1, name.length());
->>>>>>> 493ed8c5
         }
 
         /* The syntax for a masking register is {kX} in AT&T syntax. */
