--- conflicted
+++ resolved
@@ -35,11 +35,8 @@
 #include <sstream>
 #include <string.h> // memcmp
 #include <inttypes.h>
-<<<<<<< HEAD
-
-=======
 #include <assert.h>
->>>>>>> 6c26c02e
+
 
 namespace Dyninst
 {
