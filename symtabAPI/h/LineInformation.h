--- conflicted
+++ resolved
@@ -72,14 +72,6 @@
 DLLEXPORT typedef LineInformationImpl::LineNoTuple LineNoTuple;
 class SourceLineInternalTableWrapper;
 
-struct hash_charptr : public std::unary_function<char*, size_t>
-{
-   size_t operator()(const char* const &p) const
-   {
-      return reinterpret_cast<size_t>(p);
-   }
-};
-
 class LineInformation : public Serializable, 
                         public AnnotatableSparse,
                         private RangeLookup< LineInformationImpl::LineNoTuple, LineInformationImpl::LineNoTupleLess > 
@@ -126,38 +118,6 @@
          (in the destructor).  Note that it speeds and simplifies things
          to have the string pointers be the same. */
 
-
-#if 0
-#if ! defined( _MSC_VER )		   
-      struct SourceLineCompare {
-         bool operator () ( const char * lhs, const char * rhs ) const;
-      };
-
-<<<<<<< HEAD
-      typedef dyn_hash_set< const char *, hash_charptr, SourceLineCompare > SourceLineInternTable;
-=======
-#if 0
-      typedef dyn_hash_set< const char *, boost::hash< const char * >, SourceLineCompare > SourceLineInternTable;
-#endif
-
->>>>>>> 375af7c8
-#else
-
-      struct SourceLineLess {
-         bool operator () ( const char * lhs, const char * rhs ) const;
-      };
-
-#if 0
-      typedef std::set< const char *, SourceLineLess > SourceLineInternTable;
-#endif
-
-#endif 
-
-#if 0
-      SourceLineInternTable sourceLineNames;
-#endif
-#endif
-
       unsigned size_;
 }; /* end class LineInformation */
 
