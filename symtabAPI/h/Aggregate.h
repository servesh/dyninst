/*
 * Copyright (c) 1996-2007 Barton P. Miller
 * 
 * We provide the Paradyn Parallel Performance Tools (below
 * described as "Paradyn") on an AS IS basis, and do not warrant its
 * validity or performance.  We reserve the right to update, modify,
 * or discontinue this software at any time.  We shall have no
 * obligation to supply such updates or modifications or any other
 * form of support to you.
 * 
 * By your use of Paradyn, you understand and agree that we (or any
 * other person or entity with proprietary rights in Paradyn) are
 * under no obligation to provide either maintenance services,
 * update services, notices of latent defects, or correction of
 * defects for Paradyn.
 * 
 * This library is free software; you can redistribute it and/or
 * modify it under the terms of the GNU Lesser General Public
 * License as published by the Free Software Foundation; either
 * version 2.1 of the License, or (at your option) any later version.
 * 
 * This library is distributed in the hope that it will be useful,
 * but WITHOUT ANY WARRANTY; without even the implied warranty of
 * MERCHANTABILITY or FITNESS FOR A PARTICULAR PURPOSE.  See the GNU
 * Lesser General Public License for more details.
 * 
 * You should have received a copy of the GNU Lesser General Public
 * License along with this library; if not, write to the Free Software
 * Foundation, Inc., 51 Franklin Street, Fifth Floor, Boston, MA  02110-1301  USA
 */

/************************************************************************
 * $Id: Symbol.h,v 1.20 2008/11/03 15:19:24 jaw Exp $

************************************************************************/

// Present a common superclass for all Symbol aggregates. 
// We never create an Aggregate directly, but only via a child class.

#if !defined(_Aggregate_h_)
#define _Aggregate_h_

#include "Annotatable.h"

namespace Dyninst{
namespace SymtabAPI{

class Symbol;
class Module;
class Symtab; 

class Aggregate : public AnnotatableSparse 
{
    friend class Symtab;
 protected:
      SYMTAB_EXPORT Aggregate(Symbol *sym);
   public:
      
      virtual ~Aggregate() {};

      SYMTAB_EXPORT Offset   getOffset() const { return getFirstSymbol()->getOffset(); }
      SYMTAB_EXPORT unsigned getSize() const { return getFirstSymbol()->getSize(); }
      SYMTAB_EXPORT Module * getModule() const { return module_; }
      SYMTAB_EXPORT Region * getRegion() const { return getFirstSymbol()->getRegion(); }

      /***** Symbol Collection Management *****/
      SYMTAB_EXPORT bool addSymbol(Symbol *sym);
      SYMTAB_EXPORT virtual bool removeSymbol(Symbol *sym) = 0;
      SYMTAB_EXPORT bool getSymbols(std::vector<Symbol *>&syms) const;
      SYMTAB_EXPORT Symbol * getFirstSymbol() const;

      /***** Symbol naming *****/
      SYMTAB_EXPORT const std::vector<std::string> &getAllMangledNames();
      SYMTAB_EXPORT const std::vector<std::string> &getAllPrettyNames();
      SYMTAB_EXPORT const std::vector<std::string> &getAllTypedNames();

      /***** Aggregate updating *****/
      SYMTAB_EXPORT virtual bool addMangledName(std::string name, bool isPrimary);
      SYMTAB_EXPORT virtual bool addPrettyName(std::string name, bool isPrimary);
      SYMTAB_EXPORT virtual bool addTypedName(std::string name, bool isPrimary);

<<<<<<< HEAD
=======
      SYMTAB_EXPORT bool setModule(Module *mod);
      SYMTAB_EXPORT bool setSize(unsigned size);
      SYMTAB_EXPORT bool setOffset(unsigned offset);
      
>>>>>>> 410d5fe3
   protected:

      bool addMangledNameInt(std::string name, bool isPrimary);
      bool addPrettyNameInt(std::string name, bool isPrimary);
      bool addTypedNameInt(std::string name, bool isPrimary);

      SYMTAB_EXPORT bool removeSymbolInt(Symbol *sym);
      SYMTAB_EXPORT virtual bool changeSymbolOffset(Symbol *sym);

      // Offset comes from a symbol
      // Module we keep here so we can have the correct "primary"
      // (AKA 'not DEFAULT_MODULE') module
      Module *module_;

      std::vector<Symbol *> symbols_;

      std::vector<std::string> mangledNames_;
      std::vector<std::string> prettyNames_;
      std::vector<std::string> typedNames_;
};

}
}

#endif<|MERGE_RESOLUTION|>--- conflicted
+++ resolved
@@ -79,13 +79,10 @@
       SYMTAB_EXPORT virtual bool addPrettyName(std::string name, bool isPrimary);
       SYMTAB_EXPORT virtual bool addTypedName(std::string name, bool isPrimary);
 
-<<<<<<< HEAD
-=======
       SYMTAB_EXPORT bool setModule(Module *mod);
       SYMTAB_EXPORT bool setSize(unsigned size);
       SYMTAB_EXPORT bool setOffset(unsigned offset);
       
->>>>>>> 410d5fe3
    protected:
 
       bool addMangledNameInt(std::string name, bool isPrimary);
