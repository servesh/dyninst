/*
 * Copyright (c) 1996-2011 Barton P. Miller
 * 
 * We provide the Paradyn Parallel Performance Tools (below
 * described as "Paradyn") on an AS IS basis, and do not warrant its
 * validity or performance.  We reserve the right to update, modify,
 * or discontinue this software at any time.  We shall have no
 * obligation to supply such updates or modifications or any other
 * form of support to you.
 * 
 * By your use of Paradyn, you understand and agree that we (or any
 * other person or entity with proprietary rights in Paradyn) are
 * under no obligation to provide either maintenance services,
 * update services, notices of latent defects, or correction of
 * defects for Paradyn.
 * 
 * This library is free software; you can redistribute it and/or
 * modify it under the terms of the GNU Lesser General Public
 * License as published by the Free Software Foundation; either
 * version 2.1 of the License, or (at your option) any later version.
 * 
 * This library is distributed in the hope that it will be useful,
 * but WITHOUT ANY WARRANTY; without even the implied warranty of
 * MERCHANTABILITY or FITNESS FOR A PARTICULAR PURPOSE.  See the GNU
 * Lesser General Public License for more details.
 * 
 * You should have received a copy of the GNU Lesser General Public
 * License along with this library; if not, write to the Free Software
 * Foundation, Inc., 51 Franklin Street, Fifth Floor, Boston, MA 02110-1301 USA
 */

//Hashing function for dictionary_hashes

#if !defined(_symtab_util_h_)
#define _symtab_util_h_

#include "dyntypes.h"
#include <string>

#if defined(_MSC_VER)	
#include <set>
#else
#include <regex.h>
#include <string>
#endif

namespace Dyninst{
namespace SymtabAPI{


typedef enum {
    mangledName = 1,
    prettyName = 2,
    typedName = 4,
    anyName = 7 } NameType;

typedef enum { 
   lang_Unknown,
   lang_Assembly,
   lang_C,
   lang_CPlusPlus,
   lang_GnuCPlusPlus,
   lang_Fortran,
   lang_Fortran_with_pretty_debug,
   lang_CMFortran
} supportedLanguages;

const char *supportedLanguages2Str(supportedLanguages s);

typedef enum {
   obj_Unknown,
   obj_SharedLib,
   obj_Executable,
   obj_RelocatableFile
} ObjectType;

typedef enum { 
   Obj_Parsing = 0,
   Syms_To_Functions,
   Build_Function_Lists,
   No_Such_Function,
   No_Such_Variable,
   No_Such_Module,
   No_Such_Region,
   No_Such_Symbol,
   No_Such_Member,
   Not_A_File,
   Not_An_Archive,
   Duplicate_Symbol,
   Export_Error,
   Emit_Error,
   Invalid_Flags,
   Bad_Frame_Data,      /* 15 */
   No_Frame_Entry,
   Frame_Read_Error,
<<<<<<< HEAD
   No_Error
=======
   Multiple_Region_Matches,
	       No_Error
>>>>>>> 41da13ce
} SymtabError;

typedef struct{
    void *data;
    Offset loadaddr;
    unsigned long size;
    std::string name; 
    unsigned segFlags;
}Segment;

}//namespace SymtabAPI
}//namespace Dyninst


#endif<|MERGE_RESOLUTION|>--- conflicted
+++ resolved
@@ -93,12 +93,8 @@
    Bad_Frame_Data,      /* 15 */
    No_Frame_Entry,
    Frame_Read_Error,
-<<<<<<< HEAD
-   No_Error
-=======
    Multiple_Region_Matches,
 	       No_Error
->>>>>>> 41da13ce
 } SymtabError;
 
 typedef struct{
