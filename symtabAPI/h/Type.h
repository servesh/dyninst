/*
 * Copyright (c) 1996-2009 Barton P. Miller
 *
 * We provide the Paradyn Parallel Performance Tools (below
 * described as "Paradyn") on an AS IS basis, and do not warrant its
 * validity or performance.  We reserve the right to update, modify,
 * or discontinue this software at any time.  We shall have no
 * obligation to supply such updates or modifications or any other
 * form of support to you.
 *
 * By your use of Paradyn, you understand and agree that we (or any
 * other person or entity with proprietary rights in Paradyn) are
 * under no obligation to provide either maintenance services,
 * update services, notices of latent defects, or correction of
 * defects for Paradyn.
 *
 * This library is free software; you can redistribute it and/or
 * modify it under the terms of the GNU Lesser General Public
 * License as published by the Free Software Foundation; either
 * version 2.1 of the License, or (at your option) any later version.
 *
 * This library is distributed in the hope that it will be useful,
 * but WITHOUT ANY WARRANTY; without even the implied warranty of
 * MERCHANTABILITY or FITNESS FOR A PARTICULAR PURPOSE.  See the GNU
 * Lesser General Public License for more details.
 *
 * You should have received a copy of the GNU Lesser General Public
 * License along with this library; if not, write to the Free Software
 * Foundation, Inc., 51 Franklin Street, Fifth Floor, Boston, MA  02110-1301  USA
 */
			     
#ifndef Type_h_
#define Type_h_

#include "Serialization.h"
#include "Annotatable.h"
#include "symutil.h"

namespace Dyninst{
namespace SymtabAPI{

class Module;
class Symtab;
class Symbol;
class Type;
class typeEnum;
class typePointer;
class typeFunction;
class typeSubrange;
class typeArray;
class typeStruct;
class typeUnion;
class typeScalar;
class typeCommon;
class typeTypedef;
class typeRef;
class CBlock;
class typeCollection;
class fieldListType;
class localVarCollection;
class TypeMemManager;

//TODO?? class BPatch(to be  ??)function;


typedef enum {dataEnum,
              dataPointer,
              dataFunction,
	      dataSubrange,
              dataArray,
              dataStructure,
              dataUnion,
              dataCommon,
              dataScalar,
              dataTypedef,
              dataReference,
              dataUnknownType,
              dataNullType,
	      dataTypeClass
} dataClass;

const char *dataClass2Str(dataClass dc);

typedef int typeId_t;

typedef enum {
   visPrivate, 
   visProtected, 
   visPublic,
   visUnknown
} visibility_t;

/*
 * visibility: Accessibility of member data and functions
 * These values follow the 'fieldname:' after the '/' identifier.
 * visPrivate   == 0 gnu Sun -- private
 * visProtected == 1 gnu Sun -- protected
 * visPublic    == 2 gnu Sun -- public
 * visUnknown visibility not known or doesn't apply(ANSIC), the default
 *
 */
 
const char *visibility2Str(visibility_t v);

typedef enum {
	storageAddr,
	storageReg,
	storageRegOffset
} storageClass;

const char *storageClass2Str(storageClass sc);
/*
 * storageClass: Encodes how a variable is stored.
 *
 * storageAddr           - Absolute address of variable.
 * storageReg            - Register which holds variable value.
 * storageRegOffset      - Address of variable = $reg + address.
 */

typedef enum {
    storageRef,
    storageNoRef
} storageRefClass;
	
/*
 * storageRefClass: Encodes if a variable can be accessed through a register/address.
 *
 * storageRef        - There is a pointer to variable.
 * storageNoRef      - No reference. Value can be obtained using storageClass.
 */

class SYMTAB_EXPORT Field{
   friend class typeStruct;
   friend class typeUnion;
   friend class typeCommon;
   friend class CBlock;
   
   std::string fieldName_;
   Type *type_;
   visibility_t  vis_;
   int offset_;
   void *upPtr_;

   /* Method vars */
 protected:
   void copy(Field &);

 public:
   Field(std::string name, Type *typ, int offsetVal = -1, visibility_t vis = visUnknown);
   
   // Copy constructor
   Field(Field &f);
   ~Field();

   std::string &getName();
   Type *getType();
   visibility_t getVisibility();
   unsigned int getSize();
   int getOffset();
   void *getUpPtr() const;
   bool setUpPtr(void *);
   
   void fixupUnknown(Module *);
};
				  
class Type : public Serializable, public AnnotatableSparse  {
   friend class typeCollection;
   friend std::string parseStabString(Module *, int linenum, char *, int, 
				      typeCommon *);
   static Type* upgradePlaceholder(Type *placeholder, Type *new_type);
   public:
  SYMTAB_EXPORT void serialize(SerializerBase *, const char *);
 protected:
   typeId_t ID_;           /* unique ID of type */
   std::string name_;
   unsigned int  size_;    /* size of type */
   dataClass   type_;
   
   /**
    * We set updatingSize to true when we're in the process of
    * calculating the size of container structures.  This helps avoid
    * infinite recursion for self referencial types.  Getting a
    * self-referencial type probably signifies an error in another
    * part of the type processing code (or an error in the binary).
    **/
   bool updatingSize;
   
   static typeId_t USER_TYPE_ID;

   // INTERNAL DATA MEMBERS
   unsigned int refCount;

   //Extend Type
   void *upPtr_;
 
protected:
   SYMTAB_EXPORT virtual void updateSize() {}

   // Simple Destructor
<<<<<<< HEAD
   SYMTAB_EXPORT virtual ~Type();

   SYMTAB_EXPORT virtual void merge( Type * /* other */ ) { }
=======
   DLLEXPORT virtual void merge( Type * /* other */ ) { }
>>>>>>> 05a8e54f

public:
   SYMTAB_EXPORT virtual bool operator==(const Type &) const;
   SYMTAB_EXPORT virtual bool isCompatible(Type *oType);
   SYMTAB_EXPORT virtual void fixupUnknowns(Module *);

<<<<<<< HEAD
   SYMTAB_EXPORT Type(std::string name, typeId_t ID, dataClass dataTyp = dataNullType);
   SYMTAB_EXPORT Type(std::string name, dataClass dataTyp = dataNullType);
=======
   DLLEXPORT Type();
   DLLEXPORT virtual ~Type();
   DLLEXPORT Type(std::string name, typeId_t ID, dataClass dataTyp = dataNullType);
   DLLEXPORT Type(std::string name, dataClass dataTyp = dataNullType);
>>>>>>> 05a8e54f

   // A few convenience functions
   SYMTAB_EXPORT static Type *createFake(std::string name);
   /* Placeholder for real type, to be filled in later */
   SYMTAB_EXPORT static Type *createPlaceholder(typeId_t ID, std::string name = "");
   
   SYMTAB_EXPORT typeId_t getID() const;
   SYMTAB_EXPORT unsigned int getSize();
   SYMTAB_EXPORT bool setSize(unsigned int size);
   SYMTAB_EXPORT std::string &getName();
   SYMTAB_EXPORT bool setName(std::string);

   SYMTAB_EXPORT bool setUpPtr(void *);
   SYMTAB_EXPORT void *getUpPtr() const;

   SYMTAB_EXPORT dataClass getDataClass() const;

   // INTERNAL METHODS
<<<<<<< HEAD
   SYMTAB_EXPORT void incrRefCount();
   SYMTAB_EXPORT void decrRefCount(); 
   Type () {}
   
   
=======
   DLLEXPORT void incrRefCount();
   DLLEXPORT void decrRefCount(); 

>>>>>>> 05a8e54f
   //Methods to dynamically cast generic Type Object to specific types.
   
   SYMTAB_EXPORT typeEnum *getEnumType();
   SYMTAB_EXPORT typePointer *getPointerType();
   SYMTAB_EXPORT typeFunction *getFunctionType();
   SYMTAB_EXPORT typeSubrange *getSubrangeType();
   SYMTAB_EXPORT typeArray *getArrayType();
   SYMTAB_EXPORT typeStruct *getStructType();
   SYMTAB_EXPORT typeUnion *getUnionType();
   SYMTAB_EXPORT typeScalar *getScalarType();
   SYMTAB_EXPORT typeCommon *getCommonType();
   SYMTAB_EXPORT typeTypedef *getTypedefType();
   SYMTAB_EXPORT typeRef *getRefType();
};

// Interfaces to be implemented by intermediate subtypes
// We have to do this thanks to reference types and C++'s lovely 
// multiple inheritance

class fieldListInterface {
 public:
   SYMTAB_EXPORT virtual ~fieldListInterface() {};
   SYMTAB_EXPORT virtual std::vector<Field *> *getComponents() const = 0;
};

class rangedInterface {
 public:
   SYMTAB_EXPORT virtual ~rangedInterface() {};
   SYMTAB_EXPORT virtual int getLow() const = 0;
   SYMTAB_EXPORT virtual int getHigh() const  = 0;
};  

class derivedInterface{
 public:
   SYMTAB_EXPORT virtual ~derivedInterface() {};
   SYMTAB_EXPORT virtual Type *getConstituentType() const = 0;
};

// Intermediate types (interfaces + Type)

class fieldListType : public Type, public fieldListInterface {
 private:
   void fixupComponents();
 protected:
   std::vector<Field *> fieldList;
   std::vector<Field *> *derivedFieldList;
   SYMTAB_EXPORT fieldListType(std::string &name, typeId_t ID, dataClass typeDes);
   /* Each subclass may need to update its size after adding a field */
 public:
<<<<<<< HEAD
   SYMTAB_EXPORT ~fieldListType();
   SYMTAB_EXPORT bool operator==(const Type &) const;
   SYMTAB_EXPORT std::vector<Field *> *getComponents() const;
=======
   DLLEXPORT fieldListType();
   DLLEXPORT ~fieldListType();
   DLLEXPORT bool operator==(const Type &) const;
   DLLEXPORT std::vector<Field *> *getComponents() const;
>>>>>>> 05a8e54f
   
   SYMTAB_EXPORT std::vector<Field *> *getFields() const;
   
   SYMTAB_EXPORT virtual void postFieldInsert(int nsize) = 0;
   
   /* Add field for C++ struct or union */
   SYMTAB_EXPORT void addField(std::string fieldname, Type *type, int offsetVal = -1, visibility_t vis = visUnknown);
   SYMTAB_EXPORT void addField(unsigned num, std::string fieldname, Type *type, int offsetVal = -1, visibility_t vis = visUnknown);
   SYMTAB_EXPORT void addField(Field *fld);
   SYMTAB_EXPORT void addField(unsigned num, Field *fld);
  
  // void addField(const std::string &fieldname,  dataClass typeDes, 
  //               Type *type, int offset, int size, visibility_t vis = visUnknown);
};

class rangedType : public Type, public rangedInterface {
 protected:
   int low_;
   int hi_;
   //char *low;
   //char *hi;
 protected:
   //rangedType(const std::string &name, typeId_t ID, dataClass typeDes, int size, const char *low, const char *hi); 
   SYMTAB_EXPORT rangedType(std::string &name, typeId_t ID, dataClass typeDes, int size, int low, int hi);
   SYMTAB_EXPORT rangedType(std::string &name, dataClass typeDes, int size, int low, int hi);
 public:
<<<<<<< HEAD
   SYMTAB_EXPORT ~rangedType();
   SYMTAB_EXPORT bool operator==(const Type &) const;
   SYMTAB_EXPORT int getLow() const { return low_; }
   SYMTAB_EXPORT int getHigh() const { return hi_; }
=======
   DLLEXPORT rangedType();
   DLLEXPORT ~rangedType();
   DLLEXPORT bool operator==(const Type &) const;
   DLLEXPORT int getLow() const { return low_; }
   DLLEXPORT int getHigh() const { return hi_; }
>>>>>>> 05a8e54f
};

class derivedType : public Type, public derivedInterface {
 protected:
   Type *baseType_;
 protected:
   SYMTAB_EXPORT derivedType(std::string &name, typeId_t id, int size, dataClass typeDes);
   SYMTAB_EXPORT derivedType(std::string &name, int size, dataClass typeDes);
 public:
<<<<<<< HEAD
   SYMTAB_EXPORT ~derivedType();
   SYMTAB_EXPORT bool operator==(const Type &) const;
   SYMTAB_EXPORT Type *getConstituentType() const;
=======
   DLLEXPORT derivedType();
   DLLEXPORT ~derivedType();
   DLLEXPORT bool operator==(const Type &) const;
   DLLEXPORT Type *getConstituentType() const;
>>>>>>> 05a8e54f
};

// Derived classes from Type

class typeEnum : public Type {
 private:  
	std::vector<std::pair<std::string, int> *> consts;
 public:
<<<<<<< HEAD
   SYMTAB_EXPORT typeEnum(typeId_t ID, std::string name = "");
   SYMTAB_EXPORT typeEnum(std::string name);
   SYMTAB_EXPORT static typeEnum *create(std::string &name, std::vector<std::pair<std::string, int> *>&elements, 
=======
   DLLEXPORT typeEnum();
   DLLEXPORT typeEnum(typeId_t ID, std::string name = "");
   DLLEXPORT typeEnum(std::string name);
   DLLEXPORT static typeEnum *create(std::string &name, std::vector<std::pair<std::string, int> *>&elements, 
>>>>>>> 05a8e54f
   								Symtab *obj = NULL);
   SYMTAB_EXPORT static typeEnum *create(std::string &name, std::vector<std::string> &elementNames,
								Symtab *obj = NULL);
   SYMTAB_EXPORT bool addConstant(const std::string &fieldname,int value);
   SYMTAB_EXPORT std::vector<std::pair<std::string, int> *> &getConstants();
   SYMTAB_EXPORT bool setName(const char *name);
   SYMTAB_EXPORT bool isCompatible(Type *otype);
};

class typeFunction : public Type {
 protected:
   SYMTAB_EXPORT void fixupUnknowns(Module *);
 private:
   Type *retType_; /* Return type of the function */
   std::vector<Type *> params_; 
 public:
<<<<<<< HEAD
   SYMTAB_EXPORT typeFunction(typeId_t ID, Type *retType, std::string name = "");
   SYMTAB_EXPORT typeFunction(Type *retType, std::string name = "");
   SYMTAB_EXPORT static typeFunction *create(std::string &name, Type *retType, 
=======
   DLLEXPORT typeFunction();
   DLLEXPORT typeFunction(typeId_t ID, Type *retType, std::string name = "");
   DLLEXPORT typeFunction(Type *retType, std::string name = "");
   DLLEXPORT static typeFunction *create(std::string &name, Type *retType, 
>>>>>>> 05a8e54f
   				std::vector<Type *> &paramTypes, Symtab *obj = NULL);
   SYMTAB_EXPORT ~typeFunction();
   SYMTAB_EXPORT bool addParam( Type *type);
   SYMTAB_EXPORT Type *getReturnType() const;
   SYMTAB_EXPORT bool setRetType(Type *rtype);

   SYMTAB_EXPORT std::vector<Type *> &getParams();
   SYMTAB_EXPORT bool isCompatible(Type *otype);
};

class typeScalar : public Type {
 private:
   bool isSigned_;
 public:
<<<<<<< HEAD
   SYMTAB_EXPORT typeScalar(typeId_t ID, unsigned int size, std::string name = "", bool isSigned = false);
   SYMTAB_EXPORT typeScalar(unsigned int size, std::string name = "", bool isSigned = false);
   SYMTAB_EXPORT static typeScalar *create(std::string &name, int size, Symtab *obj = NULL);
   SYMTAB_EXPORT bool isSigned();
   SYMTAB_EXPORT bool isCompatible(Type *otype);
=======
   DLLEXPORT typeScalar();
   DLLEXPORT typeScalar(typeId_t ID, unsigned int size, std::string name = "", bool isSigned = false);
   DLLEXPORT typeScalar(unsigned int size, std::string name = "", bool isSigned = false);
   DLLEXPORT static typeScalar *create(std::string &name, int size, Symtab *obj = NULL);
   DLLEXPORT bool isSigned();
   DLLEXPORT bool isCompatible(Type *otype);
>>>>>>> 05a8e54f
};

class typeCommon : public fieldListType {
 private:
   std::vector<CBlock *> cblocks;
 protected:
   SYMTAB_EXPORT void postFieldInsert(int nsize) { size_ += nsize; }
   //void postFieldInsert(int offset, int nsize) { if ((unsigned int) (offset + nsize) > size_) size_ = offset + nsize; }
   SYMTAB_EXPORT void fixupUnknowns(Module *);
 public:
<<<<<<< HEAD
   SYMTAB_EXPORT typeCommon(typeId_t ID, std::string name = "");
   SYMTAB_EXPORT typeCommon(std::string name);
   SYMTAB_EXPORT static typeCommon *create(std::string &name, Symtab *obj = NULL);
   SYMTAB_EXPORT std::vector<CBlock *> *getCblocks() const;
   SYMTAB_EXPORT void beginCommonBlock();
   SYMTAB_EXPORT void endCommonBlock(Symbol *, void *baseAddr);
=======
   DLLEXPORT typeCommon();
   DLLEXPORT typeCommon(typeId_t ID, std::string name = "");
   DLLEXPORT typeCommon(std::string name);
   DLLEXPORT static typeCommon *create(std::string &name, Symtab *obj = NULL);
   DLLEXPORT std::vector<CBlock *> *getCblocks() const;
   DLLEXPORT void beginCommonBlock();
   DLLEXPORT void endCommonBlock(Symbol *, void *baseAddr);
>>>>>>> 05a8e54f
};

class CBlock{
   friend class typeCommon;
 private:
   // the list of fields
   std::vector<Field *> fieldList;

   // which functions use this list
   std::vector<Symbol *> functions;

   void *upPtr_;
 
 public:
   SYMTAB_EXPORT std::vector<Field *> *getComponents();
   SYMTAB_EXPORT std::vector<Symbol *> *getFunctions();

   SYMTAB_EXPORT void fixupUnknowns(Module *);
   
   SYMTAB_EXPORT void *getUpPtr() const;
   SYMTAB_EXPORT bool setUpPtr(void *);
};

class typeStruct : public fieldListType {
 protected:
   SYMTAB_EXPORT void updateSize();
   SYMTAB_EXPORT void postFieldInsert(int nsize);
   SYMTAB_EXPORT void fixupUnknowns(Module *);
   SYMTAB_EXPORT void merge(Type *other);
 public:
<<<<<<< HEAD
   SYMTAB_EXPORT typeStruct(typeId_t ID, std::string name = "");
   SYMTAB_EXPORT typeStruct(std::string name);
   SYMTAB_EXPORT static typeStruct *create(std::string &name, std::vector< std::pair<std::string, Type *> *> &flds,
=======
   DLLEXPORT typeStruct();
   DLLEXPORT typeStruct(typeId_t ID, std::string name = "");
   DLLEXPORT typeStruct(std::string name);
   DLLEXPORT static typeStruct *create(std::string &name, std::vector< std::pair<std::string, Type *> *> &flds,
>>>>>>> 05a8e54f
   				 				Symtab *obj = NULL);
   SYMTAB_EXPORT static typeStruct *create(std::string &name, std::vector<Field *> &fields, 
								Symtab *obj = NULL);

   SYMTAB_EXPORT bool isCompatible(Type *otype);
};

class typeUnion : public fieldListType {
 protected:
   SYMTAB_EXPORT void updateSize();
   SYMTAB_EXPORT void postFieldInsert(int nsize);
   SYMTAB_EXPORT void merge(Type *other);
   SYMTAB_EXPORT void fixupUnknowns(Module *);
 public:
<<<<<<< HEAD
   SYMTAB_EXPORT typeUnion(typeId_t ID, std::string name = "");
   SYMTAB_EXPORT typeUnion(std::string name);
   SYMTAB_EXPORT static typeUnion *create(std::string &name, std::vector<std::pair<std::string, Type *> *> &fieldNames,
=======
   DLLEXPORT typeUnion();
   DLLEXPORT typeUnion(typeId_t ID, std::string name = "");
   DLLEXPORT typeUnion(std::string name);
   DLLEXPORT static typeUnion *create(std::string &name, std::vector<std::pair<std::string, Type *> *> &fieldNames,
>>>>>>> 05a8e54f
   							Symtab *obj = NULL);
   SYMTAB_EXPORT static typeUnion *create(std::string &name, std::vector<Field *> &fields, 
							Symtab *obj = NULL);
   SYMTAB_EXPORT bool isCompatible(Type *otype);
};

class typePointer : public derivedType {
 protected: 
   SYMTAB_EXPORT void fixupUnknowns(Module *);
 public:
<<<<<<< HEAD
   SYMTAB_EXPORT typePointer(typeId_t ID, Type *ptr, std::string name = "");
   SYMTAB_EXPORT typePointer(Type *ptr, std::string name = "");
   SYMTAB_EXPORT static typePointer *create(std::string &name, Type *ptr, Symtab *obj = NULL);
   SYMTAB_EXPORT static typePointer *create(std::string &name, Type *ptr, int size, 
=======
   DLLEXPORT typePointer();
   DLLEXPORT typePointer(typeId_t ID, Type *ptr, std::string name = "");
   DLLEXPORT typePointer(Type *ptr, std::string name = "");
   DLLEXPORT static typePointer *create(std::string &name, Type *ptr, Symtab *obj = NULL);
   DLLEXPORT static typePointer *create(std::string &name, Type *ptr, int size, 
>>>>>>> 05a8e54f
   							Symtab *obj = NULL);
   SYMTAB_EXPORT bool isCompatible(Type *otype);
   SYMTAB_EXPORT bool setPtr(Type *ptr);
};

class typeTypedef: public derivedType {
 private:
   unsigned int sizeHint_;
 
 protected:
   SYMTAB_EXPORT void updateSize();
   SYMTAB_EXPORT void fixupUnknowns(Module *);
      
 public:
<<<<<<< HEAD
   SYMTAB_EXPORT typeTypedef(typeId_t ID, Type *base, std::string name, unsigned int sizeHint = 0);
   SYMTAB_EXPORT typeTypedef(Type *base, std::string name, unsigned int sizeHint = 0);
=======
   DLLEXPORT typeTypedef();
   DLLEXPORT typeTypedef(typeId_t ID, Type *base, std::string name, unsigned int sizeHint = 0);
   DLLEXPORT typeTypedef(Type *base, std::string name, unsigned int sizeHint = 0);
>>>>>>> 05a8e54f
   
   SYMTAB_EXPORT static typeTypedef *create(std::string &name, Type *ptr, Symtab *obj = NULL);
   SYMTAB_EXPORT bool isCompatible(Type *otype);
   SYMTAB_EXPORT bool operator==(const Type &otype) const;
};

class typeRef : public derivedType {
 protected:
   SYMTAB_EXPORT void fixupUnknowns(Module *);
 public:
<<<<<<< HEAD
   SYMTAB_EXPORT typeRef(typeId_t ID, Type *refType, std::string name);
   SYMTAB_EXPORT typeRef(Type *refType, std::string name);
   SYMTAB_EXPORT static typeRef *create(std::string &name, Type *ptr, Symtab * obj = NULL);
   SYMTAB_EXPORT bool isCompatible(Type *otype);
   SYMTAB_EXPORT bool operator==(const Type &otype) const;
=======
   DLLEXPORT typeRef();
   DLLEXPORT typeRef(typeId_t ID, Type *refType, std::string name);
   DLLEXPORT typeRef(Type *refType, std::string name);
   DLLEXPORT static typeRef *create(std::string &name, Type *ptr, Symtab * obj = NULL);
   DLLEXPORT bool isCompatible(Type *otype);
   DLLEXPORT bool operator==(const Type &otype) const;
>>>>>>> 05a8e54f
};

class typeSubrange : public rangedType {
 private:
   //typeSubrange(int ID, int size, const char *low, const char *hi, const char *name);
 public:
<<<<<<< HEAD
   SYMTAB_EXPORT typeSubrange(typeId_t ID, int size, int low, int hi, std::string name);
   SYMTAB_EXPORT typeSubrange( int size, int low, int hi, std::string name);
   SYMTAB_EXPORT static typeSubrange *create(std::string &name, int size, int low, int hi, Symtab *obj = NULL);
   SYMTAB_EXPORT bool isCompatible(Type *otype);
=======
   DLLEXPORT typeSubrange();
   DLLEXPORT typeSubrange(typeId_t ID, int size, int low, int hi, std::string name);
   DLLEXPORT typeSubrange( int size, int low, int hi, std::string name);
   DLLEXPORT static typeSubrange *create(std::string &name, int size, int low, int hi, Symtab *obj = NULL);
   DLLEXPORT bool isCompatible(Type *otype);
>>>>>>> 05a8e54f
};

class typeArray : public rangedType {
 private:
   Type *arrayElem;
   unsigned int sizeHint_;
 protected:
   SYMTAB_EXPORT void updateSize();
   SYMTAB_EXPORT void merge(Type *other); 
 public:
<<<<<<< HEAD
   SYMTAB_EXPORT typeArray(typeId_t ID, Type *base, int low, int hi, std::string name, unsigned int sizeHint = 0);
   SYMTAB_EXPORT typeArray(Type *base, int low, int hi, std::string name, unsigned int sizeHint = 0);
   SYMTAB_EXPORT static typeArray *create(std::string &name, Type *typ,  int low, int hi, Symtab *obj = NULL);
   SYMTAB_EXPORT Type *getBaseType() const;
   SYMTAB_EXPORT bool isCompatible(Type *otype);
   SYMTAB_EXPORT bool operator==(const Type &otype) const;
   SYMTAB_EXPORT void fixupUnknowns(Module *);
=======
   DLLEXPORT typeArray();
   DLLEXPORT typeArray(typeId_t ID, Type *base, int low, int hi, std::string name, unsigned int sizeHint = 0);
   DLLEXPORT typeArray(Type *base, int low, int hi, std::string name, unsigned int sizeHint = 0);
   DLLEXPORT static typeArray *create(std::string &name, Type *typ,  int low, int hi, Symtab *obj = NULL);
   DLLEXPORT Type *getBaseType() const;
   DLLEXPORT bool isCompatible(Type *otype);
   DLLEXPORT bool operator==(const Type &otype) const;
   DLLEXPORT void fixupUnknowns(Module *);
>>>>>>> 05a8e54f
};

//location for a variable
typedef struct{
   storageClass stClass;
   storageRefClass refClass;
   int reg;
   long frameOffset;
   Address lowPC;
   Address hiPC;
} loc_t;


class SYMTAB_EXPORT localVar
{
   friend class typeCommon;
   friend class localVarCollection;
 
    std::string name_;
    Type *type_;
    std::string fileName_;
    int lineNum_;
    std::vector<loc_t *> *locs_;
    void *upPtr_;
    
    // scope_t scope;
  
  public:
    localVar() {}
      //  Internal use only
      localVar(std::string name,  Type *typ, std::string fileName, int lineNum, std::vector<loc_t *> *locs = NULL);
      // Copy constructor
      localVar(localVar &lvar);
      bool addLocation(loc_t *location);
      bool setLocation(std::vector<loc_t *> *locs);
      ~localVar();
      void fixupUnknown(Module *);
 public:
      //  end of functions for internal use only
      std::string &getName();
      Type *getType();
      bool setType(Type *newType);
      int  getLineNum();
      std::string &getFileName();
      std::vector<loc_t *> *getLocationLists();

      void *getUpPtr() const;
      bool setUpPtr(void *);
};

} // namespace SymtabAPI
} // namespace Dyninst
#endif<|MERGE_RESOLUTION|>--- conflicted
+++ resolved
@@ -196,29 +196,18 @@
 protected:
    SYMTAB_EXPORT virtual void updateSize() {}
 
-   // Simple Destructor
-<<<<<<< HEAD
-   SYMTAB_EXPORT virtual ~Type();
-
    SYMTAB_EXPORT virtual void merge( Type * /* other */ ) { }
-=======
-   DLLEXPORT virtual void merge( Type * /* other */ ) { }
->>>>>>> 05a8e54f
 
 public:
    SYMTAB_EXPORT virtual bool operator==(const Type &) const;
    SYMTAB_EXPORT virtual bool isCompatible(Type *oType);
    SYMTAB_EXPORT virtual void fixupUnknowns(Module *);
 
-<<<<<<< HEAD
    SYMTAB_EXPORT Type(std::string name, typeId_t ID, dataClass dataTyp = dataNullType);
    SYMTAB_EXPORT Type(std::string name, dataClass dataTyp = dataNullType);
-=======
-   DLLEXPORT Type();
-   DLLEXPORT virtual ~Type();
-   DLLEXPORT Type(std::string name, typeId_t ID, dataClass dataTyp = dataNullType);
-   DLLEXPORT Type(std::string name, dataClass dataTyp = dataNullType);
->>>>>>> 05a8e54f
+
+   SYMTAB_EXPORT Type();
+   SYMTAB_EXPORT virtual ~Type();
 
    // A few convenience functions
    SYMTAB_EXPORT static Type *createFake(std::string name);
@@ -237,17 +226,8 @@
    SYMTAB_EXPORT dataClass getDataClass() const;
 
    // INTERNAL METHODS
-<<<<<<< HEAD
    SYMTAB_EXPORT void incrRefCount();
    SYMTAB_EXPORT void decrRefCount(); 
-   Type () {}
-   
-   
-=======
-   DLLEXPORT void incrRefCount();
-   DLLEXPORT void decrRefCount(); 
-
->>>>>>> 05a8e54f
    //Methods to dynamically cast generic Type Object to specific types.
    
    SYMTAB_EXPORT typeEnum *getEnumType();
@@ -297,16 +277,10 @@
    SYMTAB_EXPORT fieldListType(std::string &name, typeId_t ID, dataClass typeDes);
    /* Each subclass may need to update its size after adding a field */
  public:
-<<<<<<< HEAD
+   SYMTAB_EXPORT fieldListType();
    SYMTAB_EXPORT ~fieldListType();
    SYMTAB_EXPORT bool operator==(const Type &) const;
    SYMTAB_EXPORT std::vector<Field *> *getComponents() const;
-=======
-   DLLEXPORT fieldListType();
-   DLLEXPORT ~fieldListType();
-   DLLEXPORT bool operator==(const Type &) const;
-   DLLEXPORT std::vector<Field *> *getComponents() const;
->>>>>>> 05a8e54f
    
    SYMTAB_EXPORT std::vector<Field *> *getFields() const;
    
@@ -333,18 +307,11 @@
    SYMTAB_EXPORT rangedType(std::string &name, typeId_t ID, dataClass typeDes, int size, int low, int hi);
    SYMTAB_EXPORT rangedType(std::string &name, dataClass typeDes, int size, int low, int hi);
  public:
-<<<<<<< HEAD
+   SYMTAB_EXPORT rangedType();
    SYMTAB_EXPORT ~rangedType();
    SYMTAB_EXPORT bool operator==(const Type &) const;
    SYMTAB_EXPORT int getLow() const { return low_; }
    SYMTAB_EXPORT int getHigh() const { return hi_; }
-=======
-   DLLEXPORT rangedType();
-   DLLEXPORT ~rangedType();
-   DLLEXPORT bool operator==(const Type &) const;
-   DLLEXPORT int getLow() const { return low_; }
-   DLLEXPORT int getHigh() const { return hi_; }
->>>>>>> 05a8e54f
 };
 
 class derivedType : public Type, public derivedInterface {
@@ -354,16 +321,10 @@
    SYMTAB_EXPORT derivedType(std::string &name, typeId_t id, int size, dataClass typeDes);
    SYMTAB_EXPORT derivedType(std::string &name, int size, dataClass typeDes);
  public:
-<<<<<<< HEAD
+   SYMTAB_EXPORT derivedType();
    SYMTAB_EXPORT ~derivedType();
    SYMTAB_EXPORT bool operator==(const Type &) const;
    SYMTAB_EXPORT Type *getConstituentType() const;
-=======
-   DLLEXPORT derivedType();
-   DLLEXPORT ~derivedType();
-   DLLEXPORT bool operator==(const Type &) const;
-   DLLEXPORT Type *getConstituentType() const;
->>>>>>> 05a8e54f
 };
 
 // Derived classes from Type
@@ -372,19 +333,12 @@
  private:  
 	std::vector<std::pair<std::string, int> *> consts;
  public:
-<<<<<<< HEAD
+   SYMTAB_EXPORT typeEnum();
    SYMTAB_EXPORT typeEnum(typeId_t ID, std::string name = "");
    SYMTAB_EXPORT typeEnum(std::string name);
    SYMTAB_EXPORT static typeEnum *create(std::string &name, std::vector<std::pair<std::string, int> *>&elements, 
-=======
-   DLLEXPORT typeEnum();
-   DLLEXPORT typeEnum(typeId_t ID, std::string name = "");
-   DLLEXPORT typeEnum(std::string name);
-   DLLEXPORT static typeEnum *create(std::string &name, std::vector<std::pair<std::string, int> *>&elements, 
->>>>>>> 05a8e54f
    								Symtab *obj = NULL);
-   SYMTAB_EXPORT static typeEnum *create(std::string &name, std::vector<std::string> &elementNames,
-								Symtab *obj = NULL);
+   SYMTAB_EXPORT static typeEnum *typeEnum::create(std::string &name, std::vector<std::string> &constNames, Symtab *obj);
    SYMTAB_EXPORT bool addConstant(const std::string &fieldname,int value);
    SYMTAB_EXPORT std::vector<std::pair<std::string, int> *> &getConstants();
    SYMTAB_EXPORT bool setName(const char *name);
@@ -398,16 +352,10 @@
    Type *retType_; /* Return type of the function */
    std::vector<Type *> params_; 
  public:
-<<<<<<< HEAD
+   SYMTAB_EXPORT typeFunction();
    SYMTAB_EXPORT typeFunction(typeId_t ID, Type *retType, std::string name = "");
    SYMTAB_EXPORT typeFunction(Type *retType, std::string name = "");
    SYMTAB_EXPORT static typeFunction *create(std::string &name, Type *retType, 
-=======
-   DLLEXPORT typeFunction();
-   DLLEXPORT typeFunction(typeId_t ID, Type *retType, std::string name = "");
-   DLLEXPORT typeFunction(Type *retType, std::string name = "");
-   DLLEXPORT static typeFunction *create(std::string &name, Type *retType, 
->>>>>>> 05a8e54f
    				std::vector<Type *> &paramTypes, Symtab *obj = NULL);
    SYMTAB_EXPORT ~typeFunction();
    SYMTAB_EXPORT bool addParam( Type *type);
@@ -422,20 +370,12 @@
  private:
    bool isSigned_;
  public:
-<<<<<<< HEAD
+   SYMTAB_EXPORT typeScalar();
    SYMTAB_EXPORT typeScalar(typeId_t ID, unsigned int size, std::string name = "", bool isSigned = false);
    SYMTAB_EXPORT typeScalar(unsigned int size, std::string name = "", bool isSigned = false);
    SYMTAB_EXPORT static typeScalar *create(std::string &name, int size, Symtab *obj = NULL);
    SYMTAB_EXPORT bool isSigned();
    SYMTAB_EXPORT bool isCompatible(Type *otype);
-=======
-   DLLEXPORT typeScalar();
-   DLLEXPORT typeScalar(typeId_t ID, unsigned int size, std::string name = "", bool isSigned = false);
-   DLLEXPORT typeScalar(unsigned int size, std::string name = "", bool isSigned = false);
-   DLLEXPORT static typeScalar *create(std::string &name, int size, Symtab *obj = NULL);
-   DLLEXPORT bool isSigned();
-   DLLEXPORT bool isCompatible(Type *otype);
->>>>>>> 05a8e54f
 };
 
 class typeCommon : public fieldListType {
@@ -446,22 +386,13 @@
    //void postFieldInsert(int offset, int nsize) { if ((unsigned int) (offset + nsize) > size_) size_ = offset + nsize; }
    SYMTAB_EXPORT void fixupUnknowns(Module *);
  public:
-<<<<<<< HEAD
+   SYMTAB_EXPORT typeCommon();
    SYMTAB_EXPORT typeCommon(typeId_t ID, std::string name = "");
    SYMTAB_EXPORT typeCommon(std::string name);
    SYMTAB_EXPORT static typeCommon *create(std::string &name, Symtab *obj = NULL);
    SYMTAB_EXPORT std::vector<CBlock *> *getCblocks() const;
    SYMTAB_EXPORT void beginCommonBlock();
    SYMTAB_EXPORT void endCommonBlock(Symbol *, void *baseAddr);
-=======
-   DLLEXPORT typeCommon();
-   DLLEXPORT typeCommon(typeId_t ID, std::string name = "");
-   DLLEXPORT typeCommon(std::string name);
-   DLLEXPORT static typeCommon *create(std::string &name, Symtab *obj = NULL);
-   DLLEXPORT std::vector<CBlock *> *getCblocks() const;
-   DLLEXPORT void beginCommonBlock();
-   DLLEXPORT void endCommonBlock(Symbol *, void *baseAddr);
->>>>>>> 05a8e54f
 };
 
 class CBlock{
@@ -492,16 +423,11 @@
    SYMTAB_EXPORT void fixupUnknowns(Module *);
    SYMTAB_EXPORT void merge(Type *other);
  public:
-<<<<<<< HEAD
+   SYMTAB_EXPORT typeStruct();
    SYMTAB_EXPORT typeStruct(typeId_t ID, std::string name = "");
    SYMTAB_EXPORT typeStruct(std::string name);
    SYMTAB_EXPORT static typeStruct *create(std::string &name, std::vector< std::pair<std::string, Type *> *> &flds,
-=======
-   DLLEXPORT typeStruct();
-   DLLEXPORT typeStruct(typeId_t ID, std::string name = "");
-   DLLEXPORT typeStruct(std::string name);
-   DLLEXPORT static typeStruct *create(std::string &name, std::vector< std::pair<std::string, Type *> *> &flds,
->>>>>>> 05a8e54f
+
    				 				Symtab *obj = NULL);
    SYMTAB_EXPORT static typeStruct *create(std::string &name, std::vector<Field *> &fields, 
 								Symtab *obj = NULL);
@@ -516,16 +442,10 @@
    SYMTAB_EXPORT void merge(Type *other);
    SYMTAB_EXPORT void fixupUnknowns(Module *);
  public:
-<<<<<<< HEAD
+   SYMTAB_EXPORT typeUnion();
    SYMTAB_EXPORT typeUnion(typeId_t ID, std::string name = "");
    SYMTAB_EXPORT typeUnion(std::string name);
    SYMTAB_EXPORT static typeUnion *create(std::string &name, std::vector<std::pair<std::string, Type *> *> &fieldNames,
-=======
-   DLLEXPORT typeUnion();
-   DLLEXPORT typeUnion(typeId_t ID, std::string name = "");
-   DLLEXPORT typeUnion(std::string name);
-   DLLEXPORT static typeUnion *create(std::string &name, std::vector<std::pair<std::string, Type *> *> &fieldNames,
->>>>>>> 05a8e54f
    							Symtab *obj = NULL);
    SYMTAB_EXPORT static typeUnion *create(std::string &name, std::vector<Field *> &fields, 
 							Symtab *obj = NULL);
@@ -536,18 +456,11 @@
  protected: 
    SYMTAB_EXPORT void fixupUnknowns(Module *);
  public:
-<<<<<<< HEAD
+   SYMTAB_EXPORT typePointer();
    SYMTAB_EXPORT typePointer(typeId_t ID, Type *ptr, std::string name = "");
    SYMTAB_EXPORT typePointer(Type *ptr, std::string name = "");
    SYMTAB_EXPORT static typePointer *create(std::string &name, Type *ptr, Symtab *obj = NULL);
    SYMTAB_EXPORT static typePointer *create(std::string &name, Type *ptr, int size, 
-=======
-   DLLEXPORT typePointer();
-   DLLEXPORT typePointer(typeId_t ID, Type *ptr, std::string name = "");
-   DLLEXPORT typePointer(Type *ptr, std::string name = "");
-   DLLEXPORT static typePointer *create(std::string &name, Type *ptr, Symtab *obj = NULL);
-   DLLEXPORT static typePointer *create(std::string &name, Type *ptr, int size, 
->>>>>>> 05a8e54f
    							Symtab *obj = NULL);
    SYMTAB_EXPORT bool isCompatible(Type *otype);
    SYMTAB_EXPORT bool setPtr(Type *ptr);
@@ -562,14 +475,9 @@
    SYMTAB_EXPORT void fixupUnknowns(Module *);
       
  public:
-<<<<<<< HEAD
+   SYMTAB_EXPORT typeTypedef();
    SYMTAB_EXPORT typeTypedef(typeId_t ID, Type *base, std::string name, unsigned int sizeHint = 0);
    SYMTAB_EXPORT typeTypedef(Type *base, std::string name, unsigned int sizeHint = 0);
-=======
-   DLLEXPORT typeTypedef();
-   DLLEXPORT typeTypedef(typeId_t ID, Type *base, std::string name, unsigned int sizeHint = 0);
-   DLLEXPORT typeTypedef(Type *base, std::string name, unsigned int sizeHint = 0);
->>>>>>> 05a8e54f
    
    SYMTAB_EXPORT static typeTypedef *create(std::string &name, Type *ptr, Symtab *obj = NULL);
    SYMTAB_EXPORT bool isCompatible(Type *otype);
@@ -580,38 +488,23 @@
  protected:
    SYMTAB_EXPORT void fixupUnknowns(Module *);
  public:
-<<<<<<< HEAD
+   SYMTAB_EXPORT typeRef();
    SYMTAB_EXPORT typeRef(typeId_t ID, Type *refType, std::string name);
    SYMTAB_EXPORT typeRef(Type *refType, std::string name);
    SYMTAB_EXPORT static typeRef *create(std::string &name, Type *ptr, Symtab * obj = NULL);
    SYMTAB_EXPORT bool isCompatible(Type *otype);
    SYMTAB_EXPORT bool operator==(const Type &otype) const;
-=======
-   DLLEXPORT typeRef();
-   DLLEXPORT typeRef(typeId_t ID, Type *refType, std::string name);
-   DLLEXPORT typeRef(Type *refType, std::string name);
-   DLLEXPORT static typeRef *create(std::string &name, Type *ptr, Symtab * obj = NULL);
-   DLLEXPORT bool isCompatible(Type *otype);
-   DLLEXPORT bool operator==(const Type &otype) const;
->>>>>>> 05a8e54f
 };
 
 class typeSubrange : public rangedType {
  private:
    //typeSubrange(int ID, int size, const char *low, const char *hi, const char *name);
  public:
-<<<<<<< HEAD
+   SYMTAB_EXPORT typeSubrange();
    SYMTAB_EXPORT typeSubrange(typeId_t ID, int size, int low, int hi, std::string name);
    SYMTAB_EXPORT typeSubrange( int size, int low, int hi, std::string name);
    SYMTAB_EXPORT static typeSubrange *create(std::string &name, int size, int low, int hi, Symtab *obj = NULL);
    SYMTAB_EXPORT bool isCompatible(Type *otype);
-=======
-   DLLEXPORT typeSubrange();
-   DLLEXPORT typeSubrange(typeId_t ID, int size, int low, int hi, std::string name);
-   DLLEXPORT typeSubrange( int size, int low, int hi, std::string name);
-   DLLEXPORT static typeSubrange *create(std::string &name, int size, int low, int hi, Symtab *obj = NULL);
-   DLLEXPORT bool isCompatible(Type *otype);
->>>>>>> 05a8e54f
 };
 
 class typeArray : public rangedType {
@@ -622,7 +515,7 @@
    SYMTAB_EXPORT void updateSize();
    SYMTAB_EXPORT void merge(Type *other); 
  public:
-<<<<<<< HEAD
+   SYMTAB_EXPORT typeArray();
    SYMTAB_EXPORT typeArray(typeId_t ID, Type *base, int low, int hi, std::string name, unsigned int sizeHint = 0);
    SYMTAB_EXPORT typeArray(Type *base, int low, int hi, std::string name, unsigned int sizeHint = 0);
    SYMTAB_EXPORT static typeArray *create(std::string &name, Type *typ,  int low, int hi, Symtab *obj = NULL);
@@ -630,16 +523,6 @@
    SYMTAB_EXPORT bool isCompatible(Type *otype);
    SYMTAB_EXPORT bool operator==(const Type &otype) const;
    SYMTAB_EXPORT void fixupUnknowns(Module *);
-=======
-   DLLEXPORT typeArray();
-   DLLEXPORT typeArray(typeId_t ID, Type *base, int low, int hi, std::string name, unsigned int sizeHint = 0);
-   DLLEXPORT typeArray(Type *base, int low, int hi, std::string name, unsigned int sizeHint = 0);
-   DLLEXPORT static typeArray *create(std::string &name, Type *typ,  int low, int hi, Symtab *obj = NULL);
-   DLLEXPORT Type *getBaseType() const;
-   DLLEXPORT bool isCompatible(Type *otype);
-   DLLEXPORT bool operator==(const Type &otype) const;
-   DLLEXPORT void fixupUnknowns(Module *);
->>>>>>> 05a8e54f
 };
 
 //location for a variable
