--- conflicted
+++ resolved
@@ -116,14 +116,22 @@
 
    static const char *symbolTag2Str(SymbolTag t);
 
-<<<<<<< HEAD
+   enum SymbolVisibility {
+       SV_UNKNOWN,
+       SV_DEFAULT,
+       SV_INTERNAL,
+       SV_HIDDEN,
+       SV_PROTECTED
+   };
+   static const char *symbolVisibility2Str(SymbolVisibility t);
+
    SYMTAB_EXPORT Symbol (); // note: this ctor is called surprisingly often!
    SYMTAB_EXPORT Symbol (unsigned);
    SYMTAB_EXPORT Symbol (const std::string name,const std::string modulename, SymbolType, SymbolLinkage,
-         Offset, Region *sec = NULL, unsigned size = 0, bool isInDynsymtab_ = false, 
+         SymbolVisibility, Offset, Region *sec = NULL, unsigned size = 0, bool isInDynsymtab_ = false, 
          bool isInSymtab_ = true, bool isAbsolute_ = false);
    SYMTAB_EXPORT Symbol (const std::string name,Module *module, SymbolType, SymbolLinkage,
-         Offset, Region *sec = NULL, unsigned size = 0, bool isInDynsymtab_ = false,
+         SymbolVisibility, Offset, Region *sec = NULL, unsigned size = 0, bool isInDynsymtab_ = false,
          bool isInSymtab_ = true, bool isAbsolute_ = false);
    SYMTAB_EXPORT Symbol (const Symbol &);
    SYMTAB_EXPORT ~Symbol();
@@ -148,50 +156,8 @@
    SYMTAB_EXPORT bool              isVariable()            const;
    SYMTAB_EXPORT bool              setVariable(Variable *var);
    SYMTAB_EXPORT Variable *        getVariable()           const;
-=======
-   enum SymbolVisibility {
-       SV_UNKNOWN,
-       SV_DEFAULT,
-       SV_INTERNAL,
-       SV_HIDDEN,
-       SV_PROTECTED
-   };
-
-   static const char *symbolVisibility2Str(SymbolVisibility t);
-
-   DLLEXPORT Symbol (); // note: this ctor is called surprisingly often!
-   DLLEXPORT Symbol (unsigned);
-   DLLEXPORT Symbol (const std::string name,const std::string modulename, SymbolType, SymbolLinkage, SymbolVisibility,
-         Offset, Region *sec = NULL, unsigned size = 0, bool isInDynsymtab_ = false, 
-         bool isInSymtab_ = true, bool isAbsolute_ = false);
-   DLLEXPORT Symbol (const std::string name,Module *module, SymbolType, SymbolLinkage, SymbolVisibility,
-         Offset, Region *sec = NULL, unsigned size = 0, bool isInDynsymtab_ = false,
-         bool isInSymtab_ = true, bool isAbsolute_ = false);
-   DLLEXPORT Symbol (const Symbol &);
-   DLLEXPORT ~Symbol();
-
-   DLLEXPORT Symbol&        operator= (const Symbol &);
-   DLLEXPORT bool          operator== (const Symbol &) const;
-
-   DLLEXPORT const std::string&getModuleName ()        const;
-   DLLEXPORT Module*	        getModule()		        const; 
-   DLLEXPORT SymbolType        getType ()              const;
-   DLLEXPORT SymbolLinkage     getLinkage ()           const;
-   DLLEXPORT SymbolVisibility  getVisibility ()        const;
-   DLLEXPORT Offset            getAddr ()              const;
-   DLLEXPORT Region		    *getSec ()      	    const;
-   DLLEXPORT bool              isInDynSymtab()         const;
-   DLLEXPORT bool              isInSymtab()            const;
-   DLLEXPORT bool              isAbsolute()            const;
-
-   DLLEXPORT bool              isFunction()            const;
-   DLLEXPORT bool              setFunction(Function * func);
-   DLLEXPORT Function *        getFunction()           const;
-
-   DLLEXPORT bool              isVariable()            const;
-   DLLEXPORT bool              setVariable(Variable *var);
-   DLLEXPORT Variable *        getVariable()           const;
->>>>>>> 7d353ba9
+
+	SYMTAB_EXPORT SymbolVisibility getVisibility() const;
 
    /***********************************************************
      Name Output Functions
