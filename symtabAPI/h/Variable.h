--- conflicted
+++ resolved
@@ -42,19 +42,11 @@
 class Symbol;
  class Symtab;
 
-<<<<<<< HEAD
-class Variable : public Aggregate, public Serializable
-{
- public:
-   SYMTAB_EXPORT Variable();
-   
-=======
-class Variable : public Aggregate {
+class Variable : public Aggregate, public Serializable {
     friend class Symtab;
 
  private:
    SYMTAB_EXPORT Variable(Symbol *sym);
->>>>>>> 410d5fe3
    SYMTAB_EXPORT static Variable *createVariable(Symbol *sym);
    
  public:
