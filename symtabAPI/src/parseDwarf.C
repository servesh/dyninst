--- conflicted
+++ resolved
@@ -526,22 +526,17 @@
 
       /* There is only one location. */
       Dwarf_Locdesc *location = locationList[locIndex];
-<<<<<<< HEAD
-      loc.lowPC = (Offset)location->ld_lopc + lowpc;
-      loc.hiPC = (Offset)location->ld_hipc + lowpc;
-=======
       
-      loc->lowPC = (Offset)location->ld_lopc;
-      loc->hiPC = (Offset)location->ld_hipc;
+      loc.lowPC = (Offset)location->ld_lopc;
+      loc.hiPC = (Offset)location->ld_hipc;
 
       // if range of the variable is the entire address space, do not add lowpc
-      if (loc->lowPC != 0 && loc->hiPC != -1) {
-      	loc->lowPC = (Offset)location->ld_lopc + lowpc;
-      	loc->hiPC = (Offset)location->ld_hipc + lowpc;
+      if (loc.lowPC != 0 && loc.hiPC != -1) {
+      	loc.lowPC = (Offset)location->ld_lopc + lowpc;
+      	loc.hiPC = (Offset)location->ld_hipc + lowpc;
       }
-      dwarf_printf( "CU lowpc %lx setting lowPC %lx hiPC %lx \n", lowpc, loc->lowPC, loc->hiPC );
-
->>>>>>> 1d4cd905
+      dwarf_printf( "CU lowpc %lx setting lowPC %lx hiPC %lx \n", lowpc, loc.lowPC, loc.hiPC );
+
       Dwarf_Loc * locations = location->ld_s;
       for( unsigned int i = 0; i < location->ld_cents; i++ ) {
          /* Handle the literals w/o 32 case statements. */
@@ -555,20 +550,12 @@
          if ( DW_OP_reg0 <= locations[i].lr_atom && locations[i].lr_atom <= DW_OP_reg31 ) {
             /* storageReg is unimplemented, so do an offset of 0 from the named register instead. */
             dwarf_printf( "location is named register %d\n", DWARF_TO_MACHINE_ENC(locations[i].lr_atom - DW_OP_reg0, objFile) );
-<<<<<<< HEAD
-            //loc.stClass = storageRegOffset;
+            //loc->stClass = storageRegOffset;
             loc.stClass = storageReg;
             loc.refClass = storageNoRef;
+            loc.frameOffset = 0;
             loc.reg = DWARF_TO_MACHINE_ENC(locations[i].lr_atom - DW_OP_reg0, objFile);
-            //loc.frameOffset = 0;
-=======
-            //loc->stClass = storageRegOffset;
-            loc->stClass = storageReg;
-            loc->refClass = storageNoRef;
-            loc->frameOffset = 0;
-            loc->reg = DWARF_TO_MACHINE_ENC(locations[i].lr_atom - DW_OP_reg0, objFile);
             //loc->frameOffset = 0;
->>>>>>> 1d4cd905
             isLocSet = true;
             break;
          }	
@@ -576,18 +563,12 @@
          /* Haandle registers w/o 32 case statements. */
          if ( DW_OP_breg0 <= locations[i].lr_atom && locations[i].lr_atom <= DW_OP_breg31 ) {
             dwarf_printf( "setting storage class to named register, regNum to %d, offset %d\n", DWARF_TO_MACHINE_ENC(locations[i].lr_atom - DW_OP_breg0, objFile), locations[i].lr_number );
-<<<<<<< HEAD
             loc.stClass = storageRegOffset;
             loc.refClass = storageNoRef;
+            loc.frameOffset = locations[i].lr_number ;
             loc.reg = DWARF_TO_MACHINE_ENC(locations[i].lr_atom - DW_OP_breg0, objFile);
-=======
-            loc->stClass = storageRegOffset;
-            loc->refClass = storageNoRef;
-            loc->frameOffset = locations[i].lr_number ;
-            loc->reg = DWARF_TO_MACHINE_ENC(locations[i].lr_atom - DW_OP_breg0, objFile);
->>>>>>> 1d4cd905
             opStack.push(static_cast<long int>(locations[i].lr_number)); 
-	    break;
+            break;
          }
 
          switch( locations[i].lr_atom ) {
@@ -613,33 +594,20 @@
             case DW_OP_regx:
                /* storageReg is unimplemented, so do an offset of 0 from the named register instead. */
                dwarf_printf( "location is register %d\n", DWARF_TO_MACHINE_ENC(locations[i].lr_number, objFile) );
-<<<<<<< HEAD
-               //loc.stClass = storageRegOffset;
+               //loc->stClass = storageRegOffset;
                loc.stClass = storageReg;
                loc.refClass = storageNoRef;
                loc.reg = (int) DWARF_TO_MACHINE_ENC(locations[i].lr_number, objFile); 
-               //loc.frameOffset = 0;
-=======
-               //loc->stClass = storageRegOffset;
-               loc->stClass = storageReg;
-               loc->refClass = storageNoRef;
-               loc->reg = (int) DWARF_TO_MACHINE_ENC(locations[i].lr_number, objFile); 
-               loc->frameOffset = 0;
->>>>>>> 1d4cd905
+               loc.frameOffset = 0;
                isLocSet = true;
                break;
 
             case DW_OP_fbreg:
                dwarf_printf( "setting storage class to frame base\n" );
                //if ( storageClass != NULL ) { * storageClass = storageFrameOffset; }
-<<<<<<< HEAD
                loc.stClass = storageRegOffset;
                loc.refClass = storageNoRef;
-=======
-               loc->stClass = storageRegOffset;
-               loc->refClass = storageNoRef;
-               loc->frameOffset = 0;
->>>>>>> 1d4cd905
+               loc.frameOffset = 0;
                opStack.push(static_cast<long int>(locations[i].lr_number));
                break;
 
@@ -1147,11 +1115,11 @@
 #endif
 #if defined(arch_x86_64)
 	       dwarf_printf(" Frame Pointer Variable decodeLocationListForStaticOffsetOrAddress \n");
-               vector<loc_t *>* locs = new vector<loc_t *>;
-               bool decodedAddressOrOffset = decodeLocationListForStaticOffsetOrAddress( locationList, listLength, objFile, locs, lowpc, NULL);
+          vector<loc_t> *locs = new vector<loc_t>();
+          bool decodedAddressOrOffset = decodeLocationListForStaticOffsetOrAddress( locationList, listLength, objFile, *locs, lowpc, NULL);
 	       DWARF_FALSE_IF(!decodedAddressOrOffset, " Frame Pointer Variable - No location list \n");
 
-               status = newFunction->setFramePtr(locs);
+          status = newFunction->setFramePtr(locs);
 	       DWARF_FALSE_IF ( !status, "%s[%d]: Frame pointer not set successfully.\n", __FILE__, __LINE__ );
 	       
 #endif
@@ -1270,7 +1238,6 @@
             (It will, however, explain why certain variables that otherwise would
             don't have locations.) */
       case DW_TAG_variable: 
-<<<<<<< HEAD
       {
          /* A variable may occur inside a function, as either static or local.
             A variable may occur inside a container, as C++ static member.
@@ -1320,306 +1287,6 @@
          if ( status == DW_DLV_OK ) {
             Dwarf_Off specOffset;
             status = dwarf_global_formref( specAttribute, & specOffset, NULL );
-=======
-         {
-            /* A variable may occur inside a function, as either static or local.
-               A variable may occur inside a container, as C++ static member.
-               A variable may not occur in either, as a global. 
-
-               For the first two cases, we need the variable's name, its type,
-               its line number, and its offset or address in order to tell
-               Dyninst about it.  Dyninst only needs to know the name and type
-               of a global.  (Actually, it already knows the names of the globals;
-               we're really just telling it the types.)
-
-               Variables may have two entries, the second, with a _specification,
-               being the only one with the location. */
-
-            /* We will begin by determining which kind of variable we think it is,
-               and the determining if we need to wait for the DIE with a _specification
-               before telling Dyninst about it. */
-
-            if ( currentFunction == NULL && currentEnclosure == NULL ) {
-               /* Then this variable must be a global.  Acquire its name and type. */
-               char * variableName;
-               status = dwarf_diename( dieEntry, & variableName, NULL );
-               DWARF_FALSE_IF( status == DW_DLV_ERROR, "%s[%d]: error walking DWARF tree.\n", __FILE__, __LINE__ );
-
-               if ( status == DW_DLV_NO_ENTRY ) { break; }
-               DWARF_FALSE_IF( status != DW_DLV_OK, "%s[%d]: error walking DWARF tree.\n", __FILE__, __LINE__ );
-
-               Dwarf_Attribute typeAttribute;
-               status = dwarf_attr( dieEntry, DW_AT_type, & typeAttribute, NULL );
-               DWARF_FALSE_IF( status == DW_DLV_ERROR, "%s[%d]: error walking DWARF tree.\n", __FILE__, __LINE__ );
-
-               if ( status == DW_DLV_NO_ENTRY ) { break; }
-               DWARF_FALSE_IF( status != DW_DLV_OK, "%s[%d]: error walking DWARF tree.\n", __FILE__, __LINE__ );
-
-               Dwarf_Off typeOffset;
-               status = dwarf_global_formref( typeAttribute, & typeOffset, NULL );
-               DWARF_FALSE_IF( status != DW_DLV_OK, "%s[%d]: error walking DWARF tree.\n", __FILE__, __LINE__ );
-
-               /* The typeOffset forms a module-unique type identifier,
-                  so the Type look-ups by it rather than name. */
-               Type * variableType = module->getModuleTypes()->findOrCreateType( (int) typeOffset );
-               dwarf_dealloc( dbg, typeAttribute, DW_DLA_ATTR );
-
-               /* Tell Dyninst what this global's type is. */
-               std::string vName = convertCharToString(variableName);
-               module->getModuleTypes()->addGlobalVariable( vName, variableType );
-            } /* end if this variable is a global */
-            else {
-               /* We'll start with the location, since that's most likely to
-                  require the _specification. */
-               Dwarf_Attribute locationAttribute;
-               status = dwarf_attr( dieEntry, DW_AT_location, & locationAttribute, NULL );
-
-               DWARF_FALSE_IF( status == DW_DLV_ERROR, "%s[%d]: error walking DWARF tree.\n", __FILE__, __LINE__ );
-
-               if ( status == DW_DLV_NO_ENTRY ) { break; }
-               DWARF_FALSE_IF( status != DW_DLV_OK, "%s[%d]: error walking DWARF tree.\n", __FILE__, __LINE__ );
-
-               Dwarf_Locdesc **locationList;
-               Dwarf_Signed listLength;
-               status = dwarf_loclist_n( locationAttribute, & locationList, & listLength, NULL );
-               dwarf_dealloc( dbg, locationAttribute, DW_DLA_ATTR );
-               if ( status != DW_DLV_OK ) {
-                  /* I think this is OK if the local variable was optimized away. */
-                  break;
-               }
-               DWARF_FALSE_IF( status != DW_DLV_OK, "%s[%d]: error walking DWARF tree.\n", __FILE__, __LINE__ );
-
-		dwarf_printf(" Local Variable decodeLocationListForStaticOffsetOrAddress\n");
-               //loc_t *loc = (loc_t *)malloc(listLength * sizeof(loc_t));
-               vector<loc_t *>* locs = new vector<loc_t *>;
-               bool decodedAddressOrOffset = decodeLocationListForStaticOffsetOrAddress( locationList, listLength, objFile, locs, lowpc, NULL);
-               deallocateLocationList( dbg, locationList, listLength );
-
-               if ( ! decodedAddressOrOffset ) { break; }
-
-               /* If this DIE has a _specification, use that for the rest of our inquiries. */
-               Dwarf_Die specEntry = dieEntry;
-
-               Dwarf_Attribute specAttribute;
-               status = dwarf_attr( dieEntry, DW_AT_specification, & specAttribute, NULL );
-               DWARF_FALSE_IF( status == DW_DLV_ERROR, "%s[%d]: error walking DWARF tree.\n", __FILE__, __LINE__ );
-
-               if ( status == DW_DLV_OK ) {
-                  Dwarf_Off specOffset;
-                  status = dwarf_global_formref( specAttribute, & specOffset, NULL );
-                  DWARF_FALSE_IF( status != DW_DLV_OK, "%s[%d]: error walking DWARF tree.\n", __FILE__, __LINE__ );
-
-                  status = dwarf_offdie( dbg, specOffset, & specEntry, NULL );
-                  DWARF_FALSE_IF( status != DW_DLV_OK, "%s[%d]: error walking DWARF tree.\n", __FILE__, __LINE__ );
-
-                  dwarf_dealloc( dbg, specAttribute, DW_DLA_ATTR );
-               } /* end if dieEntry has a _specification */
-
-               /* Acquire the name, type, and line number. */
-               char * variableName;
-               status = dwarf_diename( specEntry, & variableName, NULL );
-               DWARF_FALSE_IF( status == DW_DLV_ERROR, "%s[%d]: error walking DWARF tree.\n", __FILE__, __LINE__ );
-
-               /* We can't do anything with an anonymous variable. */
-               if ( status == DW_DLV_NO_ENTRY ) { break; }
-               DWARF_FALSE_IF( status != DW_DLV_OK, "%s[%d]: error walking DWARF tree.\n", __FILE__, __LINE__ );
-               /* If we're fortran, get rid of the trailing _ */
-               supportedLanguages lang = module->language();
-               if ( ( lang == lang_Fortran ||
-                        lang == lang_CMFortran ||
-                        lang == lang_Fortran_with_pretty_debug ) &&
-                     variableName[strlen(variableName)-1]=='_') 
-                  variableName[strlen(variableName)-1]='\0';
-
-               /* Acquire the parameter's type. */
-               Dwarf_Attribute typeAttribute;
-               status = dwarf_attr( specEntry, DW_AT_type, & typeAttribute, NULL );
-               DWARF_FALSE_IF( status == DW_DLV_ERROR, "%s[%d]: error walking DWARF tree.\n", __FILE__, __LINE__ );
-
-               if ( status == DW_DLV_NO_ENTRY ) { break; }
-               DWARF_FALSE_IF( status != DW_DLV_OK, "%s[%d]: error walking DWARF tree.\n", __FILE__, __LINE__ );
-
-               Dwarf_Off typeOffset;
-               status = dwarf_global_formref( typeAttribute, & typeOffset, NULL );
-               DWARF_FALSE_IF( status != DW_DLV_OK, "%s[%d]: error walking DWARF tree.\n", __FILE__, __LINE__ );
-
-               /* The typeOffset forms a module-unique type identifier,
-                  so the Type look-ups by it rather than name. */
-               Type * variableType = module->getModuleTypes()->findOrCreateType( (int) typeOffset );
-
-               dwarf_dealloc( dbg, typeAttribute, DW_DLA_ATTR );
-
-               /* Acquire the variable's lineNo. */
-               Dwarf_Unsigned variableLineNo;
-               bool hasLineNumber = false;
-               std::string fileName;
-
-               Dwarf_Attribute fileDeclAttribute;
-               status = dwarf_attr( specEntry, DW_AT_decl_file, & fileDeclAttribute, NULL );
-               DWARF_FALSE_IF( status == DW_DLV_ERROR, "%s[%d]: error walking DWARF tree.\n", __FILE__, __LINE__ );
-               Dwarf_Unsigned fileNameDeclVal;
-               if ( status == DW_DLV_OK ) {
-                  status = dwarf_formudata(fileDeclAttribute, &fileNameDeclVal, NULL);
-                  DWARF_FALSE_IF( status != DW_DLV_OK, "%s[%d]: error walking DWARF tree.\n", __FILE__, __LINE__ );
-                  dwarf_dealloc( dbg, fileDeclAttribute, DW_DLA_ATTR );			
-               }
-               if ( status == DW_DLV_NO_ENTRY )
-                  fileName = "";
-               else	
-                  fileName = convertCharToString(srcFiles[fileNameDeclVal-1]);
-
-               Dwarf_Attribute lineNoAttribute;
-               status = dwarf_attr( specEntry, DW_AT_decl_line, & lineNoAttribute, NULL );
-               DWARF_FALSE_IF( status == DW_DLV_ERROR, "%s[%d]: error walking DWARF tree.\n", __FILE__, __LINE__ );
-
-               /* We don't need to tell Dyninst a line number for C++ static variables,
-                  so it's OK if there isn't one. */
-               if ( status == DW_DLV_OK ) {
-                  hasLineNumber = true;
-                  status = dwarf_formudata( lineNoAttribute, & variableLineNo, NULL );
-                  DWARF_FALSE_IF( status != DW_DLV_OK, "%s[%d]: error walking DWARF tree.\n", __FILE__, __LINE__ );
-
-                  dwarf_dealloc( dbg, lineNoAttribute, DW_DLA_ATTR );			
-               } /* end if there is a line number */
-
-               /* We now have the variable name, type, offset, and line number.
-                  Tell Dyninst about it. */
-               dwarf_printf( "localVariable '%s', currentFunction %p\n", variableName, currentFunction );
-               if ( currentFunction != NULL ) {
-                  if (!hasLineNumber){
-                     variableLineNo = 0;
-                     fileName = "";
-                  }
-                  else
-                     fileName = srcFiles[fileNameDeclVal-1];
-                  std::string vName = convertCharToString(variableName);
-                  localVar * newVariable = new localVar( vName, variableType, fileName, (int) variableLineNo);
-                  newVariable->setLocation(locs);
-                  localVarCollection *lvs = NULL; 
-                  if (!currentFunction->getAnnotation(lvs, FunctionLocalVariablesAnno))
-                  {
-                     lvs = new localVarCollection();
-                     if (!currentFunction->addAnnotation(lvs, FunctionLocalVariablesAnno))
-                     {
-                        fprintf(stderr, "%s[%d]:  failed to add annotations here\n", 
-                              FILE__, __LINE__);
-                        break;
-                     }
-                  }
-                  if (!lvs)
-                  {
-                     fprintf(stderr, "%s[%d]:  failed to getAnnotation here\n", 
-                           FILE__, __LINE__);
-                     break;
-                  }
-                  lvs->addLocalVar(newVariable);
-               } /* end if a local or static variable. */
-               else if ( currentEnclosure != NULL ) {
-                  //assert( sClass != storageFrameOffset );
-                  assert( (*locs)[0]->stClass != storageRegOffset );
-                  std::string vName = convertCharToString(variableName);
-                  currentEnclosure->addField( vName, variableType, (*locs)[0]->frameOffset);
-               } /* end if a C++ static member. */
-            } /* end if this ariable is not global */
-         } break;
-
-         /* It's probably worth noting that a formal parameter may have a
-            default value.  Since, AFAIK, Dyninst does nothing with this information,
-            neither will we. */
-      case DW_TAG_formal_parameter: 
-         {
-            /* A formal parameter must occur in the context of a function.
-               (That is, we can't do anything with a formal parameter to a
-               function we don't know about.) */
-            if ( currentFunction == NULL ) {
-               dwarf_printf( "%s[%d]: ignoring formal parameter without corresponding function.\n", __FILE__, __LINE__ );
-               break;
-            }
-
-            /* We need the formal parameter's name, its type, its line number,
-               and its offset from the frame base in order to tell the 
-               rest of Dyninst about it.  A single _formal_parameter
-               DIE may not have all of this information; if it does not,
-               we will ignore it, hoping to catch it when it is later
-               referenced as an _abstract_origin from another _formal_parameter
-               DIE.  If we never find such a DIE, than there is not enough
-               information to introduce it to Dyninst. */
-
-            /* We begin with the location, since this is the attribute
-               most likely to require using the _abstract_origin. */
-            Dwarf_Bool hasLocation = false;
-            status = dwarf_hasattr( dieEntry, DW_AT_location, & hasLocation, NULL );
-            DWARF_FALSE_IF( status != DW_DLV_OK, "%s[%d]: error walking DWARF tree.\n", __FILE__, __LINE__ );
-
-            if ( !hasLocation ) {
-               dwarf_printf( "%s[%d]: ignoring formal parameter without location.\n", __FILE__, __LINE__ );
-               break;
-            }
-
-            /* Acquire the location of this formal parameter. */
-            Dwarf_Attribute locationAttribute;
-            status = dwarf_attr( dieEntry, DW_AT_location, & locationAttribute, NULL );
-            DWARF_FALSE_IF( status != DW_DLV_OK, "%s[%d]: error walking DWARF tree.\n", __FILE__, __LINE__ );
-
-            Dwarf_Locdesc **locationList;
-            Dwarf_Signed listLength;
-            status = dwarf_loclist_n( locationAttribute, & locationList, & listLength, NULL );
-            dwarf_dealloc( dbg, locationAttribute, DW_DLA_ATTR );
-            if ( status != DW_DLV_OK ) {
-               /* I think this is legal if the parameter was optimized away. */
-               dwarf_printf( "%s[%d]: ignoring formal parameter with bogus location.\n", __FILE__, __LINE__ );
-               break;
-            }
-            DWARF_FALSE_IF( status != DW_DLV_OK, "%s[%d]: error walking DWARF tree.\n", __FILE__, __LINE__ );
-
-            dwarf_printf(" Formal parameter decodeLocationListForStaticOffsetOrAddress \n");
-            //loc_t *loc = (loc_t *)malloc(listLength * sizeof(loc_t));
-            vector<loc_t *>* locs = new vector<loc_t *>;
-            bool decodedOffset = decodeLocationListForStaticOffsetOrAddress( locationList, listLength, objFile, locs, lowpc, NULL);
-            deallocateLocationList( dbg, locationList, listLength );
-
-            if ( ! decodedOffset ) {
-               dwarf_printf( "%s[%d]: ignoring formal parameter with undecodable location.\n", __FILE__, __LINE__ );
-               break;
-            }
-
-            assert( (*locs)[0]->stClass != storageAddr );
-
-            /* If the DIE has an _abstract_origin, we'll use that for the
-               remainder of our inquiries. */
-            Dwarf_Die originEntry = dieEntry;
-
-            Dwarf_Attribute originAttribute;
-            status = dwarf_attr( dieEntry, DW_AT_abstract_origin, & originAttribute, NULL );
-            DWARF_FALSE_IF( status == DW_DLV_ERROR, "%s[%d]: error walking DWARF tree.\n", __FILE__, __LINE__ );
-
-            if ( status == DW_DLV_OK ) {
-               Dwarf_Off originOffset;
-               status = dwarf_global_formref( originAttribute, & originOffset, NULL );
-               DWARF_FALSE_IF( status != DW_DLV_OK, "%s[%d]: error walking DWARF tree.\n", __FILE__, __LINE__ );
-
-               status = dwarf_offdie( dbg, originOffset, & originEntry, NULL );
-               DWARF_FALSE_IF( status != DW_DLV_OK, "%s[%d]: error walking DWARF tree.\n", __FILE__, __LINE__ );
-
-               dwarf_dealloc( dbg, originAttribute, DW_DLA_ATTR );
-            } /* end if the DIE has an _abstract_origin */
-
-            /* Acquire the parameter's name. */
-            char * parameterName;
-            status = dwarf_diename( originEntry, & parameterName, NULL );
-            DWARF_FALSE_IF( status == DW_DLV_ERROR, "%s[%d]: error walking DWARF tree.\n", __FILE__, __LINE__ );
-
-            /* We can't do anything with anonymous parameters. */
-            if ( status == DW_DLV_NO_ENTRY ) { break; }
-            DWARF_FALSE_IF( status != DW_DLV_OK, "%s[%d]: error walking DWARF tree.\n", __FILE__, __LINE__ );
-
-            /* Acquire the parameter's type. */
-            Dwarf_Attribute typeAttribute;
-            status = dwarf_attr( originEntry, DW_AT_type, & typeAttribute, NULL );
-            DWARF_FALSE_IF( status == DW_DLV_ERROR, "%s[%d]: error walking DWARF tree.\n", __FILE__, __LINE__ );
-
-            if ( status == DW_DLV_NO_ENTRY ) { break; }
->>>>>>> 1d4cd905
             DWARF_FALSE_IF( status != DW_DLV_OK, "%s[%d]: error walking DWARF tree.\n", __FILE__, __LINE__ );
             
             status = dwarf_offdie( dbg, specOffset, & specEntry, NULL );
@@ -2256,13 +1923,8 @@
 
             dwarf_dealloc( dbg, locationAttr, DW_DLA_ATTR );
 
-<<<<<<< HEAD
             vector<loc_t> locs;
-=======
-	    dwarf_printf(" Tag member decodeLocationListForStaticOffsetOrAddress \n");
-            //loc_t *loc = (loc_t *)malloc(listLength * sizeof(loc_t));
-            vector<loc_t *>* locs = new vector<loc_t *>;
->>>>>>> 1d4cd905
+            dwarf_printf(" Tag member decodeLocationListForStaticOffsetOrAddress \n");
             long int baseAddress = 0;
             bool decodedAddress = decodeLocationListForStaticOffsetOrAddress( locationList, listLength, objFile, locs, lowpc, & baseAddress );
             deallocateLocationList( dbg, locationList, listLength );
