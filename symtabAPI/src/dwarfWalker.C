/*
 * See the dyninst/COPYRIGHT file for copyright information.
 * 
 * We provide the Paradyn Tools (below described as "Paradyn")
 * on an AS IS basis, and do not warrant its validity or performance.
 * We reserve the right to update, modify, or discontinue this
 * software at any time.  We shall have no obligation to supply such
 * updates or modifications or any other form of support to you.
 * 
 * By your use of Paradyn, you understand and agree that we (or any
 * other person or entity with proprietary rights in Paradyn) are
 * under no obligation to provide either maintenance services,
 * update services, notices of latent defects, or correction of
 * defects for Paradyn.
 * 
 * This library is free software; you can redistribute it and/or
 * modify it under the terms of the GNU Lesser General Public
 * License as published by the Free Software Foundation; either
 * version 2.1 of the License, or (at your option) any later version.
 * 
 * This library is distributed in the hope that it will be useful,
 * but WITHOUT ANY WARRANTY; without even the implied warranty of
 * MERCHANTABILITY or FITNESS FOR A PARTICULAR PURPOSE.  See the GNU
 * Lesser General Public License for more details.
 * 
 * You should have received a copy of the GNU Lesser General Public
 * License along with this library; if not, write to the Free Software
 * Foundation, Inc., 51 Franklin Street, Fifth Floor, Boston, MA 02110-1301 USA
 */

#include "dwarfWalker.h"
#include "headers.h"
#include "Module.h"
#include "Symtab.h"
#include "Collections.h"
#include "dwarf.h"
#include "Object.h"
#include "Object-elf.h"
#include "Function.h"
#include "debug.h"
#include "dwarfExprParser.h"
#include "pathName.h"
#include "debug_common.h"
#include "Type-mem.h"
#include <boost/bind.hpp>
using namespace Dyninst;
using namespace SymtabAPI;
using namespace DwarfDyninst;
using namespace std;

#define DWARF_FAIL_RET_VAL(x, v) {                                      \
      int status = (x);                                                 \
      if (status != 0) {                                                \
         types_printf("[%s:%d]: libdwarf returned %d, ret false\n",     \
                 FILE__, __LINE__, status);                             \
         return (v);                                                    \
      }                                                                 \
   }
#define DWARF_FAIL_RET(x) DWARF_FAIL_RET_VAL(x, false)

#define DWARF_ERROR_RET_VAL(x, v) {                                     \
      int status = (x);                                                 \
      if (status == 1 /*DW_DLV_ERROR*/) {                               \
         types_printf("[%s:%d]: parsing failure, ret false\n",          \
                 FILE__, __LINE__);                                     \
         return (v);                                                    \
      }                                                                 \
   }
#define DWARF_ERROR_RET(x) DWARF_ERROR_RET_VAL(x, false)

#define DWARF_CHECK_RET_VAL(x, v) {                                     \
      if (x) {                                                          \
         types_printf("[%s:%d]: parsing failure, ret false\n",          \
                 FILE__, __LINE__);                                     \
         return (v);                                                    \
      }                                                                 \
   }
#define DWARF_CHECK_RET(x) DWARF_CHECK_RET_VAL(x, false)

DwarfWalker::DwarfWalker(Symtab *symtab, ::Dwarf * dbg) :
   DwarfParseActions(symtab, dbg),
   srcFileList_(NULL),
   is_mangled_name_(false),
   modLow(0),
   modHigh(0),
   cu_header_length(0),
   version(0),
   abbrev_offset(0),
   addr_size(0),
   offset_size(0),
   extension_size(0),
   signature(),
   typeoffset(0),
   next_cu_header(0),
   compile_offset(0)
{
}

DwarfWalker::~DwarfWalker() {
}


bool DwarfWalker::parse() {
<<<<<<< HEAD
   dwarf_printf("Parsing DWARF for %s\n",filename().c_str());

   /* Start the dwarven debugging. */
   Module *fixUnknownMod = NULL;
   mod() = NULL;

   /* Prepopulate type signatures for DW_FORM_ref_sig8 */
   findAllSig8Types();

   /* First .debug_types (0), then .debug_info (1) */
   for (int i = 0; i < 2; ++i) {
      Dwarf_Bool is_info = i;

      /* NB: parseModule used to compute compile_offset as 11 bytes before the
       * first die offset, to account for the header.  This would need 23 bytes
       * instead for 64-bit format DWARF, and even more for type units.
       * (See DWARF4 sections 7.4 & 7.5.1.)
       * But more directly, we know the first CU is just at 0x0, and each
       * following CU is already reported in next_cu_header.
       */
      compile_offset = next_cu_header = 0;
      Dwarf_Error err;

      /* Iterate over the compilation-unit headers. */
      while (dwarf_next_cu_header_c(dbg(), is_info,
                                    &cu_header_length,
                                    &version,
                                    &abbrev_offset,
                                    &addr_size,
                                    &offset_size,
                                    &extension_size,
                                    &signature,
                                    &typeoffset,
                                    &next_cu_header, &err) == DW_DLV_OK ) {
         push();
         bool ret = parseModule(is_info, fixUnknownMod);
         pop();
         if (!ret) return false;
         compile_offset = next_cu_header;
      }
   }

   if (!fixUnknownMod)
      return true;

   dwarf_printf("Fixing types for final module %s\n", fixUnknownMod->fileName().c_str());

   /* Fix type list. */
   typeCollection *moduleTypes = typeCollection::getModTypeCollection(fixUnknownMod);
   if(!moduleTypes) return false;
   dyn_hash_map< int, Type * >::iterator typeIter =  moduleTypes->typesByID.begin();
   for (;typeIter!=moduleTypes->typesByID.end();typeIter++)
   {
      typeIter->second->fixupUnknowns(fixUnknownMod);
   } /* end iteration over types. */
=======
    dwarf_printf("Parsing DWARF for %s\n",filename().c_str());

    /* Start the dwarven debugging. */
    Module *fixUnknownMod = NULL;
    mod() = NULL;

    /* Prepopulate type signatures for DW_FORM_ref_sig8 */
    findAllSig8Types();

    /* First .debug_types (0), then .debug_info (1).
     * In DWARF4, only .debug_types contains DW_TAG_type_unit,
     * but DWARF5 is considering them for .debug_info too.*/

    /* NB: parseModule used to compute compile_offset as 11 bytes before the
     * first die offset, to account for the header.  This would need 23 bytes
     * instead for 64-bit format DWARF, and even more for type units.
     * (See DWARF4 sections 7.4 & 7.5.1.)
     * But more directly, we know the first CU is just at 0x0, and each
     * following CU is already reported in next_cu_header.
     */
    compile_offset = next_cu_header = 0;

    /* Iterate over the compilation-unit headers for .debug_types. */
    uint64_t type_signaturep;
    for(Dwarf_Off cu_off = 0;
            dwarf_next_unit(dbg(), cu_off, &next_cu_header, &cu_header_length,
                NULL, &abbrev_offset, &addr_size, &offset_size, 
                &type_signaturep, NULL) == 0;
            cu_off = next_cu_header)
    {
        if(!dwarf_offdie_types(dbg(), cu_off + cu_header_length, &current_cu_die)) 
            continue;

        push();
        bool ret = parseModule(false, fixUnknownMod);
        pop();
        if (!ret) return false;
        compile_offset = next_cu_header;
    }
>>>>>>> 50c43e19

    /* Iterate over the compilation-unit headers for .debug_info. */
    for(Dwarf_Off cu_off = 0;
            dwarf_nextcu(dbg(), cu_off, &next_cu_header, &cu_header_length,
                &abbrev_offset, &addr_size, &offset_size) == 0;
            cu_off = next_cu_header)
    {
        if(!dwarf_offdie(dbg(), cu_off + cu_header_length, &current_cu_die)) 
            continue;

        push();
        bool ret = parseModule(true, fixUnknownMod);
        pop();
        if (!ret) return false;
        compile_offset = next_cu_header;
    }       

    if (!fixUnknownMod)
        return true;

    dwarf_printf("Fixing types for final module %s\n", fixUnknownMod->fileName().c_str());

    /* Fix type list. */
    typeCollection *moduleTypes = typeCollection::getModTypeCollection(fixUnknownMod);
    if(!moduleTypes) return false;
    dyn_hash_map< int, Type * >::iterator typeIter =  moduleTypes->typesByID.begin();
    for (;typeIter!=moduleTypes->typesByID.end();typeIter++)
    {
        typeIter->second->fixupUnknowns(fixUnknownMod);
    } /* end iteration over types. */

    /* Fix the types of variables. */
    std::string variableName;
    dyn_hash_map< std::string, Type * >::iterator variableIter = moduleTypes->globalVarsByName.begin();
    for (;variableIter!=moduleTypes->globalVarsByName.end();variableIter++)
    {
        if (variableIter->second->getDataClass() == dataUnknownType &&
                moduleTypes->findType( variableIter->second->getID() ) != NULL )
        {
            moduleTypes->globalVarsByName[ variableIter->first ]
                = moduleTypes->findType( variableIter->second->getID() );
        } /* end if data class is unknown but the type exists. */
    } /* end iteration over variables. */

    moduleTypes->setDwarfParsed();
    return true;
}

bool DwarfWalker::parseModule(bool /*is_info*/, Module *&fixUnknownMod) {
    /* Obtain the module DIE. */
    Dwarf_Die moduleDIE = current_cu_die;
    /*Dwarf_Die * cu_die_p = 0; 
    if(is_info){
        cu_die_p = dwarf_offdie(dbg(), compile_offset, &moduleDIE);
    }else{
        cu_die_p = dwarf_offdie_types(dbg(), compile_offset, &moduleDIE);
    }
    if (cu_die_p == 0) {
        return false;
    }*/

    /* Make sure we've got the right one. */
    Dwarf_Half moduleTag;
    moduleTag = dwarf_tag(&moduleDIE);

    if (moduleTag != DW_TAG_compile_unit
            && moduleTag != DW_TAG_partial_unit
            && moduleTag != DW_TAG_type_unit)
        return false;

    /* Extract the name of this module. */
    std::string moduleName;
    if (!findDieName(dbg(), moduleDIE, moduleName)) return false;

    if (moduleName.empty() && moduleTag == DW_TAG_type_unit) {
        uint64_t sig8 = * reinterpret_cast<uint64_t*>(&signature);
        char buf[20];
        snprintf(buf, sizeof(buf), "{%016llx}", (long long) sig8);
        moduleName = buf;
    }

    if (moduleName.empty()) {
        moduleName = "{ANONYMOUS}";
    }

    dwarf_printf("Next DWARF module: %s with DIE %p and tag %d\n", moduleName.c_str(), moduleDIE, moduleTag);

    /* Set the language, if any. */
    Dwarf_Attribute languageAttribute;
    //DWARF_ERROR_RET(dwarf_attr( moduleDIE, DW_AT_language, & languageAttribute, NULL ));
    dwarf_attr(&moduleDIE, DW_AT_language, &languageAttribute);

    // Set low and high ranges; this can fail, so don't check return addr.
    setEntry(moduleDIE);

    // These may not be set.
    Address tempModLow, tempModHigh;
    modLow = modHigh = 0;
    if (findConstant(DW_AT_low_pc, tempModLow, entry(), dbg())) {
        modLow = convertDebugOffset(tempModLow);
    }
    if (findConstant(DW_AT_high_pc, tempModHigh, entry(), dbg())) {
        modHigh = convertDebugOffset(tempModHigh);
    }

    setModuleFromName(moduleName);

    //dwarf_printf("Mapped to Symtab module %s\n", mod()->fileName().c_str());

    if (!fixUnknownMod)
        fixUnknownMod = mod();

    if (!parse_int(moduleDIE, true)) 
        return false;

    return true;

}

void DwarfParseActions::setModuleFromName(std::string moduleName)
{
   if (!symtab()->findModuleByName(mod(), moduleName))
   {
      std::string fName = extract_pathname_tail(moduleName);
      if (!symtab()->findModuleByName(mod(), fName)) {
         moduleName = symtab()->file();
         if (!symtab()->findModuleByName(mod(), moduleName)) {
            mod() = (symtab()->getDefaultModule());
         }
      }
   }
}

bool DwarfWalker::buildSrcFiles(::Dwarf * /*dbg*/, Dwarf_Die entry, StringTablePtr srcFiles) {
    size_t cnt = 0;
    Dwarf_Files * df;
    int ret = dwarf_getsrcfiles(&entry, &df, &cnt);
    if(ret==-1) return true;

    if(!srcFiles->empty()) {
        return true;
    } // already parsed, the module had better be right.
    srcFiles->push_back("Unknown file");

    for (unsigned i = 1; i < cnt; ++i) {
        auto filename = dwarf_filesrc(df, i, NULL, NULL);
        srcFiles->push_back(filename);
    }
    return true;
}


// As mentioned in the header, this is separate from parse()
// so we can have a non-Context-creating parse method that reuses
// the Context from the parent. This allows us to pass in current
// function, etc. without the Context stack exploding
bool DwarfWalker::parse_int(Dwarf_Die e, bool p) {
    dwarf_printf("PARSE_INT entry, context size %d\n", stack_size());
    // We escape the loop by checking parseSibling() after
    // parsing this DIE and its children, if any
    while(1) {
        ContextGuard cg(*this);

        setEntry(e);
        setParseSibling(p);

        if (!findTag()) 
            return false;
        if (!findOffset()) 
            return false;
        curName() = std::string();
        setMangledName(false);

        dwarf_printf("(0x%lx) Parsing entry %p with context size %d, func %p, encl %p\n",
                id(),
                e,
                stack_size(),
                curFunc(),
                //                   (curFunc() && !curFunc()->getAllMangledNames().empty()) ?
                //curFunc()->getAllMangledNames()[0].c_str() : "<null>",
                curEnclosure());

        bool ret = false;

        // BLUEGENE BUG HACK
#if defined(os_bg)
        if (tag() == DW_TAG_base_type ||
                tag() == DW_TAG_const_type ||
                tag() == DW_TAG_pointer_type) {
            // XLC compilers nest a bunch of stuff under an invented function; however,
            // this is broken (they don't close the function properly). If we see a 
            // tag like this, close off the previous function immediately
            clearFunc();
        }
#endif

        switch(tag()) {
            case DW_TAG_subprogram:
            case DW_TAG_entry_point:
                ret = parseSubprogram(NormalFunc);
                break;
            case DW_TAG_inlined_subroutine:
                ret = parseSubprogram(InlinedFunc);
                break;
            case DW_TAG_lexical_block:
                ret = parseLexicalBlock();
                break;
            case DW_TAG_common_block:
                ret = parseCommonBlock();
                break;
            case DW_TAG_constant:
                ret = parseConstant();
                break;
            case DW_TAG_variable:
                ret = parseVariable();
                break;
            case DW_TAG_formal_parameter:
                ret = parseFormalParam();
                break;
            case DW_TAG_base_type:
                ret = parseBaseType();
                break;
            case DW_TAG_typedef:
                ret = parseTypedef();
                break;
            case DW_TAG_array_type:
                ret = parseArray();
                break;
            case DW_TAG_subrange_type:
                ret = parseSubrange();
                break;
            case DW_TAG_enumeration_type:
                ret = parseEnum();
                break;
            case DW_TAG_inheritance:
                ret = parseInheritance();
                break;
            case DW_TAG_structure_type:
            case DW_TAG_union_type:
            case DW_TAG_class_type:
                ret = parseStructUnionClass();
                break;
            case DW_TAG_enumerator:
                ret = parseEnumEntry();
                break;
            case DW_TAG_member:
                ret = parseMember();
                break;
            case DW_TAG_const_type:
            case DW_TAG_packed_type:
            case DW_TAG_volatile_type:
                ret = parseConstPackedVolatile();
                break;
            case DW_TAG_subroutine_type:
                /* If the pointer specifies argument types, this DIE has
                   children of those types. */
            case DW_TAG_ptr_to_member_type:
            case DW_TAG_pointer_type:
            case DW_TAG_reference_type:
                ret = parseTypeReferences();
                break;
            case DW_TAG_compile_unit:
                dwarf_printf("(0x%lx) Compilation unit, parsing children\n", id());
                // Parse child
                ret = parseChild();
                break;
            case DW_TAG_partial_unit:
                dwarf_printf("(0x%lx) Partial unit, parsing children\n", id());
                // Parse child
                ret = parseChild();
                break;
            case DW_TAG_type_unit:
                dwarf_printf("(0x%lx) Type unit, parsing children\n", id());
                // Parse child
                ret = parseChild();
                break;
            default:
                dwarf_printf("(0x%lx) Warning: unparsed entry with tag %x\n",
                        id(), tag());
                ret = true;
                break;
        }

        dwarf_printf("Finished parsing 0x%lx, ret %d, parseChild %d, parseSibling %d\n",
                id(), ret, parseChild(), parseSibling());

        if (ret && parseChild() ) {
            // Parse children
            Dwarf_Die childDwarf, ent = entry();
            int status = dwarf_child( &ent, & childDwarf);
            if(status == -1)
                return false;
            if (status == 0) {
                if (!parse_int(childDwarf, true))
                    return false;
            }
        }

        if (!parseSibling()) {
            dwarf_printf("(0x%lx) Skipping sibling parse\n", id());
            break;
        }

        dwarf_printf("(0x%lx) Asking for sibling\n", id());

        Dwarf_Die siblingDwarf;
        Dwarf_Die ent = entry();
        int status = dwarf_siblingof(&ent, &siblingDwarf);
        DWARF_CHECK_RET(status == -1);

        if (status == 1) {
            break;
        }
        e = siblingDwarf;
    }

    dwarf_printf("PARSE_INT exit, context size %d\n", stack_size());
    return true;
}

bool DwarfWalker::parseCallsite()
{
    int has_line = 0, has_file = 0;
    Dwarf_Die e = entry();
    has_file = dwarf_hasattr(&e, DW_AT_call_file);
    if (!has_file)
        return true;
    has_line = dwarf_hasattr(&e, DW_AT_call_line);
    if (!has_line)
        return true;

    std::string inline_file;
    bool result = findString(DW_AT_call_file, inline_file);
    if (!result)
        return false;

    Dyninst::Offset inline_line;
    result = findConstant(DW_AT_call_line, inline_line, entry(), dbg());
    if (!result)
        return false;

    InlinedFunction *ifunc = static_cast<InlinedFunction *>(curFunc());
    //    cout << "Found inline call site in func (0x" << hex << id() << ") "
    //         << curFunc()->getName() << " at " << curFunc()->getOffset() << dec
    //         << ", file " << inline_file << ": " << inline_line << endl;
    ifunc->setFile(inline_file);
    ifunc->callsite_line = inline_line;
    return true;
}

bool DwarfWalker::setFunctionFromRange(inline_t func_type)
{
   //Use the lowest range as an entry for symbol matching
   Address lowest = 0x0;
   bool set_lowest = false;
   if (!hasRanges()) {
     dwarf_printf("(0x%lx) setFunctionFromRange has no ranges, returning false\n", id());

      return false;
   }
   for (range_set_t::iterator i = ranges_begin(); i != ranges_end(); i++) {
      if (!set_lowest) {
         lowest = i->first;
         set_lowest = true;
         continue;
      }
      if (lowest > i->first)
         lowest = i->first;
   }
   if (!set_lowest) {
      //No ranges.  Don't panic, this is probably an abstract origin or specification
      // we'll get to it latter if it's really used.
     dwarf_printf("(0x%lx) setFunctionFromRange has ranges, but no lowest, returning false\n", id());
      return false;
   }

   if (func_type == InlinedFunc) {
      return createInlineFunc();
   }

   //Try to associate the function with existing symbols
   setFuncFromLowest(lowest);


   return true;
}

void DwarfWalker::setFuncFromLowest(Address lowest) {
   Function *f = NULL;
   bool result = symtab()->findFuncByEntryOffset(f, lowest);
   if (result) {
      dwarf_printf("(0x%lx) Lookup by offset 0x%lx identifies %p\n",
                   id(), lowest, curFunc());
      setFunc(f);
   } else {
     dwarf_printf("(0x%lx) Lookup by offset 0x%lx failed\n", id(), lowest);
   }
}

bool DwarfWalker::createInlineFunc() {
   FunctionBase *parent = curFunc();
   if (parent) {
         InlinedFunction *ifunc = new InlinedFunction(parent);
         setFunc(ifunc);
//         cout << "Created new inline, parent is " << parent->getName() << endl;
         return true;
      } else {
         //InlinedSubroutine without containing subprogram.  Weird.
         dwarf_printf("(0x%lx) setFunctionFromRange found inline without parent, returning false\n", id());
         return false;
      }
}

void DwarfParseActions::addMangledFuncName(std::string name)
{
   curFunc()->addMangledName(name, true, true);
}
void DwarfParseActions::addPrettyFuncName(std::string name)
{
   curFunc()->addPrettyName(name, true, true);
}

void restore(int old) {
    common_debug_dwarf = old;
}
bool DwarfWalker::parseSubprogram(DwarfWalker::inline_t func_type) {
   bool name_result;
   int old = common_debug_dwarf;
   boost::shared_ptr<void> guard(static_cast<void*>(0), bind(restore, old));
//   common_debug_dwarf = 1;
   dwarf_printf("(0x%lx) parseSubprogram entry\n", id());

    parseRangeTypes(dbg(), entry());
   setFunctionFromRange(func_type);

   // Name first
   FunctionBase *func = curFunc();
   name_result = findFuncName();
//    if(func) cout << hex << "Begin parseSubprogram for (" << id() << ") " << func->getName() << " at " << func->getOffset() << dec << endl;
   if (curEnclosure() && !func) {
      // This is a member function; create the type entry
      // Since curFunc is false, we're not going back to reparse this
      // entry with a function object.
      Type *ftype = NULL;
      getReturnType(false, ftype);
      addFuncToContainer(ftype);
      dwarf_printf("(0x%lx) parseSubprogram not parsing member function's children\n", id());

      setParseChild(false);
   }

   //curFunc will be set if we're parsing a defined object, or
   // if we're recursively parsing a specification or abstract
   // entry under a defined object.  It'll be unset if we're
   // parsing a specification or abstract entry at the top-level
   //This keeps us from parsing abstracts or specifications until
   // we need them.
   if (!func) {
      dwarf_printf("(0x%lx) parseSubprogram not parsing children b/c curFunc() NULL\n", id());
      setParseChild(false);
      return true;
   }

   if (parsedFuncs.find(func) != parsedFuncs.end()) {
      dwarf_printf("(0x%lx) parseSubprogram not parsing children b/c curFunc() not in parsedFuncs\n", id());
      if(name_result) {
	  dwarf_printf("\tname is %s\n", curName().c_str());
      }
      setParseChild(false);
      return true;
   }

   if (name_result && !curName().empty()) {
      dwarf_printf("(0x%lx) Identified function name as %s\n", id(), curName().c_str());
      if (isMangledName()) {
         func->addMangledName(curName(), false, true);
      }
      // Only keep pretty names around for inlines, which probably don't have mangled names
      else {
//          printf("(0x%lx) Adding %s as pretty name to inline at 0x%lx\n", id(), curName().c_str(), func->getOffset());
          dwarf_printf("(0x%lx) Adding as pretty name to inline\n", id());
          func->addPrettyName(curName(), false, true);
      }
   }

   //Collect callsite information for inlined functions.
   if (func_type == InlinedFunc) {
//       cout << "Parsing callsite for (0x" << hex << id() << ") " << curName() << " at " << func->getOffset() << dec << endl;
      parseCallsite();
   }

   // Get the return type
   setFuncReturnType();

   // Get range information
   if (hasRanges()) {
       setRanges(func);
   }
   // Dwarf outlines some function information. You have the base entry, which contains
   // address ranges, frame base information, and optionally a "abstract origin"
   // or "specification" entry that points to more information.
   // We want to skip parsing specification or abstract entries until we have
   // the base entry and can find/create the corresponding function object.


   // Get the frame base if it exists
   if (!getFrameBase()) 
       return false;

   // Parse parent nodes and their children but not their sibling
   bool hasAbstractOrigin = false;
   if (!handleAbstractOrigin(hasAbstractOrigin)) 
       return false;
   if (hasAbstractOrigin) {
      dwarf_printf("(0x%lx) Parsing abstract parent\n", id());
      if (!parse_int(abstractEntry(), false)) 
          return false;
   }
   // An abstract origin will point to a specification if it exists
   // This can actually be three-layered, so backchain again
   bool hasSpecification = false;
   if (!handleSpecification(hasSpecification)) 
       return false;
   if ( hasSpecification ) {
      dwarf_printf("(0x%lx) Parsing specification entry\n", id());
      if (!parse_int(specEntry(), false)) 
          return false;
   }

   parsedFuncs.insert(func);
    if (func_type == InlinedFunc) {
//        cout << "End parseSubprogram for inlined func " << curName() << " at " << func->getOffset() << endl;
    }

   return true;
}

void DwarfWalker::setRanges(FunctionBase *func) {
   if(func->ranges.empty()) {
	   Address last_low = 0, last_high = 0;
       func->ranges.reserve(rangesSize());
	   for (auto i = ranges_begin(); i != ranges_end(); i++) {
	       Address low = i->first;
	       Address high = i->second;
	       if (last_low == low && last_high == high)
		   continue;
	       last_low = low;
	       last_high = high;

           func->ranges.push_back(FuncRange(low, high - low, curFunc()));
	   }
    }
}

pair<AddressRange, bool> DwarfWalker::parseHighPCLowPC(::Dwarf * dbg, Dwarf_Die entry)
{
    Dwarf_Attribute hasLow;

    Dwarf_Attribute hasHigh;
    std::pair<AddressRange, bool> result = make_pair(AddressRange(0,0), false);
    if(dwarf_attr(&entry, DW_AT_low_pc, &hasLow) == NULL) return result;
    if(dwarf_attr(&entry, DW_AT_high_pc, &hasHigh) == NULL) return result;

    Address low, high;
    if (!findConstant(DW_AT_low_pc, low, entry, dbg)) return result;
    if (!findConstant(DW_AT_high_pc, high, entry, dbg)) return result;
    Dwarf_Half form = dwarf_whatform(&hasHigh);
    if(form==0) return result;

    if(form != DW_FORM_addr)
    {
        high += low;
    }
    // Don't add 0,0; it's not a real range but a sign something went wrong.
    if(low || high)
    {
        dwarf_printf("Lexical block from 0x%lx to 0x%lx\n", low, high);
        result = make_pair(AddressRange(low, high), true);
    }
    return result;
}

bool DwarfWalker::parseRangeTypes(Dwarf * dbg, Dwarf_Die die) {
   dwarf_printf("(0x%lx) Parsing ranges\n", id());

   clearRanges();
    std::vector<AddressRange> newRanges = getDieRanges(dbg, die, modLow);
    for(auto r = newRanges.begin();
        r != newRanges.end();
        ++r)
    {
        setRange(*r);
    }
   return !newRanges.empty();
}

vector<AddressRange> DwarfWalker::getDieRanges(Dwarf * dbg, Dwarf_Die die, Offset range_base) {
    std::vector<AddressRange> newRanges;
    auto highlow = parseHighPCLowPC(dbg, die);
    if(highlow.second) newRanges.push_back(highlow.first);

    Address range_offset;
    if (findConstant(DW_AT_ranges, range_offset, die, dbg))
    {
        Dwarf_Aranges *ranges = NULL;
        size_t ranges_length = 0;
        dwarf_printf("calling ranges_a, offset 0x%lx, die %p\n", range_offset, die);
        int status = dwarf_getaranges(dbg, &ranges, &ranges_length);
        bool done = (status != 0);
        for (unsigned i = 0; i < ranges_length && !done; i++) {
            Dwarf_Arange *cur = dwarf_onearange(ranges,i);
            Address cur_base = range_base;
            Dwarf_Addr address;
            Dwarf_Word length;
            Dwarf_Off offset;
            if(dwarf_getarangeinfo(cur, &address, &length, &offset)!=0)
                continue;
            Address low = address + offset + cur_base;
            Address high = low + length;
            dwarf_printf("Lexical block from 0x%lx to 0x%lx\n", low, high);
            newRanges.push_back(AddressRange(low, high));

        }
    }
    return newRanges;
}

bool DwarfWalker::parseLexicalBlock() {
   dwarf_printf("(0x%lx) Parsing lexical block\n", id());
   return parseRangeTypes(dbg(), entry());
}

bool DwarfWalker::parseCommonBlock() {
   dwarf_printf("(0x%lx) Parsing common block\n", id());

   std::string commonBlockName;
   if (!findDieName(dbg(), entry(), commonBlockName)) return false;
   Symbol* commonBlockVar = findSymbolForCommonBlock(commonBlockName);
   if(!commonBlockVar)
   {
     return false;
   }


   typeCommon *commonBlockType = getCommonBlockType(commonBlockName);

   setCommon(commonBlockType);

   return true;
}

Symbol *DwarfWalker::findSymbolForCommonBlock(const string &commonBlockName) {
   return findSymbolByName(commonBlockName, Symbol::ST_OBJECT);
}

typeCommon *DwarfWalker::getCommonBlockType(string &commonBlockName) {
   typeCommon *commonBlockType = NULL;

   commonBlockType = dynamic_cast<typeCommon *>(tc()->findVariableType(commonBlockName));
   if (commonBlockType == NULL) {
      commonBlockType = new typeCommon( type_id(), commonBlockName );
      tc()->addGlobalVariable(commonBlockName, commonBlockType );
   }
   return commonBlockType;
}

bool DwarfWalker::parseConstant() {
   // Right now we don't handle these
   dwarf_printf("(0x%lx) Skipping named constant/variable with constant value\n", id());
   return true;
}

bool DwarfWalker::parseVariable() {
   dwarf_printf("(0x%lx) ParseVariable entry\n", id());
   /* Acquire the name, type, and line number. */
   /* A variable may occur inside a function, as either static or local.
      A variable may occur inside a container, as C++ static member.
      A variable may not occur in either, as a global.

      For the first two cases, we need the variable's name, its type,
      its line number, and its offset or address in order to tell
      Dyninst about it.  Dyninst only needs to know the name and type
      of a global.  (Actually, it already knows the names of the globals;
      we're really just telling it the types.)

      Variables may have two entries, the second, with a _specification,
      being the only one with the location. */

   /* If this DIE has a _specification, use that for the rest of our inquiries. */
   bool hasSpecification = false;
   if (!handleSpecification(hasSpecification)) 
       return false;

   if (!findName(curName())) 
       return false;

   removeFortranUnderscore(curName());

   /* We'll start with the location, since that's most likely to
      require the _specification. */

   std::vector<VariableLocation> locs;
   if (!decodeLocationList(DW_AT_location, NULL, locs)) 
       return false;
   if (locs.empty()) return true;

   for (unsigned i=0; i<locs.size(); i++) {
      //if (locs[i].stClass != storageAddr)
      //continue;
      if (locs[i].lowPC) {
         locs[i].lowPC = convertDebugOffset(locs[i].lowPC);
      }
      if (locs[i].hiPC) {
         locs[i].hiPC = convertDebugOffset(locs[i].hiPC);
      }
   }

   Type *type = NULL;
<<<<<<< HEAD
   if (!findType(type, false)) return false;
   if(!type) return false;
=======
   if (!findType(type, false)) 
       return false;
   if(!type) 
       return false;
>>>>>>> 50c43e19

   Dwarf_Word variableLineNo;
   bool hasLineNumber = false;
   std::string fileName;

   if (!curFunc() && !curEnclosure()) {
      createGlobalVariable(locs, type);

   } /* end if this variable is a global */
   else
   {
      if (!getLineInformation(variableLineNo, hasLineNumber, fileName)) 
          return false;
      if (!nameDefined()) return true;
      if (curFunc()) {
         /* We now have the variable name, type, offset, and line number.
            Tell Dyninst about it. */

         createLocalVariable(locs, type, variableLineNo, fileName);

      } /* end if a local or static variable. */
      else {
         auto ret = addStaticClassVariable(locs, type);
         return ret;
      }
   } /* end if this variable is not global */
   return true;
}

bool DwarfWalker::addStaticClassVariable(const vector<VariableLocation> &locs, Type *type) {
   if( locs[0].stClass != storageRegOffset )
   {
      dwarf_printf("(0x%lx) Adding variable to an enclosure\n", id());
      curEnclosure()->addField(curName(), type, locs[0].frameOffset);
      return true;
   }
   return false;
}

void DwarfWalker::createGlobalVariable(const vector<VariableLocation> &locs, Type *type) {
   /* The typeOffset forms a module-unique type identifier,
         so the Type look-ups by it rather than name. */
   dwarf_printf("(0x%lx) Adding global variable\n", id());

   Offset addr = 0;
   if (locs.size() && locs[0].stClass == storageAddr)
         addr = locs[0].frameOffset;
   Variable *var;
   bool result = symtab()->findVariableByOffset(var, addr);
   if (result) {
         var->setType(type);
      }
   tc()->addGlobalVariable(curName(), type);
}

void DwarfWalker::createLocalVariable(const vector<VariableLocation> &locs, Type *type,
                                      Dwarf_Word variableLineNo,
                                      const string &fileName) {
   localVar * newVariable = new localVar(curName(),
                                         type,
                                         fileName,
                                         (int) variableLineNo,
                                         curFunc());
   dwarf_printf("(0x%lx) localVariable '%s' (%p), currentFunction %p\n",
                   id(), curName().c_str(), newVariable, curFunc());

   for (unsigned int i = 0; i < locs.size(); ++i) {
         dwarf_printf("(0x%lx) (%s) Adding location %d of %d: (0x%lx - 0x%lx): %s, %s, %s, %ld\n",
                      id(), newVariable->getName().c_str(), i + 1, (int) locs.size(), locs[i].lowPC, locs[i].hiPC,
                      storageClass2Str(locs[i].stClass),
                      storageRefClass2Str(locs[i].refClass),
                      locs[i].mr_reg.name().c_str(),
                      locs[i].frameOffset);
         newVariable->addLocation(locs[i]);
      }
   curFunc()->addLocalVar(newVariable);
}

bool DwarfWalker::parseFormalParam() {
   dwarf_printf("(0x%lx) Parsing formal parameter\n", id());

   /* A formal parameter must occur in the context of a function.
      (That is, we can't do anything with a formal parameter to a
      function we don't know about.) */
   /* It's probably worth noting that a formal parameter may have a
      default value.  Since, AFAIK, Dyninst does nothing with this information,
      neither will we. */
   if (!curFunc()) {
     dwarf_printf("(0x%lx) No function defined, returning\n", id());
     return true;
   }

   /* We need the formal parameter's name, its type, its line number,
      and its offset from the frame base in order to tell the
      rest of Dyninst about it.  A single _formal_parameter
      DIE may not have all of this information; if it does not,
      we will ignore it, hoping to catch it when it is later
      referenced as an _abstract_origin from another _formal_parameter
      DIE.  If we never find such a DIE, than there is not enough
      information to introduce it to Dyninst. */

   /* We begin with the location, since this is the attribute
      most likely to require using the _abstract_origin. */

   std::vector<VariableLocation> locs;
   if (!decodeLocationList(DW_AT_location, NULL, locs)) return false;
   if (locs.empty()) {
     dwarf_printf("(0x%lx) No locations associated with formal, returning\n", id());
     return true;
   }

   /* If the DIE has an _abstract_origin, we'll use that for the
      remainder of our inquiries. */
   bool hasAbstractOrigin;
   if (!handleAbstractOrigin(hasAbstractOrigin)) return false;
   if (hasAbstractOrigin) {
      // Clone to spec entry too
      setSpecEntry(abstractEntry());
   }

   if (!findName(curName())) return false;
   /* We can't do anything with anonymous parameters. */
   if (!nameDefined()) {
     dwarf_printf("(0x%lx) No name associated with formal, returning\n", id());
     return true;
   }

   /* Acquire the parameter's type. */
   Type *paramType = NULL;
   if (!findType(paramType, false)) return false;

   Dwarf_Word lineNo = 0;
   bool hasLineNumber = false;
   std::string fileName;
   if (!getLineInformation(lineNo, hasLineNumber, fileName)) return false;
   createParameter(locs, paramType, lineNo, fileName);

   return true;
}

void DwarfWalker::createParameter(const vector<VariableLocation> &locs, 
        Type *paramType, Dwarf_Word lineNo, const string &fileName)
{
   localVar * newParameter = new localVar(curName(),
                                          paramType,
                                          fileName, (int) lineNo,
                                          curFunc());
   dwarf_printf("(0x%lx) Creating new formal parameter %s/%p (%s) (%p)\n",
                id(),
                curName().c_str(),
                paramType, paramType->getName().c_str(),
		//                ((curFunc() && !curFunc()->getAllMangledNames().empty()) ?
		//curFunc()->getAllMangledNames()[0].c_str() : ""),
                curFunc());

   for (unsigned int i = 0; i < locs.size(); ++i)
   {
      newParameter->addLocation(locs[i]);
   }

   /* This is just brutally ugly.  Why don't we take care of this invariant automatically? */

   curFunc()->addParam(newParameter);
}

bool DwarfWalker::parseBaseType() {
   if(!tc()) return false;
   dwarf_printf("(0x%lx) parseBaseType entry\n", id());

   if (!findName(curName())) return false;
   if (!nameDefined()) {
      dwarf_printf("(0x%lx) No name for type, returning early\n", id());
      return true;
   }

   unsigned size = 0;
   if (!findSize(size)) return false;

   /* Generate the appropriate built-in type; since there's no
      reliable way to distinguish between a built-in and a scalar,
      we don't bother to try. */
   typeScalar * baseType = new typeScalar( type_id(), (unsigned int) size, curName());

   /* Add the basic type to our collection. */
   typeScalar *debug = baseType;
   baseType = tc()->addOrUpdateType( baseType );
   dwarf_printf("(0x%lx) Created type %p / %s (pre add %p / %s) for id %d, size %d, in TC %p\n", id(),
                baseType, baseType->getName().c_str(),
                debug, debug->getName().c_str(),
                (int) offset(), size,
                tc());

   return true;
}

bool DwarfWalker::parseTypedef() {
   dwarf_printf("(0x%lx) parseTypedef entry\n", id());

   if (!findName(curName())) return false;

   Type *referencedType = NULL;
   if (!findType(referencedType, true)) return false;

   if (!nameDefined()) {
      if (!fixName(curName(), referencedType)) return false;
   }

    if(tc())
    {
        typeTypedef * typedefType = new typeTypedef( type_id(), referencedType, curName());
        typedefType = tc()->addOrUpdateType( typedefType );
    }

   return true;
}

bool DwarfWalker::parseArray() {
   dwarf_printf("(0x%lx) Parsing array\n", id());
   /* Two words about pgf90 arrays.

      Primus: the PGI extensions to DWARF are documented in
      '/p/paradyn/doc/External/manuals/pgf90-dwarf-arrays.txt'.

      Secundus: we ignore DW_AT_PGI_lbase, DW_AT_PGI_loffset, and DW_AT_PGI_lstride,
      even though libdwarf recognizes them, because our type modelling doesn't allow
      us to make use of this information.  Similarly, in virtually every place where
      the Portland Group extends DWARF to allow _form_block attributes encoding location
      lists, we ignore them.  We should, however, recognize these cases and ignore them
      gracefully, that is, without an error. :)
   */

   if (!findName(curName())) return false;

   // curName may get overridden by the subrange parsing code.
   // TODO: make this part of the context stack.
   std::string nameToUse = curName();

   Type *elementType = NULL;
   if (!findType(elementType, false)) return false;
   if (!elementType) return false;

   /* Find the range(s) of the elements. */
   Dwarf_Die firstRange;

   Dwarf_Die e = entry();
   dwarf_child(&e, &firstRange);

   push();

   typeArray * baseArrayType = parseMultiDimensionalArray(firstRange,
                                                          elementType);

   pop();

   if (!baseArrayType) return false;

   /* The baseArrayType is an anonymous type with its own typeID.  Extract
      the information and add an array type for this DIE. */

   dwarf_printf("(0x%lx) Creating array with base type %s, low bound %ld, high bound %ld, named %s\n",
                id(), baseArrayType->getBaseType()->getName().c_str(),
                baseArrayType->getLow(),
                baseArrayType->getHigh(),
                curName().c_str());
   typeArray *arrayType = new typeArray( type_id(),
                                         baseArrayType->getBaseType(),
                                         baseArrayType->getLow(),
                                         baseArrayType->getHigh(),
                                         nameToUse);

   arrayType = tc()->addOrUpdateType( arrayType );

   /* Don't parse the children again. */
   setParseChild(false);

   return true;
}

bool DwarfWalker::parseSubrange() {
   dwarf_printf("(0x%lx) parseSubrange entry\n", id());

   std::string loBound;
   std::string hiBound;
   parseSubrangeAUX(entry(), loBound, hiBound);

  return true;
}

bool DwarfWalker::parseEnum() {
   if(!tc()) return false;
   dwarf_printf("(0x%lx) parseEnum entry\n", id());
   if (!findName(curName())) return false;

   typeEnum* enumerationType = new typeEnum( type_id(), curName());
   enumerationType = dynamic_cast<typeEnum *>(tc()->addOrUpdateType( enumerationType ));

   setEnum(enumerationType);
   return true;
}

bool DwarfWalker::parseInheritance() {
   dwarf_printf("(0x%lx) parseInheritance entry\n", id());

   /* Acquire the super class's type. */
   Type *superClass = NULL;
   if (!findType(superClass, false)) return false;
   if (!superClass) return false;

   dwarf_printf("(0x%lx) Found %p as superclass\n", id(), superClass);

   visibility_t visibility = visUnknown;
   if (!findVisibility(visibility)) return false;

   /* Add a readily-recognizable 'bad' field to represent the superclass.
      Type::getComponents() will Do the Right Thing. */
   std::string fName = "{superclass}";
   curEnclosure()->addField( fName, superClass, -1, visibility );
   dwarf_printf("(0x%lx) Added type %p as %s to %p\n", id(), superClass, fName.c_str(), curEnclosure());
   return true;
}

bool DwarfWalker::parseStructUnionClass() {
   if(!tc()) return false;
   dwarf_printf("(0x%lx) parseStructUnionClass entry\n", id());

   if(tag() != DW_TAG_structure_type &&
          tag() != DW_TAG_union_type &&
          tag() != DW_TAG_class_type)
   {
      dwarf_printf("WARNING: parseStructUnionClass called on non-aggregate tagged entry\n");
      return false;
   }
   if (!findName(curName())) return false;
   if (!nameDefined()) {
      /* anonymous unions, structs and classes are explicitely labelled */
      Dwarf_Unsigned lineNumber;
      bool hasLineNumber = false;
      std::string fileName;  
      if (!getLineInformation(lineNumber, hasLineNumber, fileName)) return false;
      stringstream ss;
      ss << "{anonymous ";
      switch (tag()) {
      case DW_TAG_structure_type:
         ss << "struct";
	 break;
      case DW_TAG_union_type:
         ss << "union";
	 break;
      case DW_TAG_class_type:
         ss << "class";
	 break;
      }
      if (fileName.length() && hasLineNumber)
	     ss << " at " << fileName << ":" << lineNumber;
      ss << "}";
      curName() = ss.str();
   }

   bool isDeclaration = false;
   if (!hasDeclaration(isDeclaration)) return false;

   unsigned size;
   if (!findSize(size)) {
      if (isDeclaration) return true;
      else return false;
   }

   fieldListType * containingType = NULL;

   switch ( tag() ) {
      case DW_TAG_structure_type:
      case DW_TAG_class_type: {
         typeStruct *ts = new typeStruct( type_id(), curName());
         ts->setSize(size);
         containingType = dynamic_cast<fieldListType *>(tc()->addOrUpdateType(ts));
         break;
      }
      case DW_TAG_union_type:
      {
         typeUnion *tu = new typeUnion( type_id(), curName());
         tu->setSize(size);
         containingType = dynamic_cast<fieldListType *>(tc()->addOrUpdateType(tu));
         break;
      }
   }
   setEnclosure(containingType);
   dwarf_printf("(0x%lx) Started class, union, or struct: %p\n",
                id(), containingType);
   return true;
}

bool DwarfWalker::parseEnumEntry() {
   dwarf_printf("(0x%lx) parseEnumEntry entry\n", id());

   if (!findName(curName())) return false;

   long value = 0;
   bool valid;
   if (!findValue(value, valid)) return false;

   curEnum()->addConstant(curName(), value);
   return true;
}

bool DwarfWalker::parseMember() {
   dwarf_printf("(0x%lx) parseMember entry\n", id());
   if (!curEnclosure()) return false;

   if (!findName(curName())) return false;

   Type *memberType = NULL;
   if (!findType(memberType, false)) return false;
   if (!memberType) return false;
   
   long value;
   bool hasValue;
   if (!findValue(value, hasValue)) return false;
   if (hasValue) {
      if(!nameDefined()) return false;
      dwarf_printf("(0x%lx) member is a named constant, forwarding to parseConstant\n", id());
      return parseConstant();
   }

   std::vector<VariableLocation> locs;
   Address initialStackValue = 0;
   if (!decodeLocationList(DW_AT_data_member_location, &initialStackValue, locs)) return false;
   if (locs.empty()) {
	if (curEnclosure()->getUnionType()) {
		/* GCC generates DW_TAG_union_type without DW_AT_data_member_location */
		if (!constructConstantVariableLocation((Address) 0, locs)) return false;
	} else {
		dwarf_printf("(0x%lx) Skipping member as no location is given.\n", id()); 
		return true;
	}
   }

   /* DWARF stores offsets in bytes unless the member is a bit field.
      Correct memberOffset as indicated.  Also, memberSize is in bytes
      from the underlying type, not the # of bits used from it, so
      correct that as necessary as well. */

   long int memberSize = memberType->getSize();

   // This code changes memberSize, which is then discarded. I'm not sure why...
   if (!fixBitFields(locs, memberSize)) return false;

   int offset_to_use = locs[0].frameOffset;

   dwarf_printf("(0x%lx) Using offset of 0x%lx\n", id(), offset_to_use);

   if (nameDefined()) {
      curEnclosure()->addField(curName(), memberType, offset_to_use);
   }
   else {
      curEnclosure()->addField("[anonymous union]", memberType, offset_to_use);
   }
   return true;
}

// TODO: this looks a lot like parseTypedef. Collapse?
bool DwarfWalker::parseConstPackedVolatile() {
   dwarf_printf("(0x%lx) parseConstPackedVolatile entry\n", id());

   if (!findName(curName())) return false;


    if(tc())
    {
        Type *type = NULL;
        if (!findType(type, true)) return false;

        if (!nameDefined()) {
            if (!fixName(curName(), type)) return false;
        }
        typeTypedef * modifierType = new typeTypedef(type_id(), type, curName());
        modifierType = tc()->addOrUpdateType( modifierType );

    }
   return true;
}

bool DwarfWalker::parseTypeReferences() {
   dwarf_printf("(0x%lx) parseTypeReferences entry\n", id());
   if (!findName(curName())) return false;


   Type *typePointedTo = NULL;
   if (!findType(typePointedTo, true)) return false;

   Type * indirectType = NULL;
   switch ( tag() ) {
      case DW_TAG_subroutine_type:
         indirectType = new typeFunction(type_id(), typePointedTo, curName());
         indirectType = tc()->addOrUpdateType((typeFunction *) indirectType );
         break;
      case DW_TAG_ptr_to_member_type:
      case DW_TAG_pointer_type:
         indirectType = new typePointer(type_id(), typePointedTo, curName());
         indirectType = tc()->addOrUpdateType((typePointer *) indirectType );
         break;
      case DW_TAG_reference_type:
         indirectType = new typeRef(type_id(), typePointedTo, curName());
         indirectType = tc()->addOrUpdateType((typeRef *) indirectType );
         break;
      default:
         return false;
   }

   return indirectType != NULL;
}

bool DwarfWalker::hasDeclaration(bool &isDecl) {
    Dwarf_Die e = entry();
    isDecl = dwarf_hasattr(&e, DW_AT_declaration);
    return true;
}

bool DwarfWalker::findTag() {
    Dwarf_Die e = entry();
    Dwarf_Half dieTag = dwarf_tag(&e);
    //DWARF_FAIL_RET(dieTag);
    setTag(dieTag);
    return true;
}


bool DwarfWalker::findOffset() {
    Dwarf_Die e = entry();
    Dwarf_Off dieOffset = dwarf_dieoffset(&e);
    //DWARF_FAIL_RET(dieOffset);
    setOffset(dieOffset);
    return true;
}

bool DwarfWalker::handleAbstractOrigin(bool &isAbstract) {
    Dwarf_Die absE;

    dwarf_printf("(0x%lx) Checking for abstract origin\n", id());

    isAbstract = false;
    bool isAbstractOrigin;

    Dwarf_Die e = entry();
    isAbstractOrigin = dwarf_hasattr(&e, DW_AT_abstract_origin);

    if (!isAbstractOrigin) return true;

    isAbstract = true;
    dwarf_printf("(0x%lx) abstract_origin is true, looking up reference\n", id());

    Dwarf_Attribute abstractAttribute, *ret_p; 
    ret_p = dwarf_attr(&e, DW_AT_abstract_origin, &abstractAttribute);
    if(ret_p == NULL) return false;

    auto die_p = dwarf_formref_die(&abstractAttribute, &absE);
    if(!die_p) return false;

    setAbstractEntry(absE);

    return true;
}

bool DwarfWalker::handleSpecification(bool &hasSpec) {
    Dwarf_Die specE;

    dwarf_printf("(0x%lx) Checking for separate specification\n", id());
    hasSpec = false;

    Dwarf_Die e = entry();
    bool hasSpecification = dwarf_hasattr(&e, DW_AT_specification);

    if (!hasSpecification) return true;

    hasSpec = true;
    dwarf_printf("(0x%lx) Entry has separate specification, retrieving\n", id());

    Dwarf_Attribute specAttribute, *ret_p;
    ret_p = dwarf_attr(&e, DW_AT_specification, &specAttribute);
    if(ret_p == NULL) return false;

    auto die_p = dwarf_formref_die(&specAttribute, &specE);
    if(!die_p) return false;

    setSpecEntry(specE);

    return true;
}

bool DwarfWalker::findDieName(::Dwarf * /*dbg*/, Dwarf_Die die, std::string &name)
{
    auto cname = dwarf_diename(&die); 
    /* Squash errors from unsupported forms, like DW_FORM_GNU_strp_alt. */
    if (cname == 0) {
        name = std::string();
        return true;
    }

    name = cname;
    return true;
}

bool DwarfWalker::findName(std::string &name) {
    if (!findDieName(dbg(), specEntry(), name)) return false;
    dwarf_printf("(0x%lx) Found name %s\n", id(), name.c_str());
    return true;
}


bool DwarfWalker::findFuncName() {
    dwarf_printf("(0x%lx) Checking for function name\n", id());
    /* Prefer linkage names. */

    Dwarf_Attribute linkageNameAttr;

    Dwarf_Die e = entry();
    auto status = dwarf_attr(&e, DW_AT_MIPS_linkage_name, &linkageNameAttr);
    //if (status != 0)
    if (status == 0)
        status = dwarf_attr(&e, DW_AT_linkage_name, &linkageNameAttr);
    if ( status != 0 )  { // previously ==1
        const char *dwarfName = dwarf_formstring(&linkageNameAttr);
        //DWARF_FAIL_RET(dwarfName);
        if(dwarfName==NULL) return false;
        curName() = dwarfName;
        setMangledName(true);
        dwarf_printf("(0x%lx) Found mangled name of %s, using\n", id(), curName().c_str());
        return true;
    }

    if(findDieName(dbg(), entry(), curName())) {
        //        cout << "Found DIE pretty name: " << curName() << endl;
    }
    setMangledName(false);
    return true;
}

std::vector<VariableLocation>& DwarfParseActions::getFramePtrRefForInit()
{
   return curFunc()->getFramePtrRefForInit();
}

bool DwarfWalker::getFrameBase() {
    dwarf_printf("(0x%lx) Checking for frame pointer information\n", id());

    std::vector<VariableLocation> &funlocs = getFramePtrRefForInit();
    if (!funlocs.empty()) {
        DWARF_CHECK_RET(false);
    }

    if (!decodeLocationList(DW_AT_frame_base, NULL, funlocs))
        return false;
    dwarf_printf("(0x%lx) After frame base decode, %d entries\n", id(), (int) funlocs.size());

    return !funlocs.empty();
}

bool DwarfWalker::getReturnType(bool hasSpecification, Type *&returnType) {
    Dwarf_Attribute typeAttribute;
    Dwarf_Attribute* status = 0;

    bool is_info = true;
    Dwarf_Die e = specEntry();
    if (hasSpecification) {
        //is_info = dwarf_get_die_infotypes_flag(specEntry());
        is_info = !dwarf_hasattr_integrate(&e, DW_TAG_type_unit);
        status = dwarf_attr( &e, DW_AT_type, &typeAttribute);
    }
    if (!hasSpecification || (status == 0)) {
        //is_info = dwarf_get_die_infotypes_flag(entry());
        e = entry();
        is_info = !dwarf_hasattr_integrate(&e, DW_TAG_type_unit);
        status = dwarf_attr(&e, DW_AT_type, &typeAttribute);
    }

    if ( status == 0) {
        dwarf_printf("(0x%lx) Return type is void\n", id());
        return false;
    }

    /* There's a return type attribute. */
    dwarf_printf("(0x%lx) Return type is not void\n", id());

    bool ret = findAnyType( typeAttribute, is_info, returnType );
    return ret;
}

// I'm not sure how the provided fieldListType is different from curEnclosure(),
// but that's the way the code was structured and it was working. 
bool DwarfWalker::addFuncToContainer(Type *returnType) {
   /* Using the mangled name allows us to distinguish between overridden
      functions, but confuses the tests.  Since Type uses vectors
      to hold field names, however, duplicate -- demangled names -- are OK. */

   char * demangledName = P_cplus_demangle( curName().c_str(), isNativeCompiler() );
   std::string toUse;

   if (!demangledName) {
      dwarf_printf("(0x%lx) Unable to demangle %s, using it as mangled\n", id(), curName().c_str());
      toUse = curName();
   }
   else {
      // Strip everything left of the rightmost ':' off to get rid of the class names
      toUse = demangledName;
      // rfind finds the last occurrence of ':'; add 1 to get past it.
      size_t offset = toUse.rfind(':');
      if (offset != toUse.npos) {
         toUse = toUse.substr(offset+1);
      }
   }

   typeFunction *funcType = new typeFunction( type_id(), returnType, toUse);
   curEnclosure()->addField( toUse, funcType);
   free( demangledName );
   return true;
}

bool DwarfWalker::isStaticStructMember(std::vector<VariableLocation> &locs, bool &isStatic) {
   isStatic = false;
   
   // if parsing a struct-member which is not a regular member (i.e. not with an offset)
   if (curEnclosure()->getDataClass() == dataStructure && locs.size() == 0) {
	long value;
	bool hasValue;
	if (!findValue(value, hasValue)) return false;
	
	// and, if it is not a constant, then it must be a static field member
	if (!hasValue) {
		isStatic = true;
		return true;
	}
   }
   
   return true;
}

bool DwarfWalker::findType(Type *&type, bool defaultToVoid) {
    if(!tc()) return false;
    // Do *not* return true unless type is actually usable.
    
    /* Acquire the parameter's type. */
    Dwarf_Attribute typeAttribute;
    Dwarf_Die e = specEntry();
    auto attr_p = dwarf_attr( &e, DW_AT_type, &typeAttribute);

    if (attr_p == 0) {
        if (defaultToVoid) {
            type = tc()->findType("void");
            return (type != NULL);
        }
        return false;
    }

    bool is_info = !dwarf_hasattr_integrate(&e, DW_TAG_type_unit);

    bool ret = findAnyType( typeAttribute, is_info, type );
    return ret;
}

bool DwarfWalker::findDieOffset(Dwarf_Attribute attr, Dwarf_Off &offset) {
    Dwarf_Half form = dwarf_whatform(&attr);
    switch (form) {
        /* These forms are suitable as direct DIE offsets */
        case DW_FORM_ref1:
        case DW_FORM_ref2:
        case DW_FORM_ref4:
        case DW_FORM_ref8:
        case DW_FORM_ref_udata:
        case DW_FORM_ref_addr:
        case DW_FORM_data4:
        case DW_FORM_data8:
            {
                //TODO debug to compare values of offset
                Dwarf_Die die;
                auto ret_p = dwarf_formref_die(&attr, &die);
                if(!ret_p) return false;
                offset = dwarf_dieoffset(&die);
                return true;
            }
            /* Then there's DW_FORM_sec_offset which refer other sections, or
             * DW_FORM_GNU_ref_alt that refers to a whole different file.  We can't
             * use such forms as a die offset, even if dwarf_global_formref is
             * willing to decode it. */
        default:
            dwarf_printf("(0x%lx) Can't use form 0x%x as a die offset\n", id(), (int) form);
            return false;
    }
}

bool DwarfWalker::findAnyType(Dwarf_Attribute typeAttribute,
        bool is_info, Type *&type) 
{
    /* If this is a ref_sig8, look for the type elsewhere. */
    Dwarf_Half form = dwarf_whatform(&typeAttribute);
    if (form == DW_FORM_ref_sig8) {
        Dwarf_Sig8 signature;
        const char * sig = dwarf_formstring(&typeAttribute);
        if(!sig) return false;
        memcpy(signature.signature, sig, 8);
        return findSig8Type(&signature, type);
    }

    Dwarf_Off typeOffset;
    if (!findDieOffset( typeAttribute, typeOffset )) return false;

    /* NB: It's possible for an incomplete type to have a DW_AT_signature
     * reference to a complete definition.  For example, GCC may output just the
     * subprograms for a struct's methods in one CU, with the full struct
     * defined in a type unit.
     *
     * No DW_AT_type has been found referencing an incomplete type this way,
     * but if it did, here's the place to look for that DW_AT_signature and
     * recurse into findAnyType again.
     */

    typeId_t type_id = get_type_id(typeOffset, is_info);

    dwarf_printf("(0x%lx) Returned type offset 0x%x\n", id(), (int) typeOffset);
    /* The typeOffset forms a module-unique type identifier,
       so the Type look-ups by it rather than name. */
    type = tc()->findOrCreateType( type_id );
    dwarf_printf("(0x%lx) Returning type %p / %s for id 0x%x\n",
            id(), type, type->getName().c_str(), type_id);
    return true;
}

bool DwarfWalker::getLineInformation(Dwarf_Word &variableLineNo,
        bool &hasLineNumber,
        std::string &fileName)
{
    Dwarf_Attribute fileDeclAttribute;
    Dwarf_Die e = specEntry();
    auto status = dwarf_attr( &e, DW_AT_decl_file, &fileDeclAttribute);

    if (status != 0) {
        StringTablePtr files = srcFiles();
        Dwarf_Word fileNameDeclVal;
        DWARF_FAIL_RET(dwarf_formudata(&fileDeclAttribute, &fileNameDeclVal));
        if (fileNameDeclVal >= files->size() || fileNameDeclVal <= 0) {
            dwarf_printf("Dwarf error reading line index %d from srcFiles of size %lu\n",
                    fileNameDeclVal, files->size());
            return false;
        }
        fileName = ((files->get<0>())[fileNameDeclVal]).str;
    }
    else {
        return true;
    }

    Dwarf_Attribute lineNoAttribute;
    status = dwarf_attr(&e, DW_AT_decl_line, &lineNoAttribute);
    if (status == 0) return true;

    /* We don't need to tell Dyninst a line number for C++ static variables,
       so it's OK if there isn't one. */
    hasLineNumber = true;
    DWARF_FAIL_RET(dwarf_formudata(&lineNoAttribute, &variableLineNo));

    return true;
}

bool DwarfWalker::decodeLocationList(Dwarf_Half attr,
        Address *initialStackValue,
        std::vector<VariableLocation> &locs) 
{
    Dwarf_Die e = entry();
    if (!dwarf_hasattr(&e, attr)) {
        dwarf_printf("(0x%lx): no such attribute\n", id());
        return true;
    }
    locs.clear();

    /* Acquire the location of this formal parameter. */
    Dwarf_Attribute locationAttribute;
    auto ret_p = dwarf_attr(&e, attr, &locationAttribute);
    if(!ret_p) 
        return false;

    bool isExpr = false;
    bool isConstant = false;
    Dwarf_Half form;
    if (!checkForConstantOrExpr(attr, locationAttribute, isConstant, isExpr, form))
        return false;
    dwarf_printf("(0x%lx) After checkForConstantOrExpr, form class is 0x%x\n",id(), form);

    if (isConstant) {
        dwarf_printf("(0x%lx) Decoding constant location\n", id());
        if (!decodeConstantLocation(locationAttribute, form, locs)) 
            return false;
    }
    else if (isExpr) {
        dwarf_printf("(0x%lx) Decoding expression without location list\n", id());
        if (!decodeExpression(locationAttribute, locs)) 
            return false;
    }
    else {
        dwarf_printf("(0x%lx) Decoding loclist location\n", id());
        
        Dwarf_Op * exprs = NULL;
        size_t exprlen = 0; 
        std::vector<LocDesc> locDescs;
        ptrdiff_t offset = 0; 
        Dwarf_Addr basep, start, end;
        do {
            offset = dwarf_getlocations(&locationAttribute, offset, &basep, 
                    &start, &end, &exprs, &exprlen);
            if(offset==-1) return false;
            LocDesc ld;
            ld.ld_lopc = start;
            ld.ld_hipc = end;
            ld.dwarfOp = exprs;
            ld.opLen = exprlen;
            locDescs.push_back(ld);
        }while(offset > 0);
        if (locDescs.size() <= 0) {
            dwarf_printf("(0x%lx) Failed loclist decode: %d\n", id());
            return true;
        }

        if(!decodeLocationListForStaticOffsetOrAddress(locDescs, locDescs.size(), 
                locs, initialStackValue))
        {
            return false;
        }
    }

    return true;

}

bool DwarfWalker::checkForConstantOrExpr(Dwarf_Half /*attr*/,
        Dwarf_Attribute &locationAttribute,
        bool &constant,
        bool & expr,
        Dwarf_Half &form)
{
    constant = false;
    // Get the form (datatype) for this particular attribute
    form = dwarf_whatform(&locationAttribute);
    constant = dwarf_hasform(&locationAttribute, DW_FORM_data1);
    expr = dwarf_hasform(&locationAttribute, DW_FORM_exprloc);

    return true;
}

bool DwarfWalker::findString(Dwarf_Half attr,
        string &str)
{
    Dwarf_Half form;
    Dwarf_Attribute strattr;

    if (attr == DW_AT_call_file || attr == DW_AT_decl_file) {
        unsigned long line_index;
        bool result = findConstant(attr, line_index, entry(), dbg());
        if (!result)
            return false;
        if (line_index >= mod()->getStrings()->size()) {
            dwarf_printf("Dwarf error reading line index %d from srcFiles of size %lu\n",
                    line_index, mod()->getStrings()->size());
            return false;
        }
        //       cout << "findString found " << (*srcFiles())[line_index].str << " at srcFiles[" << line_index << "] for " << mod()->fileName() << endl;
        str = (*srcFiles())[line_index].str;
        return true;
    }

    Dwarf_Die e = entry();
    auto ret_p = dwarf_attr(&e, attr, &strattr);
    if(!ret_p) return false;
    form = dwarf_whatform(&strattr);
    if (form != 0) {
        return false;
    }

    bool result;
    switch (form) {
        case DW_FORM_string:
            {
                const char *s = dwarf_formstring(&strattr);
                if(!s) return false;
                //          cout << "findString found " << s << " in DW_FORM_string" << endl;
                str  = s;
                result = true;
                break;
            }
        case DW_FORM_block:
        case DW_FORM_block1:
        case DW_FORM_block2:
        case DW_FORM_block4: 
            {
                Dwarf_Block *block = NULL;
                DWARF_FAIL_RET(dwarf_formblock(&strattr, block));
                str = (char *) block->data;
                //          cout << "findString found " << str << " in DW_FORM_block" << endl;
                result = !str.empty();
                break;
            }
        default:
            result = false;
            break;
    }
    return result;
}

bool DwarfWalker::findConstant(Dwarf_Half attr, Address &value, Dwarf_Die entry, Dwarf * /*dbg*/) {
    bool has = dwarf_hasattr(&entry, attr);
    if (!has) return false;

    // Get the attribute
    Dwarf_Attribute d_attr;
    auto ret_p = dwarf_attr(&entry, attr, &d_attr);
    if(!ret_p) return false;

    // Get the form (datatype) for this particular attribute
    Dwarf_Half form = dwarf_whatform(&d_attr);

    bool ret = findConstantWithForm(d_attr, form, value);
    return ret;
}

bool DwarfWalker::findConstantWithForm(Dwarf_Attribute &locationAttribute,
        Dwarf_Half form, Address &value) 
{
    value = 0;

    switch(form) {
        case DW_FORM_addr:
            Dwarf_Addr addr;
            DWARF_FAIL_RET(dwarf_formaddr(&locationAttribute, &addr));
            value = (Address) addr;
            return true;
        case DW_FORM_sdata:
            Dwarf_Sword s_tmp;
            DWARF_FAIL_RET(dwarf_formsdata(&locationAttribute, &s_tmp));
            value = (Address) s_tmp;
            dwarf_printf("Decoded data of form %x to 0x%lx\n",
                    form, value);
            return true;
        case DW_FORM_data1:
        case DW_FORM_data2:
        case DW_FORM_data4:
        case DW_FORM_data8:
        case DW_FORM_udata:
        case DW_FORM_sec_offset:
            Dwarf_Word u_tmp;
            DWARF_FAIL_RET(dwarf_formudata(&locationAttribute, &u_tmp));
            value = (Address) u_tmp;
            return true;
        default:
            dwarf_printf("Unhandled form 0x%x for constant decode\n", (unsigned) form);
            return false;
    }
}

bool DwarfWalker::decodeConstantLocation(Dwarf_Attribute &attr, Dwarf_Half form,
                                         std::vector<VariableLocation> &locs) {
   Address value;
   if (!findConstantWithForm(attr, form, value)) return false;
   if (!constructConstantVariableLocation(value, locs)) return false;
   return true;
}

bool DwarfWalker::constructConstantVariableLocation(Address value,
                                                    std::vector<VariableLocation> &locs) {

   VariableLocation loc;
   loc.stClass = storageAddr;
   loc.refClass = storageNoRef;
   loc.frameOffset = value;


   if (hasRanges()) {
      for (range_set_t::iterator i = ranges_begin(); i != ranges_end(); i++) {
         pair<Address, Address> range = *i;
         loc.lowPC = range.first;
         loc.hiPC = range.second;
         locs.push_back(loc);
      }
   }
   else {
      loc.lowPC = (Address) 0;
      loc.hiPC = (Address) -1;
      locs.push_back(loc);
   }

   return true;
}

bool DwarfWalker::findSize(unsigned &size) {
    bool hasSize;
    Dwarf_Die e = entry();
    hasSize = dwarf_hasattr(&e, DW_AT_byte_size);
    if (!hasSize) return false;

    Dwarf_Attribute byteSizeAttr;
    Dwarf_Word byteSize;
    e = specEntry();
    auto ret_p = dwarf_attr(&e, DW_AT_byte_size, &byteSizeAttr);
    if(!ret_p) return false;

    DWARF_FAIL_RET(dwarf_formudata(&byteSizeAttr, &byteSize));

    size = (unsigned) byteSize;
    return true;
}

bool DwarfWalker::findVisibility(visibility_t &visibility) {
    /* Acquire the visibility, if any.  DWARF calls it accessibility
       to distinguish it from symbol table visibility. */
    Dwarf_Attribute visAttr;
    Dwarf_Die e = entry();
    auto status = dwarf_attr(&e, DW_AT_accessibility, &visAttr);
    if (status != 0) {
        visibility = visPrivate;
        return true;
    }

    Dwarf_Word visValue;
    DWARF_FAIL_RET(dwarf_formudata( &visAttr, &visValue));

    switch( visValue ) {
        case DW_ACCESS_public: visibility = visPublic; break;
        case DW_ACCESS_protected: visibility = visProtected; break;
        case DW_ACCESS_private: visibility = visPrivate; break;
        default:
                                //bperr ( "Uknown visibility, ignoring.\n" );
                                break;
    } /* end visibility switch */

    return true;
}

bool DwarfWalker::findValue(long &value, bool &valid) {
    Dwarf_Attribute valueAttr;
    Dwarf_Die e = entry();
    auto status = dwarf_attr( &e, DW_AT_const_value, & valueAttr);

    if (status == 0) {
        valid = false;
        return true;
    }

    Dwarf_Sword enumValue;

    DWARF_FAIL_RET(dwarf_formsdata(&valueAttr, &enumValue));

    value = enumValue;
    valid = true;

    return true;
}

bool DwarfWalker::fixBitFields(std::vector<VariableLocation> &locs,
        long &size) {
    Dwarf_Attribute bitOffset;
    Dwarf_Die e = entry();
    auto status = dwarf_attr( &e, DW_AT_bit_offset, & bitOffset);

    if ( status != 0 && locs.size() )
    {
        Dwarf_Word memberOffset_du = locs[0].frameOffset;

        DWARF_FAIL_RET(dwarf_formudata( &bitOffset, &memberOffset_du));

        Dwarf_Attribute bitSize;
        auto ret_p = dwarf_attr( &e, DW_AT_bit_size, & bitSize);
        if(!ret_p) return false;

        Dwarf_Word memberSize_du = size;
        DWARF_FAIL_RET(dwarf_formudata( &bitSize, &memberSize_du));

        /* If the DW_AT_byte_size field exists, there's some padding.
           FIXME?  We ignore padding for now.  (We also don't seem to handle
           bitfields right in getComponents() anyway...) */
    }
    else
    {
        if (locs.size())
            locs[0].frameOffset *= 8;
        size *= 8;
    } /* end if not a bit field member. */
    return true;
}

bool DwarfWalker::fixName(std::string &name, Type *type) {
   switch(tag()){
      case DW_TAG_const_type:
         name = std::string("const ") + type->getName();
         break;
      case DW_TAG_packed_type:
         name = std::string("packed ") + type->getName();
         break;
      case DW_TAG_volatile_type:
         name = std::string("volatile ") + type->getName();
         break;
      default:
         return false;
   }
   return true;
}

void DwarfWalker::removeFortranUnderscore(std::string &name) {
      /* If we're fortran, get rid of the trailing _ */
   if (!curFunc() && !curEnclosure()) return;

   supportedLanguages lang = mod()->language();
   if ((lang != lang_Fortran) &&
       (lang != lang_CMFortran) &&
       (lang != lang_Fortran_with_pretty_debug)) return;

   if (name[name.length()-1] == '_') {
      name = name.substr(0, name.length()-1);
   }
}

bool DwarfWalker::parseSubrangeAUX(Dwarf_Die entry,
        std::string &loBound,
        std::string &hiBound) {
    dwarf_printf("(0x%lx) Parsing subrange /w/ auxiliary function\n", id());
    loBound = "{unknown or default}";
    hiBound = "{unknown or default}";

    /* Set the default lower bound, if we know it. */
    switch ( mod()->language() ) {
        case lang_Fortran:
        case lang_Fortran_with_pretty_debug:
        case lang_CMFortran:
            loBound = "1";
            break;
        case lang_C:
        case lang_CPlusPlus:
            loBound = "0";
            break;
        default:
            break;
    } /* end default lower bound switch */

    /* Look for the lower bound. */
    Dwarf_Attribute lowerBoundAttribute;
    //bool is_info = dwarf_get_die_infotypes_flag(entry);
    bool is_info = !dwarf_hasattr_integrate(&entry, DW_TAG_type_unit);
    auto status = dwarf_attr( &entry, DW_AT_lower_bound, & lowerBoundAttribute);

    if ( status != 0 ) {
        if (!decipherBound(lowerBoundAttribute, is_info, loBound )) return false;
    } /* end if we found a lower bound. */

    /* Look for the upper bound. */
    Dwarf_Attribute upperBoundAttribute;
    status = dwarf_attr( &entry, DW_AT_upper_bound, & upperBoundAttribute);

    if ( status == 0 ) {
        status = dwarf_attr( &entry, DW_AT_count, & upperBoundAttribute);
    }

<<<<<<< HEAD
   errno = 0;
   unsigned long hi_conv = strtoul(hiBound.c_str(), NULL, 10);
   if (errno)  {
      hi_conv = LONG_MAX;
   }
   dwarf_printf("(0x%lx) Adding subrange type: id %d, low %ld, high %ld, named %s\n",
                id(), type_id,
                low_conv, hi_conv, curName().c_str());
   typeSubrange * rangeType = new typeSubrange( type_id,
                                                0, low_conv, hi_conv, curName() );
   rangeType = tc()->addOrUpdateType( rangeType );
   dwarf_printf("(0x%lx) Subrange has pointer %p (tc %p)\n", id(), rangeType, tc());
   return true;
=======
    if ( status != 0 ) {
        if (!decipherBound(upperBoundAttribute, is_info, hiBound )) return false;
    } /* end if we found an upper bound or count. */

    /* Construct the range type. */
    if (!findName(curName())) return false;
    if (!nameDefined()) {
        curName() = "{anonymousRange}";
    }

    Dwarf_Off subrangeOffset = dwarf_dieoffset(&entry);
    //DWARF_ERROR_RET(subrangeOffset);
    typeId_t type_id = get_type_id(subrangeOffset, is_info);

    errno = 0;
    unsigned long low_conv = strtoul(loBound.c_str(), NULL, 10);
    if (errno) {
        low_conv = LONG_MIN;
    }

    errno = 0;
    unsigned long hi_conv = strtoul(hiBound.c_str(), NULL, 10);
    if (errno)  {
        hi_conv = LONG_MAX;
    }
    dwarf_printf("(0x%lx) Adding subrange type: id %d, low %ld, high %ld, named %s\n",
            id(), type_id,
            low_conv, hi_conv, curName().c_str());
    typeSubrange * rangeType = new typeSubrange( type_id,
            0, low_conv, hi_conv, curName() );
    
    rangeType = tc()->addOrUpdateType( rangeType );
    dwarf_printf("(0x%lx) Subrange has pointer %p (tc %p)\n", id(), rangeType, tc());
    return true;
>>>>>>> 50c43e19
}

typeArray *DwarfWalker::parseMultiDimensionalArray(Dwarf_Die range,
        Type * elementType)
{
<<<<<<< HEAD
  char buf[32];
  /* Get the (negative) typeID for this range/subarray. */
  Dwarf_Off dieOffset;
  DWARF_FAIL_RET_VAL(dwarf_dieoffset( range, & dieOffset, NULL ), NULL);

  /* Determine the range. */
  std::string loBound;
  std::string hiBound;
  parseSubrangeAUX(range, loBound, hiBound);

  /* Does the recursion continue? */
  Dwarf_Die nextSibling;
  Dwarf_Bool is_info = dwarf_get_die_infotypes_flag(range);
  int status = dwarf_siblingof_b( dbg(), range, is_info, & nextSibling, NULL );
  DWARF_CHECK_RET_VAL(status == DW_DLV_ERROR, NULL);

  snprintf(buf, 31, "__array%d", (int) offset());

  if ( status == DW_DLV_NO_ENTRY ) {
    /* Terminate the recursion by building an array type out of the elemental type.
       Use the negative dieOffset to avoid conflicts with the range type created
       by parseSubRangeDIE(). */
    // N.B.  I'm going to ignore the type id, and just create an anonymous type here
     std::string aName = buf;
     typeArray* innermostType = new typeArray( elementType,
                                               atoi( loBound.c_str() ),
                                               atoi( hiBound.c_str() ),
                                               aName );
     Type * typ = tc()->addOrUpdateType( innermostType );
    innermostType = dynamic_cast<typeArray *>(typ);
    return innermostType;
  } /* end base-case of recursion. */

  /* If it does, build this array type out of the array type returned from the next recusion. */
  typeArray * innerType = parseMultiDimensionalArray( nextSibling, elementType);
  // same here - type id ignored    jmo
  std::string aName = buf;
  typeArray * outerType = new typeArray( innerType, atoi(loBound.c_str()), atoi(hiBound.c_str()), aName);
  Type *typ = tc()->addOrUpdateType( outerType );
  outerType = static_cast<typeArray *>(typ);

  dwarf_dealloc( dbg(), nextSibling, DW_DLA_DIE );
  return outerType;
=======
    char buf[32];
    /* Get the (negative) typeID for this range/subarray. */
    //Dwarf_Off dieOffset = dwarf_dieoffset(&range);

    /* Determine the range. */
    std::string loBound;
    std::string hiBound;
    parseSubrangeAUX(range, loBound, hiBound);

    /* Does the recursion continue? */
    Dwarf_Die nextSibling;
    int status = dwarf_siblingof(&range, &nextSibling);
    DWARF_CHECK_RET_VAL(status == -1, NULL);

    snprintf(buf, 31, "__array%d", (int) offset());

    if ( status == 1 ) {
        /* Terminate the recursion by building an array type out of the elemental type.
           Use the negative dieOffset to avoid conflicts with the range type created
           by parseSubRangeDIE(). */
        // N.B.  I'm going to ignore the type id, and just create an anonymous type here
        std::string aName = buf;
        typeArray* innermostType = new typeArray( elementType,
                atoi( loBound.c_str() ),
                atoi( hiBound.c_str() ),
                aName );
        Type * typ = tc()->addOrUpdateType( innermostType );
        innermostType = dynamic_cast<typeArray *>(typ);
        return innermostType;
    } /* end base-case of recursion. */

    /* If it does, build this array type out of the array type returned from the next recusion. */
    typeArray * innerType = parseMultiDimensionalArray( nextSibling, elementType);
    // same here - type id ignored    jmo
    std::string aName = buf;
    typeArray * outerType = new typeArray( innerType, atoi(loBound.c_str()), atoi(hiBound.c_str()), aName);
    Type *typ = tc()->addOrUpdateType( outerType );
    outerType = static_cast<typeArray *>(typ);

    return outerType;
>>>>>>> 50c43e19
} /* end parseMultiDimensionalArray() */

bool DwarfWalker::decipherBound(Dwarf_Attribute boundAttribute, bool /*is_info*/,
        std::string &boundString )
{
    Dwarf_Half boundForm = dwarf_whatform(&boundAttribute);
    if(!boundForm) return false;

    switch( boundForm ) {
        case DW_FORM_data1:
        case DW_FORM_data2:
        case DW_FORM_data4:
        case DW_FORM_data8:
        case DW_FORM_udata:
            {
                dwarf_printf("(0x%lx) Decoding form %d with formudata\n",
                        id(), boundForm);

                Dwarf_Word constantBound;
                DWARF_FAIL_RET(dwarf_formudata( &boundAttribute, & constantBound));
                char bString[40];
                sprintf(bString, "%llu", (unsigned long long)constantBound);
                boundString = bString;
                return true;
            } break;

        case DW_FORM_sdata:
            {
                dwarf_printf("(0x%lx) Decoding form %d with formsdata\n",
                        id(), boundForm);

                Dwarf_Sword constantBound;
                DWARF_FAIL_RET(dwarf_formsdata( &boundAttribute, & constantBound));
                char bString[40];
                sprintf(bString, "%lld", (long long)constantBound);
                boundString = bString;
                return true;
            } break;

        case DW_FORM_ref_addr:
        case DW_FORM_ref1:
        case DW_FORM_ref2:
        case DW_FORM_ref4:
        case DW_FORM_ref8:
        case DW_FORM_ref_udata:
            {
                /* Acquire the referenced DIE. */
                //Dwarf_Off boundOffset;
                Dwarf_Die boundEntry;
                auto ret_p = dwarf_formref_die(&boundAttribute, &boundEntry);
                if(!ret_p) return false;

                /* Does it have a name? */
                if (findDieName(dbg(), boundEntry, boundString)
                        && !boundString.empty())
                    return true;

                /* Does it describe a nameless constant? */
                Dwarf_Attribute constBoundAttribute;
                auto status = dwarf_attr(&boundEntry, DW_AT_const_value, &constBoundAttribute);

                if ( status != 0 ) {
                    Dwarf_Word constBoundValue;
                    DWARF_FAIL_RET(dwarf_formudata( &constBoundAttribute, & constBoundValue));

                    char bString[40];
                    sprintf(bString, "%lu", (unsigned long)constBoundValue);
                    boundString = bString;

                    return true;
                }

                return false;
            } break;
        case DW_FORM_block:
        case DW_FORM_block1:
            {
                /* PGI extends DWARF to allow some bounds to be location lists.  Since we can't
                   do anything sane with them, ignore them. */
                // Dwarf_Op* * locationList;
                // Dwarf_Sword listLength;
                // status = dwarf_loclist( boundAttribute, & locationList, & listLength, NULL );
                boundString = "{PGI extension}";
                return false;
            } break;

        default:
            //bperr ( "Invalid bound form 0x%x\n", boundForm );
            boundString = "{invalid bound form}";
            return false;
            break;
    } /* end boundForm switch */
    return true;
}


<<<<<<< HEAD
  DWARF_FAIL_RET(dwarf_loclist_from_expr_a(dbg(), expr_ptr, expr_len, addr_size,
					   &descs, &cnt, NULL));
  if(cnt != 1) return false;

  bool ret = decodeLocationListForStaticOffsetOrAddress(&descs, cnt, locs, NULL);
  //deallocateLocationList(&descs, cnt);
  return ret;
}

bool DwarfWalker::decodeLocationListForStaticOffsetOrAddress( Dwarf_Locdesc **locationList,
                                                              Dwarf_Signed listLength,
                                                              std::vector<VariableLocation>& locs,
                                                              Address * initialStackValue)
=======
bool DwarfWalker::decodeExpression(Dwarf_Attribute &locationAttribute,
        std::vector<VariableLocation> &locs) 
>>>>>>> 50c43e19
{
    Dwarf_Op * exprs = NULL;
    size_t exprlen = 0; 

    std::vector<LocDesc> locDescs;
    ptrdiff_t offset = 0; 
    Dwarf_Addr basep, start, end;
    do {
        offset = dwarf_getlocations(&locationAttribute, offset, &basep, 
                &start, &end, &exprs, &exprlen);
        if(offset==-1) return false;
        LocDesc ld;
        ld.ld_lopc = start;
        ld.ld_hipc = end;
        ld.dwarfOp = exprs;
        ld.opLen = exprlen;
        locDescs.push_back(ld);
        //if(start==0 && end==-1) break;
    }while(offset > 0);

    //assert(locDescs.size()!=1);
    bool ret = decodeLocationListForStaticOffsetOrAddress(locDescs, 1, locs);
    return ret;
}


bool DwarfWalker::decodeLocationListForStaticOffsetOrAddress( 
        std::vector<LocDesc>& locationList,
        Dwarf_Sword listLength,
        std::vector<VariableLocation>& locs,
        Address * initialStackValue)
{
    locs.clear();

    /* We make a few heroic assumptions about locations in this decoder.

       We assume that all locations are either frame base-relative offsets,
       encoded with DW_OP_fbreg, or are absolute addresses.  We assume these
       locations are invariant with respect to the PC, which implies that all
       location lists have a single entry.  We assume that no location is
       calculated at run-time.

       We make these assumptions to match the assumptions of the rest of
       Dyninst, which makes no provision for pc-variant or run-time calculated
       locations, aside from the frame pointer.  However, it assumes that a frame
       pointer is readily available, which, on IA-64, it is not.  For that reason,
       when we encounter a function with a DW_AT_frame_base (effectively all of them),
       we do NOT use this decoder; we decode the location into an AST, which we
       will use to calculate the frame pointer when asked to do frame-relative operations.
       (These calculations will be invalid until the frame pointer is established,
       which may require some fiddling with the location of the 'entry' instpoint.) */

    /* We now parse the complete location list for variables and parameters within a
     * function. We still ignore the location list defined for DW_AT_frame_base of the
     * function as the frame pointer is readily available on all platforms(except for IA64)
     * May be we would need to parse the location list for IA64 functions to store the
     * register numbers and offsets and use it based on the pc value.
     */

    uint64_t max_addr = (addr_size == 4) ? 0xffffffff : 0xffffffffffffffff;
    Address base = modLow;

    for (unsigned locIndex = 0 ; locIndex < listLength; locIndex++) {

        /* There is only one location. */
        LocDesc * location = &locationList[locIndex];

        VariableLocation loc;
        // Initialize location values.
        loc.stClass = storageAddr;
        loc.refClass = storageNoRef;

        // If location == 0..-1, it's "unset" and we keep the big range unless
        // we're in a lexical block construct.
        //
        dwarf_printf("(0x%lx) Decoding entry %d of %d over range 0x%lx - 0x%lx, mod 0x%lx - 0x%lx, base 0x%lx\n",
                id(), locIndex+1, (int) listLength,
                (long) location->ld_lopc,
                (long) location->ld_hipc,
                modLow, modHigh, base);

        if (location->ld_lopc == max_addr) {
            //This is a base address selection entry, which changes the base address of
            // subsequent entries
            base = location->ld_hipc;
            continue;
        }

        long int *tmp = (long int *)initialStackValue;
        bool result = decodeDwarfExpression(location->dwarfOp, location->opLen, tmp, loc,
                symtab()->getArchitecture());
        if (!result) {
            dwarf_printf("(0x%lx): decodeDwarfExpr failed\n", id());
            continue;
        }

        if (location->ld_lopc == 0 &&
            location->ld_hipc == (Dwarf_Addr) ~0) {
            // Unset low and high. Use the lexical block info if present, otherwise
            // pass through.
            if (hasRanges()) {
                dwarf_printf("(0x%lx) Using lexical range\n", id());
                for (range_set_t::iterator i = ranges_begin(); i != ranges_end(); i++) {
                    pair<Address, Address> range = *i;
                    loc.lowPC = range.first;
                    loc.hiPC = range.second;

                    dwarf_printf("(0x%lx) Variable valid over range 0x%lx to 0x%lx\n",
                            id(), loc.lowPC, loc.hiPC);
                    locs.push_back(loc);
                }
            }
            else {
                dwarf_printf("(0x%lx) Using open location range\n", id());
                loc.lowPC = location->ld_lopc;
                loc.hiPC = location->ld_hipc;

                dwarf_printf("(0x%lx) Variable valid over range 0x%lx to 0x%lx\n",
                        id(), loc.lowPC, loc.hiPC);
                locs.push_back(loc);
            }
        }
        else {
            dwarf_printf("(0x%lx) Using lexical range, shifted by module low\n", id());
            loc.lowPC = location->ld_lopc + base;
            loc.hiPC = location->ld_hipc + base;

            dwarf_printf("(0x%lx) Variable valid over range 0x%lx to 0x%lx\n",
                    id(), loc.lowPC, loc.hiPC);
            locs.push_back(loc);
        }
    }

    /* decode successful */
    return !locs.empty();
} /* end decodeLocationListForStaticOffsetOrAddress() */


void DwarfWalker::deallocateLocationList( Dwarf_Op ** /*locationList*/,
                                          Dwarf_Sword listLength )
{
  for( int i = 0; i < listLength; i++ ) {
     //dwarf_dealloc( dbg(), locationList[i]->ld_s, DW_DLA_LOC_BLOCK );
     //dwarf_dealloc( dbg(), locationList[i], DW_DLA_LOCDESC );
  }
  //dwarf_dealloc( dbg(), locationList, DW_DLA_LIST );
} /* end deallocateLocationList() */

void DwarfWalker::setEntry(Dwarf_Die entry) {
   DwarfParseActions::setEntry(entry);
   DwarfParseActions::setSpecEntry(entry);
   DwarfParseActions::setAbstractEntry(entry);
}
void DwarfParseActions::push() {
   if (c.empty()) {
      c.push(Context());
   }
   else {
      c.push(Context(c.top()));
   }
}

void DwarfParseActions::pop() {
   if(!c.empty())
   {
      c.pop();
   }
}

void DwarfParseActions::setFunc(FunctionBase *f) {
  // Bug workaround; if we're setting a function, ignore
  // any preceding lexical information since we probably
  // nested.
  c.top().func = f;
}

void DwarfParseActions::clearFunc() {
  // We can't edit in the middle of the stack...

  std::stack<Context> repl;
  while (!c.empty()) {
    repl.push(c.top());
    c.pop();
  }

  while (!repl.empty()) {
    c.push(repl.top());
    c.top().func = NULL;
    repl.pop();
  }
}

typeId_t DwarfWalker::get_type_id(Dwarf_Off offset, bool is_info)
{
  auto& type_ids = is_info ? info_type_ids_ : types_type_ids_;
  auto it = type_ids.find(offset);
  if (it != type_ids.end())
    return it->second;

  size_t size = info_type_ids_.size() + types_type_ids_.size();
  typeId_t id = (typeId_t) size + 1;
  type_ids[offset] = id;
  return id;
}

typeId_t DwarfWalker::type_id()
{
    Dwarf_Die e = entry();
    bool is_info = !dwarf_hasattr_integrate(&e, DW_TAG_type_unit);
    return get_type_id(offset(), is_info);
}

void DwarfWalker::findAllSig8Types()
{
    /* First .debug_types (0), then .debug_info (1).
     * In DWARF4, only .debug_types contains DW_TAG_type_unit,
     * but DWARF5 is considering them for .debug_info too.*/
    compile_offset = next_cu_header = 0;

    /* Iterate over the compilation-unit headers for .debug_types. */
    uint64_t type_signaturep;
    for(Dwarf_Off cu_off = 0;
            dwarf_next_unit(dbg(), cu_off, &next_cu_header, &cu_header_length,
                NULL, &abbrev_offset, &addr_size, &offset_size, 
                &type_signaturep, NULL) == 0;
            cu_off = next_cu_header)
    {
        if(!dwarf_offdie_types(dbg(), cu_off + cu_header_length, &current_cu_die)) 
            continue;

        parseModuleSig8(false);
        compile_offset = next_cu_header;
    }

    /* Iterate over the compilation-unit headers for .debug_info. */
    for(Dwarf_Off cu_off = 0;
            dwarf_nextcu(dbg(), cu_off, &next_cu_header, &cu_header_length,
                &abbrev_offset, &addr_size, &offset_size) == 0;
            cu_off = next_cu_header)
    {
        if(!dwarf_offdie(dbg(), cu_off + cu_header_length, &current_cu_die)) 
            continue;

        parseModuleSig8(true);
        compile_offset = next_cu_header;
    }
}

bool DwarfWalker::parseModuleSig8(bool is_info)
{
    /* Obtain the type DIE. */
    Dwarf_Die typeDIE = current_cu_die;

    /* Make sure we've got the right one. */
    Dwarf_Half typeTag = dwarf_tag(&typeDIE);
    DWARF_FAIL_RET(typeTag);

    if (typeTag != DW_TAG_type_unit)
        return false;

    /* typeoffset is relative to the type unit; we want the global offset. */
    //FIXME
    //Dwarf_Off cu_off, cu_length;
    //DWARF_FAIL_RET(dwarf_die_CU_offset_range(typeDIE, &cu_off, &cu_length, NULL ));
    //cerr << "a) " <<  dwarf_dieoffset(&typeDIE) << endl;
    //cerr << "b) " <<  dwarf_cuoffset(&typeDIE) << endl;

    uint64_t sig8 = * reinterpret_cast<uint64_t*>(&signature);
    typeId_t type_id = get_type_id(/*cu_off +*/ typeoffset, is_info);
    sig8_type_ids_[sig8] = type_id;

    dwarf_printf("Mapped Sig8 {%016llx} to type id 0x%x\n", (long long) sig8, type_id);
    return true;
}

bool DwarfWalker::findSig8Type(Dwarf_Sig8 * signature, Type *&returnType)
{
   uint64_t sig8 = * reinterpret_cast<uint64_t*>(signature);
   auto it = sig8_type_ids_.find(sig8);
   if (it != sig8_type_ids_.end()) {
      typeId_t type_id = it->second;
      returnType = tc()->findOrCreateType( type_id );
      dwarf_printf("Found Sig8 {%016llx} as type id 0x%x\n", (long long) sig8, type_id);
      return true;
   }

   dwarf_printf("Couldn't find Sig8 {%016llx}!\n", (long long) sig8);
   return false;
}

Object *DwarfParseActions::obj() const {
   return symtab()->getObject();
}

Offset DwarfParseActions::convertDebugOffset(Offset from) {
   Offset to;
   obj()->convertDebugOffset(from, to);
   return to;
}

void DwarfWalker::setFuncReturnType() {
   Type *returnType = NULL;
   if (!curFunc()->getReturnType()) {
      getReturnType(false, returnType);
      if (returnType)
         curFunc()->setReturnType(returnType);
   }
}
<|MERGE_RESOLUTION|>--- conflicted
+++ resolved
@@ -101,63 +101,6 @@
 
 
 bool DwarfWalker::parse() {
-<<<<<<< HEAD
-   dwarf_printf("Parsing DWARF for %s\n",filename().c_str());
-
-   /* Start the dwarven debugging. */
-   Module *fixUnknownMod = NULL;
-   mod() = NULL;
-
-   /* Prepopulate type signatures for DW_FORM_ref_sig8 */
-   findAllSig8Types();
-
-   /* First .debug_types (0), then .debug_info (1) */
-   for (int i = 0; i < 2; ++i) {
-      Dwarf_Bool is_info = i;
-
-      /* NB: parseModule used to compute compile_offset as 11 bytes before the
-       * first die offset, to account for the header.  This would need 23 bytes
-       * instead for 64-bit format DWARF, and even more for type units.
-       * (See DWARF4 sections 7.4 & 7.5.1.)
-       * But more directly, we know the first CU is just at 0x0, and each
-       * following CU is already reported in next_cu_header.
-       */
-      compile_offset = next_cu_header = 0;
-      Dwarf_Error err;
-
-      /* Iterate over the compilation-unit headers. */
-      while (dwarf_next_cu_header_c(dbg(), is_info,
-                                    &cu_header_length,
-                                    &version,
-                                    &abbrev_offset,
-                                    &addr_size,
-                                    &offset_size,
-                                    &extension_size,
-                                    &signature,
-                                    &typeoffset,
-                                    &next_cu_header, &err) == DW_DLV_OK ) {
-         push();
-         bool ret = parseModule(is_info, fixUnknownMod);
-         pop();
-         if (!ret) return false;
-         compile_offset = next_cu_header;
-      }
-   }
-
-   if (!fixUnknownMod)
-      return true;
-
-   dwarf_printf("Fixing types for final module %s\n", fixUnknownMod->fileName().c_str());
-
-   /* Fix type list. */
-   typeCollection *moduleTypes = typeCollection::getModTypeCollection(fixUnknownMod);
-   if(!moduleTypes) return false;
-   dyn_hash_map< int, Type * >::iterator typeIter =  moduleTypes->typesByID.begin();
-   for (;typeIter!=moduleTypes->typesByID.end();typeIter++)
-   {
-      typeIter->second->fixupUnknowns(fixUnknownMod);
-   } /* end iteration over types. */
-=======
     dwarf_printf("Parsing DWARF for %s\n",filename().c_str());
 
     /* Start the dwarven debugging. */
@@ -197,7 +140,6 @@
         if (!ret) return false;
         compile_offset = next_cu_header;
     }
->>>>>>> 50c43e19
 
     /* Iterate over the compilation-unit headers for .debug_info. */
     for(Dwarf_Off cu_off = 0;
@@ -673,13 +615,13 @@
    if (name_result && !curName().empty()) {
       dwarf_printf("(0x%lx) Identified function name as %s\n", id(), curName().c_str());
       if (isMangledName()) {
-         func->addMangledName(curName(), false, true);
+	  func->addMangledName(curName(), true);
       }
       // Only keep pretty names around for inlines, which probably don't have mangled names
       else {
 //          printf("(0x%lx) Adding %s as pretty name to inline at 0x%lx\n", id(), curName().c_str(), func->getOffset());
           dwarf_printf("(0x%lx) Adding as pretty name to inline\n", id());
-          func->addPrettyName(curName(), false, true);
+          func->addPrettyName(curName(), true);
       }
    }
 
@@ -916,15 +858,10 @@
    }
 
    Type *type = NULL;
-<<<<<<< HEAD
-   if (!findType(type, false)) return false;
-   if(!type) return false;
-=======
    if (!findType(type, false)) 
        return false;
    if(!type) 
        return false;
->>>>>>> 50c43e19
 
    Dwarf_Word variableLineNo;
    bool hasLineNumber = false;
@@ -2179,21 +2116,6 @@
         status = dwarf_attr( &entry, DW_AT_count, & upperBoundAttribute);
     }
 
-<<<<<<< HEAD
-   errno = 0;
-   unsigned long hi_conv = strtoul(hiBound.c_str(), NULL, 10);
-   if (errno)  {
-      hi_conv = LONG_MAX;
-   }
-   dwarf_printf("(0x%lx) Adding subrange type: id %d, low %ld, high %ld, named %s\n",
-                id(), type_id,
-                low_conv, hi_conv, curName().c_str());
-   typeSubrange * rangeType = new typeSubrange( type_id,
-                                                0, low_conv, hi_conv, curName() );
-   rangeType = tc()->addOrUpdateType( rangeType );
-   dwarf_printf("(0x%lx) Subrange has pointer %p (tc %p)\n", id(), rangeType, tc());
-   return true;
-=======
     if ( status != 0 ) {
         if (!decipherBound(upperBoundAttribute, is_info, hiBound )) return false;
     } /* end if we found an upper bound or count. */
@@ -2228,57 +2150,11 @@
     rangeType = tc()->addOrUpdateType( rangeType );
     dwarf_printf("(0x%lx) Subrange has pointer %p (tc %p)\n", id(), rangeType, tc());
     return true;
->>>>>>> 50c43e19
 }
 
 typeArray *DwarfWalker::parseMultiDimensionalArray(Dwarf_Die range,
         Type * elementType)
 {
-<<<<<<< HEAD
-  char buf[32];
-  /* Get the (negative) typeID for this range/subarray. */
-  Dwarf_Off dieOffset;
-  DWARF_FAIL_RET_VAL(dwarf_dieoffset( range, & dieOffset, NULL ), NULL);
-
-  /* Determine the range. */
-  std::string loBound;
-  std::string hiBound;
-  parseSubrangeAUX(range, loBound, hiBound);
-
-  /* Does the recursion continue? */
-  Dwarf_Die nextSibling;
-  Dwarf_Bool is_info = dwarf_get_die_infotypes_flag(range);
-  int status = dwarf_siblingof_b( dbg(), range, is_info, & nextSibling, NULL );
-  DWARF_CHECK_RET_VAL(status == DW_DLV_ERROR, NULL);
-
-  snprintf(buf, 31, "__array%d", (int) offset());
-
-  if ( status == DW_DLV_NO_ENTRY ) {
-    /* Terminate the recursion by building an array type out of the elemental type.
-       Use the negative dieOffset to avoid conflicts with the range type created
-       by parseSubRangeDIE(). */
-    // N.B.  I'm going to ignore the type id, and just create an anonymous type here
-     std::string aName = buf;
-     typeArray* innermostType = new typeArray( elementType,
-                                               atoi( loBound.c_str() ),
-                                               atoi( hiBound.c_str() ),
-                                               aName );
-     Type * typ = tc()->addOrUpdateType( innermostType );
-    innermostType = dynamic_cast<typeArray *>(typ);
-    return innermostType;
-  } /* end base-case of recursion. */
-
-  /* If it does, build this array type out of the array type returned from the next recusion. */
-  typeArray * innerType = parseMultiDimensionalArray( nextSibling, elementType);
-  // same here - type id ignored    jmo
-  std::string aName = buf;
-  typeArray * outerType = new typeArray( innerType, atoi(loBound.c_str()), atoi(hiBound.c_str()), aName);
-  Type *typ = tc()->addOrUpdateType( outerType );
-  outerType = static_cast<typeArray *>(typ);
-
-  dwarf_dealloc( dbg(), nextSibling, DW_DLA_DIE );
-  return outerType;
-=======
     char buf[32];
     /* Get the (negative) typeID for this range/subarray. */
     //Dwarf_Off dieOffset = dwarf_dieoffset(&range);
@@ -2319,7 +2195,6 @@
     outerType = static_cast<typeArray *>(typ);
 
     return outerType;
->>>>>>> 50c43e19
 } /* end parseMultiDimensionalArray() */
 
 bool DwarfWalker::decipherBound(Dwarf_Attribute boundAttribute, bool /*is_info*/,
@@ -2416,24 +2291,8 @@
 }
 
 
-<<<<<<< HEAD
-  DWARF_FAIL_RET(dwarf_loclist_from_expr_a(dbg(), expr_ptr, expr_len, addr_size,
-					   &descs, &cnt, NULL));
-  if(cnt != 1) return false;
-
-  bool ret = decodeLocationListForStaticOffsetOrAddress(&descs, cnt, locs, NULL);
-  //deallocateLocationList(&descs, cnt);
-  return ret;
-}
-
-bool DwarfWalker::decodeLocationListForStaticOffsetOrAddress( Dwarf_Locdesc **locationList,
-                                                              Dwarf_Signed listLength,
-                                                              std::vector<VariableLocation>& locs,
-                                                              Address * initialStackValue)
-=======
 bool DwarfWalker::decodeExpression(Dwarf_Attribute &locationAttribute,
         std::vector<VariableLocation> &locs) 
->>>>>>> 50c43e19
 {
     Dwarf_Op * exprs = NULL;
     size_t exprlen = 0; 
