#include "dwarfWalker.h"
#include "common/src/headers.h"
#include "Module.h"
#include "Symtab.h"
#include "Collections.h"
#include "dwarf.h"
#include "Object.h"
#include "Object-elf.h"
#include "Function.h"
#include "dwarf/h/dwarfExprParser.h"
#include "common/src/pathName.h"
#include "common/src/debug_common.h"

using namespace Dyninst;
using namespace SymtabAPI;
using namespace Dwarf;
using namespace std;

#define DWARF_FAIL_RET_VAL(x, v) {                                      \
      int status = (x);                                                 \
      if (status != DW_DLV_OK) {                                        \
         fprintf(stderr, "[%s:%d]: libdwarf returned %d, ret false\n", FILE__, __LINE__, status); \
         return (v);                                                    \
      }                                                                 \
   }
#define DWARF_FAIL_RET(x) DWARF_FAIL_RET_VAL(x, false)

#define DWARF_ERROR_RET_VAL(x, v) {                                     \
      int status = (x);                                                 \
      if (status == DW_DLV_ERROR) {                                     \
         fprintf(stderr, "[%s:%d]: parsing failure, ret false\n", FILE__, __LINE__); \
         return (v);                                                    \
      }                                                                 \
   }
#define DWARF_ERROR_RET(x) DWARF_ERROR_RET_VAL(x, false)

#define DWARF_CHECK_RET_VAL(x, v) {                                     \
      if (x) {                                                          \
         fprintf(stderr, "[%s:%d]: parsing failure, ret false\n", FILE__, __LINE__); \
         return (v);                                                    \
      }                                                                 \
   }
#define DWARF_CHECK_RET(x) DWARF_CHECK_RET_VAL(x, false)

DwarfWalker::DwarfWalker(Symtab *symtab, Dwarf_Debug &dbg)
   :
   dbg_(dbg),
   mod_(NULL),
   symtab_(symtab),
   tc_(NULL),
   is_mangled_name_(false),
   modLow(0),
   modHigh(0),
   cu_header_length(0),
   version(0),
   abbrev_offset(0),
   addr_size(0),
   offset_size(0),
   extension_size(0),
   signature(),
   typeoffset(0),
   next_cu_header(0),
   compile_offset(0)
{
}

DwarfWalker::~DwarfWalker() {}

bool DwarfWalker::parse() {
   dwarf_printf("Parsing DWARF for %s\n", symtab_->file().c_str());

   /* Start the dwarven debugging. */
   Module *fixUnknownMod = NULL;
   mod_ = NULL;

   /* Prepopulate type signatures for DW_FORM_ref_sig8 */
   findAllSig8Types();

   /* First .debug_types (0), then .debug_info (1) */
   for (int i = 0; i < 2; ++i) {
      Dwarf_Bool is_info = i;

      /* NB: parseModule used to compute compile_offset as 11 bytes before the
       * first die offset, to account for the header.  This would need 23 bytes
       * instead for 64-bit format DWARF, and even more for type units.
       * (See DWARF4 sections 7.4 & 7.5.1.)
       * But more directly, we know the first CU is just at 0x0, and each
       * following CU is already reported in next_cu_header.
       */
      compile_offset = next_cu_header = 0;

      /* Iterate over the compilation-unit headers. */
      while (dwarf_next_cu_header_c(dbg(), is_info,
                                    &cu_header_length,
                                    &version,
                                    &abbrev_offset,
                                    &addr_size,
                                    &offset_size,
                                    &extension_size,
                                    &signature,
                                    &typeoffset,
                                    &next_cu_header, NULL) == DW_DLV_OK ) {
         contexts_.push();
         bool ret = parseModule(is_info, fixUnknownMod);
         contexts_.pop();
         if (!ret) return false;
         compile_offset = next_cu_header;
      }
   }
   
   if (!fixUnknownMod)
      return true;

   dwarf_printf("Fixing types for final module %s\n", fixUnknownMod->fileName().c_str());
   
   /* Fix type list. */
   typeCollection *moduleTypes = typeCollection::getModTypeCollection(fixUnknownMod);
   assert(moduleTypes);
   dyn_hash_map< int, Type * >::iterator typeIter =  moduleTypes->typesByID.begin();
   for (;typeIter!=moduleTypes->typesByID.end();typeIter++)
   {
      typeIter->second->fixupUnknowns(fixUnknownMod);
   } /* end iteration over types. */
   
   /* Fix the types of variables. */   
   std::string variableName;
   dyn_hash_map< std::string, Type * >::iterator variableIter = moduleTypes->globalVarsByName.begin();
   for (;variableIter!=moduleTypes->globalVarsByName.end();variableIter++)
   { 
      if (variableIter->second->getDataClass() == dataUnknownType && 
          moduleTypes->findType( variableIter->second->getID() ) != NULL ) 
      {
         moduleTypes->globalVarsByName[ variableIter->first ] 
            = moduleTypes->findType( variableIter->second->getID() );
      } /* end if data class is unknown but the type exists. */
   } /* end iteration over variables. */
      
   moduleTypes->setDwarfParsed();
   return true;
}

bool DwarfWalker::parseModule(Dwarf_Bool is_info, Module *&fixUnknownMod) {
   /* Obtain the module DIE. */
   Dwarf_Die moduleDIE;
   DWARF_FAIL_RET(dwarf_siblingof_b( dbg(), NULL, is_info, &moduleDIE, NULL ));
   
   /* Make sure we've got the right one. */
   Dwarf_Half moduleTag;
   DWARF_FAIL_RET(dwarf_tag( moduleDIE, & moduleTag, NULL ));

   if (moduleTag != DW_TAG_compile_unit
         && moduleTag != DW_TAG_partial_unit
         && moduleTag != DW_TAG_type_unit)
      return false;
   
   /* Extract the name of this module. */
   std::string moduleName;
   if (!findDieName( moduleDIE, moduleName )) return false;

   if (moduleName.empty() && moduleTag == DW_TAG_type_unit) {
      uint64_t sig8 = * reinterpret_cast<uint64_t*>(&signature);
      char buf[20];
      snprintf(buf, sizeof(buf), "{%016llx}", (long long) sig8);
      moduleName = buf;
   }

   if (moduleName.empty()) {
      moduleName = "{ANONYMOUS}";
   }

   dwarf_printf("Next DWARF module: %s with DIE %p and tag %d\n", moduleName.c_str(), moduleDIE, moduleTag);
   
   /* Set the language, if any. */
   Dwarf_Attribute languageAttribute;
   DWARF_ERROR_RET(dwarf_attr( moduleDIE, DW_AT_language, & languageAttribute, NULL ));
   
   // Set low and high ranges; this can fail, so don't check return addr.
   setEntry(moduleDIE);

   // These may not be set.
   Address tempModLow, tempModHigh;
   modLow = modHigh = 0;
   if (findConstant(DW_AT_low_pc, tempModLow)) {
      obj()->convertDebugOffset(tempModLow, modLow);
   }
   if (findConstant(DW_AT_high_pc, tempModHigh)) {
      obj()->convertDebugOffset(tempModHigh, modHigh);
   }

   if (!symtab()->findModuleByName(mod_, moduleName))
   {
      std::string fName = extract_pathname_tail(moduleName);
      if (!symtab()->findModuleByName(mod_, fName)) {
         moduleName = symtab()->file();
         if (!symtab()->findModuleByName(mod_, moduleName)) {
            mod_ = symtab()->getDefaultModule();
         }
      }
   }

   dwarf_printf("Mapped to Symtab module %s\n", mod_->fileName().c_str());
   
   if (!fixUnknownMod)
      fixUnknownMod = mod_;

   if (!buildSrcFiles(moduleDIE)) return false;
   
   tc_ = typeCollection::getModTypeCollection(mod_);

   if (!parse_int(moduleDIE, true)) return false;

   return true;

} 

       
bool DwarfWalker::buildSrcFiles(Dwarf_Die entry) {
   srcFiles_.clear();

   Dwarf_Signed cnt = 0;
   char **srcfiletmp = NULL;
   DWARF_ERROR_RET(dwarf_srcfiles(entry, &srcfiletmp, &cnt, NULL));

   for (unsigned i = 0; i < cnt; ++i) {
      srcFiles_.push_back(srcfiletmp[i]);
      dwarf_dealloc(dbg(), srcfiletmp[i], DW_DLA_STRING);
   }
   dwarf_dealloc(dbg(), srcfiletmp, DW_DLA_LIST);
   return true;
}

Object *DwarfWalker::obj() { 
   return symtab_->getObject();
}

// As mentioned in the header, this is separate from parse()
// so we can have a non-Context-creating parse method that reuses
// the Context from the parent. This allows us to pass in current
// function, etc. without the Context stack exploding
bool DwarfWalker::parse_int(Dwarf_Die e, bool p) {
   dwarf_printf("PARSE_INT entry, context size %d\n", (int) contexts_.c.size());
   // We escape the loop by checking parseSibling() after 
   // parsing this DIE and its children, if any
   while(1) {
      ContextGuard cg(contexts_);

      setEntry(e);
      setParseSibling(p);

      if (!findTag()) return false;
      if (!findOffset()) return false;
      curName() = std::string();
      setMangledName(false);

      dwarf_printf("(0x%lx) Parsing entry %p with context size %d, func %p (%s), encl %p\n",
                   id(),
                   e,
                   (int) contexts_.c.size(), 
                   curFunc(),
                   (curFunc() && !curFunc()->getAllMangledNames().empty()) ? 
                   curFunc()->getAllMangledNames()[0].c_str() : "<null>",
                   curEnclosure());

      bool ret = false;
      
   // BLUEGENE BUG HACK
#if defined(os_bg)
      if (tag() == DW_TAG_base_type ||
          tag() == DW_TAG_const_type ||
          tag() == DW_TAG_pointer_type) {
         // XLC compilers nest a bunch of stuff under an invented function; however,
         // this is broken (they don't close the function properly). If we see a 
         // tag like this, close off the previous function immediately
         clearFunc();
      }
#endif



      switch(tag()) {
         case DW_TAG_subprogram:
         case DW_TAG_entry_point:
            ret = parseSubprogram(NormalFunc);
            break;
         case DW_TAG_inlined_subroutine:
            ret = parseSubprogram(InlinedFunc);
            break;
         case DW_TAG_lexical_block:
            ret = parseLexicalBlock();
            break;
         case DW_TAG_common_block:
            ret = parseCommonBlock();
            break;
         case DW_TAG_constant:
            ret = parseConstant();
            break;
         case DW_TAG_variable:
            ret = parseVariable();
            break;
         case DW_TAG_formal_parameter:
            ret = parseFormalParam();
            break;
         case DW_TAG_base_type:
            ret = parseBaseType();
            break;
         case DW_TAG_typedef:
            ret = parseTypedef();
            break;
         case DW_TAG_array_type:
            ret = parseArray();
            break;
         case DW_TAG_subrange_type:
            ret = parseSubrange();
            break;
         case DW_TAG_enumeration_type:
            ret = parseEnum();
            break;
         case DW_TAG_inheritance:
            ret = parseInheritance();
            break;
         case DW_TAG_structure_type:
         case DW_TAG_union_type:
         case DW_TAG_class_type: 
            ret = parseStructUnionClass();
            break;
         case DW_TAG_enumerator:
            ret = parseEnumEntry();
            break;
         case DW_TAG_member:
            ret = parseMember();
            break;
         case DW_TAG_const_type:
         case DW_TAG_packed_type:
         case DW_TAG_volatile_type: 
            ret = parseConstPackedVolatile();
            break;
         case DW_TAG_subroutine_type:
            /* If the pointer specifies argument types, this DIE has
               children of those types. */
         case DW_TAG_ptr_to_member_type:
         case DW_TAG_pointer_type:
         case DW_TAG_reference_type: 
            ret = parseTypeReferences();
            break;
         case DW_TAG_compile_unit:
            dwarf_printf("(0x%lx) Compilation unit, parsing children\n", id());
            // Parse child
            ret = parseChild();
            break;
         case DW_TAG_partial_unit:
            dwarf_printf("(0x%lx) Partial unit, parsing children\n", id());
            // Parse child
            ret = parseChild();
            break;
         case DW_TAG_type_unit:
            dwarf_printf("(0x%lx) Type unit, parsing children\n", id());
            // Parse child
            ret = parseChild();
            break;
         default:
            dwarf_printf("(0x%lx) Warning: unparsed entry with tag %x\n",
                         id(), tag());
            ret = true;
            break;
      }
      
      dwarf_printf("Finished parsing 0x%lx, ret %d, parseChild %d, parseSibling %d\n",
                   id(), ret, parseChild(), parseSibling());

      if (ret && parseChild() ) {
         // Parse children
         Dwarf_Die childDwarf;
         int status = dwarf_child( entry(), & childDwarf, NULL );
         DWARF_CHECK_RET(status == DW_DLV_ERROR);
         if (status == DW_DLV_OK) {
            if (!parse_int(childDwarf, true)) return false;
         }
      }

      if (!parseSibling()) {
         dwarf_printf("(0x%lx) Skipping sibling parse\n", id());
         break;
      }

      dwarf_printf("(0x%lx) Asking for sibling\n", id());
      Dwarf_Die siblingDwarf;
      Dwarf_Bool is_info = dwarf_get_die_infotypes_flag(entry());
      int status =  dwarf_siblingof_b( dbg(), entry(), is_info, & siblingDwarf, NULL );

      DWARF_CHECK_RET(status == DW_DLV_ERROR);
      
      /* Deallocate the entry we just parsed. */
      dwarf_dealloc( dbg(), entry(), DW_DLA_DIE );

      if (status != DW_DLV_OK) {
         break;
      }

      e = siblingDwarf;
   }
   dwarf_printf("PARSE_INT exit, context size %d\n", (int) contexts_.c.size());
   return true;
}

bool DwarfWalker::parseCallsite()
{
   Dwarf_Bool has_line = false, has_file = false;
   DWARF_FAIL_RET(dwarf_hasattr(entry(), DW_AT_call_file, &has_file, NULL));
   if (!has_file)
      return true;
   DWARF_FAIL_RET(dwarf_hasattr(entry(), DW_AT_call_line, &has_line, NULL));
   if (!has_line)
      return true;

   std::string inline_file;
   bool result = findString(DW_AT_call_file, inline_file);
   if (!result)
      return false;

   Dyninst::Offset inline_line;
   result = findConstant(DW_AT_call_line, inline_line);
   if (!result)
      return false;

   InlinedFunction *ifunc = static_cast<InlinedFunction *>(curFunc());
   ifunc->callsite_file = inline_file;
   ifunc->callsite_line = inline_line;
   return true;
}

bool DwarfWalker::setFunctionFromRange(inline_t func_type)
{
   //Use the lowest range as an entry for symbol matching
   Address lowest = 0x0;
   bool set_lowest = false;
   if (!hasRanges()) {
     dwarf_printf("(0x%lx) setFunctionFromRange has no ranges, returning false\n", id());
     
      return false;
   }
   for (range_set_t::iterator i = ranges_begin(); i != ranges_end(); i++) {
      if (!set_lowest) {
         lowest = i->first;
         set_lowest = true;
         continue;
      }
      if (lowest > i->first)
         lowest = i->first;
   }
   if (!set_lowest) {
      //No ranges.  Don't panic, this is probably an abstract origin or specification
      // we'll get to it latter if it's really used.
     dwarf_printf("(0x%lx) setFunctionFromRange has ranges, but no lowest, returning false\n", id());
      return false;
   }

   if (func_type == InlinedFunc) {
      FunctionBase *parent = curFunc();
      if (!parent) {
         //InlinedSubroutine without containing subprogram.  Weird.
	dwarf_printf("(0x%lx) setFunctionFromRange found inline without parent, returning false\n", id());
         return false;
      }
      InlinedFunction *ifunc = new InlinedFunction(parent);
      setFunc(ifunc);
      return true;
   }

   //Try to associate the function with existing symbols
   Function *f = NULL;
   bool result = symtab()->findFuncByEntryOffset(f, lowest);
   if (result) {
      dwarf_printf("(0x%lx) Lookup by offset 0x%lx identifies %p\n",
                   id(), lowest, curFunc());
      setFunc(f);
      return true;
   } else 
   {
     dwarf_printf("(0x%lx) Lookup by offset 0x%lx failed\n", id(), lowest);
   }
   

   
   return true;
}

bool DwarfWalker::parseSubprogram(DwarfWalker::inline_t func_type) {
   bool name_result;
   FunctionBase *func = NULL;

   dwarf_printf("(0x%lx) parseSubprogram entry\n", id());

   parseRangeTypes();
   setFunctionFromRange(func_type);
   func = curFunc();

   // Name first
   name_result = findFuncName();

   if (curEnclosure() && !func) {
      // This is a member function; create the type entry
      // Since curFunc is false, we're not going back to reparse this
      // entry with a function object.
      Type *ftype = NULL;
      getReturnType(false, ftype);
      addFuncToContainer(ftype);
      dwarf_printf("(0x%lx) parseSubprogram not parsing member function's children\n", id());
      
      setParseChild(false);
   }

   //curFunc will be set if we're parsing a defined object, or
   // if we're recursively parsing a specification or abstract
   // entry under a defined object.  It'll be unset if we're
   // parsing a specification or abstract entry at the top-level
   //This keeps us from parsing abstracts or specifications until
   // we need them.
   if (!func) {
      dwarf_printf("(0x%lx) parseSubprogram not parsing children b/c curFunc() NULL\n", id());
      setParseChild(false);
      return true;
   }

   if (parsedFuncs.find(func) != parsedFuncs.end()) {
      dwarf_printf("(0x%lx) parseSubprogram not parsing children b/c curFunc() not in parsedFuncs\n", id());
      setParseChild(false);
      return true;
   }

   if (name_result && !curName().empty()) {
      dwarf_printf("(0x%lx) Identified function name as %s\n", id(), curName().c_str());
      if (isMangledName())
         func->addMangledNameInternal(curName(), true, true);
      else
         func->addPrettyName(curName(), true);
   }

   //Collect callsite information for inlined functions.
   if (func_type == InlinedFunc) {
      parseCallsite();
   }
   
   // Get the return type
   Type *returnType = NULL;
   if (!func->getReturnType()) {
      getReturnType(false, returnType);
      if (returnType)
         func->setReturnType(returnType);
   }

   // Get range information
   if (hasRanges() && func->ranges.empty()) {
      Address last_low = 0, last_high = 0;
      func->ranges.reserve(rangesSize());
      for (range_set_t::iterator i = ranges_begin(); i != ranges_end(); i++) {
         Address low = i->first;
         Address high = i->second;
         if (last_low == low && last_high == high)
            continue;
         last_low = low;
         last_high = high;

         func->ranges.push_back(FuncRange(low, high - low, func));         
      }
   }

   // Dwarf outlines some function information. You have the base entry, which contains
   // address ranges, frame base information, and optionally a "abstract origin"
   // or "specification" entry that points to more information. 
   // We want to skip parsing specification or abstract entries until we have
   // the base entry and can find/create the corresponding function object. 


   // Get the frame base if it exists
   if (!getFrameBase()) return false;

   // Parse parent nodes and their children but not their sibling
   bool hasAbstractOrigin = false;
   if (!handleAbstractOrigin(hasAbstractOrigin)) return false;
   if (hasAbstractOrigin) {
      dwarf_printf("(0x%lx) Parsing abstract parent\n", id());
      if (!parse_int(abstractEntry(), false)) return false;
      dwarf_dealloc(dbg(), abstractEntry(), DW_DLA_DIE); 
   } 
   // An abstract origin will point to a specification if it exists
   // This can actually be three-layered, so backchain again
   bool hasSpecification = false;
   if (!handleSpecification(hasSpecification)) return false;
   if ( hasSpecification ) {
      dwarf_printf("(0x%lx) Parsing specification entry\n", id());
      if (!parse_int(specEntry(), false)) return false;
   }

   parsedFuncs.insert(func);

   return true;
}

bool DwarfWalker::parseHighPCLowPC()
{
   Dwarf_Attribute hasLow;

   Dwarf_Attribute hasHigh;
   if(dwarf_attr(entry(), DW_AT_low_pc, &hasLow, NULL) != DW_DLV_OK) return false;
   if(dwarf_attr(entry(), DW_AT_high_pc, &hasHigh, NULL) != DW_DLV_OK) return false;

   Address low, high;
   Address tempLow, tempHigh;
   if (!findConstant(DW_AT_low_pc, tempLow)) return false;
   if (!findConstant(DW_AT_high_pc, tempHigh)) return false;
   obj()->convertDebugOffset(tempLow, low);
   obj()->convertDebugOffset(tempHigh, high);
   Dwarf_Half form;
   DWARF_FAIL_RET(dwarf_whatform(hasHigh, &form, NULL));
   
   if(form != DW_FORM_addr)
   {
     high += low;
   }
   dwarf_printf("(0x%lx) Lexical block from 0x%lx to 0x%lx\n", id(), low, high);
   setRange(make_pair(low, high));
   return true;
   
}


bool DwarfWalker::parseRangeTypes() {
   dwarf_printf("(0x%lx) Parsing ranges\n", id());

   clearRanges();
   parseHighPCLowPC();
   

   Dwarf_Bool hasRanges = false;
   DWARF_FAIL_RET(dwarf_hasattr(entry(), DW_AT_ranges, &hasRanges, NULL));
   if (hasRanges) {
      Address range_offset;
      if (!findConstant(DW_AT_ranges, range_offset)) return false;
      
      Dwarf_Ranges *ranges = NULL;
      Dwarf_Signed ranges_length = 0;
      DWARF_FAIL_RET(dwarf_get_ranges_a(dbg(), (Dwarf_Off) range_offset, entry(),
                                        &ranges, &ranges_length, NULL, NULL));

      bool done = false;
      for (unsigned i = 0; i < ranges_length && !done; i++) {
         Dwarf_Ranges *cur = ranges + i;
         Address cur_base = modLow;
         switch (cur->dwr_type) {
            case DW_RANGES_ENTRY: {
               Address low = cur->dwr_addr1 + cur_base;
               Address high = cur->dwr_addr2 + cur_base;
               dwarf_printf("(0x%lx) Lexical block from 0x%lx to 0x%lx\n", id(), low, high);
               setRange(make_pair(low, high));
               break;
            }
            case DW_RANGES_ADDRESS_SELECTION:
               cur_base = cur->dwr_addr2;
               break;
            case DW_RANGES_END:
               done = true;
               break;
         }
      }
   }   
   return true;
}

bool DwarfWalker::parseLexicalBlock() {
   dwarf_printf("(0x%lx) Parsing lexical block\n", id());
   return parseRangeTypes();
}

bool DwarfWalker::parseCommonBlock() {
   dwarf_printf("(0x%lx) Parsing common block\n", id());

   std::string commonBlockName;
   if (!findDieName( entry(), commonBlockName )) return false;
   
   std::vector<Symbol *> commonBlockVars;
   if (!symtab()->findSymbol(commonBlockVars,
                             commonBlockName,
                             Symbol::ST_OBJECT,
                             SymtabAPI::anyName)) {
      //pgcc 6 is naming common blocks with a trailing underscore
      std::string cbvname = commonBlockName + std::string("_");
      symtab()->findSymbol(commonBlockVars,
                           cbvname, 
                           Symbol::ST_OBJECT,
                           SymtabAPI::anyName);
   }
   if (commonBlockVars.empty()) {
      dwarf_printf("(0x%lx) Couldn't find variable for common block %s\n", id(), commonBlockName.c_str());
      return false;
   }
   
   Symbol *commonBlockVar = commonBlockVars[0];
   if(!commonBlockVar)
   {
     assert(!"No common block variables to parse!");
     return false;
   }


   typeCommon *commonBlockType = NULL;

   commonBlockType = dynamic_cast<typeCommon *>(tc()->findVariableType(commonBlockName));
   if (commonBlockType == NULL) {
      commonBlockType = new typeCommon( type_id(), commonBlockName );
      assert( commonBlockType != NULL );
      tc()->addGlobalVariable( commonBlockName, commonBlockType );
   }	

   setCommon(commonBlockType);

   return true;
}

bool DwarfWalker::parseConstant() {
   // Right now we don't handle these
   dwarf_printf("(0x%lx) Skipping named constant/variable with constant value\n", id());
   return true;
}

bool DwarfWalker::parseVariable() {
   dwarf_printf("(0x%lx) ParseVariable entry\n", id());
   /* Acquire the name, type, and line number. */
   /* A variable may occur inside a function, as either static or local.
      A variable may occur inside a container, as C++ static member.
      A variable may not occur in either, as a global. 
      
      For the first two cases, we need the variable's name, its type,
      its line number, and its offset or address in order to tell
      Dyninst about it.  Dyninst only needs to know the name and type
      of a global.  (Actually, it already knows the names of the globals;
      we're really just telling it the types.)
      
      Variables may have two entries, the second, with a _specification,
      being the only one with the location. */
      
   /* If this DIE has a _specification, use that for the rest of our inquiries. */
   bool hasSpecification = false;
   if (!handleSpecification(hasSpecification)) return false;

   if (!findName(curName())) return false;

   removeFortranUnderscore(curName());

   /* We'll start with the location, since that's most likely to
      require the _specification. */

   std::vector<VariableLocation> locs;
   if (!decodeLocationList(DW_AT_location, NULL, locs)) return false;
   if (locs.empty()) return true;
   
   for (unsigned i=0; i<locs.size(); i++) {
      //if (locs[i].stClass != storageAddr) 
      //continue;
      if (locs[i].lowPC) {
         Offset newlowpc = locs[i].lowPC;
         bool result = obj()->convertDebugOffset(locs[i].lowPC, newlowpc);
         if (result)
            locs[i].lowPC = newlowpc;
      }
      if (locs[i].hiPC) {
         Offset newhipc = locs[i].hiPC;
         bool result = obj()->convertDebugOffset(locs[i].hiPC, newhipc);
         if (result)
            locs[i].hiPC = newhipc;
      }
   }

   Type *type = NULL;
   if (!findType(type, false)) return false;
   assert(type);
   
   Dwarf_Unsigned variableLineNo;
   bool hasLineNumber = false;
   std::string fileName;

   if (curFunc() || curEnclosure()) {
      if (!getLineInformation(variableLineNo, hasLineNumber, fileName)) return false;
   }

   if (!curFunc() && !curEnclosure()) {
      /* The typeOffset forms a module-unique type identifier,
         so the Type look-ups by it rather than name. */
      dwarf_printf("(0x%lx) Adding global variable\n", id());

      Dyninst::Offset addr = 0;
      if (locs.size() && locs[0].stClass == storageAddr)
         addr = locs[0].frameOffset;
      Variable *var;
      bool result = symtab()->findVariableByOffset(var, addr);
      if (result) {
         var->setType(type);
      }      
      tc()->addGlobalVariable( curName(), type);
   } /* end if this variable is a global */
   else if (curFunc()) {
      /* We now have the variable name, type, offset, and line number.
         Tell Dyninst about it. */
      if (!nameDefined()) return true;

      localVar * newVariable = new localVar(curName(),
                                            type,
                                            fileName, 
                                            (int) variableLineNo, 
                                            curFunc());
      dwarf_printf("(0x%lx) localVariable '%s' (%p), currentFunction %p\n", 
                   id(), curName().c_str(), newVariable, curFunc());

      for (unsigned int i = 0; i < locs.size(); ++i) {
         dwarf_printf("(0x%lx) (%s) Adding location %d of %d: (0x%lx - 0x%lx): %s, %s, %s, %ld\n",
                      id(), newVariable->getName().c_str(), i+1, (int) locs.size(), locs[i].lowPC, locs[i].hiPC, 
                      storageClass2Str(locs[i].stClass),
                      storageRefClass2Str(locs[i].refClass),
                      locs[i].mr_reg.name().c_str(),
                      locs[i].frameOffset);
         newVariable->addLocation(locs[i]);
      }
      curFunc()->addLocalVar(newVariable);
   } /* end if a local or static variable. */
   else if (curEnclosure()) {
      if (!nameDefined()) return true;
      assert( locs[0].stClass != storageRegOffset );
      dwarf_printf("(0x%lx) Adding variable to an enclosure\n", id());

      curEnclosure()->addField( curName(), type, locs[0].frameOffset);
   } /* end if this variable is not global */
   return true;
}

bool DwarfWalker::parseFormalParam() {
   dwarf_printf("(0x%lx) Parsing formal parameter\n", id());

   /* A formal parameter must occur in the context of a function.
      (That is, we can't do anything with a formal parameter to a
      function we don't know about.) */
   /* It's probably worth noting that a formal parameter may have a
      default value.  Since, AFAIK, Dyninst does nothing with this information,
      neither will we. */
   if (!curFunc()) {
     dwarf_printf("(0x%lx) No function defined, returning\n", id());
     return true;
   }

   /* We need the formal parameter's name, its type, its line number,
      and its offset from the frame base in order to tell the 
      rest of Dyninst about it.  A single _formal_parameter
      DIE may not have all of this information; if it does not,
      we will ignore it, hoping to catch it when it is later
      referenced as an _abstract_origin from another _formal_parameter
      DIE.  If we never find such a DIE, than there is not enough
      information to introduce it to Dyninst. */
   
   /* We begin with the location, since this is the attribute
      most likely to require using the _abstract_origin. */
   
   std::vector<VariableLocation> locs;
   if (!decodeLocationList(DW_AT_location, NULL, locs)) return false;
   if (locs.empty()) {
     dwarf_printf("(0x%lx) No locations associated with formal, returning\n", id());
     return true;
   }

   /* If the DIE has an _abstract_origin, we'll use that for the
      remainder of our inquiries. */
   bool hasAbstractOrigin;
   if (!handleAbstractOrigin(hasAbstractOrigin)) return false;
   if (hasAbstractOrigin) {
      // Clone to spec entry too
      setSpecEntry(abstractEntry());
   }

   if (!findName(curName())) return false;
   /* We can't do anything with anonymous parameters. */   
   if (!nameDefined()) {
     dwarf_printf("(0x%lx) No name associated with formal, returning\n", id());
     return true; 
   }
      
   /* Acquire the parameter's type. */
   Type *paramType = NULL;
   if (!findType(paramType, false)) return false;

   Dwarf_Unsigned lineNo = 0;
   bool hasLineNumber = false;
   std::string fileName;
   if (!getLineInformation(lineNo, hasLineNumber, fileName)) return false;
   localVar * newParameter = new localVar(curName(), 
                                          paramType, 
                                          fileName, (int) lineNo, 
                                          curFunc());
   dwarf_printf("(0x%lx) Creating new formal parameter %s/%p (%s)/%s (%p)\n",
                id(),
                curName().c_str(), 
                paramType, paramType->getName().c_str(),
                ((curFunc() && !curFunc()->getAllMangledNames().empty()) ? 
                 curFunc()->getAllMangledNames()[0].c_str() : ""),
                curFunc());

   assert( newParameter != NULL );
   for (unsigned int i = 0; i < locs.size(); ++i)
   {
      newParameter->addLocation(locs[i]);
   }
   
   /* This is just brutally ugly.  Why don't we take care of this invariant automatically? */
   
   curFunc()->addParam(newParameter);
   return true;
}

bool DwarfWalker::parseBaseType() {
   dwarf_printf("(0x%lx) parseBaseType entry\n", id());

   if (!findName(curName())) return false;
   if (!nameDefined()) {
      dwarf_printf("(0x%lx) No name for type, returning early\n", id());
      return true;
   }

   unsigned size = 0;
   if (!findSize(size)) return false;

   /* Generate the appropriate built-in type; since there's no
      reliable way to distinguish between a built-in and a scalar,
      we don't bother to try. */
   typeScalar * baseType = new typeScalar( type_id(), (unsigned int) size, curName());
   assert( baseType != NULL );
   
   /* Add the basic type to our collection. */
   typeScalar *debug = baseType;
   baseType = tc()->addOrUpdateType( baseType );
   dwarf_printf("(0x%lx) Created type %p / %s (pre add %p / %s) for id %d, size %d, in TC %p\n", id(), 
                baseType, baseType->getName().c_str(),
                debug, debug->getName().c_str(),
                (int) offset(), size,
                tc());
   
   return true;
}

bool DwarfWalker::parseTypedef() {
   dwarf_printf("(0x%lx) parseTypedef entry\n", id());

   if (!findName(curName())) return false;

   Type *referencedType = NULL;
   if (!findType(referencedType, true)) return false;

   if (!nameDefined()) {
      if (!fixName(curName(), referencedType)) return false;
   }

   typeTypedef * typedefType = new typeTypedef( type_id(), referencedType, curName());
   typedefType = tc()->addOrUpdateType( typedefType );

   return true;
}

bool DwarfWalker::parseArray() {
   dwarf_printf("(0x%lx) Parsing array\n", id());
   /* Two words about pgf90 arrays.
      
      Primus: the PGI extensions to DWARF are documented in 
      '/p/paradyn/doc/External/manuals/pgf90-dwarf-arrays.txt'.
      
      Secundus: we ignore DW_AT_PGI_lbase, DW_AT_PGI_loffset, and DW_AT_PGI_lstride,
      even though libdwarf recognizes them, because our type modelling doesn't allow
      us to make use of this information.  Similarly, in virtually every place where
      the Portland Group extends DWARF to allow _form_block attributes encoding location
      lists, we ignore them.  We should, however, recognize these cases and ignore them
      gracefully, that is, without an error. :)
   */

   if (!findName(curName())) return false;

   // curName may get overridden by the subrange parsing code. 
   // TODO: make this part of the context stack. 
   std::string nameToUse = curName();

   Type *elementType = NULL;
   if (!findType(elementType, false)) return false;
   if (!elementType) return false;

   /* Find the range(s) of the elements. */
   Dwarf_Die firstRange;

   DWARF_FAIL_RET(dwarf_child( entry(), & firstRange, NULL ));

   contexts_.push();

   typeArray * baseArrayType = parseMultiDimensionalArray(firstRange, 
                                                          elementType);

   contexts_.pop();

   if (!baseArrayType) return false;
   
   dwarf_dealloc( dbg(), firstRange, DW_DLA_DIE );
   
   /* The baseArrayType is an anonymous type with its own typeID.  Extract
      the information and add an array type for this DIE. */

   dwarf_printf("(0x%lx) Creating array with base type %s, low bound %ld, high bound %ld, named %s\n",
                id(), baseArrayType->getBaseType()->getName().c_str(),
                baseArrayType->getLow(), 
                baseArrayType->getHigh(),
                curName().c_str());
   typeArray *arrayType = new typeArray( type_id(),
                                         baseArrayType->getBaseType(), 
                                         baseArrayType->getLow(),
                                         baseArrayType->getHigh(), 
                                         nameToUse); 
   assert( arrayType != NULL );

   arrayType = tc()->addOrUpdateType( arrayType );
   
   /* Don't parse the children again. */
   setParseChild(false);
   
   return true;
}

bool DwarfWalker::parseSubrange() {
   dwarf_printf("(0x%lx) parseSubrange entry\n", id());

   std::string loBound;
   std::string hiBound;
   parseSubrangeAUX(entry(), loBound, hiBound);

  return true;
}

bool DwarfWalker::parseEnum() {
   dwarf_printf("(0x%lx) parseEnum entry\n", id());
   if (!findName(curName())) return false;

   typeEnum* enumerationType = new typeEnum( type_id(), curName());
   assert( enumerationType != NULL );
   enumerationType = dynamic_cast<typeEnum *>(tc()->addOrUpdateType( enumerationType ));

   setEnum(enumerationType);
   return true;
}

bool DwarfWalker::parseInheritance() {
   dwarf_printf("(0x%lx) parseInheritance entry\n", id());

   /* Acquire the super class's type. */
   Type *superClass = NULL;
   if (!findType(superClass, false)) return false;
   if (!superClass) return false;

   dwarf_printf("(0x%lx) Found %p as superclass\n", id(), superClass);

   visibility_t visibility;
   if (!findVisibility(visibility)) return false;

   /* Add a readily-recognizable 'bad' field to represent the superclass.
      Type::getComponents() will Do the Right Thing. */
   std::string fName = "{superclass}";
   curEnclosure()->addField( fName, superClass, -1, visibility );
   dwarf_printf("(0x%lx) Added type %p as %s to %p\n", id(), superClass, fName.c_str(), curEnclosure());
   return true;
}

bool DwarfWalker::parseStructUnionClass() {
   dwarf_printf("(0x%lx) parseStructUnionClass entry\n", id());

   assert(tag() == DW_TAG_structure_type ||
          tag() == DW_TAG_union_type ||
          tag() == DW_TAG_class_type);

   if (!findName(curName())) return false;

   bool isDeclaration = false;
   if (!hasDeclaration(isDeclaration)) return false;

   unsigned size;
   if (!findSize(size)) {
      if (isDeclaration) return true; 
      else return false;
   }

   fieldListType * containingType = NULL;

   switch ( tag() ) {
      case DW_TAG_structure_type: 
      case DW_TAG_class_type: {
         typeStruct *ts = new typeStruct( type_id(), curName());
         containingType = dynamic_cast<fieldListType *>(tc()->addOrUpdateType(ts));
         break;
      }
      case DW_TAG_union_type: 
      {
         typeUnion *tu = new typeUnion( type_id(), curName());
         containingType = dynamic_cast<fieldListType *>(tc()->addOrUpdateType(tu));
         break;
      }
   }
   setEnclosure(containingType);
   dwarf_printf("(0x%lx) Started class, union, or struct: %p\n",
                id(), containingType);
   return true;
}

bool DwarfWalker::parseEnumEntry() {
   dwarf_printf("(0x%lx) parseEnumEntry entry\n", id());

   if (!findName(curName())) return false;

   long value;
   bool valid;
   if (!findValue(value, valid)) return false;

   curEnum()->addConstant(curName(), value);
   return true;
}

bool DwarfWalker::parseMember() {
   dwarf_printf("(0x%lx) parseMember entry\n", id());
   if (!curEnclosure()) return false;

   if (!findName(curName())) return false;

   Type *memberType = NULL;
   if (!findType(memberType, false)) return false;
   if (!memberType) return false;

   std::vector<VariableLocation> locs;
   Address initialStackValue = 0;
   if (!decodeLocationList(DW_AT_data_member_location, &initialStackValue, locs)) return false;

   /* DWARF stores offsets in bytes unless the member is a bit field.
      Correct memberOffset as indicated.  Also, memberSize is in bytes
      from the underlying type, not the # of bits used from it, so
      correct that as necessary as well. */
   
   long int memberSize = memberType->getSize();

   // This code changes memberSize, which is then discarded. I'm not sure why...
   if (!fixBitFields(locs, memberSize)) return false;

   int offset_to_use = locs.size() ? locs[0].frameOffset : -1;

   dwarf_printf("(0x%lx) Using offset of 0x%lx\n", id(), offset_to_use);

   if (nameDefined()) {
      curEnclosure()->addField( curName(), memberType, offset_to_use);
   }
   else {
      curEnclosure()->addField("[anonymous union]", memberType, offset_to_use);
   }
   return true;
}

// TODO: this looks a lot like parseTypedef. Collapse?
bool DwarfWalker::parseConstPackedVolatile() {
   dwarf_printf("(0x%lx) parseConstPackedVolatile entry\n", id());

   if (!findName(curName())) return false;

   Type *type = NULL;
   if (!findType(type, true)) return false;

   if (!nameDefined()) {
      if (!fixName(curName(), type)) return false;
   }

   typeTypedef * modifierType = new typeTypedef(type_id(), type, curName());
   assert( modifierType != NULL );
   modifierType = tc()->addOrUpdateType( modifierType );
   return true;
}

bool DwarfWalker::parseTypeReferences() {
   dwarf_printf("(0x%lx) parseTypeReferences entry\n", id());

   if (!findName(curName())) return false;

   Type *typePointedTo = NULL;
   if (!findType(typePointedTo, true)) return false;
   
   Type * indirectType = NULL;
   switch ( tag() ) {
      case DW_TAG_subroutine_type:
         indirectType = new typeFunction(type_id(), typePointedTo, curName());
         indirectType = tc()->addOrUpdateType((typeFunction *) indirectType );
         break;
      case DW_TAG_ptr_to_member_type:
      case DW_TAG_pointer_type:
         indirectType = new typePointer(type_id(), typePointedTo, curName());
         indirectType = tc()->addOrUpdateType((typePointer *) indirectType );
         break;
      case DW_TAG_reference_type:
         indirectType = new typeRef(type_id(), typePointedTo, curName());
         indirectType = tc()->addOrUpdateType((typeRef *) indirectType );
         break;
      default:
         return false;
   }

   assert( indirectType != NULL );
   return true;
}

bool DwarfWalker::hasDeclaration(bool &isDecl) {
   Dwarf_Bool tmp;
   DWARF_FAIL_RET(dwarf_hasattr(entry(),
                                DW_AT_declaration,
                                &tmp, NULL ));
   isDecl = tmp;
   return true;
}

bool DwarfWalker::findTag() {
   Dwarf_Half dieTag;
   DWARF_FAIL_RET(dwarf_tag( entry(), & dieTag, NULL ));
   setTag(dieTag);
   return true;
}


bool DwarfWalker::findOffset() {
   Dwarf_Off dieOffset;
   DWARF_FAIL_RET(dwarf_dieoffset( entry(), & dieOffset, NULL ));
   
   setOffset(dieOffset);
   return true;
}

bool DwarfWalker::findEntryToUse(Dwarf_Half attr, bool &found, Dwarf_Die &e) {
   Dwarf_Bool hasAttr;
   DWARF_FAIL_RET(dwarf_hasattr(entry(),
                                attr,
                                &hasAttr, NULL ));
   if (hasAttr) {
      e = entry();
      found = true;
      return true;
   }

   DWARF_FAIL_RET(dwarf_hasattr(specEntry(),
                                attr,
                                &hasAttr, NULL ));
   if (hasAttr) {
      e = specEntry();
      found = true;
      return true;
   }

   DWARF_FAIL_RET(dwarf_hasattr(abstractEntry(),
                                attr,
                                &hasAttr, NULL ));
   if (hasAttr) {
      e = abstractEntry();
      found = true;
      return true;
   }
   found = false;
   return true;
}

bool DwarfWalker::handleAbstractOrigin(bool &isAbstract) {
   Dwarf_Die absE;

   dwarf_printf("(0x%lx) Checking for abstract origin\n", id());
   
   isAbstract = false;
   Dwarf_Bool isAbstractOrigin;

   DWARF_FAIL_RET(dwarf_hasattr(entry(),
                            DW_AT_abstract_origin, 
                            &isAbstractOrigin, NULL ));
   
   if (!isAbstractOrigin) return true;

   isAbstract = true;
   dwarf_printf("(0x%lx) abstract_origin is true, looking up reference\n", id());
   
   Dwarf_Attribute abstractAttribute;
   DWARF_FAIL_RET(dwarf_attr( entry(), DW_AT_abstract_origin, & abstractAttribute, NULL ));
   
   Dwarf_Off abstractOffset;
   if (!findDieOffset( abstractAttribute, abstractOffset )) return false;
   
   Dwarf_Bool is_info = dwarf_get_die_infotypes_flag(entry());
   DWARF_FAIL_RET(dwarf_offdie_b( dbg(), abstractOffset, is_info, & absE, NULL));
   
   dwarf_dealloc( dbg() , abstractAttribute, DW_DLA_ATTR );
   
   setAbstractEntry(absE);

   return true;
}

bool DwarfWalker::handleSpecification(bool &hasSpec) {
   Dwarf_Die specE; 

   dwarf_printf("(0x%lx) Checking for separate specification\n", id());
   hasSpec = false;

   Dwarf_Bool hasSpecification;
   DWARF_FAIL_RET(dwarf_hasattr( entry(), DW_AT_specification, & hasSpecification, NULL ));

   if (!hasSpecification) return true;

   hasSpec = true;
   
   dwarf_printf("(0x%lx) Entry has separate specification, retrieving\n", id());

   Dwarf_Attribute specAttribute;
   DWARF_FAIL_RET(dwarf_attr( entry(), DW_AT_specification, & specAttribute, NULL ));
   
   Dwarf_Off specOffset;
   if (!findDieOffset( specAttribute, specOffset )) return false;
   
   Dwarf_Bool is_info = dwarf_get_die_infotypes_flag(entry());
   DWARF_FAIL_RET(dwarf_offdie_b( dbg(), specOffset, is_info, & specE, NULL ));
   
   dwarf_dealloc( dbg(), specAttribute, DW_DLA_ATTR );

   setSpecEntry(specE);

   return true;
}

bool DwarfWalker::findDieName(Dwarf_Die die, std::string &name) {
   char *cname = NULL;

   Dwarf_Error error;
   int status = dwarf_diename( die, &cname, &error );     

   /* Squash errors from unsupported forms, like DW_FORM_GNU_strp_alt. */
   if (status == DW_DLV_ERROR) {
      if (dwarf_errno(error) == DW_DLE_ATTR_FORM_BAD) {
         status = DW_DLV_NO_ENTRY;
      }
      dwarf_dealloc( dbg(), error, DW_DLA_ERROR );
   }

   DWARF_CHECK_RET(status == DW_DLV_ERROR);
   if (status != DW_DLV_OK) {
      name = std::string();
      return true;
   }

   name = cname;
   dwarf_dealloc( dbg(), cname, DW_DLA_STRING );
   return true;
}

bool DwarfWalker::findName(std::string &name) {
   if (!findDieName( specEntry(), name)) return false;
   dwarf_printf("(0x%lx) Found name %s\n", id(), name.c_str());
   return true;
}
   

bool DwarfWalker::findFuncName() {
   dwarf_printf("(0x%lx) Checking for function name\n", id());
   /* Prefer linkage names. */
   char *dwarfName = NULL;

   Dwarf_Attribute linkageNameAttr;

   int status = dwarf_attr(entry(), DW_AT_MIPS_linkage_name, &linkageNameAttr, NULL);
   if (status != DW_DLV_OK)
      status = dwarf_attr(entry(), DW_AT_linkage_name, &linkageNameAttr, NULL);
   DWARF_CHECK_RET(status == DW_DLV_ERROR);
   if ( status == DW_DLV_OK )  {
      DWARF_FAIL_RET(dwarf_formstring( linkageNameAttr, &dwarfName, NULL ));
      curName() = dwarfName;
      setMangledName(true);
      dwarf_printf("(0x%lx) Found mangled name of %s, using\n", id(), curName().c_str());
      dwarf_dealloc( dbg(), linkageNameAttr, DW_DLA_ATTR );
      return true;
   } 

   findDieName( entry(), curName() );
   setMangledName(false);
   return true;
}

bool DwarfWalker::getFrameBase() {
   dwarf_printf("(0x%lx) Checking for frame pointer information\n", id());

   std::vector<VariableLocation> &funlocs = curFunc()->getFramePtrRefForInit();
   if (!funlocs.empty()) {
      DWARF_CHECK_RET(false);
   }

   if (!decodeLocationList(DW_AT_frame_base, NULL, funlocs)) return false;
   dwarf_printf("(0x%lx) After frame base decode, %d entries\n", id(), (int) funlocs.size());

   return true;
}

bool DwarfWalker::getReturnType(bool hasSpecification, Type *&returnType) {
   Dwarf_Attribute typeAttribute;
   int status = DW_DLV_OK;

   Dwarf_Bool is_info = true;
   if (hasSpecification) {
      is_info = dwarf_get_die_infotypes_flag(specEntry());
      status = dwarf_attr( specEntry(), DW_AT_type, & typeAttribute, NULL );
   }   
   if (!hasSpecification || (status == DW_DLV_NO_ENTRY)) {
      is_info = dwarf_get_die_infotypes_flag(entry());
      status = dwarf_attr( entry(), DW_AT_type, & typeAttribute, NULL );
   }


   DWARF_CHECK_RET(status == DW_DLV_ERROR);
   if ( status == DW_DLV_NO_ENTRY ) {
     dwarf_printf("(0x%lx) Return type is void\n", id());
      return false;
   }

   /* There's a return type attribute. */
   dwarf_printf("(0x%lx) Return type is not void\n", id());

   bool ret = findAnyType( typeAttribute, is_info, returnType );
   dwarf_dealloc( dbg(), typeAttribute, DW_DLA_ATTR );
   return ret;
}

// I'm not sure how the provided fieldListType is different from curEnclosure(),
// but that's the way the code was structured and it was working. 
bool DwarfWalker::addFuncToContainer(Type *returnType) {
   /* Using the mangled name allows us to distinguish between overridden
      functions, but confuses the tests.  Since Type uses vectors
      to hold field names, however, duplicate -- demangled names -- are OK. */
   
   char * demangledName = P_cplus_demangle( curName().c_str(), symtab()->isNativeCompiler() );
   std::string toUse;

   if (!demangledName) {
      dwarf_printf("(0x%lx) Unable to demangle %s, using it as mangled\n", id(), curName().c_str());
      toUse = curName();
   }
   else {
      // Strip everything left of the rightmost ':' off to get rid of the class names
      toUse = demangledName;
      // rfind finds the last occurrence of ':'; add 1 to get past it. 
      size_t offset = toUse.rfind(':');
      if (offset != toUse.npos) {
         toUse = toUse.substr(offset+1);
      }
   }

   typeFunction *funcType = new typeFunction( type_id(), returnType, toUse);
   curEnclosure()->addField( toUse, funcType);
   free( demangledName );
   return true;
}

bool DwarfWalker::findType(Type *&type, bool defaultToVoid) {
  // Do *not* return true unless type is actually usable.
   int status;

   /* Acquire the parameter's type. */
   Dwarf_Attribute typeAttribute;
   status = dwarf_attr( specEntry(), DW_AT_type, & typeAttribute, NULL );
   DWARF_CHECK_RET(status == DW_DLV_ERROR);

   if (status == DW_DLV_NO_ENTRY) {
      if (defaultToVoid) {
         type = tc()->findType("void");
	 return (type != NULL);
      }
      return false;
<<<<<<< HEAD
=======
   }

   Dwarf_Bool is_info = dwarf_get_die_infotypes_flag(specEntry());

   bool ret = findAnyType( typeAttribute, is_info, type );
   dwarf_dealloc( dbg(), typeAttribute, DW_DLA_ATTR );
   return ret;
}

bool DwarfWalker::findDieOffset(Dwarf_Attribute attr, Dwarf_Off &offset) {
   Dwarf_Half form;
   DWARF_FAIL_RET(dwarf_whatform( attr, &form, NULL ));
   switch (form) {
      /* These forms are suitable as direct DIE offsets */
      case DW_FORM_ref1:
      case DW_FORM_ref2:
      case DW_FORM_ref4:
      case DW_FORM_ref8:
      case DW_FORM_ref_udata:
      case DW_FORM_ref_addr:
      case DW_FORM_data4:
      case DW_FORM_data8:
         DWARF_FAIL_RET(dwarf_global_formref( attr, &offset, NULL ));
         return true;

      /* Then there's DW_FORM_sec_offset which refer other sections, or
       * DW_FORM_GNU_ref_alt that refers to a whole different file.  We can't
       * use such forms as a die offset, even if dwarf_global_formref is
       * willing to decode it. */
      default:
         dwarf_printf("(0x%lx) Can't use form 0x%x as a die offset\n", id(), (int) form);
         return false;
   }
}

bool DwarfWalker::findAnyType(Dwarf_Attribute typeAttribute,
                              Dwarf_Bool is_info, Type *&type) {
   /* If this is a ref_sig8, look for the type elsewhere. */
   Dwarf_Half form;
   DWARF_FAIL_RET(dwarf_whatform(typeAttribute, &form, NULL));
   if (form == DW_FORM_ref_sig8) {
      Dwarf_Sig8 signature;
      DWARF_FAIL_RET(dwarf_formsig8(typeAttribute, &signature, NULL));
      return findSig8Type(&signature, type);
>>>>>>> 35ff5f5f
   }

   Dwarf_Off typeOffset;
   if (!findDieOffset( typeAttribute, typeOffset )) return false;

   /* NB: It's possible for an incomplete type to have a DW_AT_signature
    * reference to a complete definition.  For example, GCC may output just the
    * subprograms for a struct's methods in one CU, with the full struct
    * defined in a type unit.
    *
    * No DW_AT_type has been found referencing an incomplete type this way,
    * but if it did, here's the place to look for that DW_AT_signature and
    * recurse into findAnyType again.
    */

   typeId_t type_id = get_type_id(typeOffset, is_info);

   dwarf_printf("(0x%lx) Returned type offset 0x%x\n", id(), (int) typeOffset);
   /* The typeOffset forms a module-unique type identifier,
      so the Type look-ups by it rather than name. */
   type = tc()->findOrCreateType( type_id );
   dwarf_printf("(0x%lx) Returning type %p / %s for id 0x%x\n", 
                id(), 
                type, type->getName().c_str(),
                type_id);
   return true;
}

bool DwarfWalker::getLineInformation(Dwarf_Unsigned &variableLineNo,
                                     bool &hasLineNumber,
                                     std::string &fileName) {
   Dwarf_Attribute fileDeclAttribute;
   int status = dwarf_attr( specEntry(), DW_AT_decl_file, & fileDeclAttribute, NULL );
   DWARF_CHECK_RET(status == DW_DLV_ERROR);

   if (status == DW_DLV_NO_ENTRY) {
      fileName = "";
   }
   else if (status == DW_DLV_OK) {
      Dwarf_Unsigned fileNameDeclVal;
      DWARF_FAIL_RET(dwarf_formudata(fileDeclAttribute, &fileNameDeclVal, NULL));
      dwarf_dealloc( dbg(), fileDeclAttribute, DW_DLA_ATTR );			
<<<<<<< HEAD
      if(fileNameDeclVal) 
      {
	fileName = srcFiles()[fileNameDeclVal-1];
      }
      else
      {
	fileName = "";
      }
=======
      if (fileNameDeclVal > srcFiles().size()) {
         dwarf_printf("Dwarf error reading line index %d from srcFiles of size %lu\n",
                      fileNameDeclVal, srcFiles().size());
         return false;
      }
      fileName = srcFiles()[fileNameDeclVal-1];
>>>>>>> 35ff5f5f
   }
   else {
      return true;
   }

   Dwarf_Attribute lineNoAttribute;
   status = dwarf_attr( specEntry(), DW_AT_decl_line, & lineNoAttribute, NULL );
   DWARF_CHECK_RET(status == DW_DLV_ERROR);
   if (status != DW_DLV_OK) return true;
   
   /* We don't need to tell Dyninst a line number for C++ static variables,
      so it's OK if there isn't one. */
   hasLineNumber = true;
   DWARF_FAIL_RET(dwarf_formudata( lineNoAttribute, & variableLineNo, NULL ));
   dwarf_dealloc( dbg(), lineNoAttribute, DW_DLA_ATTR );			

   return true;
}

bool DwarfWalker::decodeLocationList(Dwarf_Half attr, 
                                     Address *initialStackValue, 
                                     std::vector<VariableLocation> &locs) {
   dwarf_printf("(0x%lx) decodeLocationList for attr %d\n", id(), attr);

   Dwarf_Bool hasAttr = false;
   DWARF_FAIL_RET(dwarf_hasattr(entry(), attr, &hasAttr, NULL));

   if (!hasAttr) {
      dwarf_printf("(0x%lx): no such attribute\n", id());
      return true;
   }

   locs.clear();
   
   /* Acquire the location of this formal parameter. */
   Dwarf_Attribute locationAttribute;
   DWARF_FAIL_RET(dwarf_attr( entry(), attr, & locationAttribute, NULL ));

   bool isExpr = false;
   bool isConstant = false;
   Dwarf_Half form;
   if (!checkForConstantOrExpr(attr, locationAttribute, isConstant, isExpr, form))
     return false;
   dwarf_printf("(0x%lx) After checkForConstantOrExpr, form class is 0x%x\n",id(), form);
   if (isConstant) {
     dwarf_printf("(0x%lx) Decoding constant location\n", id());
      if (!decodeConstantLocation(locationAttribute, form, locs)) return false;
   }
   else if (isExpr) {
     dwarf_printf("(0x%lx) Decoding expression without location list\n", id());
     if (!decodeExpression(locationAttribute, locs)) return false;
   }   
   else {
     dwarf_printf("(0x%lx) Decoding loclist location\n", id());
      Dwarf_Locdesc **locationList;
      Dwarf_Signed listLength;
      int status = dwarf_loclist_n( locationAttribute, & locationList, & listLength, NULL );
      
      dwarf_dealloc( dbg(), locationAttribute, DW_DLA_ATTR );
      
      if (status != DW_DLV_OK) {
	

	dwarf_printf("(0x%lx) Failed loclist decode: %d\n", id(), status);
	return true;
      }
      
      dwarf_printf("(0x%lx) location list with %d entries found\n", id(), (int) listLength);
      
      if (!decodeLocationListForStaticOffsetOrAddress( locationList,
                                                       listLength, 
                                                       locs, 
                                                       initialStackValue)) return false;
      
      deallocateLocationList( locationList, listLength );
   }

   return true;
}

bool DwarfWalker::checkForConstantOrExpr(Dwarf_Half attr,
					 Dwarf_Attribute &locationAttribute,
					 bool &constant,
					 bool &expr,
					 Dwarf_Half &form) {
   constant = false;
   // Get the form (datatype) for this particular attribute
   DWARF_FAIL_RET(dwarf_whatform(locationAttribute, &form, NULL));
   
   // And see if it's a constant
   Dwarf_Form_Class formtype = dwarf_get_form_class(version, attr, offset_size, form);
   dwarf_printf("(0x%lx) Checking for constant, formtype is 0x%x looking for 0x%x\n", id(), formtype, DW_FORM_CLASS_CONSTANT);

   if (formtype == DW_FORM_CLASS_CONSTANT) {
      constant = true;
   }
   else if (formtype == DW_FORM_CLASS_EXPRLOC) {
     expr = true;
   }
   return true;
}

bool DwarfWalker::findString(Dwarf_Half attr,
                             std::string &str)
{
   Dwarf_Half form;
   Dwarf_Attribute strattr;

   if (attr == DW_AT_call_file || attr == DW_AT_decl_file) {
      unsigned long line_index;
      bool result = findConstant(attr, line_index);
      if (!result)
         return false;
      if (line_index == 0) {
         str = string("");
         return true;
      }
      line_index--;
      if (line_index >= srcFiles().size()) {
         dwarf_printf("Dwarf error reading line index %d from srcFiles of size %lu\n",
                      line_index, srcFiles().size());
         return false;
      }
      str = srcFiles()[line_index];
      return true;
   }

   DWARF_FAIL_RET(dwarf_attr(entry(), attr, &strattr, NULL)); 
   int status = dwarf_whatform(strattr, &form, NULL);
   if (status != DW_DLV_OK) {
      dwarf_dealloc(dbg(), strattr, DW_DLA_ATTR);
      return false;
   }
   
   bool result;
   switch (form) {
      case DW_FORM_string: {
         char *s = NULL;
         DWARF_FAIL_RET(dwarf_formstring(strattr, &s, NULL));
         str  = s;
         result = true;
         break;
      }
      case DW_FORM_block:
      case DW_FORM_block1: 
      case DW_FORM_block2:
      case DW_FORM_block4: {
         Dwarf_Block *block = NULL;
         DWARF_FAIL_RET(dwarf_formblock(strattr, &block, NULL));
         str = string((char *) block->bl_data);
         dwarf_dealloc(dbg(), block, DW_DLA_BLOCK);
         result = !str.empty();
         break;
      }
      default:
         result = false;
         break;
   }
   dwarf_dealloc(dbg(), strattr, DW_DLA_ATTR);
   return result;
}

bool DwarfWalker::findConstant(Dwarf_Half attr,
                               Address &value) {
   Dwarf_Bool has = false;
   DWARF_FAIL_RET(dwarf_hasattr(entry(), attr, &has, NULL));
   if (!has) return false;

   // Get the attribute
   Dwarf_Attribute d_attr;
   DWARF_FAIL_RET(dwarf_attr(entry(), attr, &d_attr, NULL));

   Dwarf_Half form;
   // Get the form (datatype) for this particular attribute
   DWARF_FAIL_RET(dwarf_whatform(d_attr, &form, NULL));

   return findConstantWithForm(d_attr, form, value);
}

bool DwarfWalker::findConstantWithForm(Dwarf_Attribute &locationAttribute,
                                       Dwarf_Half form,
                                       Address &value) {
   value = 0;

   switch(form) {
      case DW_FORM_addr:
         Dwarf_Addr addr;
         DWARF_FAIL_RET(dwarf_formaddr(locationAttribute, &addr, NULL));
         value = (Address) addr;
         return true;
      case DW_FORM_sdata:
         Dwarf_Signed s_tmp;
         DWARF_FAIL_RET(dwarf_formsdata(locationAttribute, &s_tmp, NULL));
         value = (Address) s_tmp;
         dwarf_printf("(0x%lx) Decoded data of form %x to 0x%lx\n", 
                      id(), form, value);
         return true;
      case DW_FORM_data1:
      case DW_FORM_data2:
      case DW_FORM_data4:
      case DW_FORM_data8:
      case DW_FORM_udata:
         Dwarf_Unsigned u_tmp;
         DWARF_FAIL_RET(dwarf_formudata(locationAttribute, &u_tmp, NULL));
         value = (Address) u_tmp;
         return true;
   case DW_FORM_sec_offset:
     DWARF_FAIL_RET(dwarf_global_formref(locationAttribute, &u_tmp, NULL));
     value = (Address)(u_tmp);
     return true;
      default:
         dwarf_printf("(0x%lx) Unhandled form 0x%x for constant decode\n", id(), (unsigned) form);
         return false;
   }
}

bool DwarfWalker::decodeConstantLocation(Dwarf_Attribute &attr, Dwarf_Half form,
                                         std::vector<VariableLocation> &locs) {
   Address value;
   if (!findConstantWithForm(attr, form, value)) return false;
   if (!constructConstantVariableLocation(value, locs)) return false;
   return true;
}

bool DwarfWalker::constructConstantVariableLocation(Address value,
                                                    std::vector<VariableLocation> &locs) {
   
   VariableLocation loc;
   loc.stClass = storageAddr;
   loc.refClass = storageNoRef;
   loc.frameOffset = value;


   if (hasRanges()) {
      for (range_set_t::iterator i = ranges_begin(); i != ranges_end(); i++) {
         pair<Address, Address> range = *i;
         loc.lowPC = range.first;
         loc.hiPC = range.second;
         locs.push_back(loc);
      }
   }
   else {
      loc.lowPC = (Address) 0;
      loc.hiPC = (Address) -1;
      locs.push_back(loc);
   }
   
   return true;
}

bool DwarfWalker::findSize(unsigned &size) {
   Dwarf_Bool hasSize;
   DWARF_FAIL_RET(dwarf_hasattr(entry(), DW_AT_byte_size, &hasSize, NULL));
   if (!hasSize) return false;

   Dwarf_Attribute byteSizeAttr;
   Dwarf_Unsigned byteSize;
   DWARF_FAIL_RET(dwarf_attr( specEntry(), DW_AT_byte_size, & byteSizeAttr, NULL ));

   DWARF_FAIL_RET(dwarf_formudata( byteSizeAttr, & byteSize, NULL ));
   
   dwarf_dealloc( dbg(), byteSizeAttr, DW_DLA_ATTR );
   size = (unsigned) byteSize;
   return true;
}

bool DwarfWalker::findVisibility(visibility_t &visibility) {
   /* Acquire the visibility, if any.  DWARF calls it accessibility
      to distinguish it from symbol table visibility. */
   Dwarf_Attribute visAttr;
   int status = dwarf_attr( entry(), DW_AT_accessibility, & visAttr, NULL );
   DWARF_CHECK_RET(status == DW_DLV_ERROR);
   if (status != DW_DLV_OK) {
      visibility = visPrivate;
      return true;
   }

   Dwarf_Unsigned visValue;
   DWARF_FAIL_RET(dwarf_formudata( visAttr, & visValue, NULL ));
   
   switch( visValue ) {
      case DW_ACCESS_public: visibility = visPublic; break;
      case DW_ACCESS_protected: visibility = visProtected; break;
      case DW_ACCESS_private: visibility = visPrivate; break;
      default:
         //bperr ( "Uknown visibility, ignoring.\n" );
         break;
   } /* end visibility switch */
   
   dwarf_dealloc( dbg(), visAttr, DW_DLA_ATTR );

   return true;
}

bool DwarfWalker::findValue(long &value, bool &valid) {
   Dwarf_Attribute valueAttr;
   int status = dwarf_attr( entry(), DW_AT_const_value, & valueAttr, NULL );
   DWARF_CHECK_RET(status == DW_DLV_ERROR);
   
   if (status != DW_DLV_OK) {
      valid = false;
      return true;
   }

   Dwarf_Signed enumValue;

   DWARF_FAIL_RET(dwarf_formsdata(valueAttr, &enumValue, NULL));

   value = enumValue;
   valid = true;

   dwarf_dealloc( dbg(), valueAttr, DW_DLA_ATTR );
   return true;
}

bool DwarfWalker::fixBitFields(std::vector<VariableLocation> &locs,
                               long &size) {
   Dwarf_Attribute bitOffset;
   int status = dwarf_attr( entry(), DW_AT_bit_offset, & bitOffset, NULL );
   DWARF_CHECK_RET(status == DW_DLV_ERROR);
   
   if ( status == DW_DLV_OK && locs.size() ) 
   {
      Dwarf_Unsigned memberOffset_du = locs[0].frameOffset;
      
      DWARF_FAIL_RET(dwarf_formudata( bitOffset, &memberOffset_du, NULL ));
      
      dwarf_dealloc( dbg(), bitOffset, DW_DLA_ATTR );
      
      Dwarf_Attribute bitSize;
      DWARF_FAIL_RET(dwarf_attr( entry(), DW_AT_bit_size, & bitSize, NULL ));
      
      Dwarf_Unsigned memberSize_du = size;
      DWARF_FAIL_RET(dwarf_formudata( bitSize, &memberSize_du, NULL ));

      dwarf_dealloc( dbg(), bitSize, DW_DLA_ATTR );
      
      /* If the DW_AT_byte_size field exists, there's some padding.
         FIXME?  We ignore padding for now.  (We also don't seem to handle
         bitfields right in getComponents() anyway...) */
   }
   else 
   {
      if (locs.size())
         locs[0].frameOffset *= 8;
      size *= 8;
   } /* end if not a bit field member. */
   return true;
}

bool DwarfWalker::fixName(std::string &name, Type *type) {
   switch(tag()){
      case DW_TAG_const_type:
         name = std::string("const ") + type->getName();
         break;
      case DW_TAG_packed_type:
         name = std::string("packed ") + type->getName();
         break;
      case DW_TAG_volatile_type:
         name = std::string("volatile ") + type->getName();
         break;
      default:
         return false;
   }
   return true;
}

void DwarfWalker::removeFortranUnderscore(std::string &name) {
      /* If we're fortran, get rid of the trailing _ */
   if (!curFunc() && !curEnclosure()) return;

   supportedLanguages lang = mod()->language();
   if ((lang != lang_Fortran) &&
       (lang != lang_CMFortran) &&
       (lang != lang_Fortran_with_pretty_debug)) return;
   
   if (name[name.length()-1] == '_') {
      name = name.substr(0, name.length()-1);
   }
}

bool DwarfWalker::parseSubrangeAUX(Dwarf_Die entry,
                                   std::string &loBound,
                                   std::string &hiBound) {
   dwarf_printf("(0x%lx) Parsing subrange /w/ auxiliary function\n", id());
   loBound = "{unknown or default}";
   hiBound = "{unknown or default}";

   /* Set the default lower bound, if we know it. */
   switch ( mod()->language() ) {
      case lang_Fortran:
      case lang_Fortran_with_pretty_debug:
      case lang_CMFortran:
         loBound = "1";
         break;
      case lang_C:
      case lang_CPlusPlus:
         loBound = "0";
         break;
      default:
         break;
   } /* end default lower bound switch */
   
   /* Look for the lower bound. */
   Dwarf_Attribute lowerBoundAttribute;
   Dwarf_Bool is_info = dwarf_get_die_infotypes_flag(entry);
   int status = dwarf_attr( entry, DW_AT_lower_bound, & lowerBoundAttribute, NULL );
   DWARF_CHECK_RET(status == DW_DLV_ERROR);
   
   if ( status == DW_DLV_OK ) {
      if (!decipherBound(lowerBoundAttribute, is_info, loBound )) return false;
      dwarf_dealloc( dbg(), lowerBoundAttribute, DW_DLA_ATTR );
   } /* end if we found a lower bound. */
   
   /* Look for the upper bound. */
   Dwarf_Attribute upperBoundAttribute;
   status = dwarf_attr( entry, DW_AT_upper_bound, & upperBoundAttribute, NULL );
   DWARF_CHECK_RET(status == DW_DLV_ERROR);

   if ( status == DW_DLV_NO_ENTRY ) {
      status = dwarf_attr( entry, DW_AT_count, & upperBoundAttribute, NULL );
      DWARF_CHECK_RET(status == DW_DLV_ERROR);
   }

   if ( status == DW_DLV_OK ) {
      if (!decipherBound(upperBoundAttribute, is_info, hiBound )) return false;
      dwarf_dealloc( dbg(), upperBoundAttribute, DW_DLA_ATTR );
   } /* end if we found an upper bound or count. */
   
   /* Construct the range type. */
   if (!findName(curName())) return false;
   if (!nameDefined()) {
      curName() = "{anonymousRange}";
   }

   Dwarf_Off subrangeOffset;
   DWARF_ERROR_RET(dwarf_dieoffset( entry, & subrangeOffset, NULL ));
   typeId_t type_id = get_type_id(subrangeOffset, is_info);

   errno = 0;
   unsigned long low_conv = strtoul(loBound.c_str(), NULL, 10);
   if (errno) {
      low_conv = LONG_MIN;
   }
   
   errno = 0;
   unsigned long hi_conv = strtoul(hiBound.c_str(), NULL, 10);
   if (errno)  {
      hi_conv = LONG_MAX;
   }  
   dwarf_printf("(0x%lx) Adding subrange type: id %d, low %ld, high %ld, named %s\n",
                id(), type_id, 
                low_conv, hi_conv, curName().c_str());
   typeSubrange * rangeType = new typeSubrange( type_id, 
                                                0, low_conv, hi_conv, curName() );
   assert( rangeType != NULL );
   rangeType = tc()->addOrUpdateType( rangeType );
   dwarf_printf("(0x%lx) Subrange has pointer %p (tc %p)\n", id(), rangeType, tc());
   return true;
}

typeArray *DwarfWalker::parseMultiDimensionalArray(Dwarf_Die range, 
                                                   Type * elementType)
{
  char buf[32];
  /* Get the (negative) typeID for this range/subarray. */
  Dwarf_Off dieOffset;
  DWARF_FAIL_RET_VAL(dwarf_dieoffset( range, & dieOffset, NULL ), NULL);

  /* Determine the range. */
  std::string loBound;
  std::string hiBound;
  parseSubrangeAUX(range, loBound, hiBound);

  /* Does the recursion continue? */
  Dwarf_Die nextSibling;
  Dwarf_Bool is_info = dwarf_get_die_infotypes_flag(range);
  int status = dwarf_siblingof_b( dbg(), range, is_info, & nextSibling, NULL );
  DWARF_CHECK_RET_VAL(status == DW_DLV_ERROR, NULL);

  snprintf(buf, 31, "__array%d", (int) offset());

  if ( status == DW_DLV_NO_ENTRY ) {
    /* Terminate the recursion by building an array type out of the elemental type.
       Use the negative dieOffset to avoid conflicts with the range type created
       by parseSubRangeDIE(). */
    // N.B.  I'm going to ignore the type id, and just create an anonymous type here
     std::string aName = buf;
     typeArray* innermostType = new typeArray( elementType, 
                                               atoi( loBound.c_str() ), 
                                               atoi( hiBound.c_str() ), 
                                               aName );
     assert( innermostType != NULL );
     Type * typ = tc()->addOrUpdateType( innermostType );
    innermostType = dynamic_cast<typeArray *>(typ);
    return innermostType;
  } /* end base-case of recursion. */

  /* If it does, build this array type out of the array type returned from the next recusion. */
  typeArray * innerType = parseMultiDimensionalArray( nextSibling, elementType);
  assert( innerType != NULL );
  // same here - type id ignored    jmo
  std::string aName = buf;
  typeArray * outerType = new typeArray( innerType, atoi(loBound.c_str()), atoi(hiBound.c_str()), aName);
  assert( outerType != NULL );
  Type *typ = tc()->addOrUpdateType( outerType );
  outerType = static_cast<typeArray *>(typ);

  dwarf_dealloc( dbg(), nextSibling, DW_DLA_DIE );
  return outerType;
} /* end parseMultiDimensionalArray() */

bool DwarfWalker::decipherBound(Dwarf_Attribute boundAttribute, Dwarf_Bool is_info,
                                std::string &boundString )
{
   Dwarf_Half boundForm;
   DWARF_FAIL_RET(dwarf_whatform( boundAttribute, & boundForm, NULL ));
   
   switch( boundForm ) {
      case DW_FORM_data1:
      case DW_FORM_data2:
      case DW_FORM_data4:
      case DW_FORM_data8:
      case DW_FORM_udata: 
      {
         dwarf_printf("(0x%lx) Decoding form %d with formudata\n",
                      id(), boundForm);
                     
         Dwarf_Unsigned constantBound;
         DWARF_FAIL_RET(dwarf_formudata( boundAttribute, & constantBound, NULL ));
         char bString[40];
         sprintf(bString, "%llu", (unsigned long long)constantBound);
         boundString = bString;
         return true;
      } break;

      case DW_FORM_sdata:
      {
         dwarf_printf("(0x%lx) Decoding form %d with formsdata\n",
                      id(), boundForm);
                     
         Dwarf_Signed constantBound;
         DWARF_FAIL_RET(dwarf_formsdata( boundAttribute, & constantBound, NULL ));
         char bString[40];
         sprintf(bString, "%lld", (long long)constantBound);
         boundString = bString;
         return true;
      } break;
      
      case DW_FORM_ref_addr:
      case DW_FORM_ref1:
      case DW_FORM_ref2:
      case DW_FORM_ref4:
      case DW_FORM_ref8:
      case DW_FORM_ref_udata: 
      {
         /* Acquire the referenced DIE. */
         Dwarf_Off boundOffset;
         DWARF_FAIL_RET(dwarf_global_formref( boundAttribute, & boundOffset, NULL ));
         
         Dwarf_Die boundEntry;
         DWARF_FAIL_RET(dwarf_offdie_b( dbg(), boundOffset, is_info, & boundEntry, NULL ));
         
         /* Does it have a name? */
         if (findDieName( boundEntry, boundString )
               && !boundString.empty())
            return true;
         
         /* Does it describe a nameless constant? */
         Dwarf_Attribute constBoundAttribute;
         int status = dwarf_attr( boundEntry, DW_AT_const_value, & constBoundAttribute, NULL );
         DWARF_CHECK_RET(status == DW_DLV_ERROR);
         
         if ( status == DW_DLV_OK ) {
            Dwarf_Unsigned constBoundValue;
            DWARF_FAIL_RET(dwarf_formudata( constBoundAttribute, & constBoundValue, NULL ));
            
            char bString[40];
            sprintf(bString, "%lu", (unsigned long)constBoundValue);
            boundString = bString;
            
            dwarf_dealloc( dbg(), boundEntry, DW_DLA_DIE );
            dwarf_dealloc( dbg(), constBoundAttribute, DW_DLA_ATTR );
            return true;
         }
         
         return false;
      } break;
      case DW_FORM_block:
      case DW_FORM_block1:
      {
         /* PGI extends DWARF to allow some bounds to be location lists.  Since we can't
            do anything sane with them, ignore them. */
         // Dwarf_Locdesc * locationList;
         // Dwarf_Signed listLength;
         // status = dwarf_loclist( boundAttribute, & locationList, & listLength, NULL );
         boundString = "{PGI extension}";
         return false;
      } break;
      
      default:
         //bperr ( "Invalid bound form 0x%x\n", boundForm );
         boundString = "{invalid bound form}";
         return false;
         break;
   } /* end boundForm switch */
   return true;
}

bool DwarfWalker::decodeExpression(Dwarf_Attribute &attr,
				   std::vector<VariableLocation> &locs) {
  Dwarf_Unsigned expr_len;
  Dwarf_Ptr expr_ptr;
  DWARF_FAIL_RET(dwarf_formexprloc(attr, &expr_len, &expr_ptr, NULL));
  unsigned char *bitstream = (unsigned char *) expr_ptr;

  // expr_ptr is a pointer to a bytestream. Try to turn it into a Dwarf_Locdesc so
  // we can use decodeDwarfExpression. 

  dwarf_printf("(0x%lx) bitstream for expr has len %d\n", id(), expr_len);
  for (unsigned i = 0; i < expr_len; ++i) {
    dwarf_printf("(0x%lx) \t %#hhx\n", id(), bitstream[i]);
  }

  Dwarf_Signed cnt;
  Dwarf_Locdesc *descs;

  DWARF_FAIL_RET(dwarf_loclist_from_expr_a(dbg(), expr_ptr, expr_len, addr_size, 
					   &descs, &cnt, NULL));
  assert(cnt == 1);

  bool ret = decodeLocationListForStaticOffsetOrAddress(&descs, cnt, locs, NULL);
  //deallocateLocationList(&descs, cnt);
  return ret;
}

bool DwarfWalker::decodeLocationListForStaticOffsetOrAddress( Dwarf_Locdesc **locationList, 
                                                              Dwarf_Signed listLength, 
                                                              std::vector<VariableLocation>& locs,
                                                              Address * initialStackValue)
{
   locs.clear();

  /* We make a few heroic assumptions about locations in this decoder.

  We assume that all locations are either frame base-relative offsets,
  encoded with DW_OP_fbreg, or are absolute addresses.  We assume these
  locations are invariant with respect to the PC, which implies that all
  location lists have a single entry.  We assume that no location is
  calculated at run-time.

  We make these assumptions to match the assumptions of the rest of
  Dyninst, which makes no provision for pc-variant or run-time calculated
  locations, aside from the frame pointer.  However, it assumes that a frame
  pointer is readily available, which, on IA-64, it is not.  For that reason,
  when we encounter a function with a DW_AT_frame_base (effectively all of them),
  we do NOT use this decoder; we decode the location into an AST, which we
  will use to calculate the frame pointer when asked to do frame-relative operations.
  (These calculations will be invalid until the frame pointer is established,
  which may require some fiddling with the location of the 'entry' instpoint.) */

  /* We now parse the complete location list for variables and parameters within a
   * function. We still ignore the location list defined for DW_AT_frame_base of the
   * function as the frame pointer is readily available on all platforms(except for IA64)
   * May be we would need to parse the location list for IA64 functions to store the 
   * register numbers and offsets and use it based on the pc value. 
   */
 
   for (unsigned locIndex = 0 ; locIndex < listLength; locIndex++) {
                   
      /* There is only one location. */
      Dwarf_Locdesc *location = locationList[locIndex];

      VariableLocation loc;
      // Initialize location values.
      loc.stClass = storageAddr;
      loc.refClass = storageNoRef;

      // If location == 0..-1, it's "unset" and we keep the big range unless
      // we're in a lexical block construct. 
      // 
      dwarf_printf("(0x%lx) Decoding entry %d of %d over range 0x%lx - 0x%lx, mod 0x%lx - 0x%lx\n", 
                   id(), locIndex+1, (int) listLength,
                   (long) location->ld_lopc,
                   (long) location->ld_hipc,
                   modLow, modHigh);

      long int *tmp = (long int *)initialStackValue;
      bool result = decodeDwarfExpression(location, tmp, loc,
                                          symtab()->getArchitecture());
      if (!result) {
         dwarf_printf("(0x%lx): decodeDwarfExpr failed\n", id());
         return false;
      }

      if (location->ld_lopc == 0 &&
          location->ld_hipc == (Dwarf_Addr) ~0) {
         // Unset low and high. Use the lexical block info if present, otherwise
         // pass through. 
         if (hasRanges()) {
            dwarf_printf("(0x%lx) Using lexical range\n", id());
            for (range_set_t::iterator i = ranges_begin(); i != ranges_end(); i++) {
               pair<Address, Address> range = *i;
               loc.lowPC = range.first;
               loc.hiPC = range.second;

               dwarf_printf("(0x%lx) Variable valid over range 0x%lx to 0x%lx\n", 
                            id(), loc.lowPC, loc.hiPC);
               locs.push_back(loc);
            }
         }
         else {
            dwarf_printf("(0x%lx) Using open location range\n", id());            
            loc.lowPC = location->ld_lopc;
            loc.hiPC = location->ld_hipc;

            dwarf_printf("(0x%lx) Variable valid over range 0x%lx to 0x%lx\n", 
                         id(), loc.lowPC, loc.hiPC);
            locs.push_back(loc);
         }
      }
      else {
         dwarf_printf("(0x%lx) Using lexical range, shifted by module low\n", id());
         loc.lowPC = location->ld_lopc + modLow;
         loc.hiPC = location->ld_hipc + modLow;

         dwarf_printf("(0x%lx) Variable valid over range 0x%lx to 0x%lx\n", 
                      id(), loc.lowPC, loc.hiPC);
         locs.push_back(loc);
      }
   }
   
   /* decode successful */
   return true;
} /* end decodeLocationListForStaticOffsetOrAddress() */

void DwarfWalker::deallocateLocationList( Dwarf_Locdesc * locationList, 
                                          Dwarf_Signed listLength ) 
{
  for( int i = 0; i < listLength; i++ ) {
     dwarf_dealloc( dbg(), locationList[i].ld_s, DW_DLA_LOC_BLOCK );
  }
  dwarf_dealloc( dbg(), locationList, DW_DLA_LOCDESC );
} /* end deallocateLocationList() */

void DwarfWalker::deallocateLocationList( Dwarf_Locdesc ** locationList, 
                                          Dwarf_Signed listLength ) 
{
  for( int i = 0; i < listLength; i++ ) {
     dwarf_dealloc( dbg(), locationList[i]->ld_s, DW_DLA_LOC_BLOCK );
     dwarf_dealloc( dbg(), locationList[i], DW_DLA_LOCDESC );
  }
  dwarf_dealloc( dbg(), locationList, DW_DLA_LIST );
} /* end deallocateLocationList() */

void DwarfWalker::setEntry(Dwarf_Die entry) {
   contexts_.setEntry(entry);
   contexts_.setSpecEntry(entry);
   contexts_.setAbstractEntry(entry);
}
void DwarfWalker::Contexts::push() {
   if (c.empty()) {
      c.push(Context());
   }
   else {
      c.push(Context(c.top()));
   }
}

void DwarfWalker::Contexts::pop() {
   assert(!c.empty());
   c.pop();
}

void DwarfWalker::Contexts::setFunc(FunctionBase *f) {
  // Bug workaround; if we're setting a function, ignore
  // any preceding lexical information since we probably 
  // nested. 
  c.top().func = f;
}

void DwarfWalker::Contexts::clearFunc() {
  // We can't edit in the middle of the stack...

  std::stack<Context> repl;
  while (!c.empty()) {
    repl.push(c.top());
    c.pop();
  }

  while (!repl.empty()) {
    c.push(repl.top());
    c.top().func = NULL;
    repl.pop();
  }
}

typeId_t DwarfWalker::get_type_id(Dwarf_Off offset, bool is_info)
{
  auto& type_ids = is_info ? info_type_ids_ : types_type_ids_;
  auto it = type_ids.find(offset);
  if (it != type_ids.end())
    return it->second;

  size_t size = info_type_ids_.size() + types_type_ids_.size();
  typeId_t id = (typeId_t) size + 1;
  type_ids[offset] = id;
  return id;
}

typeId_t DwarfWalker::type_id()
{
  Dwarf_Bool is_info = dwarf_get_die_infotypes_flag(entry());
  return get_type_id(offset(), is_info);
}

void DwarfWalker::findAllSig8Types()
{
   /* First .debug_types (0), then .debug_info (1).
    * In DWARF4, only .debug_types contains DW_TAG_type_unit,
    * but DWARF5 is considering them for .debug_info too.*/
   for (int i = 0; i < 2; ++i) {
      Dwarf_Bool is_info = i;
      compile_offset = next_cu_header = 0;

      /* Iterate over the compilation-unit headers. */
      while (dwarf_next_cu_header_c(dbg(), is_info,
                                    &cu_header_length,
                                    &version,
                                    &abbrev_offset,
                                    &addr_size,
                                    &offset_size,
                                    &extension_size,
                                    &signature,
                                    &typeoffset,
                                    &next_cu_header, NULL) == DW_DLV_OK ) {
         parseModuleSig8(is_info);
         compile_offset = next_cu_header;
      }
   }
}

bool DwarfWalker::parseModuleSig8(Dwarf_Bool is_info)
{
   /* Obtain the type DIE. */
   Dwarf_Die typeDIE;
   DWARF_FAIL_RET(dwarf_siblingof_b( dbg(), NULL, is_info, &typeDIE, NULL ));

   /* Make sure we've got the right one. */
   Dwarf_Half typeTag;
   DWARF_FAIL_RET(dwarf_tag( typeDIE, & typeTag, NULL ));

   if (typeTag != DW_TAG_type_unit)
      return false;

   /* typeoffset is relative to the type unit; we want the global offset. */
   Dwarf_Off cu_off, cu_length;
   DWARF_FAIL_RET(dwarf_die_CU_offset_range( typeDIE, &cu_off, &cu_length, NULL ));

   uint64_t sig8 = * reinterpret_cast<uint64_t*>(&signature);
   typeId_t type_id = get_type_id(cu_off + typeoffset, is_info);
   sig8_type_ids_[sig8] = type_id;

   dwarf_printf("Mapped Sig8 {%016llx} to type id 0x%x\n", (long long) sig8, type_id);
   return true;
}

bool DwarfWalker::findSig8Type(Dwarf_Sig8 *signature, Type *&returnType)
{
   uint64_t sig8 = * reinterpret_cast<uint64_t*>(signature);
   auto it = sig8_type_ids_.find(sig8);
   if (it != sig8_type_ids_.end()) {
      typeId_t type_id = it->second;
      returnType = tc()->findOrCreateType( type_id );
      dwarf_printf("Found Sig8 {%016llx} as type id 0x%x\n", (long long) sig8, type_id);
      return true;
   }

   dwarf_printf("Couldn't find Sig8 {%016llx}!\n", (long long) sig8);
   return false;
}<|MERGE_RESOLUTION|>--- conflicted
+++ resolved
@@ -1473,8 +1473,6 @@
 	 return (type != NULL);
       }
       return false;
-<<<<<<< HEAD
-=======
    }
 
    Dwarf_Bool is_info = dwarf_get_die_infotypes_flag(specEntry());
@@ -1519,7 +1517,6 @@
       Dwarf_Sig8 signature;
       DWARF_FAIL_RET(dwarf_formsig8(typeAttribute, &signature, NULL));
       return findSig8Type(&signature, type);
->>>>>>> 35ff5f5f
    }
 
    Dwarf_Off typeOffset;
@@ -1562,23 +1559,12 @@
       Dwarf_Unsigned fileNameDeclVal;
       DWARF_FAIL_RET(dwarf_formudata(fileDeclAttribute, &fileNameDeclVal, NULL));
       dwarf_dealloc( dbg(), fileDeclAttribute, DW_DLA_ATTR );			
-<<<<<<< HEAD
-      if(fileNameDeclVal) 
-      {
-	fileName = srcFiles()[fileNameDeclVal-1];
-      }
-      else
-      {
-	fileName = "";
-      }
-=======
       if (fileNameDeclVal > srcFiles().size()) {
          dwarf_printf("Dwarf error reading line index %d from srcFiles of size %lu\n",
                       fileNameDeclVal, srcFiles().size());
          return false;
       }
       fileName = srcFiles()[fileNameDeclVal-1];
->>>>>>> 35ff5f5f
    }
    else {
       return true;
