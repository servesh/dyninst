--- conflicted
+++ resolved
@@ -52,10 +52,7 @@
 #include "Symtab.h"
 #include "Module.h"
 #include "Function.h"
-<<<<<<< HEAD
-=======
 #include "Variable.h"
->>>>>>> 5eecdfe3
 
 #include "common/h/headers.h"
 
@@ -837,11 +834,7 @@
    ParseSymbolInfo(alloc_syms);
 }
 
-<<<<<<< HEAD
-SYMTABEXPORT ObjectType Object::objType() const 
-=======
 SYMTAB_EXPORT ObjectType Object::objType() const 
->>>>>>> 5eecdfe3
 {
 	return is_aout() ? obj_Executable : obj_SharedLib;
 }
@@ -996,8 +989,8 @@
 
     //Store the variable as a local or parameter appropriately
    if (pSymInfo->Flags & IMAGEHLP_SYMBOL_INFO_PARAMETER) {
-      assert(func->getFunction());
-      if (!func->getFunction()->addParam(newvar)) {
+      assert(func);
+      if (!func->addParam(newvar)) {
          fprintf(stderr, "%s[%d]:  addParam failed\n", FILE__, __LINE__);
          return false;
       }
@@ -1009,8 +1002,8 @@
       paramType = "parameter";
    }
    else if (pSymInfo->Flags & IMAGEHLP_SYMBOL_INFO_LOCAL) {
-	  assert(func->getFunction());
-      if (!func->getFunction()->addLocalVar(newvar)) {
+	  assert(func);
+      if (!func->addLocalVar(newvar)) {
          fprintf(stderr, "%s[%d]:  addLocalVar failed\n", FILE__, __LINE__);
          return false;
       }
