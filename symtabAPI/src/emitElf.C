/*
 * Copyright (c) 1996-2009 Barton P. Miller
 * 
 * We provide the Paradyn Parallel Performance Tools (below
 * described as "Paradyn") on an AS IS basis, and do not warrant its
 * validity or performance.  We reserve the right to update, modify,
 * or discontinue this software at any time.  We shall have no
 * obligation to supply such updates or modifications or any other
 * form of support to you.
 * 
 * By your use of Paradyn, you understand and agree that we (or any
 * other person or entity with proprietary rights in Paradyn) are
 * under no obligation to provide either maintenance services,
 * update services, notices of latent defects, or correction of
 * defects for Paradyn.
 * 
 * This library is free software; you can redistribute it and/or
 * modify it under the terms of the GNU Lesser General Public
 * License as published by the Free Software Foundation; either
 * version 2.1 of the License, or (at your option) any later version.
 * 
 * This library is distributed in the hope that it will be useful,
 * but WITHOUT ANY WARRANTY; without even the implied warranty of
 * MERCHANTABILITY or FITNESS FOR A PARTICULAR PURPOSE.  See the GNU
 * Lesser General Public License for more details.
 * 
 * You should have received a copy of the GNU Lesser General Public
 * License along with this library; if not, write to the Free Software
 * Foundation, Inc., 51 Franklin Street, Fifth Floor, Boston, MA 02110-1301 USA
 */

/*
  #if !defined(cap_libelf_so_0) && defined(os_linux)
  #define _FILE_OFFSET_BITS 64
  #endif
*/

#include <algorithm>
#include "common/h/parseauxv.h"
#include "Symtab.h"
#include "emitElf.h"
#include "emitElfStatic.h"
#include "debug.h"

#if defined(os_solaris)
#include <sys/link.h>
#endif


extern void symtab_log_perror(const char *msg);
using namespace Dyninst;
using namespace Dyninst::SymtabAPI;
using namespace std;

extern const char *pdelf_get_shnames(Elf_X &elf);
extern const char *STRTAB_NAME;
extern const char *SYMTAB_NAME;
extern const char *INTERP_NAME;

struct sortByIndex
{
  bool operator ()(Symbol * lhs, Symbol* rhs) {
    return lhs->getIndex() < rhs->getIndex();
  }
};

/* Descriptor for data to be converted to or from memory format.  */
typedef struct
{
  void *d_buf;			/* Pointer to the actual data.  */
  Elf_Type d_type;		/* Type of this piece of data.  */
  unsigned int d_version;	/* ELF version.  */
  size_t d_size;		/* Size in bytes.  */
  off64_t d_off;			/* Offset into section.  */
  size_t d_align;		/* Alignment in section.  */
} Elf_Data64;

static bool libelfso0Flag;
static bool libelfso1Flag;
static int libelfso1version_major;
static int libelfso1version_minor;

#if defined(os_linux)
static char *deref_link(const char *path)
{
   static char buffer[PATH_MAX], *p;
   buffer[PATH_MAX-1] = '\0';
   p = realpath(path, buffer);
   return p;
}
#else
static char *deref_link(const char *path)
{
   return const_cast<char *>(path);
}
#endif

static void setVersion(){
  libelfso0Flag = false;
  libelfso1Flag = false;
  libelfso1version_major = 0;
  libelfso1version_minor = 0;
#if defined(os_linux)
  unsigned nEntries;
  map_entries *maps = getLinuxMaps(getpid(), nEntries);
  for (unsigned i=0; i< nEntries; i++){
     if (!strstr(maps[i].path, "libelf"))
        continue;
     char *real_file = deref_link(maps[i].path);
     char *libelf_start = strstr(real_file, "libelf");
     int num_read, major, minor;
     num_read = sscanf(libelf_start, "libelf-%d.%d.so", &major, &minor);
     if (num_read == 2) {
        libelfso1Flag = true;
        libelfso1version_major = major;
        libelfso1version_minor = minor;        
     }
     else {
        libelfso0Flag = true;
     }
  }
  if (libelfso0Flag && libelfso1Flag) {
     fprintf(stderr, "WARNING: SymtabAPI is linked with libelf.so.0 and "
             "libelf.so.1!  SymtabAPI likely going to be unable to read "
             "and write elf files!\n");
  }
#elif defined(os_freebsd)
  // TODO
  libelfso0Flag = true;
#endif
}

bool emitElf::hasPHdrSectionBug()
{
   if (movePHdrsFirst)
      return false;
   if (!libelfso1Flag)
      return false;
   return (libelfso1version_major == 0 && libelfso1version_minor <= 137);
}

unsigned int elfHash(const char *name)
{
  unsigned int h = 0, g;

  while (*name) {
    h = (h << 4) + *name++;
    if ((g = h & 0xf0000000))
      h ^= g >> 24;
    h &= ~g;
  }
  return h;
}
      
static int elfSymType(Symbol *sym)
{
  switch (sym->getType()) {
  case Symbol::ST_MODULE: return STT_FILE;
  case Symbol::ST_SECTION: return STT_SECTION;
  case Symbol::ST_OBJECT: return STT_OBJECT;
  case Symbol::ST_FUNCTION: return STT_FUNC;
  case Symbol::ST_TLS: return STT_TLS;
  case Symbol::ST_NOTYPE : return STT_NOTYPE;
  case Symbol::ST_UNKNOWN: return sym->getInternalType();
  default: return STT_SECTION;
  }
}

static int elfSymBind(Symbol::SymbolLinkage sLinkage)
{
  switch (sLinkage) {
  case Symbol::SL_LOCAL: return STB_LOCAL;
  case Symbol::SL_WEAK: return STB_WEAK;
  case Symbol::SL_GLOBAL: return STB_GLOBAL;
  default: return STB_LOPROC;
  }
}

static int elfSymVisibility(Symbol::SymbolVisibility sVisibility)
{
  switch (sVisibility) {
  case Symbol::SV_DEFAULT: return STV_DEFAULT;
  case Symbol::SV_INTERNAL: return STV_INTERNAL;
  case Symbol::SV_HIDDEN: return STV_HIDDEN;
  case Symbol::SV_PROTECTED: return STV_PROTECTED;
  default: return STV_DEFAULT;
  }
}

emitElf::emitElf(Elf_X &oldElfHandle_, bool isStripped_, Object *obj_, void (*err_func)(const char *)) :
   oldElfHandle(oldElfHandle_), 
   phdrs_scn(NULL),
   isStripped(isStripped_), 
   object(obj_),
   err_func_(err_func)
{
  firstNewLoadSec = NULL;
  textData = NULL;
  symStrData = NULL;
  symTabData = NULL;
  dynsymData = NULL;
  dynStrData = NULL;
  hashData = NULL;
  rodata = NULL;
     
  //Don't expect to use to use this mechanism anymore
  BSSExpandFlag = false; 
  //If we're dealing with a library that can be loaded anywhere,
  // then load the program headers into the later part of the binary,
  // this may trigger a kernel bug that was fixed in Summer 2007,
  // but is the only reliable way to modify these libraries.
  //If we're dealing with a library/executable that loads at a specific
  // address we'll put the phdrs into the page before that address.  This
  // works and will avoid the kernel bug.
  movePHdrsFirst = object && object->getLoadAddress();
  createNewPhdr = true;

  //If we want to try a mode where we add the program headers to a library
  // that can be loaded anywhere, and put the program headers in the first 
  // page (avoiding the kernel bug), then set library_adjust to getpagesize().
  // This will shift all addresses in the library down by a page, accounting
  // for the extra page for program headers.  This causes some significant
  // changes to the binary, and isn't well tested.
  library_adjust = 0;
#if defined(os_freebsd)
  if( !movePHdrsFirst ) {
      movePHdrsFirst = true;
      library_adjust = getpagesize();
  }
#endif

  linkedStaticData = NULL;
  hasRewrittenTLS = false;
  TLSExists = false;
  newTLSData = NULL;
   
  oldElf = oldElfHandle.e_elfp();
  curVersionNum = 2;
  setVersion();
}

bool emitElf::createElfSymbol(Symbol *symbol, unsigned strIndex, vector<Elf32_Sym *> &symbols, bool dynSymFlag)
{
  Elf32_Sym *sym = new Elf32_Sym();
  sym->st_name = strIndex;

  sym->st_value = symbol->getAddr();
  if (symbol->getAddr())
       sym->st_value = symbol->getAddr() + library_adjust;
  sym->st_size = symbol->getSize();
  sym->st_other = ELF32_ST_VISIBILITY(elfSymVisibility(symbol->getVisibility()));
  sym->st_info = (unsigned char) ELF32_ST_INFO(elfSymBind(symbol->getLinkage()), elfSymType (symbol));

  if (symbol->getSec())
    {
#if defined(os_solaris) || defined(os_freebsd)
      sym->st_shndx = (Elf32_Half) symbol->getSec()->getRegionNumber();
#else
      sym->st_shndx = (Elf32_Section) symbol->getSec()->getRegionNumber();
#endif
    }
  else if (symbol->isAbsolute())
    {
      sym->st_shndx = SHN_ABS;
    }
  else
    {
      sym->st_shndx = 0;
    }

  symbols.push_back(sym);

  if (dynSymFlag) 
    {
      //printf("dynamic symbol: %s\n", symbol->getName().c_str());

#if !defined(os_solaris)
      char msg[2048];
      char *mpos = msg;
      msg[0] = '\0';
      string fileName;

      if (!symbol->getVersionFileName(fileName))
	{
	  //verdef entry
	  vector<string> *vers;
	  if (!symbol->getVersions(vers))
	    {
	      if (symbol->getLinkage() == Symbol::SL_GLOBAL)
		{
		  versionSymTable.push_back(1);
		  mpos += sprintf(mpos, "  global\n");
		}
	      else
		{
		  versionSymTable.push_back(0);
		  mpos += sprintf(mpos, "  local\n");
		}
	    }
	  else 
	    {
	      if (vers->size() > 0)
		{
		  // new verdef entry
		  mpos += sprintf(mpos, "verdef: symbol=%s  version=%s ", symbol->getName().c_str(), (*vers)[0].c_str());
		  if (verdefEntries.find((*vers)[0]) != verdefEntries.end())
		    {
		      versionSymTable.push_back((unsigned short) verdefEntries[(*vers)[0]]);
		    }
		  else 
		    {
		      versionSymTable.push_back((unsigned short) curVersionNum);
		      verdefEntries[(*vers)[0]] = curVersionNum;
		      curVersionNum++;
		    }
		}
	      // add all versions to the verdef entry
	      for (unsigned i=0; i< vers->size(); i++)
		{
		  mpos += sprintf(mpos, "  {%s}", (*vers)[i].c_str());
		  if (versionNames.find((*vers)[i]) == versionNames.end())
		    {
		      versionNames[(*vers)[i]] = 0;
		    }

		  if (find( verdauxEntries[verdefEntries[(*vers)[0]]].begin(),
			    verdauxEntries[verdefEntries[(*vers)[0]]].end(),
			    (*vers)[i]) == verdauxEntries[verdefEntries[(*vers)[0]]].end())
		    {
		      verdauxEntries[verdefEntries[(*vers)[0]]].push_back((*vers)[i]);
		    }
		}
	      mpos += sprintf(mpos, "\n");
	    }
	}
      else 
	{           
	  //verneed entry
	  mpos += sprintf(mpos, "need: symbol=%s    filename=%s\n", 
			  symbol->getName().c_str(), fileName.c_str());

	  vector<string> *vers;

	  if (!symbol->getVersions(vers) || (vers && vers->size() != 1)) 
	    {
	      // add an unversioned dependency
	      if (fileName != "") 
		{
		  // If the file is not an executable, then add to unversioned entries
         if (!symbol->getReferringSymbol()->getSymtab()->isExec()) {
            if (find(unversionedNeededEntries.begin(),
                     unversionedNeededEntries.end(),
                     fileName) == unversionedNeededEntries.end()) 
		    	{
               mpos += sprintf(mpos, "  new unversioned: %s\n", fileName.c_str());
               unversionedNeededEntries.push_back(fileName);
		    	}
         }

		  if (symbol->getLinkage() == Symbol::SL_GLOBAL) {
		    mpos += sprintf(mpos, "  global (w/ filename)\n");
		    versionSymTable.push_back(1);
		  }
		  else {
		    mpos += sprintf(mpos, "  local (w/ filename)\n");
		    versionSymTable.push_back(0);
		  }
		}
	    } 
	  else 
	    {
	      if (!vers)
		{
		  fprintf(stderr, "%s[%d]:  weird inconsistency here...  getVersions returned NULL\n",
			  FILE__, __LINE__);
		}
	      else
		{
		  // There should only be one version string by this time
		  //If the verison name already exists then add the same version number to the version symbol table
		  //Else give a new number and add it to the mapping.
		  if (versionNames.find((*vers)[0]) == versionNames.end()) 
		    {
		      mpos += sprintf(mpos, "  new version name: %s\n", (*vers)[0].c_str());
		      versionNames[(*vers)[0]] = 0;
		    }

		  if (verneedEntries.find(fileName) != verneedEntries.end())
		    {
		      if (verneedEntries[fileName].find((*vers)[0]) != verneedEntries[fileName].end()) 
			{
			  mpos += sprintf(mpos, "  vernum: %d\n", verneedEntries[fileName][(*vers)[0]]);
			  versionSymTable.push_back((unsigned short) verneedEntries[fileName][(*vers)[0]]);
			}
		      else
			{
			  mpos += sprintf(mpos, "  new entry #%d: %s [%s]\n", 
					  curVersionNum, (*vers)[0].c_str(), fileName.c_str());
			  versionSymTable.push_back((unsigned short) curVersionNum);
			  verneedEntries[fileName][(*vers)[0]] = curVersionNum;
			  curVersionNum++;
			}
		    }
		  else
		    {
		      mpos += sprintf(mpos, "  new entry #%d: %s [%s]\n", 
				      curVersionNum, (*vers)[0].c_str(), fileName.c_str());
		      versionSymTable.push_back((unsigned short) curVersionNum);
		      verneedEntries[fileName][(*vers)[0]] = curVersionNum;
		      curVersionNum++;
		    }
		} 
	    }
	}
#ifdef BINEDIT_DEBUG
      printf("%s", msg);
#endif
#endif
    }

  return true;
}

// Find the end of data/text segment
void emitElf::findSegmentEnds()
{
  Elf32_Phdr *tmp = elf32_getphdr(oldElf);
  // Find the offset of the start of the text & the data segment
  // The first LOAD segment is the text & the second LOAD segment 
  // is the data
  dataSegEnd = 0;
  for(unsigned i=0;i<oldEhdr->e_phnum;i++)
    {
      if(tmp->p_type == PT_LOAD)
        {
	  if (dataSegEnd < tmp->p_vaddr+tmp->p_memsz)
	    dataSegEnd = tmp->p_vaddr+tmp->p_memsz;
        }else if( PT_TLS == tmp->p_type ) {
            TLSExists = true;
        }
      tmp++;
    }
}

// Rename an old section. Lengths of old and new names must match.
// Only renames the FIRST matching section encountered.
void emitElf::renameSection(const std::string &oldStr, const std::string &newStr, bool renameAll) {
  assert(oldStr.length() == newStr.length());
  for (unsigned k = 0; k < secNames.size(); k++) {
    if (secNames[k] == oldStr) {
      secNames[k].replace(0, oldStr.length(), newStr);
      if (!renameAll)
	break;
    }
  }
}

bool emitElf::driver(Symtab *obj, string fName){
  int newfd;
  Region *foundSec;
  unsigned pgSize = getpagesize();

  //open ELf File for writing
  if((newfd = (open(fName.c_str(), O_WRONLY|O_CREAT|O_TRUNC, S_IRUSR|S_IWUSR|S_IXUSR|S_IRGRP|S_IXGRP)))==-1){ 
    log_elferror(err_func_, "error opening file to write symbols");
    return false;
  }
  if((newElf = elf_begin(newfd, ELF_C_WRITE, NULL)) == NULL){
    log_elferror(err_func_, "NEWELF_BEGIN_FAIL");
    fflush(stdout);
    return false;
  }

  //Section name index for all sections
  secNames.push_back("");
  secNameIndex = 1;
  //Section name index for new sections
  loadSecTotalSize = 0;
  unsigned NOBITStotalsize = 0;
  int dirtySecsChange = 0;
  unsigned extraAlignSize = 0;
    
  // ".shstrtab" section: string table for section header names
  const char *shnames = pdelf_get_shnames(oldElfHandle);
  if (shnames == NULL) {
    log_elferror(err_func_, ".shstrtab section");
    return false;
  }	

  // Write the Elf header first!
  newEhdr = elf32_newehdr(newElf);
  if(!newEhdr){
    log_elferror(err_func_, "newEhdr failed\n");
    return false;
  }
  oldEhdr = elf32_getehdr(oldElf);
  memcpy(newEhdr, oldEhdr, sizeof(Elf32_Ehdr));
    
  newEhdr->e_shnum = (Elf32_Half) (newEhdr->e_shnum +  newSecs.size());

  // Find the end of text and data segments
  findSegmentEnds();
  unsigned insertPoint = oldEhdr->e_shnum;
  unsigned insertPointOffset = 0;
  unsigned NOBITSstartPoint = oldEhdr->e_shnum;

  if(movePHdrsFirst)
  {
     newEhdr->e_phoff = sizeof(Elf32_Ehdr);
  }
    
  /* flag the file for no auto-layout */
  elf_flagelf(newElf,ELF_C_SET,ELF_F_LAYOUT);
    
  Elf_Scn *scn = NULL, *newscn;
  Elf_Data *newdata = NULL, *olddata = NULL;
  Elf32_Shdr *newshdr, *shdr = NULL;
  dyn_hash_map<unsigned, unsigned> secLinkMapping;
  dyn_hash_map<unsigned, unsigned> secInfoMapping;
  dyn_hash_map<unsigned, unsigned> changeMapping;
  dyn_hash_map<std::string, unsigned> newNameIndexMapping;
  dyn_hash_map<unsigned, std::string> oldIndexNameMapping;

  bool createdLoadableSections = false;
  unsigned scncount;
  unsigned sectionNumber = 0;

  bool startMovingSections = false;
  for (scncount = 0; (scn = elf_nextscn(oldElf, scn)); scncount++) {
    //copy sections from oldElf to newElf
    shdr = elf32_getshdr(scn);

    // resolve section name
    Region *previousSec = foundSec;
    const char *name = &shnames[shdr->sh_name];
    bool result = obj->findRegion(foundSec, shdr->sh_addr, shdr->sh_size);
    if (!result) {
      result = obj->findRegion(foundSec, name);
    }else if( previousSec == foundSec ) {
      result = obj->findRegion(foundSec, name);
    }

    // write the shstrtabsection at the end
    if(!strcmp(name, ".shstrtab"))
      continue;

    sectionNumber++;
    changeMapping[sectionNumber] = 0;
    oldIndexNameMapping[scncount+1] = string(name);
    newNameIndexMapping[string(name)] = sectionNumber;

    newscn = elf_newscn(newElf);
    newshdr = elf32_getshdr(newscn);
    newdata = elf_newdata(newscn);
    olddata = elf_getdata(scn,NULL);
    memcpy(newshdr, shdr, sizeof(Elf32_Shdr));
    memcpy(newdata,olddata, sizeof(Elf_Data));


    secNames.push_back(name);
    newshdr->sh_name = secNameIndex;
    secNameIndex += strlen(name) + 1;
    
    if (newshdr->sh_addr) {
       newshdr->sh_addr += library_adjust;
    }

    if(foundSec->isDirty())
    {
       //printf("  SYMTAB: copy from NEW data [%s]  0x%lx to 0x%lx  sz=%d\n", 
       //name, foundSec->getPtrToRawData(), newshdr->sh_addr, foundSec->getDiskSize());
       newdata->d_buf = (char *)malloc(foundSec->getDiskSize());
       memcpy(newdata->d_buf, foundSec->getPtrToRawData(), foundSec->getDiskSize());
       newdata->d_size = foundSec->getDiskSize();
       newshdr->sh_size = foundSec->getDiskSize();
    }
    else if(olddata->d_buf)     //copy the data buffer from oldElf
    {
       //printf("  SYMTAB: copy from old data [%s]\n", name);
       newdata->d_buf = (char *)malloc(olddata->d_size);
       memcpy(newdata->d_buf, olddata->d_buf, olddata->d_size);
      }

    if (newshdr->sh_entsize && (newshdr->sh_size % newshdr->sh_entsize != 0))
    {
       newshdr->sh_entsize = 0x0;
    }

    if(BSSExpandFlag) {
      // Add the expanded SHT_NOBITS section size if the section comes after those sections 
      if(scncount > NOBITSstartPoint)
	newshdr->sh_offset += NOBITStotalsize;
	
      // Expand the NOBITS sections in file & and change the type from SHT_NOBITS to SHT_PROGBITS
      if(shdr->sh_type == SHT_NOBITS)
	{
	  newshdr->sh_type = SHT_PROGBITS;
	  newdata->d_buf = (char *)malloc(shdr->sh_size);
	  memset(newdata->d_buf, '\0', shdr->sh_size);
	  newdata->d_size = shdr->sh_size;
	  if(NOBITSstartPoint == oldEhdr->e_shnum)
	    NOBITSstartPoint = scncount;
	  NOBITStotalsize += shdr->sh_size; 
	}
    }

    vector <vector <unsigned long> > moveSecAddrRange = obj->getObject()->getMoveSecAddrRange();

    for (unsigned i = 0 ; i != moveSecAddrRange.size(); i++) {
      if ( (moveSecAddrRange[i][0] == shdr->sh_addr) ||
	   (shdr->sh_addr >= moveSecAddrRange[i][0] && shdr->sh_addr < moveSecAddrRange[i][1]) )
	{
	  newshdr->sh_type = SHT_PROGBITS;
	  changeMapping[sectionNumber] = 1;
	  string newName = ".o";
	  newName.append(name, 2, strlen(name));
	  renameSection((string)name, newName, false);
	}
    }

    if((obj->getObject()->getStrtabAddr() != 0 &&
       obj->getObject()->getStrtabAddr() == shdr->sh_addr) ||
       !strcmp(name, STRTAB_NAME) )
      {
	symStrData = newdata;
	updateSymbols(symTabData, symStrData, loadSecTotalSize);
        updateSymbols(dynsymData, dynStrData, loadSecTotalSize);
      }
	    
    //Change sh_link for .symtab to point to .strtab
    if((obj->getObject()->getSymtabAddr() != 0 && 
       obj->getObject()->getSymtabAddr() == shdr->sh_addr) ||
       !strcmp(name, SYMTAB_NAME) ){
      newshdr->sh_link = secNames.size();
      changeMapping[sectionNumber] = 1;
      symTabData = newdata;
    }


    if(obj->getObject()->getTextAddr() != 0 &&
       obj->getObject()->getTextAddr() == shdr->sh_addr){
      textData = newdata;
    }

    if(obj->getObject()->getDynamicAddr() != 0 &&
       obj->getObject()->getDynamicAddr() == shdr->sh_addr){
      dynData = newdata;
      dynSegOff = newshdr->sh_offset;
      dynSegAddr = newshdr->sh_addr;
      // Change the data to update the relocation addr
      newshdr->sh_type = SHT_PROGBITS;
      changeMapping[sectionNumber] = 1;
      string newName = ".o";
      newName.append(name, 2, strlen(name));
      renameSection((string)name, newName, false);
      //newSecs.push_back(new Section(oldEhdr->e_shnum+newSecs.size(),".dynamic", /*addr*/, newdata->d_size, dynData, Section::dynamicSection, true));
    }

    // Only need to rewrite data section
    if( hasRewrittenTLS && foundSec->isTLS() 
        && foundSec->getRegionType() == Region::RT_DATA ) 
    {
        // Clear TLS flag
        newshdr->sh_flags &= ~SHF_TLS;

        string newName = ".o";
        newName.append(name, 2, strlen(name));
        renameSection((string)name, newName, false);
    }

    // Change offsets of sections based on the newly added sections
    if(movePHdrsFirst) {
        /* This special case is specific to FreeBSD but there is no hurt in
         * handling it on other platforms.
         *
         * This is necessary because the INTERP header must be located within in
         * the first page of the file -- if the section is moved to the next
         * page the object file will not be parsed correctly by the kernel.
         *
         * However, the initial sections still need to be shifted, but just
         * by the difference in size of the new PHDR segment. 
         */
        if( newshdr->sh_offset > 0 ) {
            if( startMovingSections || obj->isStaticBinary() 
                || obj->getObjectType() == obj_SharedLib ) newshdr->sh_offset += pgSize;
            else if( createNewPhdr ) newshdr->sh_offset += oldEhdr->e_phentsize;
        }
    }		

    if(scncount > insertPoint && newshdr->sh_offset >= insertPointOffset )
      newshdr->sh_offset += loadSecTotalSize;

    if (newshdr->sh_offset >= insertPointOffset )
      newshdr->sh_offset += (int) (dirtySecsChange + extraAlignSize);

    if(foundSec->isDirty()) 
      dirtySecsChange += newshdr->sh_size - shdr->sh_size;

    if(BSSExpandFlag && newshdr->sh_addr){
      unsigned newOff = newshdr->sh_offset - (newshdr->sh_offset & (pgSize-1)) + (newshdr->sh_addr & (pgSize-1));
      if(newOff < newshdr->sh_offset)
	newOff += pgSize;
      extraAlignSize += newOff - newshdr->sh_offset;
      newshdr->sh_offset = newOff;
    }
    
    secLinkMapping[sectionNumber] = shdr->sh_link; 
    secInfoMapping[sectionNumber] = shdr->sh_info; 

    rewrite_printf("section %s addr = %lx off = %lx size = %lx\n",
            name, newshdr->sh_addr, newshdr->sh_offset, newshdr->sh_size);

    //Insert new loadable sections at the end of data segment			
    if (shdr->sh_addr+shdr->sh_size == dataSegEnd && !createdLoadableSections) {
      createdLoadableSections = true;
      insertPoint = scncount;
      if( SHT_NOBITS == shdr->sh_type ) {
          insertPointOffset = shdr->sh_offset;
      }else{
          insertPointOffset = shdr->sh_offset + shdr->sh_size;
      }
      
      if(!createLoadableSections(newshdr, extraAlignSize, 
                                 newNameIndexMapping, sectionNumber))        
         return false;
      if (!movePHdrsFirst) {
	 sectionNumber++;
         createNewPhdrRegion(newNameIndexMapping);
	}
    }

    if ( 0 > elf_update(newElf, ELF_C_NULL))
    {
       fprintf(stderr, "%s[%d]:  elf_update failed: %d, %s\n", FILE__, __LINE__, elf_errno(), elf_errmsg(elf_errno()));
       return false;
    }

    if(!strcmp(name, INTERP_NAME)) {
        startMovingSections = true;
    }
  }

  // Add non-loadable sections at the end of object file
  if(!createNonLoadableSections(newshdr))
    return false;

  if ( 0 >  elf_update(newElf, ELF_C_NULL))
  {
     fprintf(stderr, "%s[%d]:  elf_update failed: %d, %s\n", FILE__, __LINE__, elf_errno(), elf_errmsg(elf_errno()));
     return false;
  }
   
  //Add the section header table right at the end        
  addSectionHeaderTable(newshdr);

  // Second iteration to fix the link fields to point to the correct section
  scn = NULL;
/*
  fprintf(stderr, "======== changeMapping ===========\n");
  
  for(dyn_hash_map<unsigned, unsigned>::iterator current = changeMapping.begin();
      current != changeMapping.end();
      ++current)
  {
    fprintf(stderr, "%d => %d\n", current->first, current->second);
  }
  fprintf(stderr, "======== secLinkMapping ===========\n");
  
  for(dyn_hash_map<unsigned, unsigned>::iterator current = secLinkMapping.begin();
      current != secLinkMapping.end();
      ++current)
  {
    fprintf(stderr, "%d => %d\n", current->first, current->second);
  }
  fprintf(stderr, "======== oldIndexNameMapping ===========\n");
  
  for(dyn_hash_map<unsigned, string>::iterator current = oldIndexNameMapping.begin();
      current != oldIndexNameMapping.end();
      ++current)
  {
    fprintf(stderr, "%d => %s\n", current->first, current->second.c_str());
  }
  fprintf(stderr, "======== newNameIndexMapping ===========\n");
  
  for(dyn_hash_map<string, unsigned>::iterator current = newNameIndexMapping.begin();
      current != newNameIndexMapping.end();
      ++current)
  {
    fprintf(stderr, "%s => %d\n", current->first.c_str(), current->second);
  }  
*/
  for (scncount = 0; (scn = elf_nextscn(newElf, scn)); scncount++){
    shdr = elf32_getshdr(scn);
    
    if (changeMapping[scncount+1] == 0 && secLinkMapping[scncount+1] != 0) {
      unsigned linkIndex = secLinkMapping[scncount+1];
      string secName = oldIndexNameMapping[linkIndex];
      unsigned newLinkIndex = newNameIndexMapping[secName];
      shdr->sh_link = newLinkIndex;
    } 

    if (changeMapping[scncount+1] == 0 && secInfoMapping[scncount+1] != 0) {
      // For REL and RELA section, info field is a section index - hence of the index changes, the info field must change.
      // For SYMTAB and DYNSYM, info field is OS specific - so just copy it.
      // For others, info field is 0, so just copy it
      if (shdr->sh_type == SHT_REL || shdr->sh_type == SHT_RELA) {
	unsigned infoIndex = secInfoMapping[scncount+1];
	string secName = oldIndexNameMapping[infoIndex];
	unsigned newInfoIndex = newNameIndexMapping[secName];
	shdr->sh_info = newInfoIndex;
      } 
    }
	
  }


  newEhdr->e_shstrndx = (Elf32_Half) scncount;

  // Move the section header to the end
  newEhdr->e_shoff =shdr->sh_offset+shdr->sh_size;
  if (newEhdr->e_shoff % 8)
    newEhdr->e_shoff += 8 - (newEhdr->e_shoff % 8);

  //copy program headers
  oldPhdr = elf32_getphdr(oldElf);
  fixPhdrs(extraAlignSize);

  //Write the new Elf file
  if (elf_update(newElf, ELF_C_WRITE) < 0){
    int err;
    if ((err = elf_errno()) != 0)
      {
	const char *msg = elf_errmsg(err);
	/* print msg */
	fprintf(stderr, "Error: Unable to write ELF file: %s\n", msg);
      }
    log_elferror(err_func_, "elf_update failed");
    return false;
  }
  elf_end(newElf);
  if (hasPHdrSectionBug()) {
     unsigned long ehdr_off = (unsigned long) &(((Elf32_Ehdr *) 0x0)->e_phoff);
     lseek(newfd, ehdr_off, SEEK_SET);
     Elf32_Off offset = (Elf32_Off) phdr_offset;
     write(newfd, &offset, sizeof(Elf32_Off));
  }
  close(newfd);

  return true;
}

void emitElf::createNewPhdrRegion(dyn_hash_map<std::string, unsigned> &newNameIndexMapping)
{
   assert(!movePHdrsFirst);

   unsigned phdr_size = oldEhdr->e_phnum*oldEhdr->e_phentsize;
   if (createNewPhdr)
      phdr_size += oldEhdr->e_phentsize;

   unsigned align = 0;
   if (currEndOffset % 8)
      align = 8 - (currEndOffset % 8);

   newEhdr->e_phoff = currEndOffset + align;
   phdr_offset = newEhdr->e_phoff;

   Address endaddr = currEndAddress;
   currEndAddress += phdr_size + align;
   currEndOffset += phdr_size + align;
   loadSecTotalSize += phdr_size + align;

   //libelf.so.1 is annoying.  It'll overwrite the data
   // between sections with 0's, even if we've stuck the
   // program headers in there.  Create a dummy section
   // to contain the program headers.
   phdrs_scn = elf_newscn(newElf);
   Elf32_Shdr *newshdr = elf32_getshdr(phdrs_scn);
   const char *newname = ".dynphdrs";

   secNames.push_back(newname);
   newNameIndexMapping[newname] = secNames.size() - 1;
   newshdr->sh_name = secNameIndex;
   secNameIndex += strlen(newname) + 1;
   newshdr->sh_flags = SHF_ALLOC;
   newshdr->sh_type = SHT_PROGBITS;
   newshdr->sh_offset = newEhdr->e_phoff;
   newshdr->sh_addr = endaddr + align;
   newshdr->sh_size = phdr_size;
   newshdr->sh_link = SHN_UNDEF;
   newshdr->sh_info = 0;
   newshdr->sh_addralign = 4;
   newshdr->sh_entsize = newEhdr->e_phentsize;
}

void emitElf::fixPhdrs(unsigned &extraAlignSize)
{
  unsigned pgSize = getpagesize();
  Elf32_Phdr *old = oldPhdr;

  newEhdr->e_phnum = oldEhdr->e_phnum;
  newEhdr->e_phentsize = oldEhdr->e_phentsize;
  if(createNewPhdr) {
     newEhdr->e_phnum++;
     if( hasRewrittenTLS && !TLSExists ) newEhdr->e_phnum++;
  }
  if(BSSExpandFlag)
    newEhdr->e_phnum= oldEhdr->e_phnum;
  bool added_new_sec = false;

  if (!hasPHdrSectionBug())
     newPhdr = elf32_newphdr(newElf,newEhdr->e_phnum);
  else {
     newPhdr = (Elf32_Phdr *) malloc(sizeof(Elf32_Phdr) * newEhdr->e_phnum);
  }
  void *phdr_data = (void *) newPhdr;

  Elf32_Phdr newSeg;
  for(unsigned i=0;i<oldEhdr->e_phnum;i++)
  {
     memcpy(newPhdr, old, oldEhdr->e_phentsize);
     // Expand the data segment to include the new loadable sections
     // Also add a executable permission to the segment
     if(old->p_type == PT_DYNAMIC){
        newPhdr->p_type = PT_DYNAMIC;
	newPhdr->p_vaddr = dynSegAddr;
	newPhdr->p_paddr = dynSegAddr;
	newPhdr->p_offset = dynSegOff;
	newPhdr->p_memsz = dynSegSize;
	newPhdr->p_filesz = newPhdr->p_memsz;
     }
     else if(old->p_type == PT_PHDR){
        newPhdr->p_type = PT_PHDR;
        newPhdr->p_vaddr = old->p_vaddr - pgSize;
        newPhdr->p_paddr = newPhdr->p_vaddr;
        newPhdr->p_filesz = sizeof(Elf32_Phdr) * newEhdr->e_phnum;
        newPhdr->p_memsz = newPhdr->p_filesz;
     }else if( hasRewrittenTLS && old->p_type == PT_TLS) {
          newPhdr->p_offset = newTLSData->sh_offset;
          newPhdr->p_vaddr = newTLSData->sh_addr;
          newPhdr->p_paddr = newTLSData->sh_addr;
          newPhdr->p_filesz = newTLSData->sh_size;
          newPhdr->p_memsz = newTLSData->sh_size + old->p_memsz - old->p_filesz;
          newPhdr->p_align = newTLSData->sh_addralign;
     }else if (old->p_type == PT_LOAD) {
        if(newPhdr->p_align > pgSize) {
           newPhdr->p_align = pgSize;
        }
        if(BSSExpandFlag) {
           if(old->p_flags == 6 || old->p_flags == 7)
           {
              newPhdr->p_memsz += loadSecTotalSize + extraAlignSize;
              newPhdr->p_filesz = newPhdr->p_memsz;
              newPhdr->p_flags = 7;
           }	
        }   

        if(movePHdrsFirst) {
           if (!old->p_offset) {
              if (newPhdr->p_vaddr)
                 newPhdr->p_vaddr = old->p_vaddr - pgSize;
	      newPhdr->p_paddr = newPhdr->p_vaddr;
	      newPhdr->p_filesz += pgSize;
	      newPhdr->p_memsz = newPhdr->p_filesz;
           }
           else {
              newPhdr->p_offset += pgSize;
           }
           if (newPhdr->p_vaddr) {
              newPhdr->p_vaddr += library_adjust;
           }
        }
     }
     else if (old->p_type == PT_INTERP && movePHdrsFirst
             && old->p_offset && newEhdr->e_phnum > oldEhdr->e_phnum)
     {
         newPhdr->p_offset += 
             oldEhdr->e_phentsize*(newEhdr->e_phnum-oldEhdr->e_phnum);
     }
     else if (movePHdrsFirst && old->p_offset) {
        newPhdr->p_offset += pgSize;
        if (newPhdr->p_vaddr) {
           newPhdr->p_vaddr += library_adjust;
        }
     }

     rewrite_printf("Existing program header: type %u, offset 0x%lx, addr 0x%lx\n", 
             newPhdr->p_type, newPhdr->p_offset, newPhdr->p_vaddr);
     
      newPhdr++;
      if (createNewPhdr &&
          (i+1 == oldEhdr->e_phnum || (old+1)->p_type != PT_LOAD) &&
          old->p_type == PT_LOAD &&
          !added_new_sec &&
          firstNewLoadSec)
      {
         newSeg.p_type = PT_LOAD;
         newSeg.p_offset = firstNewLoadSec->sh_offset;
         newSeg.p_vaddr = newSegmentStart;
         newSeg.p_paddr = newSeg.p_vaddr;
         newSeg.p_filesz = loadSecTotalSize - (newSegmentStart - firstNewLoadSec->sh_addr);
         newSeg.p_memsz = (currEndAddress - firstNewLoadSec->sh_addr) - (newSegmentStart - firstNewLoadSec->sh_addr);
         newSeg.p_flags = PF_R+PF_W+PF_X;
         newSeg.p_align = pgSize;
         memcpy(newPhdr, &newSeg, oldEhdr->e_phentsize);
         added_new_sec = true;

         rewrite_printf("Added new program header: type %u, offset 0x%lx, addr 0x%lx\n",
                 newSeg.p_type, newSeg.p_offset, newSeg.p_vaddr);
         newPhdr++;

         if( hasRewrittenTLS && !TLSExists ) {
             // Need to create a new TLS segment
             newPhdr->p_type = PT_TLS;
             newPhdr->p_offset = newTLSData->sh_offset;
             newPhdr->p_vaddr = newTLSData->sh_addr;
             newPhdr->p_filesz = newTLSData->sh_size;
             newPhdr->p_memsz = newTLSData->sh_size;
             newPhdr->p_align = newTLSData->sh_addralign;

             rewrite_printf("Added new program header: type %u, offset 0x%lx, addr 0x%lx\n",
                 newSeg.p_type, newSeg.p_offset, newSeg.p_vaddr);

             newPhdr++;
         }
      }
      old++;
  }
  
  if (!phdrs_scn)
     return;
  //We made a new section to contain the program headers--keeps
  // libelf from overwriting the program headers data when outputing
  // sections.  Fill in the new section's data with what we just wrote.
  Elf_Data *data = elf_newdata(phdrs_scn);
  size_t total_size = newEhdr->e_phnum * newEhdr->e_phentsize;
  data->d_buf = malloc(total_size);
  memcpy(data->d_buf, phdr_data, total_size);
  data->d_size = total_size;
  data->d_align = 0;
  data->d_off = 0;
  data->d_type = ELF_T_BYTE;
  data->d_version = 1;
}

#if !defined(os_solaris)
#if !defined(DT_GNU_HASH)
#define DT_GNU_HASH 0x6ffffef5
#endif
#if !defined(DT_GNU_CONFLICT)
#define DT_GNU_CONFLICT 0x6ffffef8
#endif

//This method updates the .dynamic section to reflect the changes to the relocation section
void emitElf::updateDynamic(unsigned tag, Elf32_Addr val){
  if(dynamicSecData.find(tag) == dynamicSecData.end()) {
      rewrite_printf("%s[%d]: updateDynamic cannot find tag %d in section data\n",
              FILE__, __LINE__, tag);
      return;
  }
    
  switch(dynamicSecData[tag][0]->d_tag){
  case DT_STRSZ:
  case DT_RELSZ:
  case DT_RELASZ:
    dynamicSecData[tag][0]->d_un.d_val = val;
    break;
  case DT_HASH:
  case DT_GNU_HASH:
  case DT_SYMTAB:
  case DT_STRTAB:
  case DT_REL:
  case DT_RELA:
  case DT_VERSYM:
  case DT_JMPREL:
    dynamicSecData[tag][0]->d_un.d_ptr = val;
    break;
  case DT_VERNEED:
    dynamicSecData[tag][0]->d_un.d_ptr = val;
    dynamicSecData[DT_VERNEEDNUM][0]->d_un.d_val = verneednum;
    break;
  case DT_VERDEF:
    dynamicSecData[tag][0]->d_un.d_ptr = val;
    dynamicSecData[DT_VERDEFNUM][0]->d_un.d_val = verdefnum;
    break;
  }
}
#endif    

/* This method sets _end and _END_ to the starting position of the heap in the
 * new binary. 
 */
void emitElf::updateSymbols(Elf_Data* symtabData,Elf_Data* strData, unsigned long loadSecsSize){
  unsigned pgSize = (unsigned)getpagesize();
  if( symtabData && strData && loadSecsSize){
    Elf32_Sym *symPtr=(Elf32_Sym*)symtabData->d_buf;
    for(unsigned int i=0;i< symtabData->d_size/(sizeof(Elf32_Sym));i++,symPtr++){
      if(!(strcmp("_end", (char*) strData->d_buf + symPtr->st_name))){
        if( newSegmentStart > symPtr->st_value ) {
            symPtr->st_value += ((newSegmentStart - symPtr->st_value) + loadSecsSize);

            // Advance the location to the next page boundary
            symPtr->st_value = (symPtr->st_value & ~(pgSize-1)) + pgSize;
        }
      }
      if(!(strcmp("_END_", (char*) strData->d_buf + symPtr->st_name))){
        if( newSegmentStart > symPtr->st_value ) {
            symPtr->st_value += (newSegmentStart - symPtr->st_value) + loadSecsSize;
            
            // Advance the location to the next page boundary
            symPtr->st_value = (symPtr->st_value & ~(pgSize-1)) + pgSize;
        }
      }
    }    
  }
}

// There are also some known variables that point to the heap attempt to update
// them as well
void emitElf::updateHeapVariables(Symtab *obj, unsigned long newSecsEndAddress ) {
    unsigned pgSize = (unsigned)getpagesize();
    const std::string minbrk(".minbrk");
    const std::string curbrk(".curbrk");
    std::vector<Symbol *> heapSyms;
    obj->findSymbol(heapSyms, minbrk, Symbol::ST_NOTYPE);
    obj->findSymbol(heapSyms, curbrk, Symbol::ST_NOTYPE);

    std::vector<Symbol *>::iterator heapSymsIter;
    for(heapSymsIter = heapSyms.begin();
      heapSymsIter != heapSyms.end();
      ++heapSymsIter)
    {
        Region *symRegion = (*heapSymsIter)->getRegion();
        Offset symOffset = (*heapSymsIter)->getOffset(); 
        if( symOffset < symRegion->getRegionAddr() ) continue;

        Offset regOffset = symOffset - symRegion->getRegionAddr();
        unsigned char *regData = reinterpret_cast<unsigned char *>(symRegion->getPtrToRawData());
        Offset heapAddr;
        memcpy(&heapAddr, &regData[regOffset], sizeof(Offset));

        heapAddr = (newSecsEndAddress & ~(pgSize-1)) + pgSize;

        symRegion->patchData(regOffset, &heapAddr, sizeof(Offset));
    }
}

void emitElf::updatePltGotRelocations(Symtab *obj, relocationEntry &rel) {
#if defined(arch_x86)
    // Currently, only verified on x86 -- this may work on other architectures
    Region *gotRegion = obj->findEnclosingRegion(rel.rel_addr());

    if( NULL != gotRegion ) {
        Offset newValue;
        unsigned char *oldValues = (unsigned char *)gotRegion->getPtrToRawData();
        memcpy(&newValue, &oldValues[rel.rel_addr() - gotRegion->getRegionAddr()], sizeof(Offset));
        newValue += library_adjust;
        gotRegion->patchData(rel.rel_addr() - gotRegion->getRegionAddr(), &newValue, sizeof(Offset));
    }else{
        fprintf(stderr, "WARNING: failed to update GOT entry...behavior undefined\n");
    }

    // XXX The GOT also holds a pointer to the DYNAMIC segment -- this is currently not
    // updated. However, this appears to be unneeded for regular shared libraries.
    
    // From the SYS V ABI x86 supplement
    // "The table's entry zero is reserved to hold the address of the dynamic structure,
    // referenced with the symbol _DYNAMIC. This allows a program, such as the
    // dynamic linker, to find its own dynamic structure without having yet processed
    // its relocation entries. This is especially important for the dynamic linker, because
    // it must initialize itself without relying on other programs to relocate its memory
    // image."
    
    // In order to implement this, would have determine the final address of a new .dynamic
    // section before outputting the patched GOT data -- this will require some refactoring.
#else
    assert(!"This function is not implemented on this architecture.");
#endif
}

bool emitElf::createLoadableSections(Elf32_Shdr* &shdr, unsigned &extraAlignSize, dyn_hash_map<std::string, unsigned> &newNameIndexMapping, unsigned &sectionNumber)
{
  Elf_Scn *newscn;
  Elf_Data *newdata = NULL;
  Elf_Data64 *newdata64 = NULL;
  Elf32_Shdr *newshdr;
  std::vector<Elf32_Shdr *> updateDynLinkShdr;
  std::vector<Elf32_Shdr *> updateStrLinkShdr;
  firstNewLoadSec = NULL;
  unsigned pgSize = getpagesize();
  unsigned strtabIndex = 0;
  unsigned dynsymIndex = 0;
  Elf32_Shdr *prevshdr = NULL;


  for(unsigned i=0; i < newSecs.size(); i++)
  {
     if(!newSecs[i]->isLoadable()) {
        nonLoadableSecs.push_back(newSecs[i]);
        continue;
     }
     secNames.push_back(newSecs[i]->getRegionName());
     newNameIndexMapping[newSecs[i]->getRegionName()] = secNames.size() -1;
     sectionNumber++;
     // Add a new loadable section
     if((newscn = elf_newscn(newElf)) == NULL)
     {
        log_elferror(err_func_, "unable to create new function");	
        return false;
     }	
     if ((newdata = elf_newdata(newscn)) == NULL)
     {
        log_elferror(err_func_, "unable to create section data");	
        return false;
     } 
     memset(newdata, 0, sizeof(Elf_Data));
     if(!libelfso0Flag) {
        newdata64 = (Elf_Data64 *)malloc(sizeof(Elf_Data64));
        memset(newdata64, 0, sizeof(Elf_Data64));
     }

     // Fill out the new section header	
     newshdr = elf32_getshdr(newscn);
     newshdr->sh_name = secNameIndex;
     newshdr->sh_flags = 0;
     newshdr->sh_type = SHT_PROGBITS;
     switch(newSecs[i]->getRegionType()){
        case Region::RT_TEXTDATA:
           newshdr->sh_flags = SHF_EXECINSTR | SHF_ALLOC | SHF_WRITE;
           break;
        case Region::RT_TEXT:
           newshdr->sh_flags = SHF_EXECINSTR | SHF_ALLOC;
           break;
        case Region::RT_BSS:
           newshdr->sh_type = SHT_NOBITS;
        case Region::RT_DATA:
           newshdr->sh_flags = SHF_WRITE | SHF_ALLOC;
           break;
        default:
           break;
     }

     if(shdr->sh_type == SHT_NOBITS) {
        newshdr->sh_offset = shdr->sh_offset;
     }else if( !firstNewLoadSec || !newSecs[i]->getDiskOffset() ) {
        newshdr->sh_offset = shdr->sh_offset+shdr->sh_size;
     }else{
         // The offset can be computed by determing the difference from
         // the first new loadable section
         newshdr->sh_offset = firstNewLoadSec->sh_offset +
             (newSecs[i]->getDiskOffset() - firstNewLoadSec->sh_addr);

         // Account for inter-section spacing due to alignment constraints
         loadSecTotalSize += newshdr->sh_offset - (shdr->sh_offset+shdr->sh_size);
     }

     if(newSecs[i]->getDiskOffset())
        newshdr->sh_addr = newSecs[i]->getDiskOffset();
     else{
        newshdr->sh_addr = prevshdr->sh_addr+ prevshdr->sh_size;
     }
    	    
     newshdr->sh_link = SHN_UNDEF;
     newshdr->sh_info = 0;
     newshdr->sh_addralign = newSecs[i]->getMemAlignment();
     newshdr->sh_entsize = 0;

     // TLS section
     if( newSecs[i]->isTLS() ) {
          newTLSData = newshdr;
          newshdr->sh_flags |= SHF_TLS;
     }

     if(newSecs[i]->getRegionType() == Region::RT_REL ||    //Relocation section
        newSecs[i]->getRegionType() == Region::RT_PLTREL)
     {
        newshdr->sh_type = SHT_REL;
        newshdr->sh_flags = SHF_ALLOC;
        newshdr->sh_entsize = sizeof(Elf32_Rel);
        updateDynLinkShdr.push_back(newshdr);
        if(!libelfso0Flag) {
           newdata64->d_type = ELF_T_REL;
           newdata64->d_align = 4;
        }
        else {
           newdata->d_type = ELF_T_REL;
           newdata->d_align = 4;
        }
#if !defined(os_solaris)
        if (newSecs[i]->getRegionType() == Region::RT_REL)
           updateDynamic(DT_REL, newshdr->sh_addr);
        else if (newSecs[i]->getRegionType() == Region::RT_PLTREL)
           updateDynamic(DT_JMPREL, newshdr->sh_addr);
#endif
     }
     else if(newSecs[i]->getRegionType() == Region::RT_RELA ||    //Relocation section
             newSecs[i]->getRegionType() == Region::RT_PLTRELA)
     {
        newshdr->sh_type = SHT_RELA;
        newshdr->sh_flags = SHF_ALLOC;
        newshdr->sh_entsize = sizeof(Elf32_Rela);
        updateDynLinkShdr.push_back(newshdr);
        newdata->d_type = ELF_T_RELA;
        newdata->d_align = 4;
#if !defined(os_solaris)
        if (newSecs[i]->getRegionType() == Region::RT_RELA)
           updateDynamic(DT_RELA, newshdr->sh_addr);
        else if(newSecs[i]->getRegionType() == Region::RT_PLTRELA)
           updateDynamic(DT_JMPREL, newshdr->sh_addr);
#endif
     }
     else if(newSecs[i]->getRegionType() == Region::RT_STRTAB)    //String table Section
     {
        newshdr->sh_type = SHT_STRTAB;
        newshdr->sh_entsize = 0;
        if(!libelfso0Flag) {
           newdata64->d_type = ELF_T_BYTE;
           newdata64->d_align = 1;
        }
        else {
           newdata->d_type = ELF_T_BYTE;
           newdata->d_align = 1;
           dynStrData = newdata; // TODO this should probably work for libelf.so.1
        }
        newshdr->sh_link = SHN_UNDEF;
        newshdr->sh_flags=  SHF_ALLOC;
        strtabIndex = secNames.size()-1;
        newshdr->sh_addralign = 1;
#if !defined(os_solaris)
        updateDynamic(DT_STRTAB, newshdr->sh_addr);
        updateDynamic(DT_STRSZ, newSecs[i]->getDiskSize());
#endif
     }
     else if(newSecs[i]->getRegionType() == Region::RT_SYMTAB)
     {
        newshdr->sh_type = SHT_DYNSYM;
        newshdr->sh_entsize = sizeof(Elf32_Sym);
        if(!libelfso0Flag) {
           newdata64->d_type = ELF_T_SYM;
           newdata64->d_align = 4; 
        }
        else {
           newdata->d_type = ELF_T_SYM;
           newdata->d_align = 4;
           dynsymData = newdata; // TODO this should probably work for libelf.so.1
        }
        newshdr->sh_link = secNames.size();   //.symtab section should have sh_link = index of .strtab for .dynsym
        newshdr->sh_flags = SHF_ALLOC ;
        newshdr->sh_info = 1;
        dynsymIndex = secNames.size()-1;
#if !defined(os_solaris)
        updateDynamic(DT_SYMTAB, newshdr->sh_addr);
#endif
     }
     else if(newSecs[i]->getRegionType() == Region::RT_DYNAMIC)
     {
#if !defined(os_solaris)
        newshdr->sh_entsize = sizeof(Elf32_Dyn);
#endif            
        newshdr->sh_type = SHT_DYNAMIC;
        if(!libelfso0Flag) {
           newdata64->d_type = ELF_T_DYN;
           newdata64->d_align = 4;
        }
        else {
           newdata->d_type = ELF_T_DYN;
           newdata->d_align = 4;
        }
        updateStrLinkShdr.push_back(newshdr);
        newshdr->sh_flags=  SHF_ALLOC | SHF_WRITE;
        dynSegOff = newshdr->sh_offset;
        dynSegAddr = newshdr->sh_addr;
        dynSegSize = newSecs[i]->getDiskSize();
     }
     else if(newSecs[i]->getRegionType() == Region::RT_HASH)
     {
        newshdr->sh_entsize = sizeof(Elf32_Word);
        newshdr->sh_type = SHT_HASH;
        if(!libelfso0Flag) {
           newdata64->d_type = ELF_T_WORD;
           newdata64->d_align = 4;
        } else {
           newdata->d_type = ELF_T_WORD;
           newdata->d_align = 4;
        }
        updateDynLinkShdr.push_back(newshdr);
        newshdr->sh_flags=  SHF_ALLOC;
        newshdr->sh_info = 0;
#if !defined(os_solaris)
        updateDynamic(DT_HASH, newshdr->sh_addr);
#endif
     }
#if !defined(os_solaris)
     else if(newSecs[i]->getRegionType() == Region::RT_SYMVERSIONS)
     {
        newshdr->sh_type = SHT_GNU_versym;
        newshdr->sh_entsize = sizeof(Elf32_Half);
        newshdr->sh_addralign = 2;
        if(!libelfso0Flag) {
           newdata64->d_type = ELF_T_HALF;
           newdata64->d_align = 2;
        }
        else {
           newdata->d_type = ELF_T_HALF;
           newdata->d_align = 2;
        }
        updateDynLinkShdr.push_back(newshdr);
        newshdr->sh_flags = SHF_ALLOC ;
        updateDynamic(DT_VERSYM, newshdr->sh_addr);
     }
     else if(newSecs[i]->getRegionType() == Region::RT_SYMVERNEEDED)
     {
        newshdr->sh_type = SHT_GNU_verneed;
        newshdr->sh_entsize = 0;
        newshdr->sh_addralign = 4;
        if(!libelfso0Flag) {
           newdata64->d_type = ELF_T_VNEED;
           newdata64->d_align = 4;
        }
        else {
           newdata->d_type = ELF_T_VNEED;
           newdata->d_align = 4;
        }
        updateStrLinkShdr.push_back(newshdr);
        newshdr->sh_flags = SHF_ALLOC ;
        newshdr->sh_info = verneednum;
        updateDynamic(DT_VERNEED, newshdr->sh_addr);
     }
     else if(newSecs[i]->getRegionType() == Region::RT_SYMVERDEF)
     {
        newshdr->sh_type = SHT_GNU_verdef;
        newshdr->sh_entsize = 0;
        if(!libelfso0Flag) {
           newdata64->d_type = ELF_T_VDEF;
           newdata64->d_align = 4;
        }
        else {
           newdata->d_type = ELF_T_VDEF;
           newdata->d_align = 4;
        }
        updateStrLinkShdr.push_back(newshdr);
        newshdr->sh_flags = SHF_ALLOC ;
        newshdr->sh_info = verdefnum;
        updateDynamic(DT_VERDEF, newshdr->sh_addr);
     }
#endif

     if(createNewPhdr)
     {
        // Check to make sure the (vaddr for the start of the new segment - the offset) is page aligned
        if(!firstNewLoadSec)
        {
            newshdr->sh_addr += library_adjust;
           newSegmentStart = newshdr->sh_addr;
           Offset newoff = newshdr->sh_offset  - (newshdr->sh_offset & (pgSize-1)) + (newshdr->sh_addr & (pgSize-1));
           if(newoff < newshdr->sh_offset)
              newoff += pgSize;
           extraAlignSize += newoff - newshdr->sh_offset;
           newshdr->sh_offset = newoff;
        }    
     }	
     else{
        Offset newoff = newshdr->sh_offset  - (newshdr->sh_offset & (pgSize-1)) + (newshdr->sh_addr & (pgSize-1));
        if(newoff < newshdr->sh_offset)
           newoff += pgSize;
        extraAlignSize += newoff - newshdr->sh_offset;
        newshdr->sh_offset = newoff;
     }

     //Set up the data
     if(!libelfso0Flag) {
        newdata64->d_buf = malloc(newSecs[i]->getDiskSize());
        memcpy(newdata64->d_buf, newSecs[i]->getPtrToRawData(), newSecs[i]->getDiskSize());
        newdata64->d_off = 0;
        newdata64->d_version = 1;
        newdata64->d_size = newSecs[i]->getDiskSize();
        if (!newdata64->d_align)
           newdata64->d_align = newshdr->sh_addralign;
        newshdr->sh_size = newdata64->d_size;
        memcpy(newdata, newdata64, sizeof(Elf_Data));
     }
     else {
        newdata->d_buf = malloc(newSecs[i]->getDiskSize());
        memcpy(newdata->d_buf, newSecs[i]->getPtrToRawData(), newSecs[i]->getDiskSize());
        newdata->d_off = 0;
        newdata->d_version = 1;
        newdata->d_size = newSecs[i]->getDiskSize();
        if (!newdata->d_align)
           newdata->d_align = newshdr->sh_addralign;
        newshdr->sh_size = newdata->d_size;
     }

     if( newshdr->sh_type == SHT_NOBITS ) {
         currEndOffset = newshdr->sh_offset;
     }else{
        loadSecTotalSize += newshdr->sh_size;
        currEndOffset = newshdr->sh_offset + newshdr->sh_size;
     }
     currEndAddress = newshdr->sh_addr + newshdr->sh_size;

     rewrite_printf("new section %s addr = %lx off = %lx size = %lx\n",
            newSecs[i]->getRegionName().c_str(), newshdr->sh_addr, newshdr->sh_offset, 
            newshdr->sh_size);

     if (0 > elf_update(newElf, ELF_C_NULL))
     {
<<<<<<< HEAD
        fprintf(stderr, "%s[%d]:  elf_update failed: %s\n", FILE__, __LINE__,
                elf_errmsg(elf_errno()));
        return false;
=======
       fprintf(stderr, "%s[%d]:  elf_update failed: %d, %s\n", FILE__, __LINE__, errno, elf_errmsg(elf_errno()));
       return false;
>>>>>>> 6639ddf6
     }

     shdr = newshdr;
     if(!firstNewLoadSec)
        firstNewLoadSec = shdr;
     secNameIndex += newSecs[i]->getRegionName().size() + 1;
     prevshdr = newshdr;
  }
    
  for(unsigned i=0; i < updateDynLinkShdr.size(); i++) {
    newshdr = updateDynLinkShdr[i];
    newshdr->sh_link = dynsymIndex;   
  }
    
  for(unsigned i=0; i < updateStrLinkShdr.size(); i++) {
    newshdr = updateStrLinkShdr[i];
    newshdr->sh_link = strtabIndex;   
  }

   
  return true;
}
	
bool emitElf::addSectionHeaderTable(Elf32_Shdr *shdr) {
  Elf_Scn *newscn;
  Elf_Data *newdata = NULL;
  Elf_Data64 *newdata64 = NULL;
  Elf32_Shdr *newshdr;

  if((newscn = elf_newscn(newElf)) == NULL)
    {
      log_elferror(err_func_, "unable to create new function");	
      return false;
    }	
  if ((newdata = elf_newdata(newscn)) == NULL)
    {
      log_elferror(err_func_, "unable to create section data");	
      return false;
    } 
  if(!libelfso0Flag)
    newdata64 = (Elf_Data64 *) malloc(sizeof(Elf_Data64));
    
  //Fill out the new section header
  newshdr = elf32_getshdr(newscn);
  newshdr->sh_name = secNameIndex;
  secNames.push_back(".shstrtab");
  secNameIndex += 10;
  newshdr->sh_type = SHT_STRTAB;
  newshdr->sh_entsize = 1;
  newshdr->sh_link = SHN_UNDEF; 
  newshdr->sh_flags=  0;

  newshdr->sh_offset = shdr->sh_offset+shdr->sh_size;
  newshdr->sh_addr = 0;
  newshdr->sh_info = 0;
  newshdr->sh_addralign = 4;

  char *ptr;
  //Set up the data
  if(!libelfso0Flag){
    newdata64->d_buf = (char *)malloc(secNameIndex);
    ptr = (char *)newdata64->d_buf;
  }
  else{
    newdata->d_buf = (char *)malloc(secNameIndex);
    ptr = (char *)newdata->d_buf;
  }
  for(unsigned i=0;i<secNames.size(); i++)
    {
      memcpy(ptr, secNames[i].c_str(), secNames[i].length());
      memcpy(ptr+secNames[i].length(), "\0", 1);
      ptr += secNames[i].length()+1;
    }    

  if(!libelfso0Flag){
    newdata64->d_type = ELF_T_BYTE;
    newdata64->d_size = secNameIndex;
    newdata64->d_align = 4;
    newdata64->d_version = 1;
    newdata64->d_off = 0;
    newshdr->sh_size = newdata64->d_size;
    memcpy(newdata, newdata64, sizeof(Elf_Data));
  }
  else {
    newdata->d_type = ELF_T_BYTE;
    newdata->d_size = secNameIndex;
    newdata->d_align = 4;
    newdata->d_version = 1;
    newdata->d_off = 0;
    newshdr->sh_size = newdata->d_size;
  }


  //elf_update(newElf, ELF_C_NULL);

  return true;
}

bool emitElf::createNonLoadableSections(Elf32_Shdr *&shdr)
{
  Elf_Scn *newscn;
  Elf_Data *newdata = NULL;
  Elf_Data64 *newdata64 = NULL;
  Elf32_Shdr *newshdr;
    
  Elf32_Shdr *prevshdr = shdr; 
  //All of them that are left are non-loadable. stack'em up at the end.
  for(unsigned i = 0; i < nonLoadableSecs.size(); i++)
    {
      secNames.push_back(nonLoadableSecs[i]->getRegionName());
      // Add a new non-loadable section
      if((newscn = elf_newscn(newElf)) == NULL)
        {
	  log_elferror(err_func_, "unable to create new function");	
	  return false;
        }	
      if ((newdata = elf_newdata(newscn)) == NULL)
        {
	  log_elferror(err_func_, "unable to create section data");	
	  return false;
        } 
      newdata64 = (Elf_Data64 *)malloc(sizeof(Elf_Data64));
    	
      //Fill out the new section header
      newshdr = elf32_getshdr(newscn);
      newshdr->sh_name = secNameIndex;
      secNameIndex += nonLoadableSecs[i]->getRegionName().length() + 1;
      if(nonLoadableSecs[i]->getRegionType() == Region::RT_TEXT)		//Text Section
	{
	  newshdr->sh_type = SHT_PROGBITS;
	  newshdr->sh_flags = SHF_EXECINSTR | SHF_WRITE;
	  newshdr->sh_entsize = 1;
	  if(!libelfso0Flag)
	    newdata64->d_type = ELF_T_BYTE;
	  else
	    newdata->d_type = ELF_T_BYTE;
    	}
      else if(nonLoadableSecs[i]->getRegionType() == Region::RT_DATA)	//Data Section
	{
	  newshdr->sh_type = SHT_PROGBITS;
	  newshdr->sh_flags = SHF_WRITE;
	  newshdr->sh_entsize = 1;
	  if(!libelfso0Flag)
	    newdata64->d_type = ELF_T_BYTE;
	  else
	    newdata->d_type = ELF_T_BYTE;
    	}
      else if(nonLoadableSecs[i]->getRegionType() == Region::RT_REL)	//Relocatons section
    	{
	  newshdr->sh_type = SHT_REL;
	  newshdr->sh_flags = SHF_WRITE;
	  newshdr->sh_entsize = sizeof(Elf32_Rel);
	  if(!libelfso0Flag)
	    newdata64->d_type = ELF_T_BYTE;
	  else
	    newdata->d_type = ELF_T_BYTE;
    	}
      else if(nonLoadableSecs[i]->getRegionType() == Region::RT_RELA)	//Relocatons section
    	{
	  newshdr->sh_type = SHT_RELA;
	  newshdr->sh_flags = SHF_WRITE;
	  newshdr->sh_entsize = sizeof(Elf32_Rela);
	  if(!libelfso0Flag)
	    newdata64->d_type = ELF_T_BYTE;
	  else
	    newdata->d_type = ELF_T_BYTE;
    	}

      else if(nonLoadableSecs[i]->getRegionType() == Region::RT_SYMTAB)
	{
	  newshdr->sh_type = SHT_SYMTAB;
	  newshdr->sh_entsize = sizeof(Elf32_Sym);
	  if(!libelfso0Flag)
	    newdata64->d_type = ELF_T_SYM;
	  else
	    newdata->d_type = ELF_T_SYM;
	  
	  newshdr->sh_link = secNames.size();   //.symtab section should have sh_link = index of .strtab 
	  newshdr->sh_flags=  0;
	}
      else if(nonLoadableSecs[i]->getRegionType() == Region::RT_STRTAB)	//String table Section
	{
	  newshdr->sh_type = SHT_STRTAB;
	  newshdr->sh_entsize = 0;
	  if(!libelfso0Flag)
	    newdata64->d_type = ELF_T_BYTE;
	  else
	    newdata->d_type = ELF_T_BYTE;
	  newshdr->sh_link = SHN_UNDEF; 
	  newshdr->sh_flags=  0;
    	}
      /*    
	    else if(nonLoadableSecs[i]->getFlags() & Section::dynsymtabSection)
	    {
	    newshdr->sh_type = SHT_DYNSYM;
            newshdr->sh_entsize = sizeof(Elf32_Sym);
            if(!libelfso0Flag)
	    newdata64->d_type = ELF_T_SYM;
            else
	    newdata->d_type = ELF_T_SYM;
	    //newshdr->sh_link = newSecSize+i+1;   //.symtab section should have sh_link = index of .strtab
	    newshdr->sh_flags=  SHF_ALLOC | SHF_WRITE;
	    }*/
      if( prevshdr->sh_type == SHT_NOBITS ) {
          newshdr->sh_offset = prevshdr->sh_offset;
      }else{
        newshdr->sh_offset = prevshdr->sh_offset+prevshdr->sh_size;
      }
      if (newshdr->sh_offset < currEndOffset) {
         newshdr->sh_offset = currEndOffset;
      }
      newshdr->sh_addr = 0;
      newshdr->sh_info = 0;
      newshdr->sh_addralign = 4;

      //Set up the data
      if(!libelfso0Flag) {
	newdata64->d_buf = nonLoadableSecs[i]->getPtrToRawData();
	newdata64->d_size = nonLoadableSecs[i]->getDiskSize();
	newshdr->sh_size = newdata64->d_size;
	newdata64->d_align = 4;
	newdata64->d_off = 0;
	newdata64->d_version = 1;
	memcpy(newdata, newdata64, sizeof(Elf_Data));
      }
      else{
	newdata->d_buf = nonLoadableSecs[i]->getPtrToRawData();
	newdata->d_size = nonLoadableSecs[i]->getDiskSize();
	newshdr->sh_size = newdata->d_size;
	newdata->d_align = 4;
	newdata->d_off = 0;
	newdata->d_version = 1;
      }
      
      currEndOffset = newshdr->sh_offset + newshdr->sh_size;
      //currEndAddress = newshdr->sh_addr + newshdr->sh_size;

	    
      //elf_update(newElf, ELF_C_NULL);
      prevshdr = newshdr;
    }	
  shdr = prevshdr;
  return true;
}    	

/* Regenerates the .symtab, .strtab sections from the symbols
 * Add new .dynsym, .dynstr sections for the newly added dynamic symbols
 * Method - For every symbol call createElfSymbol to get a Elf32_Sym corresposnding 
 *          to a Symbol object. Accumulate all and their names to form the sections
 *          and add them to the list of new sections
 */
bool emitElf::createSymbolTables(Symtab *obj, vector<Symbol *>&allSymbols)
{
  unsigned i;

  //Symbol table(.symtab) symbols
  std::vector<Elf32_Sym *> symbols;

  //Symbol table(.dynsymtab) symbols
  std::vector<Elf32_Sym *> dynsymbols;

  unsigned symbolNamesLength = 1, dynsymbolNamesLength = 1;
  dyn_hash_map<string, unsigned> dynSymNameMapping;
  std::vector<std::string> symbolStrs, dynsymbolStrs;
  std::vector<Symbol *> dynsymVector;
  std::vector<Symbol *> allDynSymbols;
  std::vector<Symbol *> allSymSymbols;

  dyn_hash_map<int, Region*> secTagRegionMapping = obj->getObject()->getTagRegionMapping();

  Region *sec;
  dyn_hash_map<int, Region*>::const_iterator foundRegion;
  foundRegion = secTagRegionMapping.find(DT_STRTAB);
  if ((foundRegion != secTagRegionMapping.end()) && (foundRegion->second != NULL)) {
    // .dynstr
    sec = foundRegion->second;
    olddynStrData = (char *)(sec->getPtrToRawData());
    olddynStrSize = sec->getRegionSize();
    dynsymbolNamesLength = olddynStrSize+1;
  }

#if !defined(os_solaris)
  //Initialize the list of new prereq libraries
  set<string> &plibs = obj->getObject()->prereq_libs;
  for (set<string>::iterator i = plibs.begin(); i != plibs.end(); i++) {
     DT_NEEDEDEntries.push_back(*i);
  }
  new_dynamic_entries = obj->getObject()->new_dynamic_entries;
  Object *object = obj->getObject();
#endif
  // recreate a "dummy symbol"
  Elf32_Sym *sym = new Elf32_Sym();
  symbolStrs.push_back("");
  sym->st_name = 0;
  sym->st_value = 0;
  sym->st_size = 0;
  sym->st_other = 0;
  sym->st_info = (unsigned char) ELF32_ST_INFO(STB_LOCAL, STT_NOTYPE);
  sym->st_shndx = SHN_UNDEF;

  symbols.push_back(sym);
  if (!obj->isStaticBinary()) {
    dynsymbols.push_back(sym);
    dynsymVector.push_back(Symbol::magicEmitElfSymbol());
    versionSymTable.push_back(0);
  }	  

  for(i=0; i<allSymbols.size();i++) {
    if(allSymbols[i]->isInSymtab()) {
      allSymSymbols.push_back(allSymbols[i]);
    }	
    if (!obj->isStaticBinary()) {
      if(allSymbols[i]->isInDynSymtab()) {
        allDynSymbols.push_back(allSymbols[i]);
      }	
    }
  }
 
  int max_index = -1;
  for(i = 0; i < allDynSymbols.size();i++) {
    if (max_index < allDynSymbols[i]->getIndex()) 
      max_index = allDynSymbols[i]->getIndex();
  }
  for(i=0; i<allDynSymbols.size(); i++) {
    if (allDynSymbols[i]->getIndex() == -1) {
      max_index++;
      allDynSymbols[i]->setIndex(max_index);
    }

    if (allDynSymbols[i]->getStrIndex() == -1) {
      // New Symbol - append to the list of strings
      dynsymbolStrs.push_back( allDynSymbols[i]->getMangledName().c_str());
      allDynSymbols[i]->setStrIndex(dynsymbolNamesLength);
      dynsymbolNamesLength += allDynSymbols[i]->getMangledName().length() + 1;
    } 

  }	
  // reorder allSymbols based on index
  std::sort(allDynSymbols.begin(), allDynSymbols.end(), sortByIndex());
   
  max_index = -1;
  for(i = 0; i < allSymSymbols.size();i++) {
    if (max_index < allSymSymbols[i]->getIndex()) 
      max_index = allSymSymbols[i]->getIndex();
  }

  for(i=0; i<allSymSymbols.size(); i++) {
    if (allSymSymbols[i]->getIndex() == -1) {
      max_index++;
      allSymSymbols[i]->setIndex(max_index);
    }
  }	

  std::sort(allSymSymbols.begin(), allSymSymbols.end(), sortByIndex());

  /* We regenerate symtab and symstr section. We do not 
     maintain the order of the strings and symbols as it was in
     the original binary. Hence, the strings in symstr have new order and 
     new index.
     On the other hand, we do not regenerate dynsym and dynstr section. We copy over
     old symbols and string in the original order as it was in the 
     original binary. We preserve sh_index of Elf symbols (from Symbol's strIndex). We append 
     new symbols and string that we create for the new binary (targ*, versions etc).
  */  

  for(i=0; i<allSymSymbols.size();i++) {
    //allSymSymbols[i]->setStrIndex(symbolNamesLength);
    createElfSymbol(allSymSymbols[i], symbolNamesLength, symbols);
    symbolStrs.push_back(allSymSymbols[i]->getName());
    symbolNamesLength += allSymSymbols[i]->getName().length()+1;
  }
  for(i=0; i<allDynSymbols.size();i++) {
    createElfSymbol(allDynSymbols[i], allDynSymbols[i]->getStrIndex(), dynsymbols, true);
    dynSymNameMapping[allDynSymbols[i]->getName().c_str()] = allDynSymbols[i]->getIndex();
    dynsymVector.push_back(allDynSymbols[i]);
  }

  //reconstruct .symtab section
  Elf32_Sym *syms = (Elf32_Sym *)malloc(symbols.size()* sizeof(Elf32_Sym));
  for(i=0;i<symbols.size();i++)
    syms[i] = *(symbols[i]);
    
  --symbolNamesLength;
  char *str = (char *)malloc(symbolNamesLength+1);
  unsigned cur=0;
  for(i=0;i<symbolStrs.size();i++)
    {
      strcpy(&str[cur],symbolStrs[i].c_str());
      cur+=symbolStrs[i].length()+1;
    }
    
  if(!isStripped)
    {
      Region *sec;
      if (obj->findRegion(sec,".symtab"))
	      sec->setPtrToRawData(syms, symbols.size()*sizeof(Elf32_Sym));
      else
              obj->addRegion(0, syms, symbols.size()*sizeof(Elf32_Sym), ".symtab", Region::RT_SYMTAB);
    }
  else
    obj->addRegion(0, syms, symbols.size()*sizeof(Elf32_Sym), ".symtab", Region::RT_SYMTAB);

  //reconstruct .strtab section
  if(!isStripped)
    {
      Region *sec;
      if (obj->findRegion(sec,".strtab"))
	      sec->setPtrToRawData(str, symbolNamesLength);
      else
    	      obj->addRegion(0, str, symbolNamesLength , ".strtab", Region::RT_STRTAB);
    }
  else
    obj->addRegion(0, str, symbolNamesLength , ".strtab", Region::RT_STRTAB);
    
  if(!obj->getAllNewRegions(newSecs))
    log_elferror(err_func_, "No new sections to add");

  if(dynsymbols.size() == 1)
    return true;

  if (!obj->isStaticBinary()) {
    //reconstruct .dynsym and .dynstr sections
    Elf32_Sym *dynsyms = (Elf32_Sym *)malloc(dynsymbols.size()* sizeof(Elf32_Sym));
    for(i=0;i<dynsymbols.size();i++)
      dynsyms[i] = *(dynsymbols[i]);

#if !defined(os_solaris)
    Elf32_Half *symVers;
    char *verneedSecData, *verdefSecData;
    unsigned verneedSecSize = 0, verdefSecSize = 0;
               
    createSymbolVersions(obj, symVers, verneedSecData, verneedSecSize, verdefSecData, verdefSecSize, dynsymbolNamesLength, dynsymbolStrs);
    // build new .hash section
    Elf32_Word *hashsecData;
    unsigned hashsecSize = 0;
    createHashSection(obj, hashsecData, hashsecSize, dynsymVector);
    if(hashsecSize) {
      string name; 
      if (secTagRegionMapping.find(DT_HASH) != secTagRegionMapping.end()) {
	name = secTagRegionMapping[DT_HASH]->getRegionName();
	obj->addRegion(0, hashsecData, hashsecSize*sizeof(Elf32_Word), name, Region::RT_HASH, true);
      } else if (secTagRegionMapping.find(0x6ffffef5) != secTagRegionMapping.end()) { 
	name = secTagRegionMapping[0x6ffffef5]->getRegionName();
	obj->addRegion(0, hashsecData, hashsecSize*sizeof(Elf32_Word), name, Region::RT_HASH, true);
      } else {
	name = ".hash";
	obj->addRegion(0, hashsecData, hashsecSize*sizeof(Elf32_Word), name, Region::RT_HASH, true);
      }	
    }

    Elf32_Dyn *dynsecData;
    unsigned dynsecSize = 0;
    if(obj->findRegion(sec, ".dynamic")) {
        // Need to ensure that DT_REL and related fields added to .dynamic
        // The values of these fields will be set
        if( !object->hasReldyn() ) {
            if( object->getRelType() == Region::RT_REL ) {
                new_dynamic_entries.push_back(make_pair(DT_REL,0));
                new_dynamic_entries.push_back(make_pair(DT_RELSZ,0));
            }else if( object->getRelType() == Region::RT_RELA ) {
                new_dynamic_entries.push_back(make_pair(DT_RELA,0));
                new_dynamic_entries.push_back(make_pair(DT_RELASZ,0));
            }else{
                assert(!"Relocation type not set to known RT_REL or RT_RELA.");
            }
        }

        createDynamicSection(sec->getPtrToRawData(), sec->getDiskSize(), dynsecData, dynsecSize, dynsymbolNamesLength, dynsymbolStrs);
    }  
#endif
   
    // build map of dynamic symbol names to symbol table index (for
    // relocations)
    if(!dynsymbolNamesLength)
      return true; 

    char *dynstr = (char *)malloc(dynsymbolNamesLength);
    memcpy((void *)dynstr, (void *)olddynStrData, olddynStrSize);
    cur = olddynStrSize+1;
    for(i=0;i<dynsymbolStrs.size();i++)
      {
	strcpy(&dynstr[cur],dynsymbolStrs[i].c_str());
	cur+=dynsymbolStrs[i].length()+1;
	if ( dynSymNameMapping.find(dynsymbolStrs[i]) == dynSymNameMapping.end()) {
	  dynSymNameMapping[dynsymbolStrs[i]] = allDynSymbols.size()+i;
	}
      }

    string name; 
    if (secTagRegionMapping.find(DT_SYMTAB) != secTagRegionMapping.end()) {
      name = secTagRegionMapping[DT_SYMTAB]->getRegionName();
    } else {
      name = ".dynsym";
    }
    obj->addRegion(0, dynsyms, dynsymbols.size()*sizeof(Elf32_Sym), name, Region::RT_SYMTAB, true);

    if (secTagRegionMapping.find(DT_STRTAB) != secTagRegionMapping.end()) {
      name = secTagRegionMapping[DT_STRTAB]->getRegionName();
    } else {
      name = ".dynstr";
    }
    obj->addRegion(0, dynstr, dynsymbolNamesLength , name, Region::RT_STRTAB, true);

#if !defined(os_solaris)
    //add .gnu.version, .gnu.version_r, and .gnu.version_d sections
    if (secTagRegionMapping.find(DT_VERSYM) != secTagRegionMapping.end()) {
      name = secTagRegionMapping[DT_VERSYM]->getRegionName();
    } else {
      name = ".gnu.version";
    }
    obj->addRegion(0, symVers, versionSymTable.size() * sizeof(Elf32_Half), name, Region::RT_SYMVERSIONS, true);

    if(verneedSecSize) {
      if (secTagRegionMapping.find(DT_VERNEED) != secTagRegionMapping.end()) {
	name = secTagRegionMapping[DT_VERNEED]->getRegionName();
      } else {
	name = ".gnu.version_r";
      }
      obj->addRegion(0, verneedSecData, verneedSecSize, name, Region::RT_SYMVERNEEDED, true);
    }

    if(verdefSecSize) {
      obj->addRegion(0, verdefSecData, verdefSecSize, ".gnu.version_d", Region::RT_SYMVERDEF, true);
    } 
#endif

    //Always create a dyn section, it may get our new relocations.
    //If both exist, then just try to maintain order.
    bool has_plt = object->hasRelaplt() || object->hasRelplt();
    bool has_dyn = object->hasReladyn() || object->hasReldyn();
    if (!has_plt) {
       createRelocationSections(obj, object->getDynRelocs(), true, dynSymNameMapping);
    }
    else if (!has_dyn) {
       createRelocationSections(obj, object->getPLTRelocs(), false, dynSymNameMapping);
       createRelocationSections(obj, object->getDynRelocs(), true, dynSymNameMapping);
    }
    else if (object->getRelPLTAddr() < object->getRelDynAddr()) {
       createRelocationSections(obj, object->getPLTRelocs(), false, dynSymNameMapping);
       createRelocationSections(obj, object->getDynRelocs(), true, dynSymNameMapping);
    }
    else {
       createRelocationSections(obj, object->getDynRelocs(), true, dynSymNameMapping);
       createRelocationSections(obj, object->getPLTRelocs(), false, dynSymNameMapping);
    }

#if !defined(os_solaris)
    //add .dynamic section
    if(dynsecSize)
      obj->addRegion(0, dynsecData, dynsecSize*sizeof(Elf64_Dyn), ".dynamic", Region::RT_DYNAMIC, true);
#endif
  }else{
      // Static binary case
      vector<Region *> newRegs;
      obj->getAllNewRegions(newRegs);
      if( newRegs.size() ) {
          // Link in all new libraries
          emitElfStatic linker(obj->getAddressWidth(), isStripped);

          emitElfStatic::StaticLinkError err;
          std::string errMsg;
          linkedStaticData = linker.linkStatic(obj, err, errMsg);
          if ( !linkedStaticData ) {
               fprintf(stderr, "Failed to link in static library code: %s = %s\n",
                     emitElfStatic::printStaticLinkError(err).c_str(), errMsg.c_str());
               log_elferror(err_func_, "Failed to link in static library code.");   
               return false;
          }

          hasRewrittenTLS = linker.hasRewrittenTLS();

          // Find the end of the new Regions
          obj->getAllNewRegions(newRegs);

          Offset lastRegionAddr = 0, lastRegionSize = 0;
          vector<Region *>::iterator newRegIter;
          for(newRegIter = newRegs.begin(); newRegIter != newRegs.end();
              ++newRegIter)
          {
              if( (*newRegIter)->getRegionAddr() > lastRegionAddr ) {
                  lastRegionAddr = (*newRegIter)->getRegionAddr();
                  lastRegionSize = (*newRegIter)->getRegionSize();
              }
          }
          updateHeapVariables(obj, lastRegionAddr + lastRegionSize);
      }
  }

  if(!obj->getAllNewRegions(newSecs))
    log_elferror(err_func_, "No new sections to add");

  return true;
}

void emitElf::createRelocationSections(Symtab *obj, std::vector<relocationEntry> &relocation_table, bool isDynRelocs, dyn_hash_map<std::string, unsigned> &dynSymNameMapping) {
   vector<relocationEntry> newRels;
   if(isDynRelocs && newSecs.size()) {
      std::vector<Region *>::iterator i;
      for (i = newSecs.begin(); i != newSecs.end(); i++) {
         std::copy((*i)->getRelocations().begin(),
                   (*i)->getRelocations().end(),
                   std::back_inserter(newRels));
      }
   }

   unsigned i,j,k,l,m;
    
   Elf32_Rel *rels = (Elf32_Rel *)malloc(sizeof(Elf32_Rel) * (relocation_table.size()+newRels.size()));
   Elf32_Rela *relas = (Elf32_Rela *)malloc(sizeof(Elf32_Rela) * (relocation_table.size()+newRels.size()));
   j=0; k=0; l=0; m=0;
   //reconstruct .rel
   for(i=0;i<relocation_table.size();i++) 
   {
      if (relocation_table[i].regionType() == Region::RT_REL) {
          if( library_adjust && !isDynRelocs) {
              // PLT relocations depend on the GOT and the GOT contains some offsets
              // referencing the PLT -- these need to be updated if we are shifting
              // the library down a page
              updatePltGotRelocations(obj, relocation_table[i]);
          }

         rels[j].r_offset = relocation_table[i].rel_addr() + library_adjust;
         if(relocation_table[i].name().length() && 
            dynSymNameMapping.find(relocation_table[i].name()) != dynSymNameMapping.end()) {
            rels[j].r_info = ELF32_R_INFO(dynSymNameMapping[relocation_table[i].name()], relocation_table[i].getRelType());
         } else {
            rels[j].r_info = ELF32_R_INFO(STN_UNDEF, relocation_table[i].getRelType());
         }
         j++;
      } else {
         relas[k].r_offset = relocation_table[i].rel_addr() + library_adjust;
         relas[k].r_addend = relocation_table[i].addend();
         if (relas[k].r_addend)
            relas[k].r_addend += library_adjust;
         if(relocation_table[i].name().length() && 
            dynSymNameMapping.find(relocation_table[i].name()) != dynSymNameMapping.end()) {
            relas[k].r_info = ELF32_R_INFO(dynSymNameMapping[relocation_table[i].name()], relocation_table[i].getRelType());
         } else {
            relas[k].r_info = ELF32_R_INFO(STN_UNDEF, relocation_table[i].getRelType());
         }
         k++;
      }
   }
   for(i=0;i<newRels.size();i++) 
   {
      if (newRels[i].regionType() == Region::RT_REL) {
         rels[j].r_offset = newRels[i].rel_addr() + library_adjust;
         if(dynSymNameMapping.find(newRels[i].name()) != dynSymNameMapping.end()) {
            rels[j].r_info = ELF32_R_INFO(dynSymNameMapping[newRels[i].name()], 
                    relocationEntry::getGlobalRelType(obj->getAddressWidth()));
         } else {
            rels[j].r_info = ELF32_R_INFO(STN_UNDEF, 
                    relocationEntry::getGlobalRelType(obj->getAddressWidth()));
         }
         j++;
	 l++;
      } else {
         relas[k].r_offset = newRels[i].rel_addr();
         relas[k].r_addend = newRels[i].addend();
         if( relas[k].r_addend ) relas[k].r_addend += library_adjust;
         if(dynSymNameMapping.find(newRels[i].name()) != dynSymNameMapping.end()) {
            relas[k].r_info = ELF32_R_INFO(dynSymNameMapping[newRels[i].name()], 
                    relocationEntry::getGlobalRelType(obj->getAddressWidth()));
         } else {
            relas[k].r_info = ELF32_R_INFO(STN_UNDEF, 
                    relocationEntry::getGlobalRelType(obj->getAddressWidth()));
         }
         k++;
	 m++;
      }
   }

#if defined (os_solaris)
   fprintf(stderr, "%s[%d]:  FIXME:  This does not work on solaris\n", FILE__, __LINE__);
#else
   dyn_hash_map<int, Region*> secTagRegionMapping = obj->getObject()->getTagRegionMapping();
   int reloc_size, old_reloc_size, dynamic_reloc_size;
   const char *new_name;
   Region::RegionType rtype;
   int dtype;
   int dsize_type;
   void *buffer = NULL;

   reloc_size = j*sizeof(Elf32_Rel)+k*sizeof(Elf32_Rela);
   if (!reloc_size)
      return;

   if (   isDynRelocs 
       && object->getRelType() == Region::RT_REL ) 
   {
      new_name = ".rel.dyn";
      dtype = DT_REL;
      rtype = Region::RT_REL;
      dsize_type = DT_RELSZ;
      buffer = rels;
   }

   if (   isDynRelocs 
       && object->getRelType() == Region::RT_RELA ) 
   {
      new_name = ".rela.dyn";
      dtype = DT_RELA;
      rtype = Region::RT_RELA;
      dsize_type = DT_RELASZ;
      buffer = relas;
   }

   if (   !isDynRelocs
       && object->getRelType() == Region::RT_REL ) 
   {
      new_name = ".rel.plt";
      dtype = DT_JMPREL;
      rtype = Region::RT_PLTREL;
      dsize_type = DT_PLTRELSZ;
      buffer = rels;
   }

   if (   !isDynRelocs 
       && object->getRelType() == Region::RT_RELA ) 
   {
      new_name = ".rela.plt";
      dtype = DT_JMPREL;
      rtype = Region::RT_PLTRELA;
      dsize_type = DT_PLTRELSZ;
      buffer = relas;
   }
   
   /* The original binary may have overlapping rel.dyn and rel.plt section. The overlap is determined
      by the size given by the dynamic entry DT_RELSZ/DT_RELASZ. We try to reproduce similar overlap
      in the rewritten binary to keep the loader happy. We add new entries to the end of the original 
      rel.dyn section followed by rel.plt section */

   old_reloc_size =  dynamicSecData[dsize_type][0]->d_un.d_val;
   dynamic_reloc_size = old_reloc_size+  l*sizeof(Elf32_Rel)+ m*sizeof(Elf32_Rela); 
   // If dynamic_reloc_size > reloc_size => overlap
   string name;
   if (secTagRegionMapping.find(dtype) != secTagRegionMapping.end())
      name = secTagRegionMapping[dtype]->getRegionName();
   else
      name = std::string(new_name);
   obj->addRegion(0, buffer, reloc_size, name, rtype, true);
   updateDynamic(dsize_type, dynamic_reloc_size); 
#endif

} 

#if !defined(os_solaris)
void emitElf::createSymbolVersions(Symtab *obj, Elf32_Half *&symVers, char*&verneedSecData, unsigned &verneedSecSize, char *&verdefSecData, unsigned &verdefSecSize, unsigned &dynSymbolNamesLength, vector<string> &dynStrs){

  //Add all names to the new .dynstr section
  map<string, unsigned>::iterator iter = versionNames.begin();
  for(;iter!=versionNames.end();iter++){
    iter->second = dynSymbolNamesLength;
    dynStrs.push_back(iter->first);
    dynSymbolNamesLength+= iter->first.size()+1;
  }

  //reconstruct .gnu_version section
  symVers = (Elf32_Half *)malloc(versionSymTable.size() * sizeof(Elf32_Half));
  for(unsigned i=0; i<versionSymTable.size(); i++)
    symVers[i] = versionSymTable[i];

  //reconstruct .gnu.version_r section
  verneedSecSize = 0;
  map<string, map<string, unsigned> >::iterator it = verneedEntries.begin();
  for(; it != verneedEntries.end(); it++)
    verneedSecSize += sizeof(Elf32_Verneed) + sizeof(Elf32_Vernaux) * it->second.size();

  verneedSecData = (char *)malloc(verneedSecSize);
  unsigned curpos = 0;
  verneednum = 0;
  std::vector<std::string>::iterator dit;
  for(dit = unversionedNeededEntries.begin(); dit != unversionedNeededEntries.end(); dit++) {
    // account for any substitutions due to rewriting a shared lib
    std::string name = obj->getDynLibSubstitution(*dit);
    // no need for self-references
    if (!(obj->name() == name)) {
      versionNames[name] = dynSymbolNamesLength;
      dynStrs.push_back(name);
      dynSymbolNamesLength+= (name).size()+1;
      if(find(DT_NEEDEDEntries.begin(), DT_NEEDEDEntries.end(), name) == DT_NEEDEDEntries.end())
	DT_NEEDEDEntries.push_back(name);
    }
  }
  for(it = verneedEntries.begin(); it != verneedEntries.end(); it++){
    //printf("  verneed entry: %s ", it->first.c_str());
    Elf32_Verneed *verneed = (Elf32_Verneed *)(void*)(verneedSecData+curpos);
    verneed->vn_version = 1;
    verneed->vn_cnt = (Elf32_Half) it->second.size();
    verneed->vn_file = dynSymbolNamesLength;
    versionNames[it->first] = dynSymbolNamesLength;
    dynStrs.push_back(it->first);
    dynSymbolNamesLength+= it->first.size()+1;
    if(find(DT_NEEDEDEntries.begin(), DT_NEEDEDEntries.end(), it->first) == DT_NEEDEDEntries.end())
      DT_NEEDEDEntries.push_back(it->first);
    verneed->vn_aux = sizeof(Elf32_Verneed);
    verneed->vn_next = sizeof(Elf32_Verneed) + it->second.size()*sizeof(Elf32_Vernaux);
    if(curpos + verneed->vn_next == verneedSecSize)
      verneed->vn_next = 0;
    verneednum++;
    int i = 0;
    for(iter = it->second.begin(); iter!= it->second.end(); iter++){
      //printf(" {%s}", iter->first.c_str());
      Elf32_Vernaux *vernaux = (Elf32_Vernaux *)(void*)(verneedSecData + curpos + verneed->vn_aux + i*sizeof(Elf32_Vernaux));
      vernaux->vna_hash = elfHash(iter->first.c_str());
      vernaux->vna_flags = 0;
      vernaux->vna_other = (Elf32_Half) iter->second;
      vernaux->vna_name = versionNames[iter->first];
      if(i == verneed->vn_cnt-1)
	vernaux->vna_next = 0;
      else
	vernaux->vna_next = sizeof(Elf32_Vernaux);
      i++;
    }
    //printf("\n");
    curpos += verneed->vn_next;
  }

  //reconstruct .gnu.version_d section
  verdefSecSize = 0;
  for(iter = verdefEntries.begin(); iter != verdefEntries.end(); iter++)
    verdefSecSize += sizeof(Elf32_Verdef) + sizeof(Elf32_Verdaux) * verdauxEntries[iter->second].size();

  verdefSecData = (char *)malloc(verdefSecSize);
  curpos = 0;
  verdefnum = 0;
  for(iter = verdefEntries.begin(); iter != verdefEntries.end(); iter++){
    //printf("  verdef entry: %s [cnt=%d] ", iter->first.c_str(), verdauxEntries[iter->second].size());
    Elf32_Verdef *verdef = (Elf32_Verdef *)(void*)(verdefSecData+curpos);
    verdef->vd_version = 1;
    // should the flag = 1 for filename versions?
    verdef->vd_flags = 0;
    verdef->vd_ndx = (Elf32_Half) iter->second;
    verdef->vd_cnt = (Elf32_Half) verdauxEntries[iter->second].size();
    verdef->vd_hash = elfHash(iter->first.c_str());
    verdef->vd_aux = sizeof(Elf32_Verdef);
    verdef->vd_next = sizeof(Elf32_Verdef) + verdauxEntries[iter->second].size()*sizeof(Elf32_Verdaux);
    if(curpos + verdef->vd_next == verdefSecSize)
      verdef->vd_next = 0;
    verdefnum++;
    for(unsigned i = 0; i< verdauxEntries[iter->second].size(); i++){
      //printf(" {%s}", verdauxEntries[iter->second][i].c_str());
      Elf32_Verdaux *verdaux = (Elf32_Verdaux *)(void*)(verdefSecData + curpos +verdef->vd_aux + i*sizeof(Elf32_Verdaux));
      verdaux->vda_name = versionNames[verdauxEntries[iter->second][i]];
      if(i == (unsigned) verdef->vd_cnt-1)
	verdaux->vda_next = 0;
      else
	verdaux->vda_next = sizeof(Elf32_Verdaux);
    }
    //printf("\n");
    curpos += verdef->vd_next;
  }
  return;
}

void emitElf::createHashSection(Symtab *obj, Elf32_Word *&hashsecData, unsigned &hashsecSize, vector<Symbol *>&dynSymbols)
{

  /* Save the original hash table entries */
  std::vector<unsigned> originalHashEntries;
  unsigned dynsymSize = obj->getObject()->getDynsymSize();
  
  Elf_Scn *scn = NULL;
  Elf32_Shdr *shdr = NULL;
  for (unsigned scncount = 0; (scn = elf_nextscn(oldElf, scn)); scncount++) {
    shdr = elf32_getshdr(scn);
    if(obj->getObject()->getElfHashAddr() != 0 &&
       obj->getObject()->getElfHashAddr() == shdr->sh_addr){
      Elf_Data *hashData = elf_getdata(scn,NULL);
      Elf32_Word *oldHashSec = (Elf32_Word *) hashData->d_buf;
      unsigned original_nbuckets, original_nchains;
      original_nbuckets =  oldHashSec[0];
      original_nchains = oldHashSec[1];
      for (unsigned i = 0; i < original_nbuckets+original_nchains; i++) {
	if ( oldHashSec[2+i] != 0) {
		originalHashEntries.push_back( oldHashSec[2+i]);
		//printf(" ELF HASH pushing hash entry %d \n", oldHashSec[2+i] );
	}
      }
    }

    if(obj->getObject()->getGnuHashAddr() != 0 &&
       obj->getObject()->getGnuHashAddr() == shdr->sh_addr){
      Elf_Data *hashData = elf_getdata(scn,NULL);
      Elf32_Word *oldHashSec = (Elf32_Word *) hashData->d_buf;
      unsigned symndx = oldHashSec[1];
      if (dynsymSize != 0)
      	for (unsigned i = symndx; i < dynsymSize ; i++) {
		originalHashEntries.push_back(i);
		//printf(" GNU HASH pushing hash entry %d \n", i);
	}
      }
  }

  vector<Symbol *>::iterator iter;
  dyn_hash_map<unsigned, unsigned> lastHash; // bucket number to symbol index
  unsigned nbuckets = (unsigned)dynSymbols.size()*2/3;
  if (nbuckets % 2 == 0)
    nbuckets--;
  if (nbuckets < 1)
    nbuckets = 1;
  unsigned nchains = (unsigned)dynSymbols.size();
  hashsecSize = 2 + nbuckets + nchains;
  hashsecData = (Elf32_Word *)malloc(hashsecSize*sizeof(Elf32_Word));
  unsigned i=0, key;
  for (i=0; i<hashsecSize; i++) {
    hashsecData[i] = STN_UNDEF;
  }
  hashsecData[0] = (Elf32_Word)nbuckets;
  hashsecData[1] = (Elf32_Word)nchains;
  i = 0;
  for (iter = dynSymbols.begin(); iter != dynSymbols.end(); iter++, i++) {
    if((*iter)->getName().empty()) continue;
    unsigned index = (*iter)->getIndex();
    if ((find(originalHashEntries.begin(),originalHashEntries.end(),index) == originalHashEntries.end()) && 
	(index < obj->getObject()->getDynsymSize())) {
	continue;
    }
    key = elfHash((*iter)->getName().c_str()) % nbuckets;
    if (lastHash.find(key) != lastHash.end()) {
      hashsecData[2+nbuckets+lastHash[key]] = i;
      //printf("hash entry:  %d: %s  =>  %u (%u)\n", (*iter)->getIndex(), (*iter)->getName().c_str(), key, nbuckets+lastHash[key]);
    }
    else {
      hashsecData[2+key] = i;
      //printf("hash entry:  %d: %s  =>  %u (directly in bucket)\n", (*iter)->getIndex(), (*iter)->getName().c_str(), key);
    }
    lastHash[key] = i;
    hashsecData[2+nbuckets+i] = STN_UNDEF;
  }
}

void emitElf::createDynamicSection(void *dynData, unsigned size, Elf32_Dyn *&dynsecData, unsigned &dynsecSize, unsigned &dynSymbolNamesLength, std::vector<std::string> &dynStrs) {
  dynamicSecData.clear();
  Elf32_Dyn *dyns = (Elf32_Dyn *)dynData;
  unsigned count = size/sizeof(Elf32_Dyn);
  dynsecSize = 2*(count + DT_NEEDEDEntries.size() + new_dynamic_entries.size());
  dynsecData = (Elf32_Dyn *)malloc(dynsecSize*sizeof(Elf32_Dyn));
  unsigned curpos = 0;
  string rpathstr;
  for(unsigned i = 0; i< DT_NEEDEDEntries.size(); i++){
    dynsecData[curpos].d_tag = DT_NEEDED;
    dynStrs.push_back(DT_NEEDEDEntries[i]);
    dynsecData[curpos].d_un.d_val = dynSymbolNamesLength;
    dynSymbolNamesLength += DT_NEEDEDEntries[i].size()+1;
    dynamicSecData[DT_NEEDED].push_back(dynsecData+curpos);
    curpos++;
  }
  for (unsigned i = 0; i<new_dynamic_entries.size(); i++) {
     long name = new_dynamic_entries[i].first;
     long value = new_dynamic_entries[i].second;
     dynsecData[curpos].d_tag = name;
     dynsecData[curpos].d_un.d_val = value;
     dynamicSecData[name].push_back(dynsecData+curpos);
     curpos++;
  }
  
  // There may be multiple HASH (ELF, GNU etc) sections in the original binary. We consolidate all of them into one.
  bool foundHashSection = false; 

  for(unsigned i = 0; i< count;i++){
    switch(dyns[i].d_tag){
    case DT_NULL:
      break;
    case 0x6ffffef5: // DT_GNU_HASH (not defined on all platforms)
      if (!foundHashSection) {
      	dynsecData[curpos].d_tag = DT_HASH;
      	dynsecData[curpos].d_un.d_ptr =dyns[i].d_un.d_ptr ;
	dynamicSecData[DT_HASH].push_back(dynsecData+curpos);
      	curpos++;
      	foundHashSection = true;
      }
      break;
    case DT_HASH: 
      if (!foundHashSection) {
      	dynsecData[curpos].d_tag = dyns[i].d_tag;
      	dynsecData[curpos].d_un.d_ptr =dyns[i].d_un.d_ptr ;
      	dynamicSecData[dyns[i].d_tag].push_back(dynsecData+curpos);
      	curpos++;
      	foundHashSection = true;
      }

      break;
    case DT_NEEDED:
      rpathstr = &olddynStrData[dyns[i].d_un.d_val];
      if(find(DT_NEEDEDEntries.begin(), DT_NEEDEDEntries.end(), rpathstr) != DT_NEEDEDEntries.end())
	break;
      dynsecData[curpos].d_tag = dyns[i].d_tag;
      dynsecData[curpos].d_un.d_val = dynSymbolNamesLength;
      dynStrs.push_back(rpathstr);
      dynSymbolNamesLength += rpathstr.size() + 1;
      dynamicSecData[dyns[i].d_tag].push_back(dynsecData+curpos);
      curpos++;
      break;
    case DT_RPATH:
    case DT_RUNPATH:
      dynsecData[curpos].d_tag = dyns[i].d_tag;
      dynsecData[curpos].d_un.d_val = dynSymbolNamesLength;
      rpathstr = &olddynStrData[dyns[i].d_un.d_val];
      dynStrs.push_back(rpathstr);
      dynSymbolNamesLength += rpathstr.size() + 1;
      dynamicSecData[dyns[i].d_tag].push_back(dynsecData+curpos);
      curpos++;
      break;
    case DT_INIT:
    case DT_FINI:
    case DT_GNU_CONFLICT:
    case DT_JMPREL:
    case DT_PLTGOT:
       /**
        * List every dynamic entry that references an address and isn't already
        * updated here.  library_adjust will be a page size if
        * we're dealing with a library without a fixed load address.  We'll be shifting
        * the addresses of that library by a page.
        **/
       memcpy(dynsecData+curpos, dyns+i, sizeof(Elf64_Dyn));
       dynsecData[curpos].d_un.d_ptr += library_adjust;
       dynamicSecData[dyns[i].d_tag].push_back(dynsecData+curpos);
       curpos++;
       break;
    default:
      memcpy(dynsecData+curpos, dyns+i, sizeof(Elf32_Dyn));
      dynamicSecData[dyns[i].d_tag].push_back(dynsecData+curpos);
      curpos++;
      break;
    }
  }
  dynsecData[curpos].d_tag = DT_NULL;
  dynsecData[curpos].d_un.d_val = 0;
  curpos++;
  dynsecSize = curpos+1;                            //assign size to the correct number of entries
}
#endif

void emitElf::log_elferror(void (*err_func)(const char *), const char* msg) {
  const char* err = elf_errmsg(elf_errno());
  err = err ? err: "(bad elf error)";
  string str = string(err)+string(msg);
  err_func(str.c_str());
}<|MERGE_RESOLUTION|>--- conflicted
+++ resolved
@@ -1503,14 +1503,8 @@
 
      if (0 > elf_update(newElf, ELF_C_NULL))
      {
-<<<<<<< HEAD
-        fprintf(stderr, "%s[%d]:  elf_update failed: %s\n", FILE__, __LINE__,
-                elf_errmsg(elf_errno()));
-        return false;
-=======
        fprintf(stderr, "%s[%d]:  elf_update failed: %d, %s\n", FILE__, __LINE__, errno, elf_errmsg(elf_errno()));
        return false;
->>>>>>> 6639ddf6
      }
 
      shdr = newshdr;
