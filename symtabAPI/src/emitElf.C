/*
 * Copyright (c) 1996-2009 Barton P. Miller
 * 
 * We provide the Paradyn Parallel Performance Tools (below
 * described as "Paradyn") on an AS IS basis, and do not warrant its
 * validity or performance.  We reserve the right to update, modify,
 * or discontinue this software at any time.  We shall have no
 * obligation to supply such updates or modifications or any other
 * form of support to you.
 * 
 * By your use of Paradyn, you understand and agree that we (or any
 * other person or entity with proprietary rights in Paradyn) are
 * under no obligation to provide either maintenance services,
 * update services, notices of latent defects, or correction of
 * defects for Paradyn.
 * 
 * This library is free software; you can redistribute it and/or
 * modify it under the terms of the GNU Lesser General Public
 * License as published by the Free Software Foundation; either
 * version 2.1 of the License, or (at your option) any later version.
 * 
 * This library is distributed in the hope that it will be useful,
 * but WITHOUT ANY WARRANTY; without even the implied warranty of
 * MERCHANTABILITY or FITNESS FOR A PARTICULAR PURPOSE.  See the GNU
 * Lesser General Public License for more details.
 * 
 * You should have received a copy of the GNU Lesser General Public
 * License along with this library; if not, write to the Free Software
 * Foundation, Inc., 51 Franklin Street, Fifth Floor, Boston, MA 02110-1301 USA
 */

/*
  #if !defined(cap_libelf_so_0) && defined(os_linux)
  #define _FILE_OFFSET_BITS 64
  #endif
*/

#include <algorithm>
#include "common/h/parseauxv.h"
#include "Symtab.h"
#include "emitElf.h"
#include "emitElfStatic.h"
#include "debug.h"

#if defined(os_solaris)
#include <sys/link.h>
#endif

#if defined(os_freebsd)
#define R_X86_64_JUMP_SLOT R_X86_64_JMP_SLOT
#endif

extern void symtab_log_perror(const char *msg);
using namespace Dyninst;
using namespace Dyninst::SymtabAPI;
using namespace std;

extern const char *pdelf_get_shnames(Elf_X &elf);
extern const char *STRTAB_NAME;
extern const char *SYMTAB_NAME;
extern const char *INTERP_NAME;

struct sortByIndex
{
  bool operator ()(Symbol * lhs, Symbol* rhs) {
    return lhs->getIndex() < rhs->getIndex();
  }
};

/* Descriptor for data to be converted to or from memory format.  */
typedef struct
{
  void *d_buf;			/* Pointer to the actual data.  */
  Elf_Type d_type;		/* Type of this piece of data.  */
  unsigned int d_version;	/* ELF version.  */
  size_t d_size;		/* Size in bytes.  */
  off64_t d_off;			/* Offset into section.  */
  size_t d_align;		/* Alignment in section.  */
} Elf_Data64;

static bool libelfso0Flag;
static bool libelfso1Flag;
static int libelfso1version_major;
static int libelfso1version_minor;

#if defined(os_linux)
static char *deref_link(const char *path)
{
   static char buffer[PATH_MAX], *p;
   buffer[PATH_MAX-1] = '\0';
   p = realpath(path, buffer);
   return p;
}
#else
static char *deref_link(const char *path)
{
   return const_cast<char *>(path);
}
#endif

static void setVersion(){
  libelfso0Flag = false;
  libelfso1Flag = false;
  libelfso1version_major = 0;
  libelfso1version_minor = 0;
#if defined(os_linux)
  unsigned nEntries;
  map_entries *maps = getLinuxMaps(getpid(), nEntries);
  for (unsigned i=0; i< nEntries; i++){
     if (!strstr(maps[i].path, "libelf"))
        continue;
     char *real_file = deref_link(maps[i].path);
     char *libelf_start = strstr(real_file, "libelf");
     int num_read, major, minor;
     num_read = sscanf(libelf_start, "libelf-%d.%d.so", &major, &minor);
     if (num_read == 2) {
        libelfso1Flag = true;
        libelfso1version_major = major;
        libelfso1version_minor = minor;        
     }
     else {
        libelfso0Flag = true;
     }
  }
  if (libelfso0Flag && libelfso1Flag) {
     fprintf(stderr, "WARNING: SymtabAPI is linked with libelf.so.0 and "
             "libelf.so.1!  SymtabAPI likely going to be unable to read "
             "and write elf files!\n");
  }
#elif defined(os_freebsd)
  // TODO
  libelfso0Flag = true;
#endif
}

bool emitElf::hasPHdrSectionBug()
{
   if (movePHdrsFirst)
      return false;
   if (!libelfso1Flag)
      return false;
   return (libelfso1version_major == 0 && libelfso1version_minor <= 137);
}

unsigned int elfHash(const char *name)
{
  unsigned int h = 0, g;

  while (*name) {
    h = (h << 4) + *name++;
    if ((g = h & 0xf0000000))
      h ^= g >> 24;
    h &= ~g;
  }
  return h;
}
      
static int elfSymType(Symbol *sym)
{
  switch (sym->getType()) {
  case Symbol::ST_MODULE: return STT_FILE;
  case Symbol::ST_SECTION: return STT_SECTION;
  case Symbol::ST_OBJECT: return STT_OBJECT;
  case Symbol::ST_FUNCTION: return STT_FUNC;
  case Symbol::ST_TLS: return STT_TLS;
  case Symbol::ST_NOTYPE : return STT_NOTYPE;
  case Symbol::ST_UNKNOWN: return sym->getInternalType();
  default: return STT_SECTION;
  }
}

static int elfSymBind(Symbol::SymbolLinkage sLinkage)
{
  switch (sLinkage) {
  case Symbol::SL_LOCAL: return STB_LOCAL;
  case Symbol::SL_WEAK: return STB_WEAK;
  case Symbol::SL_GLOBAL: return STB_GLOBAL;
  default: return STB_LOPROC;
  }
}

static int elfSymVisibility(Symbol::SymbolVisibility sVisibility)
{
  switch (sVisibility) {
  case Symbol::SV_DEFAULT: return STV_DEFAULT;
  case Symbol::SV_INTERNAL: return STV_INTERNAL;
  case Symbol::SV_HIDDEN: return STV_HIDDEN;
  case Symbol::SV_PROTECTED: return STV_PROTECTED;
  default: return STV_DEFAULT;
  }
}

emitElf::emitElf(Elf_X &oldElfHandle_, bool isStripped_, Object *obj_, void (*err_func)(const char *)) :
   oldElfHandle(oldElfHandle_), 
   phdrs_scn(NULL),
   isStripped(isStripped_), 
   object(obj_),
   err_func_(err_func)
{
  firstNewLoadSec = NULL;
  textData = NULL;
  symStrData = NULL;
  symTabData = NULL;
  dynsymData = NULL;
  dynStrData = NULL;
  hashData = NULL;
  rodata = NULL;
     
  //Don't expect to use to use this mechanism anymore
  BSSExpandFlag = false; 
  //If we're dealing with a library that can be loaded anywhere,
  // then load the program headers into the later part of the binary,
  // this may trigger a kernel bug that was fixed in Summer 2007,
  // but is the only reliable way to modify these libraries.
  //If we're dealing with a library/executable that loads at a specific
  // address we'll put the phdrs into the page before that address.  This
  // works and will avoid the kernel bug.
  movePHdrsFirst = object && object->getLoadAddress();
  createNewPhdr = true;

  //If we want to try a mode where we add the program headers to a library
  // that can be loaded anywhere, and put the program headers in the first 
  // page (avoiding the kernel bug), then set library_adjust to getpagesize().
  // This will shift all addresses in the library down by a page, accounting
  // for the extra page for program headers.  This causes some significant
  // changes to the binary, and isn't well tested.
  library_adjust = 0;
#if defined(os_freebsd)
  if( !movePHdrsFirst ) {
      movePHdrsFirst = true;
      library_adjust = getpagesize();
  }
#endif

  linkedStaticData = NULL;
  hasRewrittenTLS = false;
  TLSExists = false;
  newTLSData = NULL;
   
  oldElf = oldElfHandle.e_elfp();
  curVersionNum = 2;
  setVersion();
}

bool emitElf::createElfSymbol(Symbol *symbol, unsigned strIndex, vector<Elf32_Sym *> &symbols, bool dynSymFlag)
{
  Elf32_Sym *sym = new Elf32_Sym();
  sym->st_name = strIndex;

  sym->st_value = symbol->getAddr();
  if (symbol->getAddr())
       sym->st_value = symbol->getAddr() + library_adjust;
  sym->st_size = symbol->getSize();
  sym->st_other = ELF32_ST_VISIBILITY(elfSymVisibility(symbol->getVisibility()));
  sym->st_info = (unsigned char) ELF32_ST_INFO(elfSymBind(symbol->getLinkage()), elfSymType (symbol));

  if (symbol->getSec())
    {
#if defined(os_solaris) || defined(os_freebsd)
      sym->st_shndx = (Elf32_Half) symbol->getSec()->getRegionNumber();
#else
      sym->st_shndx = (Elf32_Section) symbol->getSec()->getRegionNumber();
#endif
    }
  else if (symbol->isAbsolute())
    {
      sym->st_shndx = SHN_ABS;
    }
  else
    {
      sym->st_shndx = 0;
    }

  symbols.push_back(sym);

  if (dynSymFlag) 
    {
      //printf("dynamic symbol: %s\n", symbol->getName().c_str());

#if !defined(os_solaris)
      char msg[2048];
      char *mpos = msg;
      msg[0] = '\0';
      string fileName;

      if (!symbol->getVersionFileName(fileName))
	{
	  //verdef entry
	  vector<string> *vers;
	  if (!symbol->getVersions(vers))
	    {
	      if (symbol->getLinkage() == Symbol::SL_GLOBAL)
		{
		  versionSymTable.push_back(1);
		  mpos += sprintf(mpos, "  global\n");
		}
	      else
		{
		  versionSymTable.push_back(0);
		  mpos += sprintf(mpos, "  local\n");
		}
	    }
	  else 
	    {
	      if (vers->size() > 0)
		{
		  // new verdef entry
		  mpos += sprintf(mpos, "verdef: symbol=%s  version=%s ", symbol->getName().c_str(), (*vers)[0].c_str());
		  if (verdefEntries.find((*vers)[0]) != verdefEntries.end())
		    {
		      unsigned short index = verdefEntries[(*vers)[0]];
		      if (symbol->getVersionHidden()) index += 0x8000;
		      versionSymTable.push_back(index);
		    }
		  else 
		    {
		      unsigned short index = curVersionNum;
		      if (symbol->getVersionHidden()) index += 0x8000;
		      versionSymTable.push_back(index);

		      verdefEntries[(*vers)[0]] = curVersionNum;
		      curVersionNum++;
		    }
		}
	      // add all versions to the verdef entry
	      for (unsigned i=0; i< vers->size(); i++)
		{
		  mpos += sprintf(mpos, "  {%s}", (*vers)[i].c_str());
		  if (versionNames.find((*vers)[i]) == versionNames.end())
		    {
		      versionNames[(*vers)[i]] = 0;
		    }

		  if (find( verdauxEntries[verdefEntries[(*vers)[0]]].begin(),
			    verdauxEntries[verdefEntries[(*vers)[0]]].end(),
			    (*vers)[i]) == verdauxEntries[verdefEntries[(*vers)[0]]].end())
		    {
		      verdauxEntries[verdefEntries[(*vers)[0]]].push_back((*vers)[i]);
		    }
		}
	      mpos += sprintf(mpos, "\n");
	    }
	}
      else 
	{           
	  //verneed entry
	  mpos += sprintf(mpos, "need: symbol=%s    filename=%s\n", 
			  symbol->getName().c_str(), fileName.c_str());

	  vector<string> *vers;

	  if (!symbol->getVersions(vers) || (vers && vers->size() != 1)) 
	    {
	      // add an unversioned dependency
	      if (fileName != "") 
		{
		  // If the file is not an executable, then add to unversioned entries
         if (!symbol->getReferringSymbol()->getSymtab()->isExec()) {
            if (find(unversionedNeededEntries.begin(),
                     unversionedNeededEntries.end(),
                     fileName) == unversionedNeededEntries.end()) 
		    	{
               mpos += sprintf(mpos, "  new unversioned: %s\n", fileName.c_str());
               unversionedNeededEntries.push_back(fileName);
		    	}
         }

		  if (symbol->getLinkage() == Symbol::SL_GLOBAL) {
		    mpos += sprintf(mpos, "  global (w/ filename)\n");
		    versionSymTable.push_back(1);
		  }
		  else {
		    mpos += sprintf(mpos, "  local (w/ filename)\n");
		    versionSymTable.push_back(0);
		  }
		}
	    } 
	  else 
	    {
	      if (!vers)
		{
		  fprintf(stderr, "%s[%d]:  weird inconsistency here...  getVersions returned NULL\n",
			  FILE__, __LINE__);
		}
	      else
		{
		  // There should only be one version string by this time
		  //If the verison name already exists then add the same version number to the version symbol table
		  //Else give a new number and add it to the mapping.
		  if (versionNames.find((*vers)[0]) == versionNames.end()) 
		    {
		      mpos += sprintf(mpos, "  new version name: %s\n", (*vers)[0].c_str());
		      versionNames[(*vers)[0]] = 0;
		    }

		  if (verneedEntries.find(fileName) != verneedEntries.end())
		    {
		      if (verneedEntries[fileName].find((*vers)[0]) != verneedEntries[fileName].end()) 
			{
			  mpos += sprintf(mpos, "  vernum: %d\n", verneedEntries[fileName][(*vers)[0]]);
			  versionSymTable.push_back((unsigned short) verneedEntries[fileName][(*vers)[0]]);
			}
		      else
			{
			  mpos += sprintf(mpos, "  new entry #%d: %s [%s]\n", 
					  curVersionNum, (*vers)[0].c_str(), fileName.c_str());
			  versionSymTable.push_back((unsigned short) curVersionNum);
			  verneedEntries[fileName][(*vers)[0]] = curVersionNum;
			  curVersionNum++;
			}
		    }
		  else
		    {
		      mpos += sprintf(mpos, "  new entry #%d: %s [%s]\n", 
				      curVersionNum, (*vers)[0].c_str(), fileName.c_str());
		      versionSymTable.push_back((unsigned short) curVersionNum);
		      verneedEntries[fileName][(*vers)[0]] = curVersionNum;
		      curVersionNum++;
		    }
		} 
	    }
	}
#ifdef BINEDIT_DEBUG
      printf("%s", msg);
#endif
#endif
    }

  return true;
}

// Find the end of data/text segment
void emitElf::findSegmentEnds()
{
  Elf32_Phdr *tmp = elf32_getphdr(oldElf);
  // Find the offset of the start of the text & the data segment
  // The first LOAD segment is the text & the second LOAD segment 
  // is the data
  dataSegEnd = 0;
  for(unsigned i=0;i<oldEhdr->e_phnum;i++)
    {
      if(tmp->p_type == PT_LOAD)
        {
	  if (dataSegEnd < tmp->p_vaddr+tmp->p_memsz)
	    dataSegEnd = tmp->p_vaddr+tmp->p_memsz;
        }else if( PT_TLS == tmp->p_type ) {
            TLSExists = true;
        }
      tmp++;
    }
}

// Rename an old section. Lengths of old and new names must match.
// Only renames the FIRST matching section encountered.
void emitElf::renameSection(const std::string &oldStr, const std::string &newStr, bool renameAll) {
  assert(oldStr.length() == newStr.length());
  for (unsigned k = 0; k < secNames.size(); k++) {
    if (secNames[k] == oldStr) {
      secNames[k].replace(0, oldStr.length(), newStr);
      if (!renameAll)
	break;
    }
  }
}

bool emitElf::driver(Symtab *obj, string fName){
  int newfd;
  Region *foundSec = NULL;
  unsigned pgSize = getpagesize();

  //open ELf File for writing
  if((newfd = (open(fName.c_str(), O_WRONLY|O_CREAT|O_TRUNC, S_IRUSR|S_IWUSR|S_IXUSR|S_IRGRP|S_IXGRP)))==-1){ 
    log_elferror(err_func_, "error opening file to write symbols");
    return false;
  }
  if((newElf = elf_begin(newfd, ELF_C_WRITE, NULL)) == NULL){
    log_elferror(err_func_, "NEWELF_BEGIN_FAIL");
    fflush(stdout);
    return false;
  }

  //Section name index for all sections
  secNames.push_back("");
  secNameIndex = 1;
  //Section name index for new sections
  loadSecTotalSize = 0;
  unsigned NOBITStotalsize = 0;
  int dirtySecsChange = 0;
  unsigned extraAlignSize = 0;
    
  // ".shstrtab" section: string table for section header names
  const char *shnames = pdelf_get_shnames(oldElfHandle);
  if (shnames == NULL) {
    log_elferror(err_func_, ".shstrtab section");
    return false;
  }	

  // Write the Elf header first!
  newEhdr = elf32_newehdr(newElf);
  if(!newEhdr){
    log_elferror(err_func_, "newEhdr failed\n");
    return false;
  }
  oldEhdr = elf32_getehdr(oldElf);
  memcpy(newEhdr, oldEhdr, sizeof(Elf32_Ehdr));
    
  newEhdr->e_shnum = (Elf32_Half) (newEhdr->e_shnum +  newSecs.size());

  // Find the end of text and data segments
  findSegmentEnds();
  unsigned insertPoint = oldEhdr->e_shnum;
  unsigned insertPointOffset = 0;
  unsigned NOBITSstartPoint = oldEhdr->e_shnum;

  if(movePHdrsFirst)
  {
     newEhdr->e_phoff = sizeof(Elf32_Ehdr);
  }
    
  /* flag the file for no auto-layout */
  elf_flagelf(newElf,ELF_C_SET,ELF_F_LAYOUT);
    
  Elf_Scn *scn = NULL, *newscn;
  Elf_Data *newdata = NULL, *olddata = NULL;
  Elf32_Shdr *newshdr, *shdr = NULL;
  dyn_hash_map<unsigned, unsigned> secLinkMapping;
  dyn_hash_map<unsigned, unsigned> secInfoMapping;
  dyn_hash_map<unsigned, unsigned> changeMapping;
  dyn_hash_map<std::string, unsigned> newNameIndexMapping;
  dyn_hash_map<unsigned, std::string> oldIndexNameMapping;

  bool createdLoadableSections = false;
  unsigned scncount;
  unsigned sectionNumber = 0;

  bool startMovingSections = false;
  for (scncount = 0; (scn = elf_nextscn(oldElf, scn)); scncount++) {
    //copy sections from oldElf to newElf
    shdr = elf32_getshdr(scn);

    // resolve section name
    Region *previousSec = foundSec;
    const char *name = &shnames[shdr->sh_name];
    bool result = obj->findRegion(foundSec, shdr->sh_addr, shdr->sh_size);
    if (!result) {
      result = obj->findRegion(foundSec, name);
    }else if( previousSec == foundSec ) {
      result = obj->findRegion(foundSec, name);
    }

    // write the shstrtabsection at the end
    if(!strcmp(name, ".shstrtab"))
      continue;

    sectionNumber++;
    changeMapping[sectionNumber] = 0;
    oldIndexNameMapping[scncount+1] = string(name);
    newNameIndexMapping[string(name)] = sectionNumber;

    newscn = elf_newscn(newElf);
    newshdr = elf32_getshdr(newscn);
    newdata = elf_newdata(newscn);
    olddata = elf_getdata(scn,NULL);
    memcpy(newshdr, shdr, sizeof(Elf32_Shdr));
    memcpy(newdata,olddata, sizeof(Elf_Data));


    secNames.push_back(name);
    newshdr->sh_name = secNameIndex;
    secNameIndex += strlen(name) + 1;
    
    if (newshdr->sh_addr) {
       newshdr->sh_addr += library_adjust;
    }

    if(foundSec->isDirty())
    {
       //printf("  SYMTAB: copy from NEW data [%s]  0x%lx to 0x%lx  sz=%d\n", 
       //name, foundSec->getPtrToRawData(), newshdr->sh_addr, foundSec->getDiskSize());
       newdata->d_buf = (char *)malloc(foundSec->getDiskSize());
       memcpy(newdata->d_buf, foundSec->getPtrToRawData(), foundSec->getDiskSize());
       newdata->d_size = foundSec->getDiskSize();
       newshdr->sh_size = foundSec->getDiskSize();
    }
    else if(olddata->d_buf)     //copy the data buffer from oldElf
    {
       //printf("  SYMTAB: copy from old data [%s]\n", name);
       newdata->d_buf = (char *)malloc(olddata->d_size);
       memcpy(newdata->d_buf, olddata->d_buf, olddata->d_size);
      }

    if (newshdr->sh_entsize && (newshdr->sh_size % newshdr->sh_entsize != 0))
    {
       newshdr->sh_entsize = 0x0;
    }

    if(BSSExpandFlag) {
      // Add the expanded SHT_NOBITS section size if the section comes after those sections 
      if(scncount > NOBITSstartPoint)
	newshdr->sh_offset += NOBITStotalsize;
	
      // Expand the NOBITS sections in file & and change the type from SHT_NOBITS to SHT_PROGBITS
      if(shdr->sh_type == SHT_NOBITS)
	{
	  newshdr->sh_type = SHT_PROGBITS;
	  newdata->d_buf = (char *)malloc(shdr->sh_size);
	  memset(newdata->d_buf, '\0', shdr->sh_size);
	  newdata->d_size = shdr->sh_size;
	  if(NOBITSstartPoint == oldEhdr->e_shnum)
	    NOBITSstartPoint = scncount;
	  NOBITStotalsize += shdr->sh_size; 
	}
    }

    vector <vector <unsigned long> > moveSecAddrRange = obj->getObject()->getMoveSecAddrRange();

    for (unsigned i = 0 ; i != moveSecAddrRange.size(); i++) {
      if ( (moveSecAddrRange[i][0] == shdr->sh_addr) ||
	   (shdr->sh_addr >= moveSecAddrRange[i][0] && shdr->sh_addr < moveSecAddrRange[i][1]) )
	{
	  newshdr->sh_type = SHT_PROGBITS;
	  changeMapping[sectionNumber] = 1;
	  string newName = ".o";
	  newName.append(name, 2, strlen(name));
	  renameSection((string)name, newName, false);
	}
    }

    if((obj->getObject()->getStrtabAddr() != 0 &&
       obj->getObject()->getStrtabAddr() == shdr->sh_addr) ||
       !strcmp(name, STRTAB_NAME) )
      {
	symStrData = newdata;
	updateSymbols(symTabData, symStrData, loadSecTotalSize);
      }
	    
    //Change sh_link for .symtab to point to .strtab
    if((obj->getObject()->getSymtabAddr() != 0 && 
       obj->getObject()->getSymtabAddr() == shdr->sh_addr) ||
       !strcmp(name, SYMTAB_NAME) ){
      newshdr->sh_link = secNames.size();
      changeMapping[sectionNumber] = 1;
      symTabData = newdata;
    }


    if(obj->getObject()->getTextAddr() != 0 &&
       obj->getObject()->getTextAddr() == shdr->sh_addr){
      textData = newdata;
    }

    if(obj->getObject()->getDynamicAddr() != 0 &&
       obj->getObject()->getDynamicAddr() == shdr->sh_addr){
      dynData = newdata;
      dynSegOff = newshdr->sh_offset;
      dynSegAddr = newshdr->sh_addr;
      // Change the data to update the relocation addr
      newshdr->sh_type = SHT_PROGBITS;
      changeMapping[sectionNumber] = 1;
      string newName = ".o";
      newName.append(name, 2, strlen(name));
      renameSection((string)name, newName, false);
      //newSecs.push_back(new Section(oldEhdr->e_shnum+newSecs.size(),".dynamic", /*addr*/, newdata->d_size, dynData, Section::dynamicSection, true));
    }

    // Only need to rewrite data section
    if( hasRewrittenTLS && foundSec->isTLS() 
        && foundSec->getRegionType() == Region::RT_DATA ) 
    {
        // Clear TLS flag
        newshdr->sh_flags &= ~SHF_TLS;

        string newName = ".o";
        newName.append(name, 2, strlen(name));
        renameSection((string)name, newName, false);
    }

    // Change offsets of sections based on the newly added sections
    if(movePHdrsFirst) {
        /* This special case is specific to FreeBSD but there is no hurt in
         * handling it on other platforms.
         *
         * This is necessary because the INTERP header must be located within in
         * the first page of the file -- if the section is moved to the next
         * page the object file will not be parsed correctly by the kernel.
         *
         * However, the initial sections still need to be shifted, but just
         * by the difference in size of the new PHDR segment. 
         */
        if( newshdr->sh_offset > 0 ) {
            if( startMovingSections || obj->isStaticBinary() 
                || obj->getObjectType() == obj_SharedLib ) newshdr->sh_offset += pgSize;
            else if( createNewPhdr ) newshdr->sh_offset += oldEhdr->e_phentsize;
        }
    }		

    if(scncount > insertPoint && newshdr->sh_offset >= insertPointOffset )
      newshdr->sh_offset += loadSecTotalSize;

    if (newshdr->sh_offset >= insertPointOffset )
      newshdr->sh_offset += (int) (dirtySecsChange + extraAlignSize);

    if(foundSec->isDirty()) 
      dirtySecsChange += newshdr->sh_size - shdr->sh_size;

    if(BSSExpandFlag && newshdr->sh_addr) {
      unsigned newOff = newshdr->sh_offset - (newshdr->sh_offset & (pgSize-1)) + (newshdr->sh_addr & (pgSize-1));
      if(newOff < newshdr->sh_offset)
	newOff += pgSize;
      extraAlignSize += newOff - newshdr->sh_offset;
      newshdr->sh_offset = newOff;
    }
    
    secLinkMapping[sectionNumber] = shdr->sh_link; 
    secInfoMapping[sectionNumber] = shdr->sh_info; 

    rewrite_printf("section %s addr = %lx off = %lx size = %lx\n",
            name, newshdr->sh_addr, newshdr->sh_offset, newshdr->sh_size);

    //Insert new loadable sections at the end of data segment			
    if (shdr->sh_addr+shdr->sh_size == dataSegEnd && !createdLoadableSections) {
      createdLoadableSections = true;
      insertPoint = scncount;
      if( SHT_NOBITS == shdr->sh_type ) {
          insertPointOffset = shdr->sh_offset;
      }else{
          insertPointOffset = shdr->sh_offset + shdr->sh_size;
      }
      
      if(!createLoadableSections(newshdr, extraAlignSize, 
                                 newNameIndexMapping, sectionNumber))        
         return false;
      if (!movePHdrsFirst) {
	 sectionNumber++;
         createNewPhdrRegion(newNameIndexMapping);
	}

        // Update the heap symbols, now that loadSecTotalSize is set
        updateSymbols(dynsymData, dynStrData, loadSecTotalSize);
    }

    if ( 0 > elf_update(newElf, ELF_C_NULL))
    {
       fprintf(stderr, "%s[%d]:  elf_update failed: %d, %s\n", FILE__, __LINE__, elf_errno(), elf_errmsg(elf_errno()));
       return false;
    }

    if(!strcmp(name, INTERP_NAME)) {
        startMovingSections = true;
    }
  }

  // Add non-loadable sections at the end of object file
  if(!createNonLoadableSections(newshdr))
    return false;

  if ( 0 >  elf_update(newElf, ELF_C_NULL))
  {
     fprintf(stderr, "%s[%d]:  elf_update failed: %d, %s\n", FILE__, __LINE__, elf_errno(), elf_errmsg(elf_errno()));
     return false;
  }
   
  //Add the section header table right at the end        
  addSectionHeaderTable(newshdr);

  // Second iteration to fix the link fields to point to the correct section
  scn = NULL;
/*
  fprintf(stderr, "======== changeMapping ===========\n");
  
  for(dyn_hash_map<unsigned, unsigned>::iterator current = changeMapping.begin();
      current != changeMapping.end();
      ++current)
  {
    fprintf(stderr, "%d => %d\n", current->first, current->second);
  }
  fprintf(stderr, "======== secLinkMapping ===========\n");
  
  for(dyn_hash_map<unsigned, unsigned>::iterator current = secLinkMapping.begin();
      current != secLinkMapping.end();
      ++current)
  {
    fprintf(stderr, "%d => %d\n", current->first, current->second);
  }
  fprintf(stderr, "======== oldIndexNameMapping ===========\n");
  
  for(dyn_hash_map<unsigned, string>::iterator current = oldIndexNameMapping.begin();
      current != oldIndexNameMapping.end();
      ++current)
  {
    fprintf(stderr, "%d => %s\n", current->first, current->second.c_str());
  }
  fprintf(stderr, "======== newNameIndexMapping ===========\n");
  
  for(dyn_hash_map<string, unsigned>::iterator current = newNameIndexMapping.begin();
      current != newNameIndexMapping.end();
      ++current)
  {
    fprintf(stderr, "%s => %d\n", current->first.c_str(), current->second);
  }  
*/
  for (scncount = 0; (scn = elf_nextscn(newElf, scn)); scncount++){
    shdr = elf32_getshdr(scn);
    
    if (changeMapping[scncount+1] == 0 && secLinkMapping[scncount+1] != 0) {
      unsigned linkIndex = secLinkMapping[scncount+1];
      string secName = oldIndexNameMapping[linkIndex];
      unsigned newLinkIndex = newNameIndexMapping[secName];
      shdr->sh_link = newLinkIndex;
    } 

    if (changeMapping[scncount+1] == 0 && secInfoMapping[scncount+1] != 0) {
      // For REL and RELA section, info field is a section index - hence of the index changes, the info field must change.
      // For SYMTAB and DYNSYM, info field is OS specific - so just copy it.
      // For others, info field is 0, so just copy it
      if (shdr->sh_type == SHT_REL || shdr->sh_type == SHT_RELA) {
	unsigned infoIndex = secInfoMapping[scncount+1];
	string secName = oldIndexNameMapping[infoIndex];
	unsigned newInfoIndex = newNameIndexMapping[secName];
	shdr->sh_info = newInfoIndex;
      } 
    }
	
  }


  newEhdr->e_shstrndx = (Elf32_Half) scncount;

  // Move the section header to the end
  newEhdr->e_shoff =shdr->sh_offset+shdr->sh_size;
  if (newEhdr->e_shoff % 8)
    newEhdr->e_shoff += 8 - (newEhdr->e_shoff % 8);

  //copy program headers
  oldPhdr = elf32_getphdr(oldElf);
  fixPhdrs(extraAlignSize);

  //Write the new Elf file
  if (elf_update(newElf, ELF_C_WRITE) < 0){
    int err;
    if ((err = elf_errno()) != 0)
      {
	const char *msg = elf_errmsg(err);
	/* print msg */
	fprintf(stderr, "Error: Unable to write ELF file: %s\n", msg);
      }
    log_elferror(err_func_, "elf_update failed");
    return false;
  }
  elf_end(newElf);
  if (hasPHdrSectionBug()) {
     unsigned long ehdr_off = (unsigned long) &(((Elf32_Ehdr *) 0x0)->e_phoff);
     lseek(newfd, ehdr_off, SEEK_SET);
     Elf32_Off offset = (Elf32_Off) phdr_offset;
     write(newfd, &offset, sizeof(Elf32_Off));
  }
  close(newfd);

  return true;
}

void emitElf::createNewPhdrRegion(dyn_hash_map<std::string, unsigned> &newNameIndexMapping)
{
   assert(!movePHdrsFirst);

   unsigned phdr_size = oldEhdr->e_phnum*oldEhdr->e_phentsize;
   if (createNewPhdr)
      phdr_size += oldEhdr->e_phentsize;

   unsigned align = 0;
   if (currEndOffset % 8)
      align = 8 - (currEndOffset % 8);

   newEhdr->e_phoff = currEndOffset + align;
   phdr_offset = newEhdr->e_phoff;

   Address endaddr = currEndAddress;
   currEndAddress += phdr_size + align;
   currEndOffset += phdr_size + align;
   loadSecTotalSize += phdr_size + align;

   //libelf.so.1 is annoying.  It'll overwrite the data
   // between sections with 0's, even if we've stuck the
   // program headers in there.  Create a dummy section
   // to contain the program headers.
   phdrs_scn = elf_newscn(newElf);
   Elf32_Shdr *newshdr = elf32_getshdr(phdrs_scn);
   const char *newname = ".dynphdrs";

   secNames.push_back(newname);
   newNameIndexMapping[newname] = secNames.size() - 1;
   newshdr->sh_name = secNameIndex;
   secNameIndex += strlen(newname) + 1;
   newshdr->sh_flags = SHF_ALLOC;
   newshdr->sh_type = SHT_PROGBITS;
   newshdr->sh_offset = newEhdr->e_phoff;
   newshdr->sh_addr = endaddr + align;
   newshdr->sh_size = phdr_size;
   newshdr->sh_link = SHN_UNDEF;
   newshdr->sh_info = 0;
   newshdr->sh_addralign = 4;
   newshdr->sh_entsize = newEhdr->e_phentsize;
}

void emitElf::fixPhdrs(unsigned &extraAlignSize)
{
  unsigned pgSize = getpagesize();
  Elf32_Phdr *old = oldPhdr;

  newEhdr->e_phnum = oldEhdr->e_phnum;
  newEhdr->e_phentsize = oldEhdr->e_phentsize;
  if(createNewPhdr) {
     newEhdr->e_phnum++;
     if( hasRewrittenTLS && !TLSExists ) newEhdr->e_phnum++;
  }
  if(BSSExpandFlag)
    newEhdr->e_phnum= oldEhdr->e_phnum;
  bool added_new_sec = false;

  if (!hasPHdrSectionBug())
     newPhdr = elf32_newphdr(newElf,newEhdr->e_phnum);
  else {
     newPhdr = (Elf32_Phdr *) malloc(sizeof(Elf32_Phdr) * newEhdr->e_phnum);
  }
  void *phdr_data = (void *) newPhdr;

  Elf32_Phdr newSeg;
  for(unsigned i=0;i<oldEhdr->e_phnum;i++)
  {
     memcpy(newPhdr, old, oldEhdr->e_phentsize);
     // Expand the data segment to include the new loadable sections
     // Also add a executable permission to the segment
     if(old->p_type == PT_DYNAMIC){
        newPhdr->p_type = PT_DYNAMIC;
	newPhdr->p_vaddr = dynSegAddr;
	newPhdr->p_paddr = dynSegAddr;
	newPhdr->p_offset = dynSegOff;
	newPhdr->p_memsz = dynSegSize;
	newPhdr->p_filesz = newPhdr->p_memsz;
     }
     else if(old->p_type == PT_PHDR){
        newPhdr->p_type = PT_PHDR;
        newPhdr->p_vaddr = old->p_vaddr - pgSize;
        newPhdr->p_paddr = newPhdr->p_vaddr;
        newPhdr->p_filesz = sizeof(Elf32_Phdr) * newEhdr->e_phnum;
        newPhdr->p_memsz = newPhdr->p_filesz;
     }else if( hasRewrittenTLS && old->p_type == PT_TLS) {
          newPhdr->p_offset = newTLSData->sh_offset;
          newPhdr->p_vaddr = newTLSData->sh_addr;
          newPhdr->p_paddr = newTLSData->sh_addr;
          newPhdr->p_filesz = newTLSData->sh_size;
          newPhdr->p_memsz = newTLSData->sh_size + old->p_memsz - old->p_filesz;
          newPhdr->p_align = newTLSData->sh_addralign;
     }else if (old->p_type == PT_LOAD) {
        if(newPhdr->p_align > pgSize) {
           newPhdr->p_align = pgSize;
        }
        if(BSSExpandFlag) {
           if(old->p_flags == 6 || old->p_flags == 7)
           {
              newPhdr->p_memsz += loadSecTotalSize + extraAlignSize;
              newPhdr->p_filesz = newPhdr->p_memsz;
              newPhdr->p_flags = 7;
           }	
        }   

        if(movePHdrsFirst) {
           if (!old->p_offset) {
              if (newPhdr->p_vaddr)
                 newPhdr->p_vaddr = old->p_vaddr - pgSize;
	      newPhdr->p_paddr = newPhdr->p_vaddr;
	      newPhdr->p_filesz += pgSize;
	      newPhdr->p_memsz = newPhdr->p_filesz;
           }
           else {
              newPhdr->p_offset += pgSize;
           }
           if (newPhdr->p_vaddr) {
              newPhdr->p_vaddr += library_adjust;
           }
        }
     }
     else if (old->p_type == PT_INTERP && movePHdrsFirst
             && old->p_offset && newEhdr->e_phnum > oldEhdr->e_phnum)
     {
         newPhdr->p_offset += 
             oldEhdr->e_phentsize*(newEhdr->e_phnum-oldEhdr->e_phnum);
     }
     else if (movePHdrsFirst && old->p_offset) {
        newPhdr->p_offset += pgSize;
        if (newPhdr->p_vaddr) {
           newPhdr->p_vaddr += library_adjust;
        }
     }

     rewrite_printf("Existing program header: type %u, offset 0x%lx, addr 0x%lx\n", 
             newPhdr->p_type, newPhdr->p_offset, newPhdr->p_vaddr);
     
      newPhdr++;
      if (createNewPhdr &&
          (i+1 == oldEhdr->e_phnum || (old+1)->p_type != PT_LOAD) &&
          old->p_type == PT_LOAD &&
          !added_new_sec &&
          firstNewLoadSec)
      {
         newSeg.p_type = PT_LOAD;
         newSeg.p_offset = firstNewLoadSec->sh_offset;
         newSeg.p_vaddr = newSegmentStart;
         newSeg.p_paddr = newSeg.p_vaddr;
         newSeg.p_filesz = loadSecTotalSize - (newSegmentStart - firstNewLoadSec->sh_addr);
         newSeg.p_memsz = (currEndAddress - firstNewLoadSec->sh_addr) - (newSegmentStart - firstNewLoadSec->sh_addr);
         newSeg.p_flags = PF_R+PF_W+PF_X;
         newSeg.p_align = pgSize;
         memcpy(newPhdr, &newSeg, oldEhdr->e_phentsize);
         added_new_sec = true;

         rewrite_printf("Added new program header: type %u, offset 0x%lx, addr 0x%lx\n",
                 newSeg.p_type, newSeg.p_offset, newSeg.p_vaddr);
         newPhdr++;

         if( hasRewrittenTLS && !TLSExists ) {
             // Need to create a new TLS segment
             newPhdr->p_type = PT_TLS;
             newPhdr->p_offset = newTLSData->sh_offset;
             newPhdr->p_vaddr = newTLSData->sh_addr;
             newPhdr->p_filesz = newTLSData->sh_size;
             newPhdr->p_memsz = newTLSData->sh_size;
             newPhdr->p_align = newTLSData->sh_addralign;

             rewrite_printf("Added new program header: type %u, offset 0x%lx, addr 0x%lx\n",
                 newSeg.p_type, newSeg.p_offset, newSeg.p_vaddr);

             newPhdr++;
         }
      }
      old++;
  }
  
  if (!phdrs_scn)
     return;
  //We made a new section to contain the program headers--keeps
  // libelf from overwriting the program headers data when outputing
  // sections.  Fill in the new section's data with what we just wrote.
  Elf_Data *data = elf_newdata(phdrs_scn);
  size_t total_size = newEhdr->e_phnum * newEhdr->e_phentsize;
  data->d_buf = malloc(total_size);
  memcpy(data->d_buf, phdr_data, total_size);
  data->d_size = total_size;
  data->d_align = 0;
  data->d_off = 0;
  data->d_type = ELF_T_BYTE;
  data->d_version = 1;
}

#if !defined(os_solaris)
#if !defined(DT_GNU_HASH)
#define DT_GNU_HASH 0x6ffffef5
#endif
#if !defined(DT_GNU_CONFLICT)
#define DT_GNU_CONFLICT 0x6ffffef8
#endif

//This method updates the .dynamic section to reflect the changes to the relocation section
void emitElf::updateDynamic(unsigned tag, Elf32_Addr val){
  if(dynamicSecData.find(tag) == dynamicSecData.end()) {
      rewrite_printf("%s[%d]: updateDynamic cannot find tag %d in section data\n",
              FILE__, __LINE__, tag);
      return;
  }
    
  switch(dynamicSecData[tag][0]->d_tag){
  case DT_STRSZ:
  case DT_RELSZ:
  case DT_RELASZ:
    dynamicSecData[tag][0]->d_un.d_val = val;
    break;
  case DT_HASH:
  case DT_GNU_HASH:
  case DT_SYMTAB:
  case DT_STRTAB:
  case DT_REL:
  case DT_RELA:
  case DT_VERSYM:
  case DT_JMPREL:
    dynamicSecData[tag][0]->d_un.d_ptr = val;
    break;
  case DT_VERNEED:
    dynamicSecData[tag][0]->d_un.d_ptr = val;
    dynamicSecData[DT_VERNEEDNUM][0]->d_un.d_val = verneednum;
    break;
  case DT_VERDEF:
    dynamicSecData[tag][0]->d_un.d_ptr = val;
    dynamicSecData[DT_VERDEFNUM][0]->d_un.d_val = verdefnum;
    break;
  }
}
#endif    

/* This method sets _end and _END_ to the starting position of the heap in the
 * new binary. 
 */
void emitElf::updateSymbols(Elf_Data* symtabData,Elf_Data* strData, unsigned long loadSecsSize){
  unsigned pgSize = (unsigned)getpagesize();
  if( symtabData && strData && loadSecsSize){
    Elf32_Sym *symPtr=(Elf32_Sym*)symtabData->d_buf;
    for(unsigned int i=0;i< symtabData->d_size/(sizeof(Elf32_Sym));i++,symPtr++){
      if(!(strcmp("_end", (char*) strData->d_buf + symPtr->st_name))){
        if( newSegmentStart >= symPtr->st_value ) {
            symPtr->st_value += ((newSegmentStart - symPtr->st_value) + loadSecsSize);

            // Advance the location to the next page boundary
            symPtr->st_value = (symPtr->st_value & ~(pgSize-1)) + pgSize;
        }
      }
      if(!(strcmp("_END_", (char*) strData->d_buf + symPtr->st_name))){
        if( newSegmentStart > symPtr->st_value ) {
            symPtr->st_value += (newSegmentStart - symPtr->st_value) + loadSecsSize;
            
            // Advance the location to the next page boundary
            symPtr->st_value = (symPtr->st_value & ~(pgSize-1)) + pgSize;
        }
      }
    }    
  }
}

// There are also some known variables that point to the heap attempt to update
// them as well
void emitElf::updateHeapVariables(Symtab *obj, unsigned long newSecsEndAddress ) {
    unsigned pgSize = (unsigned)getpagesize();
    const std::string minbrk(".minbrk");
    const std::string curbrk(".curbrk");
    std::vector<Symbol *> heapSyms;
    obj->findSymbol(heapSyms, minbrk, Symbol::ST_NOTYPE);
    obj->findSymbol(heapSyms, curbrk, Symbol::ST_NOTYPE);

    std::vector<Symbol *>::iterator heapSymsIter;
    for(heapSymsIter = heapSyms.begin();
      heapSymsIter != heapSyms.end();
      ++heapSymsIter)
    {
        Region *symRegion = (*heapSymsIter)->getRegion();
        Offset symOffset = (*heapSymsIter)->getOffset(); 
        if( symOffset < symRegion->getRegionAddr() ) continue;

        Offset regOffset = symOffset - symRegion->getRegionAddr();
        unsigned char *regData = reinterpret_cast<unsigned char *>(symRegion->getPtrToRawData());
        Offset heapAddr;
        memcpy(&heapAddr, &regData[regOffset], sizeof(Offset));

        heapAddr = (newSecsEndAddress & ~(pgSize-1)) + pgSize;

        symRegion->patchData(regOffset, &heapAddr, sizeof(Offset));
    }
}

inline
static bool adjustValInRegion(Region *reg, Offset offInReg, Offset addressWidth, int adjust) {
    Offset newValue;
    unsigned char *oldValues;

    oldValues = reinterpret_cast<unsigned char *>(reg->getPtrToRawData());
    memcpy(&newValue, &oldValues[offInReg], addressWidth);
    newValue += adjust;
    return reg->patchData(offInReg, &newValue, addressWidth);
}

void emitElf::updateRelocation(Symtab *obj, relocationEntry &rel) {
    // XXX Yep, this is the same in both emitElf64 and emitElf, once these are combined
    // this function will only exist once

    // Currently, only verified on x86 and x86_64 -- this may work on other architectures
#if defined(arch_x86) || defined(arch_x86_64)
    Region *targetRegion = obj->findEnclosingRegion(rel.rel_addr());
    assert( NULL != targetRegion && "Failed to find enclosing Region for relocation");

    // Used to update a Region
    unsigned addressWidth = obj->getAddressWidth();
    if( addressWidth == 8 ) {
        switch(rel.getRelType()) {
            case R_X86_64_RELATIVE:
                rel.setAddend(rel.addend() + library_adjust);
                break;
            case R_X86_64_JUMP_SLOT:
                assert(    adjustValInRegion(targetRegion, 
                           rel.rel_addr() - targetRegion->getRegionAddr(),
                           addressWidth, library_adjust)
                        && "Failed to update relocation");
                break;
            default:
                // Do nothing
                break;
        }
    }else{
        switch(rel.getRelType()) {
            case R_386_RELATIVE:
                // On x86, addends are stored in their target location
                assert(    adjustValInRegion(targetRegion, 
                           rel.rel_addr() - targetRegion->getRegionAddr(),
                           addressWidth, library_adjust)
                        && "Failed to update relocation");
                break;
            case R_386_JMP_SLOT:
                assert(    adjustValInRegion(targetRegion, 
                           rel.rel_addr() - targetRegion->getRegionAddr(),
                           addressWidth, library_adjust)
                        && "Failed to update relocation");
                break;
            default:
                // Do nothing
                break;
        }
    }

    // XXX The GOT also holds a pointer to the DYNAMIC segment -- this is currently not
    // updated. However, this appears to be unneeded for regular shared libraries.
    
    // From the SYS V ABI x86 supplement
    // "The table's entry zero is reserved to hold the address of the dynamic structure,
    // referenced with the symbol _DYNAMIC. This allows a program, such as the
    // dynamic linker, to find its own dynamic structure without having yet processed
    // its relocation entries. This is especially important for the dynamic linker, because
    // it must initialize itself without relying on other programs to relocate its memory
    // image."
    
    // In order to implement this, would have determine the final address of a new .dynamic
    // section before outputting the patched GOT data -- this will require some refactoring.
#else
    assert(!"This function is not implemented on this architecture.");
#endif
}

bool emitElf::createLoadableSections(Elf32_Shdr* &shdr, unsigned &extraAlignSize, dyn_hash_map<std::string, unsigned> &newNameIndexMapping, unsigned &sectionNumber)
{
  Elf_Scn *newscn;
  Elf_Data *newdata = NULL;
  Elf_Data64 *newdata64 = NULL;
  Elf32_Shdr *newshdr;
  std::vector<Elf32_Shdr *> updateDynLinkShdr;
  std::vector<Elf32_Shdr *> updateStrLinkShdr;
  firstNewLoadSec = NULL;
  unsigned pgSize = getpagesize();
  unsigned strtabIndex = 0;
  unsigned dynsymIndex = 0;
  Elf32_Shdr *prevshdr = NULL;


  for(unsigned i=0; i < newSecs.size(); i++)
  {
     if(!newSecs[i]->isLoadable()) {
        nonLoadableSecs.push_back(newSecs[i]);
        continue;
     }
     secNames.push_back(newSecs[i]->getRegionName());
     newNameIndexMapping[newSecs[i]->getRegionName()] = secNames.size() -1;
     sectionNumber++;
     // Add a new loadable section
     if((newscn = elf_newscn(newElf)) == NULL)
     {
        log_elferror(err_func_, "unable to create new function");	
        return false;
     }	
     if ((newdata = elf_newdata(newscn)) == NULL)
     {
        log_elferror(err_func_, "unable to create section data");	
        return false;
     } 
     memset(newdata, 0, sizeof(Elf_Data));
     if(!libelfso0Flag) {
        newdata64 = (Elf_Data64 *)malloc(sizeof(Elf_Data64));
        memset(newdata64, 0, sizeof(Elf_Data64));
     }

     // Fill out the new section header	
     newshdr = elf32_getshdr(newscn);
     newshdr->sh_name = secNameIndex;
     newshdr->sh_flags = 0;
     newshdr->sh_type = SHT_PROGBITS;
     switch(newSecs[i]->getRegionType()){
        case Region::RT_TEXTDATA:
           newshdr->sh_flags = SHF_EXECINSTR | SHF_ALLOC | SHF_WRITE;
           break;
        case Region::RT_TEXT:
           newshdr->sh_flags = SHF_EXECINSTR | SHF_ALLOC;
           break;
        case Region::RT_BSS:
           newshdr->sh_type = SHT_NOBITS;
        case Region::RT_DATA:
           newshdr->sh_flags = SHF_WRITE | SHF_ALLOC;
           break;
        default:
           break;
     }

     if(shdr->sh_type == SHT_NOBITS) {
        newshdr->sh_offset = shdr->sh_offset;
     }else if( !firstNewLoadSec || !newSecs[i]->getDiskOffset() ) {
        newshdr->sh_offset = shdr->sh_offset+shdr->sh_size;
     }else{
         // The offset can be computed by determing the difference from
         // the first new loadable section
         newshdr->sh_offset = firstNewLoadSec->sh_offset +
             (newSecs[i]->getDiskOffset() - firstNewLoadSec->sh_addr);

         // Account for inter-section spacing due to alignment constraints
         loadSecTotalSize += newshdr->sh_offset - (shdr->sh_offset+shdr->sh_size);
     }

     if(newSecs[i]->getDiskOffset())
        newshdr->sh_addr = newSecs[i]->getDiskOffset();
     else{
        newshdr->sh_addr = prevshdr->sh_addr+ prevshdr->sh_size;
     }
    	    
     newshdr->sh_link = SHN_UNDEF;
     newshdr->sh_info = 0;
     newshdr->sh_addralign = newSecs[i]->getMemAlignment();
     newshdr->sh_entsize = 0;

     // TLS section
     if( newSecs[i]->isTLS() ) {
          newTLSData = newshdr;
          newshdr->sh_flags |= SHF_TLS;
     }

     if(newSecs[i]->getRegionType() == Region::RT_REL ||    //Relocation section
        newSecs[i]->getRegionType() == Region::RT_PLTREL)
     {
        newshdr->sh_type = SHT_REL;
        newshdr->sh_flags = SHF_ALLOC;
        newshdr->sh_entsize = sizeof(Elf32_Rel);
        updateDynLinkShdr.push_back(newshdr);
        if(!libelfso0Flag) {
           newdata64->d_type = ELF_T_REL;
           newdata64->d_align = 4;
        }
        else {
           newdata->d_type = ELF_T_REL;
           newdata->d_align = 4;
        }
#if !defined(os_solaris)
        if (newSecs[i]->getRegionType() == Region::RT_REL)
           updateDynamic(DT_REL, newshdr->sh_addr);
        else if (newSecs[i]->getRegionType() == Region::RT_PLTREL)
           updateDynamic(DT_JMPREL, newshdr->sh_addr);
#endif
     }
     else if(newSecs[i]->getRegionType() == Region::RT_RELA ||    //Relocation section
             newSecs[i]->getRegionType() == Region::RT_PLTRELA)
     {
        newshdr->sh_type = SHT_RELA;
        newshdr->sh_flags = SHF_ALLOC;
        newshdr->sh_entsize = sizeof(Elf32_Rela);
        updateDynLinkShdr.push_back(newshdr);
        newdata->d_type = ELF_T_RELA;
        newdata->d_align = 4;
#if !defined(os_solaris)
        if (newSecs[i]->getRegionType() == Region::RT_RELA)
           updateDynamic(DT_RELA, newshdr->sh_addr);
        else if(newSecs[i]->getRegionType() == Region::RT_PLTRELA)
           updateDynamic(DT_JMPREL, newshdr->sh_addr);
#endif
     }
     else if(newSecs[i]->getRegionType() == Region::RT_STRTAB)    //String table Section
     {
        newshdr->sh_type = SHT_STRTAB;
        newshdr->sh_entsize = 0;
        if(!libelfso0Flag) {
           newdata64->d_type = ELF_T_BYTE;
           newdata64->d_align = 1;
        }
        else {
           newdata->d_type = ELF_T_BYTE;
           newdata->d_align = 1;
           dynStrData = newdata; // TODO this should probably work for libelf.so.1
        }
        newshdr->sh_link = SHN_UNDEF;
        newshdr->sh_flags=  SHF_ALLOC;
        strtabIndex = secNames.size()-1;
        newshdr->sh_addralign = 1;
#if !defined(os_solaris)
        updateDynamic(DT_STRTAB, newshdr->sh_addr);
        updateDynamic(DT_STRSZ, newSecs[i]->getDiskSize());
#endif
     }
     else if(newSecs[i]->getRegionType() == Region::RT_SYMTAB)
     {
        newshdr->sh_type = SHT_DYNSYM;
        newshdr->sh_entsize = sizeof(Elf32_Sym);
        if(!libelfso0Flag) {
           newdata64->d_type = ELF_T_SYM;
           newdata64->d_align = 4; 
        }
        else {
           newdata->d_type = ELF_T_SYM;
           newdata->d_align = 4;
           dynsymData = newdata; // TODO this should probably work for libelf.so.1
        }
        newshdr->sh_link = secNames.size();   //.symtab section should have sh_link = index of .strtab for .dynsym
        newshdr->sh_flags = SHF_ALLOC ;
        newshdr->sh_info = 1;
        dynsymIndex = secNames.size()-1;
#if !defined(os_solaris)
        updateDynamic(DT_SYMTAB, newshdr->sh_addr);
#endif
     }
     else if(newSecs[i]->getRegionType() == Region::RT_DYNAMIC)
     {
#if !defined(os_solaris)
        newshdr->sh_entsize = sizeof(Elf32_Dyn);
#endif            
        newshdr->sh_type = SHT_DYNAMIC;
        if(!libelfso0Flag) {
           newdata64->d_type = ELF_T_DYN;
           newdata64->d_align = 4;
        }
        else {
           newdata->d_type = ELF_T_DYN;
           newdata->d_align = 4;
        }
        updateStrLinkShdr.push_back(newshdr);
        newshdr->sh_flags=  SHF_ALLOC | SHF_WRITE;
        dynSegOff = newshdr->sh_offset;
        dynSegAddr = newshdr->sh_addr;
        dynSegSize = newSecs[i]->getDiskSize();
     }
     else if(newSecs[i]->getRegionType() == Region::RT_HASH)
     {
        newshdr->sh_entsize = sizeof(Elf32_Word);
        newshdr->sh_type = SHT_HASH;
        if(!libelfso0Flag) {
           newdata64->d_type = ELF_T_WORD;
           newdata64->d_align = 4;
        } else {
           newdata->d_type = ELF_T_WORD;
           newdata->d_align = 4;
        }
        updateDynLinkShdr.push_back(newshdr);
        newshdr->sh_flags=  SHF_ALLOC;
        newshdr->sh_info = 0;
#if !defined(os_solaris)
        updateDynamic(DT_HASH, newshdr->sh_addr);
#endif
     }
#if !defined(os_solaris)
     else if(newSecs[i]->getRegionType() == Region::RT_SYMVERSIONS)
     {
        newshdr->sh_type = SHT_GNU_versym;
        newshdr->sh_entsize = sizeof(Elf32_Half);
        newshdr->sh_addralign = 2;
        if(!libelfso0Flag) {
           newdata64->d_type = ELF_T_HALF;
           newdata64->d_align = 2;
        }
        else {
           newdata->d_type = ELF_T_HALF;
           newdata->d_align = 2;
        }
        updateDynLinkShdr.push_back(newshdr);
        newshdr->sh_flags = SHF_ALLOC ;
        updateDynamic(DT_VERSYM, newshdr->sh_addr);
     }
     else if(newSecs[i]->getRegionType() == Region::RT_SYMVERNEEDED)
     {
        newshdr->sh_type = SHT_GNU_verneed;
        newshdr->sh_entsize = 0;
        newshdr->sh_addralign = 4;
        if(!libelfso0Flag) {
           newdata64->d_type = ELF_T_VNEED;
           newdata64->d_align = 4;
        }
        else {
           newdata->d_type = ELF_T_VNEED;
           newdata->d_align = 4;
        }
        updateStrLinkShdr.push_back(newshdr);
        newshdr->sh_flags = SHF_ALLOC ;
        newshdr->sh_info = verneednum;
        updateDynamic(DT_VERNEED, newshdr->sh_addr);
     }
     else if(newSecs[i]->getRegionType() == Region::RT_SYMVERDEF)
     {
        newshdr->sh_type = SHT_GNU_verdef;
        newshdr->sh_entsize = 0;
        if(!libelfso0Flag) {
           newdata64->d_type = ELF_T_VDEF;
           newdata64->d_align = 4;
        }
        else {
           newdata->d_type = ELF_T_VDEF;
           newdata->d_align = 4;
        }
        updateStrLinkShdr.push_back(newshdr);
        newshdr->sh_flags = SHF_ALLOC ;
        newshdr->sh_info = verdefnum;
        updateDynamic(DT_VERDEF, newshdr->sh_addr);
     }
#endif

     if(createNewPhdr)
     {
        // Check to make sure the (vaddr for the start of the new segment - the offset) is page aligned
        if(!firstNewLoadSec)
        {
            newshdr->sh_addr += library_adjust;
           newSegmentStart = newshdr->sh_addr;
           Offset newoff = newshdr->sh_offset  - (newshdr->sh_offset & (pgSize-1)) + (newshdr->sh_addr & (pgSize-1));
           if(newoff < newshdr->sh_offset)
              newoff += pgSize;
           extraAlignSize += newoff - newshdr->sh_offset;
           newshdr->sh_offset = newoff;
        }    
     }	
     else{
        Offset newoff = newshdr->sh_offset  - (newshdr->sh_offset & (pgSize-1)) + (newshdr->sh_addr & (pgSize-1));
        if(newoff < newshdr->sh_offset)
           newoff += pgSize;
        extraAlignSize += newoff - newshdr->sh_offset;
        newshdr->sh_offset = newoff;
     }

     //Set up the data
     if(!libelfso0Flag) {
        newdata64->d_buf = malloc(newSecs[i]->getDiskSize());
        memcpy(newdata64->d_buf, newSecs[i]->getPtrToRawData(), newSecs[i]->getDiskSize());
        newdata64->d_off = 0;
        newdata64->d_version = 1;
        newdata64->d_size = newSecs[i]->getDiskSize();
        if (!newdata64->d_align)
           newdata64->d_align = newshdr->sh_addralign;
        newshdr->sh_size = newdata64->d_size;
        memcpy(newdata, newdata64, sizeof(Elf_Data));
     }
     else {
        newdata->d_buf = malloc(newSecs[i]->getDiskSize());
        memcpy(newdata->d_buf, newSecs[i]->getPtrToRawData(), newSecs[i]->getDiskSize());
        newdata->d_off = 0;
        newdata->d_version = 1;
        newdata->d_size = newSecs[i]->getDiskSize();
        if (!newdata->d_align)
           newdata->d_align = newshdr->sh_addralign;
        newshdr->sh_size = newdata->d_size;
     }

     if( newshdr->sh_type == SHT_NOBITS ) {
         currEndOffset = newshdr->sh_offset;
     }else{
        loadSecTotalSize += newshdr->sh_size;
        currEndOffset = newshdr->sh_offset + newshdr->sh_size;
     }
     currEndAddress = newshdr->sh_addr + newshdr->sh_size;

     rewrite_printf("new section %s addr = %lx off = %lx size = %lx\n",
            newSecs[i]->getRegionName().c_str(), newshdr->sh_addr, newshdr->sh_offset, 
            newshdr->sh_size);

     if (0 > elf_update(newElf, ELF_C_NULL))
     {
       fprintf(stderr, "%s[%d]:  elf_update failed: %d, %s\n", FILE__, __LINE__, errno, elf_errmsg(elf_errno()));
       return false;
     }

     shdr = newshdr;
     if(!firstNewLoadSec)
        firstNewLoadSec = shdr;
     secNameIndex += newSecs[i]->getRegionName().size() + 1;
     prevshdr = newshdr;
  }
    
  for(unsigned i=0; i < updateDynLinkShdr.size(); i++) {
    newshdr = updateDynLinkShdr[i];
    newshdr->sh_link = dynsymIndex;   
  }
    
  for(unsigned i=0; i < updateStrLinkShdr.size(); i++) {
    newshdr = updateStrLinkShdr[i];
    newshdr->sh_link = strtabIndex;   
  }

   
  return true;
}
	
bool emitElf::addSectionHeaderTable(Elf32_Shdr *shdr) {
  Elf_Scn *newscn;
  Elf_Data *newdata = NULL;
  Elf_Data64 *newdata64 = NULL;
  Elf32_Shdr *newshdr;

  if((newscn = elf_newscn(newElf)) == NULL)
    {
      log_elferror(err_func_, "unable to create new function");	
      return false;
    }	
  if ((newdata = elf_newdata(newscn)) == NULL)
    {
      log_elferror(err_func_, "unable to create section data");	
      return false;
    } 
  if(!libelfso0Flag)
    newdata64 = (Elf_Data64 *) malloc(sizeof(Elf_Data64));
    
  //Fill out the new section header
  newshdr = elf32_getshdr(newscn);
  newshdr->sh_name = secNameIndex;
  secNames.push_back(".shstrtab");
  secNameIndex += 10;
  newshdr->sh_type = SHT_STRTAB;
  newshdr->sh_entsize = 1;
  newshdr->sh_link = SHN_UNDEF; 
  newshdr->sh_flags=  0;

  newshdr->sh_offset = shdr->sh_offset+shdr->sh_size;
  newshdr->sh_addr = 0;
  newshdr->sh_info = 0;
  newshdr->sh_addralign = 4;

  char *ptr;
  //Set up the data
  if(!libelfso0Flag){
    newdata64->d_buf = (char *)malloc(secNameIndex);
    ptr = (char *)newdata64->d_buf;
  }
  else{
    newdata->d_buf = (char *)malloc(secNameIndex);
    ptr = (char *)newdata->d_buf;
  }
  for(unsigned i=0;i<secNames.size(); i++)
    {
      memcpy(ptr, secNames[i].c_str(), secNames[i].length());
      memcpy(ptr+secNames[i].length(), "\0", 1);
      ptr += secNames[i].length()+1;
    }    

  if(!libelfso0Flag){
    newdata64->d_type = ELF_T_BYTE;
    newdata64->d_size = secNameIndex;
    newdata64->d_align = 4;
    newdata64->d_version = 1;
    newdata64->d_off = 0;
    newshdr->sh_size = newdata64->d_size;
    memcpy(newdata, newdata64, sizeof(Elf_Data));
  }
  else {
    newdata->d_type = ELF_T_BYTE;
    newdata->d_size = secNameIndex;
    newdata->d_align = 4;
    newdata->d_version = 1;
    newdata->d_off = 0;
    newshdr->sh_size = newdata->d_size;
  }


  //elf_update(newElf, ELF_C_NULL);

  return true;
}

bool emitElf::createNonLoadableSections(Elf32_Shdr *&shdr)
{
  Elf_Scn *newscn;
  Elf_Data *newdata = NULL;
  Elf_Data64 *newdata64 = NULL;
  Elf32_Shdr *newshdr;
    
  Elf32_Shdr *prevshdr = shdr; 
  //All of them that are left are non-loadable. stack'em up at the end.
  for(unsigned i = 0; i < nonLoadableSecs.size(); i++)
    {
      secNames.push_back(nonLoadableSecs[i]->getRegionName());
      // Add a new non-loadable section
      if((newscn = elf_newscn(newElf)) == NULL)
        {
	  log_elferror(err_func_, "unable to create new function");	
	  return false;
        }	
      if ((newdata = elf_newdata(newscn)) == NULL)
        {
	  log_elferror(err_func_, "unable to create section data");	
	  return false;
        } 
      newdata64 = (Elf_Data64 *)malloc(sizeof(Elf_Data64));
    	
      //Fill out the new section header
      newshdr = elf32_getshdr(newscn);
      newshdr->sh_name = secNameIndex;
      secNameIndex += nonLoadableSecs[i]->getRegionName().length() + 1;
      if(nonLoadableSecs[i]->getRegionType() == Region::RT_TEXT)		//Text Section
	{
	  newshdr->sh_type = SHT_PROGBITS;
	  newshdr->sh_flags = SHF_EXECINSTR | SHF_WRITE;
	  newshdr->sh_entsize = 1;
	  if(!libelfso0Flag)
	    newdata64->d_type = ELF_T_BYTE;
	  else
	    newdata->d_type = ELF_T_BYTE;
    	}
      else if(nonLoadableSecs[i]->getRegionType() == Region::RT_DATA)	//Data Section
	{
	  newshdr->sh_type = SHT_PROGBITS;
	  newshdr->sh_flags = SHF_WRITE;
	  newshdr->sh_entsize = 1;
	  if(!libelfso0Flag)
	    newdata64->d_type = ELF_T_BYTE;
	  else
	    newdata->d_type = ELF_T_BYTE;
    	}
      else if(nonLoadableSecs[i]->getRegionType() == Region::RT_REL)	//Relocatons section
    	{
	  newshdr->sh_type = SHT_REL;
	  newshdr->sh_flags = SHF_WRITE;
	  newshdr->sh_entsize = sizeof(Elf32_Rel);
	  if(!libelfso0Flag)
	    newdata64->d_type = ELF_T_BYTE;
	  else
	    newdata->d_type = ELF_T_BYTE;
    	}
      else if(nonLoadableSecs[i]->getRegionType() == Region::RT_RELA)	//Relocatons section
    	{
	  newshdr->sh_type = SHT_RELA;
	  newshdr->sh_flags = SHF_WRITE;
	  newshdr->sh_entsize = sizeof(Elf32_Rela);
	  if(!libelfso0Flag)
	    newdata64->d_type = ELF_T_BYTE;
	  else
	    newdata->d_type = ELF_T_BYTE;
    	}

      else if(nonLoadableSecs[i]->getRegionType() == Region::RT_SYMTAB)
	{
	  newshdr->sh_type = SHT_SYMTAB;
	  newshdr->sh_entsize = sizeof(Elf32_Sym);
	  if(!libelfso0Flag)
	    newdata64->d_type = ELF_T_SYM;
	  else
	    newdata->d_type = ELF_T_SYM;
	  
	  newshdr->sh_link = secNames.size();   //.symtab section should have sh_link = index of .strtab 
	  newshdr->sh_flags=  0;
	}
      else if(nonLoadableSecs[i]->getRegionType() == Region::RT_STRTAB)	//String table Section
	{
	  newshdr->sh_type = SHT_STRTAB;
	  newshdr->sh_entsize = 0;
	  if(!libelfso0Flag)
	    newdata64->d_type = ELF_T_BYTE;
	  else
	    newdata->d_type = ELF_T_BYTE;
	  newshdr->sh_link = SHN_UNDEF; 
	  newshdr->sh_flags=  0;
    	}
      /*    
	    else if(nonLoadableSecs[i]->getFlags() & Section::dynsymtabSection)
	    {
	    newshdr->sh_type = SHT_DYNSYM;
            newshdr->sh_entsize = sizeof(Elf32_Sym);
            if(!libelfso0Flag)
	    newdata64->d_type = ELF_T_SYM;
            else
	    newdata->d_type = ELF_T_SYM;
	    //newshdr->sh_link = newSecSize+i+1;   //.symtab section should have sh_link = index of .strtab
	    newshdr->sh_flags=  SHF_ALLOC | SHF_WRITE;
	    }*/
      if( prevshdr->sh_type == SHT_NOBITS ) {
          newshdr->sh_offset = prevshdr->sh_offset;
      }else{
        newshdr->sh_offset = prevshdr->sh_offset+prevshdr->sh_size;
      }
      if (newshdr->sh_offset < currEndOffset) {
         newshdr->sh_offset = currEndOffset;
      }
      newshdr->sh_addr = 0;
      newshdr->sh_info = 0;
      newshdr->sh_addralign = 4;

      //Set up the data
      if(!libelfso0Flag) {
	newdata64->d_buf = nonLoadableSecs[i]->getPtrToRawData();
	newdata64->d_size = nonLoadableSecs[i]->getDiskSize();
	newshdr->sh_size = newdata64->d_size;
	newdata64->d_align = 4;
	newdata64->d_off = 0;
	newdata64->d_version = 1;
	memcpy(newdata, newdata64, sizeof(Elf_Data));
      }
      else{
	newdata->d_buf = nonLoadableSecs[i]->getPtrToRawData();
	newdata->d_size = nonLoadableSecs[i]->getDiskSize();
	newshdr->sh_size = newdata->d_size;
	newdata->d_align = 4;
	newdata->d_off = 0;
	newdata->d_version = 1;
      }
      
      currEndOffset = newshdr->sh_offset + newshdr->sh_size;
      //currEndAddress = newshdr->sh_addr + newshdr->sh_size;

	    
      //elf_update(newElf, ELF_C_NULL);
      prevshdr = newshdr;
    }	
  shdr = prevshdr;
  return true;
}    	

/* Regenerates the .symtab, .strtab sections from the symbols
 * Add new .dynsym, .dynstr sections for the newly added dynamic symbols
 * Method - For every symbol call createElfSymbol to get a Elf32_Sym corresposnding 
 *          to a Symbol object. Accumulate all and their names to form the sections
 *          and add them to the list of new sections
 */
bool emitElf::createSymbolTables(Symtab *obj, vector<Symbol *>&allSymbols)
{
  unsigned i;

  //Symbol table(.symtab) symbols
  std::vector<Elf32_Sym *> symbols;

  //Symbol table(.dynsymtab) symbols
  std::vector<Elf32_Sym *> dynsymbols;

  unsigned symbolNamesLength = 1, dynsymbolNamesLength = 1;
  dyn_hash_map<string, unsigned> dynSymNameMapping;
  std::vector<std::string> symbolStrs, dynsymbolStrs;
  std::vector<Symbol *> dynsymVector;
  std::vector<Symbol *> allDynSymbols;
  std::vector<Symbol *> allSymSymbols;

  dyn_hash_map<int, Region*> secTagRegionMapping = obj->getObject()->getTagRegionMapping();

  Region *sec;
  dyn_hash_map<int, Region*>::const_iterator foundRegion;
  foundRegion = secTagRegionMapping.find(DT_STRTAB);
  if ((foundRegion != secTagRegionMapping.end()) && (foundRegion->second != NULL)) {
    // .dynstr
    sec = foundRegion->second;
    olddynStrData = (char *)(sec->getPtrToRawData());
    olddynStrSize = sec->getRegionSize();
    dynsymbolNamesLength = olddynStrSize+1;
  }

#if !defined(os_solaris)
  //Initialize the list of new prereq libraries
  set<string> &plibs = obj->getObject()->prereq_libs;
  for (set<string>::iterator i = plibs.begin(); i != plibs.end(); i++) {
     DT_NEEDEDEntries.push_back(*i);
  }
  new_dynamic_entries = obj->getObject()->new_dynamic_entries;
  Object *object = obj->getObject();
#endif
  // recreate a "dummy symbol"
  Elf32_Sym *sym = new Elf32_Sym();
  symbolStrs.push_back("");
  sym->st_name = 0;
  sym->st_value = 0;
  sym->st_size = 0;
  sym->st_other = 0;
  sym->st_info = (unsigned char) ELF32_ST_INFO(STB_LOCAL, STT_NOTYPE);
  sym->st_shndx = SHN_UNDEF;

  symbols.push_back(sym);
  if (!obj->isStaticBinary()) {
    dynsymbols.push_back(sym);
    dynsymVector.push_back(Symbol::magicEmitElfSymbol());
    versionSymTable.push_back(0);
  }	  

  for(i=0; i<allSymbols.size();i++) {
    if(allSymbols[i]->isInSymtab()) {
      allSymSymbols.push_back(allSymbols[i]);
    }	
    if (!obj->isStaticBinary()) {
      if(allSymbols[i]->isInDynSymtab()) {
        allDynSymbols.push_back(allSymbols[i]);
      }	
    }
  }
 
  int max_index = -1;
  for(i = 0; i < allDynSymbols.size();i++) {
    if (max_index < allDynSymbols[i]->getIndex()) 
      max_index = allDynSymbols[i]->getIndex();
  }
  for(i=0; i<allDynSymbols.size(); i++) {
    if (allDynSymbols[i]->getIndex() == -1) {
      max_index++;
      allDynSymbols[i]->setIndex(max_index);
    }

    if (allDynSymbols[i]->getStrIndex() == -1) {
      // New Symbol - append to the list of strings
      dynsymbolStrs.push_back( allDynSymbols[i]->getMangledName().c_str());
      allDynSymbols[i]->setStrIndex(dynsymbolNamesLength);
      dynsymbolNamesLength += allDynSymbols[i]->getMangledName().length() + 1;
    } 

  }	
  // reorder allSymbols based on index
  std::sort(allDynSymbols.begin(), allDynSymbols.end(), sortByIndex());
   
  max_index = -1;
  for(i = 0; i < allSymSymbols.size();i++) {
    if (max_index < allSymSymbols[i]->getIndex()) 
      max_index = allSymSymbols[i]->getIndex();
  }

  for(i=0; i<allSymSymbols.size(); i++) {
    if (allSymSymbols[i]->getIndex() == -1) {
      max_index++;
      allSymSymbols[i]->setIndex(max_index);
    }
  }	

  std::sort(allSymSymbols.begin(), allSymSymbols.end(), sortByIndex());

  /* We regenerate symtab and symstr section. We do not 
     maintain the order of the strings and symbols as it was in
     the original binary. Hence, the strings in symstr have new order and 
     new index.
     On the other hand, we do not regenerate dynsym and dynstr section. We copy over
     old symbols and string in the original order as it was in the 
     original binary. We preserve sh_index of Elf symbols (from Symbol's strIndex). We append 
     new symbols and string that we create for the new binary (targ*, versions etc).
  */  

  for(i=0; i<allSymSymbols.size();i++) {
    //allSymSymbols[i]->setStrIndex(symbolNamesLength);
    createElfSymbol(allSymSymbols[i], symbolNamesLength, symbols);
    symbolStrs.push_back(allSymSymbols[i]->getName());
    symbolNamesLength += allSymSymbols[i]->getName().length()+1;
  }
  for(i=0; i<allDynSymbols.size();i++) {
    createElfSymbol(allDynSymbols[i], allDynSymbols[i]->getStrIndex(), dynsymbols, true);
    dynSymNameMapping[allDynSymbols[i]->getName().c_str()] = allDynSymbols[i]->getIndex();
    dynsymVector.push_back(allDynSymbols[i]);
  }

  //reconstruct .symtab section
  Elf32_Sym *syms = (Elf32_Sym *)malloc(symbols.size()* sizeof(Elf32_Sym));
  for(i=0;i<symbols.size();i++)
    syms[i] = *(symbols[i]);
    
  --symbolNamesLength;
  char *str = (char *)malloc(symbolNamesLength+1);
  unsigned cur=0;
  for(i=0;i<symbolStrs.size();i++)
    {
      strcpy(&str[cur],symbolStrs[i].c_str());
      cur+=symbolStrs[i].length()+1;
    }
    
  if(!isStripped)
    {
      Region *sec;
      if (obj->findRegion(sec,".symtab"))
	      sec->setPtrToRawData(syms, symbols.size()*sizeof(Elf32_Sym));
      else
              obj->addRegion(0, syms, symbols.size()*sizeof(Elf32_Sym), ".symtab", Region::RT_SYMTAB);
    }
  else
    obj->addRegion(0, syms, symbols.size()*sizeof(Elf32_Sym), ".symtab", Region::RT_SYMTAB);

  //reconstruct .strtab section
  if(!isStripped)
    {
      Region *sec;
      if (obj->findRegion(sec,".strtab"))
	      sec->setPtrToRawData(str, symbolNamesLength);
      else
    	      obj->addRegion(0, str, symbolNamesLength , ".strtab", Region::RT_STRTAB);
    }
  else
    obj->addRegion(0, str, symbolNamesLength , ".strtab", Region::RT_STRTAB);
    
  if(!obj->getAllNewRegions(newSecs))
    log_elferror(err_func_, "No new sections to add");

  if(dynsymbols.size() == 1)
    return true;

  if (!obj->isStaticBinary()) {
    //reconstruct .dynsym and .dynstr sections
    Elf32_Sym *dynsyms = (Elf32_Sym *)malloc(dynsymbols.size()* sizeof(Elf32_Sym));
    for(i=0;i<dynsymbols.size();i++)
      dynsyms[i] = *(dynsymbols[i]);

#if !defined(os_solaris)
    Elf32_Half *symVers;
    char *verneedSecData, *verdefSecData;
    unsigned verneedSecSize = 0, verdefSecSize = 0;
               
    createSymbolVersions(obj, symVers, verneedSecData, verneedSecSize, verdefSecData, verdefSecSize, dynsymbolNamesLength, dynsymbolStrs);
    // build new .hash section
    Elf32_Word *hashsecData;
    unsigned hashsecSize = 0;
    createHashSection(obj, hashsecData, hashsecSize, dynsymVector);
    if(hashsecSize) {
      string name; 
      if (secTagRegionMapping.find(DT_HASH) != secTagRegionMapping.end()) {
	name = secTagRegionMapping[DT_HASH]->getRegionName();
	obj->addRegion(0, hashsecData, hashsecSize*sizeof(Elf32_Word), name, Region::RT_HASH, true);
      } else if (secTagRegionMapping.find(0x6ffffef5) != secTagRegionMapping.end()) { 
	name = secTagRegionMapping[0x6ffffef5]->getRegionName();
	obj->addRegion(0, hashsecData, hashsecSize*sizeof(Elf32_Word), name, Region::RT_HASH, true);
      } else {
	name = ".hash";
	obj->addRegion(0, hashsecData, hashsecSize*sizeof(Elf32_Word), name, Region::RT_HASH, true);
      }	
    }

    Elf32_Dyn *dynsecData;
    unsigned dynsecSize = 0;
    if(obj->findRegion(sec, ".dynamic")) {
        // Need to ensure that DT_REL and related fields added to .dynamic
        // The values of these fields will be set
        if( !object->hasReldyn() ) {
            if( object->getRelType() == Region::RT_REL ) {
                new_dynamic_entries.push_back(make_pair(DT_REL,0));
                new_dynamic_entries.push_back(make_pair(DT_RELSZ,0));
            }else if( object->getRelType() == Region::RT_RELA ) {
                new_dynamic_entries.push_back(make_pair(DT_RELA,0));
                new_dynamic_entries.push_back(make_pair(DT_RELASZ,0));
            }else{
                assert(!"Relocation type not set to known RT_REL or RT_RELA.");
            }
        }

        createDynamicSection(sec->getPtrToRawData(), sec->getDiskSize(), dynsecData, dynsecSize, dynsymbolNamesLength, dynsymbolStrs);
    }  
#endif
   
    // build map of dynamic symbol names to symbol table index (for
    // relocations)
    if(!dynsymbolNamesLength)
      return true; 

    char *dynstr = (char *)malloc(dynsymbolNamesLength);
    memcpy((void *)dynstr, (void *)olddynStrData, olddynStrSize);
    cur = olddynStrSize+1;
    for(i=0;i<dynsymbolStrs.size();i++)
      {
	strcpy(&dynstr[cur],dynsymbolStrs[i].c_str());
	cur+=dynsymbolStrs[i].length()+1;
	if ( dynSymNameMapping.find(dynsymbolStrs[i]) == dynSymNameMapping.end()) {
	  dynSymNameMapping[dynsymbolStrs[i]] = allDynSymbols.size()+i;
	}
      }

    string name; 
    if (secTagRegionMapping.find(DT_SYMTAB) != secTagRegionMapping.end()) {
      name = secTagRegionMapping[DT_SYMTAB]->getRegionName();
    } else {
      name = ".dynsym";
    }
    obj->addRegion(0, dynsyms, dynsymbols.size()*sizeof(Elf32_Sym), name, Region::RT_SYMTAB, true);

    if (secTagRegionMapping.find(DT_STRTAB) != secTagRegionMapping.end()) {
      name = secTagRegionMapping[DT_STRTAB]->getRegionName();
    } else {
      name = ".dynstr";
    }
    obj->addRegion(0, dynstr, dynsymbolNamesLength , name, Region::RT_STRTAB, true);

#if !defined(os_solaris)
    //add .gnu.version, .gnu.version_r, and .gnu.version_d sections
    if (secTagRegionMapping.find(DT_VERSYM) != secTagRegionMapping.end()) {
      name = secTagRegionMapping[DT_VERSYM]->getRegionName();
    } else {
      name = ".gnu.version";
    }
    obj->addRegion(0, symVers, versionSymTable.size() * sizeof(Elf32_Half), name, Region::RT_SYMVERSIONS, true);

    if(verneedSecSize) {
      if (secTagRegionMapping.find(DT_VERNEED) != secTagRegionMapping.end()) {
	name = secTagRegionMapping[DT_VERNEED]->getRegionName();
      } else {
	name = ".gnu.version_r";
      }
      obj->addRegion(0, verneedSecData, verneedSecSize, name, Region::RT_SYMVERNEEDED, true);
    }

    if(verdefSecSize) {
      obj->addRegion(0, verdefSecData, verdefSecSize, ".gnu.version_d", Region::RT_SYMVERDEF, true);
    } 
#endif

    //Always create a dyn section, it may get our new relocations.
    //If both exist, then just try to maintain order.
    bool has_plt = object->hasRelaplt() || object->hasRelplt();
    bool has_dyn = object->hasReladyn() || object->hasReldyn();
    if (!has_plt) {
       createRelocationSections(obj, object->getDynRelocs(), true, dynSymNameMapping);
    }
    else if (!has_dyn) {
       createRelocationSections(obj, object->getPLTRelocs(), false, dynSymNameMapping);
       createRelocationSections(obj, object->getDynRelocs(), true, dynSymNameMapping);
    }
    else if (object->getRelPLTAddr() < object->getRelDynAddr()) {
       createRelocationSections(obj, object->getPLTRelocs(), false, dynSymNameMapping);
       createRelocationSections(obj, object->getDynRelocs(), true, dynSymNameMapping);
    }
    else {
       createRelocationSections(obj, object->getDynRelocs(), true, dynSymNameMapping);
       createRelocationSections(obj, object->getPLTRelocs(), false, dynSymNameMapping);
    }

#if !defined(os_solaris)
    //add .dynamic section
    if(dynsecSize)
      obj->addRegion(0, dynsecData, dynsecSize*sizeof(Elf64_Dyn), ".dynamic", Region::RT_DYNAMIC, true);
#endif
  }else{
      // Static binary case
      vector<Region *> newRegs;
      obj->getAllNewRegions(newRegs);
      if( newRegs.size() ) {
          // Link in all new libraries
          emitElfStatic linker(obj->getAddressWidth(), isStripped);

          emitElfStatic::StaticLinkError err;
          std::string errMsg;
          linkedStaticData = linker.linkStatic(obj, err, errMsg);
          if ( !linkedStaticData ) {
               fprintf(stderr, "Failed to link in static library code: %s = %s\n",
                     emitElfStatic::printStaticLinkError(err).c_str(), errMsg.c_str());
               log_elferror(err_func_, "Failed to link in static library code.");   
               return false;
          }

          hasRewrittenTLS = linker.hasRewrittenTLS();

          // Find the end of the new Regions
          obj->getAllNewRegions(newRegs);

          Offset lastRegionAddr = 0, lastRegionSize = 0;
          vector<Region *>::iterator newRegIter;
          for(newRegIter = newRegs.begin(); newRegIter != newRegs.end();
              ++newRegIter)
          {
              if( (*newRegIter)->getRegionAddr() > lastRegionAddr ) {
                  lastRegionAddr = (*newRegIter)->getRegionAddr();
                  lastRegionSize = (*newRegIter)->getRegionSize();
              }
          }
          updateHeapVariables(obj, lastRegionAddr + lastRegionSize);
      }
  }

  if(!obj->getAllNewRegions(newSecs))
    log_elferror(err_func_, "No new sections to add");

  return true;
}

void emitElf::createRelocationSections(Symtab *obj, std::vector<relocationEntry> &relocation_table, bool isDynRelocs, dyn_hash_map<std::string, unsigned> &dynSymNameMapping) {
   vector<relocationEntry> newRels;
   if(isDynRelocs && newSecs.size()) {
      std::vector<Region *>::iterator i;
      for (i = newSecs.begin(); i != newSecs.end(); i++) {
         std::copy((*i)->getRelocations().begin(),
                   (*i)->getRelocations().end(),
                   std::back_inserter(newRels));
      }
   }

   unsigned i,j,k,l,m;
    
   Elf32_Rel *rels = (Elf32_Rel *)malloc(sizeof(Elf32_Rel) * (relocation_table.size()+newRels.size()));
   Elf32_Rela *relas = (Elf32_Rela *)malloc(sizeof(Elf32_Rela) * (relocation_table.size()+newRels.size()));
   j=0; k=0; l=0; m=0;
   //reconstruct .rel
   for(i=0;i<relocation_table.size();i++) 
   {
      if (relocation_table[i].regionType() == Region::RT_REL) {
          if( library_adjust && !isDynRelocs) {
              // PLT relocations depend on the GOT and the GOT contains some offsets
              // referencing the PLT -- these need to be updated if we are shifting
              // the library down a page
              updateRelocation(obj, relocation_table[i]);
          }

         rels[j].r_offset = relocation_table[i].rel_addr() + library_adjust;
         if(relocation_table[i].name().length() && 
            dynSymNameMapping.find(relocation_table[i].name()) != dynSymNameMapping.end()) {
            rels[j].r_info = ELF32_R_INFO(dynSymNameMapping[relocation_table[i].name()], relocation_table[i].getRelType());
         } else {
            rels[j].r_info = ELF32_R_INFO(STN_UNDEF, relocation_table[i].getRelType());
         }
         j++;
      } else {
         relas[k].r_offset = relocation_table[i].rel_addr() + library_adjust;
         relas[k].r_addend = relocation_table[i].addend();
         if (relas[k].r_addend)
            relas[k].r_addend += library_adjust;
         if(relocation_table[i].name().length() && 
            dynSymNameMapping.find(relocation_table[i].name()) != dynSymNameMapping.end()) {
            relas[k].r_info = ELF32_R_INFO(dynSymNameMapping[relocation_table[i].name()], relocation_table[i].getRelType());
         } else {
            relas[k].r_info = ELF32_R_INFO(STN_UNDEF, relocation_table[i].getRelType());
         }
         k++;
      }
   }
   for(i=0;i<newRels.size();i++) 
   {
      if (newRels[i].regionType() == Region::RT_REL) {
         rels[j].r_offset = newRels[i].rel_addr() + library_adjust;
         if(dynSymNameMapping.find(newRels[i].name()) != dynSymNameMapping.end()) {
            rels[j].r_info = ELF32_R_INFO(dynSymNameMapping[newRels[i].name()], 
                    relocationEntry::getGlobalRelType(obj->getAddressWidth()));
         } else {
            rels[j].r_info = ELF32_R_INFO(STN_UNDEF, 
                    relocationEntry::getGlobalRelType(obj->getAddressWidth()));
         }
         j++;
	 l++;
      } else {
         relas[k].r_offset = newRels[i].rel_addr();
         relas[k].r_addend = newRels[i].addend();
         if( relas[k].r_addend ) relas[k].r_addend += library_adjust;
         if(dynSymNameMapping.find(newRels[i].name()) != dynSymNameMapping.end()) {
            relas[k].r_info = ELF32_R_INFO(dynSymNameMapping[newRels[i].name()], 
                    relocationEntry::getGlobalRelType(obj->getAddressWidth()));
         } else {
            relas[k].r_info = ELF32_R_INFO(STN_UNDEF, 
                    relocationEntry::getGlobalRelType(obj->getAddressWidth()));
         }
         k++;
	 m++;
      }
   }

#if defined (os_solaris)
   fprintf(stderr, "%s[%d]:  FIXME:  This does not work on solaris\n", FILE__, __LINE__);
#else
   dyn_hash_map<int, Region*> secTagRegionMapping = obj->getObject()->getTagRegionMapping();
   int reloc_size, old_reloc_size, dynamic_reloc_size;
   const char *new_name;
   Region::RegionType rtype;
   int dtype;
   int dsize_type;
   void *buffer = NULL;

   reloc_size = j*sizeof(Elf32_Rel)+k*sizeof(Elf32_Rela);
   if (!reloc_size)
      return;

   if (   isDynRelocs 
       && object->getRelType() == Region::RT_REL ) 
   {
      new_name = ".rel.dyn";
      dtype = DT_REL;
      rtype = Region::RT_REL;
      dsize_type = DT_RELSZ;
      buffer = rels;
   }

   if (   isDynRelocs 
       && object->getRelType() == Region::RT_RELA ) 
   {
      new_name = ".rela.dyn";
      dtype = DT_RELA;
      rtype = Region::RT_RELA;
      dsize_type = DT_RELASZ;
      buffer = relas;
   }
<<<<<<< HEAD

   if (   !isDynRelocs
       && object->getRelType() == Region::RT_REL ) 
   {
=======
   if (!isDynRelocs && obj->hasRelplt()) {
>>>>>>> f7555c7b
      new_name = ".rel.plt";
      dtype = DT_JMPREL;
      rtype = Region::RT_PLTREL;
      dsize_type = DT_PLTRELSZ;
      buffer = rels;
   }
<<<<<<< HEAD

   if (   !isDynRelocs 
       && object->getRelType() == Region::RT_RELA ) 
   {
=======
   if (!isDynRelocs && obj->hasRelaplt()) {
>>>>>>> f7555c7b
      new_name = ".rela.plt";
      dtype = DT_JMPREL;
      rtype = Region::RT_PLTRELA;
      dsize_type = DT_PLTRELSZ;
      buffer = relas;
   }
   
   /* The original binary may have overlapping rel.dyn and rel.plt section. The overlap is determined
      by the size given by the dynamic entry DT_RELSZ/DT_RELASZ. We try to reproduce similar overlap
      in the rewritten binary to keep the loader happy. We add new entries to the end of the original 
      rel.dyn section followed by rel.plt section */

   old_reloc_size =  dynamicSecData[dsize_type][0]->d_un.d_val;
   dynamic_reloc_size = old_reloc_size+  l*sizeof(Elf32_Rel)+ m*sizeof(Elf32_Rela); 
   // If dynamic_reloc_size > reloc_size => overlap
   string name;
   if (secTagRegionMapping.find(dtype) != secTagRegionMapping.end())
      name = secTagRegionMapping[dtype]->getRegionName();
   else
      name = std::string(new_name);
   obj->addRegion(0, buffer, reloc_size, name, rtype, true);
   updateDynamic(dsize_type, dynamic_reloc_size); 
#endif

} 

#if !defined(os_solaris)
void emitElf::createSymbolVersions(Symtab *obj, Elf32_Half *&symVers, char*&verneedSecData, unsigned &verneedSecSize, char *&verdefSecData, unsigned &verdefSecSize, unsigned &dynSymbolNamesLength, vector<string> &dynStrs){

  //Add all names to the new .dynstr section
  map<string, unsigned>::iterator iter = versionNames.begin();
  for(;iter!=versionNames.end();iter++){
    iter->second = dynSymbolNamesLength;
    dynStrs.push_back(iter->first);
    dynSymbolNamesLength+= iter->first.size()+1;
  }

  //reconstruct .gnu_version section
  symVers = (Elf32_Half *)malloc(versionSymTable.size() * sizeof(Elf32_Half));
  for(unsigned i=0; i<versionSymTable.size(); i++)
    symVers[i] = versionSymTable[i];

  //reconstruct .gnu.version_r section
  verneedSecSize = 0;
  map<string, map<string, unsigned> >::iterator it = verneedEntries.begin();
  for(; it != verneedEntries.end(); it++)
    verneedSecSize += sizeof(Elf32_Verneed) + sizeof(Elf32_Vernaux) * it->second.size();

  verneedSecData = (char *)malloc(verneedSecSize);
  unsigned curpos = 0;
  verneednum = 0;
  std::vector<std::string>::iterator dit;
  for(dit = unversionedNeededEntries.begin(); dit != unversionedNeededEntries.end(); dit++) {
    // account for any substitutions due to rewriting a shared lib
    std::string name = obj->getDynLibSubstitution(*dit);
    // no need for self-references
    if (!(obj->name() == name)) {
      versionNames[name] = dynSymbolNamesLength;
      dynStrs.push_back(name);
      dynSymbolNamesLength+= (name).size()+1;
      if(find(DT_NEEDEDEntries.begin(), DT_NEEDEDEntries.end(), name) == DT_NEEDEDEntries.end())
	DT_NEEDEDEntries.push_back(name);
    }
  }
  for(it = verneedEntries.begin(); it != verneedEntries.end(); it++){
    //printf("  verneed entry: %s ", it->first.c_str());
    Elf32_Verneed *verneed = (Elf32_Verneed *)(void*)(verneedSecData+curpos);
    verneed->vn_version = 1;
    verneed->vn_cnt = (Elf32_Half) it->second.size();
    verneed->vn_file = dynSymbolNamesLength;
    versionNames[it->first] = dynSymbolNamesLength;
    dynStrs.push_back(it->first);
    dynSymbolNamesLength+= it->first.size()+1;
    if(find(DT_NEEDEDEntries.begin(), DT_NEEDEDEntries.end(), it->first) == DT_NEEDEDEntries.end())
      DT_NEEDEDEntries.push_back(it->first);
    verneed->vn_aux = sizeof(Elf32_Verneed);
    verneed->vn_next = sizeof(Elf32_Verneed) + it->second.size()*sizeof(Elf32_Vernaux);
    if(curpos + verneed->vn_next == verneedSecSize)
      verneed->vn_next = 0;
    verneednum++;
    int i = 0;
    for(iter = it->second.begin(); iter!= it->second.end(); iter++){
      //printf(" {%s}", iter->first.c_str());
      Elf32_Vernaux *vernaux = (Elf32_Vernaux *)(void*)(verneedSecData + curpos + verneed->vn_aux + i*sizeof(Elf32_Vernaux));
      vernaux->vna_hash = elfHash(iter->first.c_str());
      vernaux->vna_flags = 0;
      vernaux->vna_other = (Elf32_Half) iter->second;
      vernaux->vna_name = versionNames[iter->first];
      if(i == verneed->vn_cnt-1)
	vernaux->vna_next = 0;
      else
	vernaux->vna_next = sizeof(Elf32_Vernaux);
      i++;
    }
    //printf("\n");
    curpos += verneed->vn_next;
  }

  //reconstruct .gnu.version_d section
  verdefSecSize = 0;
  for(iter = verdefEntries.begin(); iter != verdefEntries.end(); iter++)
    verdefSecSize += sizeof(Elf32_Verdef) + sizeof(Elf32_Verdaux) * verdauxEntries[iter->second].size();

  verdefSecData = (char *)malloc(verdefSecSize);
  curpos = 0;
  verdefnum = 0;
  for(iter = verdefEntries.begin(); iter != verdefEntries.end(); iter++){
    //printf("  verdef entry: %s [cnt=%d] ", iter->first.c_str(), verdauxEntries[iter->second].size());
    Elf32_Verdef *verdef = (Elf32_Verdef *)(void*)(verdefSecData+curpos);
    verdef->vd_version = 1;
    // should the flag = 1 for filename versions?
    verdef->vd_flags = 0;
    verdef->vd_ndx = (Elf32_Half) iter->second;
    verdef->vd_cnt = (Elf32_Half) verdauxEntries[iter->second].size();
    verdef->vd_hash = elfHash(iter->first.c_str());
    verdef->vd_aux = sizeof(Elf32_Verdef);
    verdef->vd_next = sizeof(Elf32_Verdef) + verdauxEntries[iter->second].size()*sizeof(Elf32_Verdaux);
    if(curpos + verdef->vd_next == verdefSecSize)
      verdef->vd_next = 0;
    verdefnum++;
    for(unsigned i = 0; i< verdauxEntries[iter->second].size(); i++){
      //printf(" {%s}", verdauxEntries[iter->second][i].c_str());
      Elf32_Verdaux *verdaux = (Elf32_Verdaux *)(void*)(verdefSecData + curpos +verdef->vd_aux + i*sizeof(Elf32_Verdaux));
      verdaux->vda_name = versionNames[verdauxEntries[iter->second][i]];
      if(i == (unsigned) verdef->vd_cnt-1)
	verdaux->vda_next = 0;
      else
	verdaux->vda_next = sizeof(Elf32_Verdaux);
    }
    //printf("\n");
    curpos += verdef->vd_next;
  }
  return;
}

void emitElf::createHashSection(Symtab *obj, Elf32_Word *&hashsecData, unsigned &hashsecSize, vector<Symbol *>&dynSymbols)
{

  /* Save the original hash table entries */
  std::vector<unsigned> originalHashEntries;
  unsigned dynsymSize = obj->getObject()->getDynsymSize();
  
  Elf_Scn *scn = NULL;
  Elf32_Shdr *shdr = NULL;
  for (unsigned scncount = 0; (scn = elf_nextscn(oldElf, scn)); scncount++) {
    shdr = elf32_getshdr(scn);
    if(obj->getObject()->getElfHashAddr() != 0 &&
       obj->getObject()->getElfHashAddr() == shdr->sh_addr){
      Elf_Data *hashData = elf_getdata(scn,NULL);
      Elf32_Word *oldHashSec = (Elf32_Word *) hashData->d_buf;
      unsigned original_nbuckets, original_nchains;
      original_nbuckets =  oldHashSec[0];
      original_nchains = oldHashSec[1];
      for (unsigned i = 0; i < original_nbuckets+original_nchains; i++) {
	if ( oldHashSec[2+i] != 0) {
		originalHashEntries.push_back( oldHashSec[2+i]);
		//printf(" ELF HASH pushing hash entry %d \n", oldHashSec[2+i] );
	}
      }
    }

    if(obj->getObject()->getGnuHashAddr() != 0 &&
       obj->getObject()->getGnuHashAddr() == shdr->sh_addr){
      Elf_Data *hashData = elf_getdata(scn,NULL);
      Elf32_Word *oldHashSec = (Elf32_Word *) hashData->d_buf;
      unsigned symndx = oldHashSec[1];
      if (dynsymSize != 0)
      	for (unsigned i = symndx; i < dynsymSize ; i++) {
		originalHashEntries.push_back(i);
		//printf(" GNU HASH pushing hash entry %d \n", i);
	}
      }
  }

  vector<Symbol *>::iterator iter;
  dyn_hash_map<unsigned, unsigned> lastHash; // bucket number to symbol index
  unsigned nbuckets = (unsigned)dynSymbols.size()*2/3;
  if (nbuckets % 2 == 0)
    nbuckets--;
  if (nbuckets < 1)
    nbuckets = 1;
  unsigned nchains = (unsigned)dynSymbols.size();
  hashsecSize = 2 + nbuckets + nchains;
  hashsecData = (Elf32_Word *)malloc(hashsecSize*sizeof(Elf32_Word));
  unsigned i=0, key;
  for (i=0; i<hashsecSize; i++) {
    hashsecData[i] = STN_UNDEF;
  }
  hashsecData[0] = (Elf32_Word)nbuckets;
  hashsecData[1] = (Elf32_Word)nchains;
  i = 0;
  for (iter = dynSymbols.begin(); iter != dynSymbols.end(); iter++, i++) {
    if((*iter)->getName().empty()) continue;
    unsigned index = (*iter)->getIndex();
    if ((find(originalHashEntries.begin(),originalHashEntries.end(),index) == originalHashEntries.end()) && 
	(index < obj->getObject()->getDynsymSize())) {
	continue;
    }
    key = elfHash((*iter)->getName().c_str()) % nbuckets;
    if (lastHash.find(key) != lastHash.end()) {
      hashsecData[2+nbuckets+lastHash[key]] = i;
      //printf("hash entry:  %d: %s  =>  %u (%u)\n", (*iter)->getIndex(), (*iter)->getName().c_str(), key, nbuckets+lastHash[key]);
    }
    else {
      hashsecData[2+key] = i;
      //printf("hash entry:  %d: %s  =>  %u (directly in bucket)\n", (*iter)->getIndex(), (*iter)->getName().c_str(), key);
    }
    lastHash[key] = i;
    hashsecData[2+nbuckets+i] = STN_UNDEF;
  }
}

void emitElf::createDynamicSection(void *dynData, unsigned size, Elf32_Dyn *&dynsecData, unsigned &dynsecSize, unsigned &dynSymbolNamesLength, std::vector<std::string> &dynStrs) {
  dynamicSecData.clear();
  Elf32_Dyn *dyns = (Elf32_Dyn *)dynData;
  unsigned count = size/sizeof(Elf32_Dyn);
  dynsecSize = 2*(count + DT_NEEDEDEntries.size() + new_dynamic_entries.size());
  dynsecData = (Elf32_Dyn *)malloc(dynsecSize*sizeof(Elf32_Dyn));
  unsigned curpos = 0;
  string rpathstr;
  for(unsigned i = 0; i< DT_NEEDEDEntries.size(); i++){
    dynsecData[curpos].d_tag = DT_NEEDED;
    dynStrs.push_back(DT_NEEDEDEntries[i]);
    dynsecData[curpos].d_un.d_val = dynSymbolNamesLength;
    dynSymbolNamesLength += DT_NEEDEDEntries[i].size()+1;
    dynamicSecData[DT_NEEDED].push_back(dynsecData+curpos);
    curpos++;
  }
  for (unsigned i = 0; i<new_dynamic_entries.size(); i++) {
     long name = new_dynamic_entries[i].first;
     long value = new_dynamic_entries[i].second;
     dynsecData[curpos].d_tag = name;
     dynsecData[curpos].d_un.d_val = value;
     dynamicSecData[name].push_back(dynsecData+curpos);
     curpos++;
  }
  
  // There may be multiple HASH (ELF, GNU etc) sections in the original binary. We consolidate all of them into one.
  bool foundHashSection = false; 

  for(unsigned i = 0; i< count;i++){
    switch(dyns[i].d_tag){
    case DT_NULL:
      break;
    case 0x6ffffef5: // DT_GNU_HASH (not defined on all platforms)
      if (!foundHashSection) {
      	dynsecData[curpos].d_tag = DT_HASH;
      	dynsecData[curpos].d_un.d_ptr =dyns[i].d_un.d_ptr ;
	dynamicSecData[DT_HASH].push_back(dynsecData+curpos);
      	curpos++;
      	foundHashSection = true;
      }
      break;
    case DT_HASH: 
      if (!foundHashSection) {
      	dynsecData[curpos].d_tag = dyns[i].d_tag;
      	dynsecData[curpos].d_un.d_ptr =dyns[i].d_un.d_ptr ;
      	dynamicSecData[dyns[i].d_tag].push_back(dynsecData+curpos);
      	curpos++;
      	foundHashSection = true;
      }

      break;
    case DT_NEEDED:
      rpathstr = &olddynStrData[dyns[i].d_un.d_val];
      if(find(DT_NEEDEDEntries.begin(), DT_NEEDEDEntries.end(), rpathstr) != DT_NEEDEDEntries.end())
	break;
      dynsecData[curpos].d_tag = dyns[i].d_tag;
      dynsecData[curpos].d_un.d_val = dynSymbolNamesLength;
      dynStrs.push_back(rpathstr);
      dynSymbolNamesLength += rpathstr.size() + 1;
      dynamicSecData[dyns[i].d_tag].push_back(dynsecData+curpos);
      curpos++;
      break;
    case DT_RPATH:
    case DT_RUNPATH:
      dynsecData[curpos].d_tag = dyns[i].d_tag;
      dynsecData[curpos].d_un.d_val = dynSymbolNamesLength;
      rpathstr = &olddynStrData[dyns[i].d_un.d_val];
      dynStrs.push_back(rpathstr);
      dynSymbolNamesLength += rpathstr.size() + 1;
      dynamicSecData[dyns[i].d_tag].push_back(dynsecData+curpos);
      curpos++;
      break;
    case DT_INIT:
    case DT_FINI:
    case DT_GNU_CONFLICT:
    case DT_JMPREL:
    case DT_PLTGOT:
       /**
        * List every dynamic entry that references an address and isn't already
        * updated here.  library_adjust will be a page size if
        * we're dealing with a library without a fixed load address.  We'll be shifting
        * the addresses of that library by a page.
        **/
       memcpy(dynsecData+curpos, dyns+i, sizeof(Elf64_Dyn));
       dynsecData[curpos].d_un.d_ptr += library_adjust;
       dynamicSecData[dyns[i].d_tag].push_back(dynsecData+curpos);
       curpos++;
       break;
    default:
      memcpy(dynsecData+curpos, dyns+i, sizeof(Elf32_Dyn));
      dynamicSecData[dyns[i].d_tag].push_back(dynsecData+curpos);
      curpos++;
      break;
    }
  }
  dynsecData[curpos].d_tag = DT_NULL;
  dynsecData[curpos].d_un.d_val = 0;
  curpos++;
  dynsecSize = curpos+1;                            //assign size to the correct number of entries
}
#endif

void emitElf::log_elferror(void (*err_func)(const char *), const char* msg) {
  const char* err = elf_errmsg(elf_errno());
  err = err ? err: "(bad elf error)";
  string str = string(err)+string(msg);
  err_func(str.c_str());
}<|MERGE_RESOLUTION|>--- conflicted
+++ resolved
@@ -2264,28 +2264,22 @@
       dsize_type = DT_RELASZ;
       buffer = relas;
    }
-<<<<<<< HEAD
 
    if (   !isDynRelocs
-       && object->getRelType() == Region::RT_REL ) 
+       && (obj->hasRelplt() || 
+           object->getRelType() == Region::RT_REL) ) 
    {
-=======
-   if (!isDynRelocs && obj->hasRelplt()) {
->>>>>>> f7555c7b
       new_name = ".rel.plt";
       dtype = DT_JMPREL;
       rtype = Region::RT_PLTREL;
       dsize_type = DT_PLTRELSZ;
       buffer = rels;
    }
-<<<<<<< HEAD
 
    if (   !isDynRelocs 
-       && object->getRelType() == Region::RT_RELA ) 
+       && (obj->hasRelaplt() || 
+           object->getRelType() == Region::RT_RELA ) )
    {
-=======
-   if (!isDynRelocs && obj->hasRelaplt()) {
->>>>>>> f7555c7b
       new_name = ".rela.plt";
       dtype = DT_JMPREL;
       rtype = Region::RT_PLTRELA;
