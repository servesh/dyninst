--- conflicted
+++ resolved
@@ -1933,25 +1933,12 @@
       dsize_type = DT_RELSZ;
       buffer = rels;
    }
-<<<<<<< HEAD
-   if (obj->hasReladyn()) {
-      string name;
-      if (secTagRegionMapping.find(DT_RELA) != secTagRegionMapping.end()) {
-         name = secTagRegionMapping[DT_RELA]->getRegionName();
-      } else {
-         name = ".rela.dyn";
-      }
- 
-      obj->addRegion(0, relas, k*sizeof(Elf32_Rela), name, Region::RT_RELA, true);
-      updateDynamic(DT_RELASZ, k*sizeof(Elf32_Rela));
-=======
    if (isDynRelocs && obj->hasReladyn()) {
       new_name = ".rela.dyn";
       dtype = DT_RELA;
       rtype = Region::RT_RELA;
       dsize_type = DT_RELASZ;
       buffer = relas;
->>>>>>> 351485d9
    }
    if (!isDynRelocs && obj->hasReldyn()) {
       new_name = ".rel.plt";
