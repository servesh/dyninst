/*
 * See the dyninst/COPYRIGHT file for copyright information.
 * 
 * We provide the Paradyn Tools (below described as "Paradyn")
 * on an AS IS basis, and do not warrant its validity or performance.
 * We reserve the right to update, modify, or discontinue this
 * software at any time.  We shall have no obligation to supply such
 * updates or modifications or any other form of support to you.
 * 
 * By your use of Paradyn, you understand and agree that we (or any
 * other person or entity with proprietary rights in Paradyn) are
 * under no obligation to provide either maintenance services,
 * update services, notices of latent defects, or correction of
 * defects for Paradyn.
 * 
 * This library is free software; you can redistribute it and/or
 * modify it under the terms of the GNU Lesser General Public
 * License as published by the Free Software Foundation; either
 * version 2.1 of the License, or (at your option) any later version.
 * 
 * This library is distributed in the hope that it will be useful,
 * but WITHOUT ANY WARRANTY; without even the implied warranty of
 * MERCHANTABILITY or FITNESS FOR A PARTICULAR PURPOSE.  See the GNU
 * Lesser General Public License for more details.
 * 
 * You should have received a copy of the GNU Lesser General Public
 * License along with this library; if not, write to the Free Software
 * Foundation, Inc., 51 Franklin Street, Fifth Floor, Boston, MA 02110-1301 USA
 */


#include <algorithm>
#include "emitElf.h"
#include "emitElfStatic.h"
#include "common/src/pathName.h"


#if defined(os_freebsd)
#include "common/src/freebsdKludges.h"
#endif


#if defined(os_linux)

#include "common/src/linuxKludges.h"

#endif

extern void symtab_log_perror(const char *msg);
using namespace Dyninst;
using namespace Dyninst::SymtabAPI;
using namespace std;

extern void setSymtabError(SymtabError new_err);

unsigned int elfHash(const char *name) {
    unsigned int h = 0, g;

    while (*name) {
        h = (h << 4) + *name++;
        if ((g = h & 0xf0000000))
            h ^= g >> 24;
        h &= ~g;
    }
    return h;
}
unsigned long bgq_sh_flags = SHF_EXECINSTR | SHF_ALLOC | SHF_WRITE;;



static bool libelfso0Flag;
static bool libelfso1Flag;
static int libelfso1version_major;
static int libelfso1version_minor;


void setVersion() {
    libelfso0Flag = false;
    libelfso1Flag = false;
    libelfso1version_major = 0;
    libelfso1version_minor = 0;
#if defined(os_linux) || defined(os_freebsd)
    unsigned nEntries;
    map_entries *maps = getVMMaps(getpid(), nEntries);
    for (unsigned i = 0; i < nEntries; i++) {
        if (!strstr(maps[i].path, "libelf"))
            continue;
        std::string real_file = resolve_file_path(maps[i].path);
        const char *libelf_start = strstr(real_file.c_str(), "libelf");
        int num_read, major, minor;
        num_read = sscanf(libelf_start, "libelf-%d.%d.so", &major, &minor);
        if (num_read == 2) {
            libelfso1Flag = true;
            libelfso1version_major = major;
            libelfso1version_minor = minor;
        }
        else {
            libelfso0Flag = true;
        }
    }
    if (libelfso0Flag && libelfso1Flag) {
        fprintf(stderr, "WARNING: SymtabAPI is linked with libelf.so.0 and "
                "libelf.so.1!  SymtabAPI likely going to be unable to read "
                "and write elf files!\n");
    }

#if defined(os_freebsd)
    if( libelfso1Flag ) {
      fprintf(stderr, "WARNING: SymtabAPI on FreeBSD is known to function "
              "incorrectly when linked with libelf.so.1\n");
  }
#endif
#endif
}


template<class ElfTypes>
emitElf<ElfTypes>::emitElf(Elf_X *oldElfHandle_, bool isStripped_, Object *obj_, void (*err_func)(const char *),
                               Symtab *st) :
        oldElfHandle(oldElfHandle_), newElf(NULL), oldElf(NULL),
        obj(st),
        newEhdr(NULL), oldEhdr(NULL),
        newPhdr(NULL), oldPhdr(NULL), phdr_offset(0),
        textData(NULL), symStrData(NULL), dynStrData(NULL),
        olddynStrData(NULL), olddynStrSize(0),
        symTabData(NULL), dynsymData(NULL), dynData(NULL),
        phdrs_scn(NULL), verneednum(0), verdefnum(0),
        newSegmentStart(0), firstNewLoadSec(NULL),
        dataSegEnd(0), dynSegOff(0), dynSegAddr(0),
        phdrSegOff(0), phdrSegAddr(0), dynSegSize(0),
        secNameIndex(0), currEndOffset(0), currEndAddress(0),
        linkedStaticData(NULL), loadSecTotalSize(0),
        isStripped(isStripped_), library_adjust(0),
        object(obj_), err_func_(err_func),
        hasRewrittenTLS(false), TLSExists(false), newTLSData(NULL) {
    oldElf = oldElfHandle->e_elfp();
    curVersionNum = 2;
    setVersion();

    //Set variable based on the mechanism to add new load segment
    // 1) createNewPhdr (Total program headers + 1) - default
    //	(a) movePHdrsFirst
    //    (b) create new section called dynphdrs and change pointers (createNewPhdrRegion)
    //    (c) library_adjust - create room for a new program header in a position-indepdent library
    //                         by increasing all virtual addresses for the library
    // 2) Use existing Phdr (used in bleugene - will be handled in function fixPhdrs)
    //    (a) replaceNOTE section - if NOTE exists
    //    (b) BSSExpandFlag - expand BSS section - default option

    // default
    createNewPhdr = true;
    BSSExpandFlag = false;
    replaceNOTE = false;

    //If we're dealing with a library that can be loaded anywhere,
    // then load the program headers into the later part of the binary,
    // this may trigger a kernel bug that was fixed in Summer 2007,
    // but is the only reliable way to modify these libraries.
    //If we're dealing with a library/executable that loads at a specific
    // address we'll put the phdrs into the page before that address.  This
    // works and will avoid the kernel bug.

    isBlueGeneQ = obj_->isBlueGeneQ();
    isStaticBinary = obj_->isStaticBinary();
    if (isBlueGeneQ) {
        movePHdrsFirst = false;
    } else {
        movePHdrsFirst = createNewPhdr && object && object->getLoadAddress();
    }

    //If we want to try a mode where we add the program headers to a library
    // that can be loaded anywhere, and put the program headers in the first
    // page (avoiding the kernel bug), then set library_adjust to getpagesize().
    // This will shift all addresses in the library down by a page, accounting
    // for the extra page for program headers.  This causes some significant
    // changes to the binary, and isn't well tested.

    library_adjust = 0;
    if (cannotRelocatePhdrs() && !movePHdrsFirst) {
        movePHdrsFirst = true;
        library_adjust = getpagesize();
    }
}

template<class ElfTypes>
bool emitElf<ElfTypes>::hasPHdrSectionBug()
{
   if (movePHdrsFirst)
      return false;
   if (!libelfso1Flag)
      return false;
   return (libelfso1version_major == 0 && libelfso1version_minor <= 137);
}

template<typename ElfTypes>
bool emitElf<ElfTypes>::cannotRelocatePhdrs()
{
//#if defined(bug_phdrs_first_page)
    return true;
//#else
    //  return false;
//#endif
}

static int elfSymType(Symbol *sym)
{
  switch (sym->getType()) {
     case Symbol::ST_MODULE: return STT_FILE;
     case Symbol::ST_SECTION: return STT_SECTION;
     case Symbol::ST_OBJECT: return STT_OBJECT;
     case Symbol::ST_FUNCTION: return STT_FUNC;
     case Symbol::ST_TLS: return STT_TLS;
     case Symbol::ST_NOTYPE : return STT_NOTYPE;
     case Symbol::ST_UNKNOWN: return sym->getInternalType();
#if defined(STT_GNU_IFUNC)
     case Symbol::ST_INDIRECT: return STT_GNU_IFUNC;
#endif
     default: return STT_SECTION;
  }
}

static int elfSymBind(Symbol::SymbolLinkage sLinkage)
{
  switch (sLinkage) {
  case Symbol::SL_LOCAL: return STB_LOCAL;
  case Symbol::SL_WEAK: return STB_WEAK;
  case Symbol::SL_GLOBAL: return STB_GLOBAL;
#if defined(STB_GNU_UNIQUE)
  case Symbol::SL_UNIQUE: return STB_GNU_UNIQUE;
#endif
  default: return STB_LOPROC;
  }
}

static int elfSymVisibility(Symbol::SymbolVisibility sVisibility)
{
  switch (sVisibility) {
  case Symbol::SV_DEFAULT: return STV_DEFAULT;
  case Symbol::SV_INTERNAL: return STV_INTERNAL;
  case Symbol::SV_HIDDEN: return STV_HIDDEN;
  case Symbol::SV_PROTECTED: return STV_PROTECTED;
  default: return STV_DEFAULT;
  }
}

std::string phdrTypeStr(Elf64_Word phdr_type) {
    switch (phdr_type) {
        case PT_NULL:
            return "NULL";
        case PT_LOAD:
            return "LOAD";
        case PT_DYNAMIC:
            return "DYNAMIC";
        case PT_INTERP:
            return "INTERP";
        case PT_NOTE:
            return "NOTE";
        case PT_SHLIB:
            return "SHLIB";
        case PT_PHDR:
            return "PHDR";
        case PT_TLS:
            return "TLS";
        case PT_GNU_EH_FRAME:
            return "EH_FRAME";
        case PT_GNU_STACK:
            return "STACK";
        case PT_GNU_RELRO:
            return "RELRO";
        case PT_PAX_FLAGS:
            return "PAX";
        default:
            assert(0);
            return "<UNKNOWN>";
            break;

    }

}

template<class ElfTypes>
bool emitElf<ElfTypes>::createElfSymbol(Symbol *symbol, unsigned strIndex, vector<Elf_Sym *> &symbols,
                                          bool dynSymFlag) {
    Elf_Sym *sym = new Elf_Sym();
    sym->st_name = strIndex;

    int offset_adjust;
    if(elfSymType(symbol) == STT_TLS) {
        offset_adjust = 0; // offset relative to TLS section, any new entries go at end
    } else {
        offset_adjust = library_adjust;
    }
    // OPD-based systems
    if (symbol->getPtrOffset()) {
        sym->st_value = symbol->getPtrOffset() + offset_adjust;
    }
    else if (symbol->getOffset()) {
        sym->st_value = symbol->getOffset() + offset_adjust;
    }

    sym->st_size = symbol->getSize();
    sym->st_other = ELF64_ST_VISIBILITY(elfSymVisibility(symbol->getVisibility()));
    sym->st_info = (unsigned char) ELF64_ST_INFO(elfSymBind(symbol->getLinkage()), elfSymType(symbol));

    if (symbol->getRegion()) {
#if defined(os_freebsd)
        sym->st_shndx = (Elf_Half) symbol->getRegion()->getRegionNumber();
#else
        sym->st_shndx = (Elf_Section) symbol->getRegion()->getRegionNumber();
#endif
    }
    else if (symbol->isAbsolute()) {
        sym->st_shndx = SHN_ABS;
    }
    else {
        sym->st_shndx = 0;
    }

    symbols.push_back(sym);

    if (dynSymFlag) {
        //printf("dynamic symbol: %s\n", symbol->getMangledName().c_str());

        char msg[2048];
        char *mpos = msg;
        msg[0] = '\0';
        string fileName;

        if (!symbol->getVersionFileName(fileName)) {
            //verdef entry
            vector<string> *vers;
            if (!symbol->getVersions(vers)) {
                if (symbol->getLinkage() == Symbol::SL_GLOBAL) {
                    versionSymTable.push_back(1);

                }
                else {
                    versionSymTable.push_back(0);
                    mpos += sprintf(mpos, "  local\n");
                }
            }
            else {
                if (vers->size() > 0) {
                    // new verdef entry
                    mpos += sprintf(mpos, "verdef: symbol=%s  version=%s ", symbol->getMangledName().c_str(),
                                    (*vers)[0].c_str());
                    if (verdefEntries.find((*vers)[0]) != verdefEntries.end()) {
                        unsigned short index = verdefEntries[(*vers)[0]];
                        if (symbol->getVersionHidden()) index += 0x8000;
                        versionSymTable.push_back(index);
                    }
                    else {
                        unsigned short index = curVersionNum;
                        if (symbol->getVersionHidden()) index += 0x8000;
                        versionSymTable.push_back(index);

                        verdefEntries[(*vers)[0]] = curVersionNum;
                        curVersionNum++;
                    }
                }
                // add all versions to the verdef entry
                for (unsigned i = 0; i < vers->size(); i++) {
                    mpos += sprintf(mpos, "  {%s}", (*vers)[i].c_str());
                    if (versionNames.find((*vers)[i]) == versionNames.end()) {
                        versionNames[(*vers)[i]] = 0;
                    }

                    if (find(verdauxEntries[verdefEntries[(*vers)[0]]].begin(),
                             verdauxEntries[verdefEntries[(*vers)[0]]].end(),
                             (*vers)[i]) == verdauxEntries[verdefEntries[(*vers)[0]]].end()) {
                        verdauxEntries[verdefEntries[(*vers)[0]]].push_back((*vers)[i]);
                    }
                }
                mpos += sprintf(mpos, "\n");
            }
        }
        else {
            //verneed entry
            mpos += sprintf(mpos, "need: symbol=%s    filename=%s\n",
                            symbol->getMangledName().c_str(), fileName.c_str());

            vector<string> *vers;

            if (!symbol->getVersions(vers) || (vers && vers->size() != 1)) {
                // add an unversioned dependency
                if (fileName != "") {
                    // If the file is not an executable, then add to unversioned entries
                    if (!symbol->getReferringSymbol()->getSymtab()->isExec()) {
                        if (find(unversionedNeededEntries.begin(),
                                 unversionedNeededEntries.end(),
                                 fileName) == unversionedNeededEntries.end()) {
                            mpos += sprintf(mpos, "  new unversioned: %s\n", fileName.c_str());
                            unversionedNeededEntries.push_back(fileName);
                        }
                    }

                    if (symbol->getLinkage() == Symbol::SL_GLOBAL) {
                        mpos += sprintf(mpos, "  global (w/ filename)\n");
                        versionSymTable.push_back(1);
                    }
                    else {

                        versionSymTable.push_back(0);
                    }
                }
            }
            else {
                if (vers) {
                    // There should only be one version string by this time
                    //If the verison name already exists then add the same version number to the version symbol table
                    //Else give a new number and add it to the mapping.
                    if (versionNames.find((*vers)[0]) == versionNames.end()) {
                        mpos += sprintf(mpos, "  new version name: %s\n", (*vers)[0].c_str());
                        versionNames[(*vers)[0]] = 0;
                    }

                    if (verneedEntries.find(fileName) != verneedEntries.end()) {
                        if (verneedEntries[fileName].find((*vers)[0]) != verneedEntries[fileName].end()) {
                            mpos += sprintf(mpos, "  vernum: %d\n", verneedEntries[fileName][(*vers)[0]]);
                            versionSymTable.push_back((unsigned short) verneedEntries[fileName][(*vers)[0]]);
                        }
                        else {
                            mpos += sprintf(mpos, "  new entry #%d: %s [%s]\n",
                                            curVersionNum, (*vers)[0].c_str(), fileName.c_str());
                            versionSymTable.push_back((unsigned short) curVersionNum);
                            verneedEntries[fileName][(*vers)[0]] = curVersionNum;
                            curVersionNum++;
                        }
                    }
                    else {
                        mpos += sprintf(mpos, "  new entry #%d: %s [%s]\n",
                                        curVersionNum, (*vers)[0].c_str(), fileName.c_str());
                        versionSymTable.push_back((unsigned short) curVersionNum);
                        verneedEntries[fileName][(*vers)[0]] = curVersionNum;
                        curVersionNum++;
                    }
                }
            }
        }
#ifdef BINEDIT_DEBUG
        printf("%s", msg);
#endif
    }

    return true;
}

// Find the end of data/text segment
template<class ElfTypes>
void emitElf<ElfTypes>::findSegmentEnds() {
    Elf_Phdr *tmp = ElfTypes::elf_getphdr(oldElf);
    // Find the offset of the start of the text & the data segment
    // The first LOAD segment is the text & the second LOAD segment
    // is the data
    dataSegEnd = 0;
    for (unsigned i = 0; i < oldEhdr->e_phnum; i++) {
        if (tmp->p_type == PT_LOAD) {
            if (dataSegEnd < tmp->p_vaddr + tmp->p_memsz)
                dataSegEnd = tmp->p_vaddr + tmp->p_memsz;
        } else if (PT_TLS == tmp->p_type) {
            TLSExists = true;
        }
        tmp++;
    }
}

// Rename an old section. Lengths of old and new names must match.
// Only renames the FIRST matching section encountered.
template<class ElfTypes>
void emitElf<ElfTypes>::renameSection(const std::string &oldStr, const std::string &newStr, bool renameAll) {
    assert(oldStr.length() == newStr.length());
    for (unsigned k = 0; k < secNames.size(); k++) {
        if (secNames[k] == oldStr) {
            secNames[k].replace(0, oldStr.length(), newStr);
            if (!renameAll)
                break;
        }
    }
}

template<class ElfTypes>
bool emitElf<ElfTypes>::driver(std::string fName) {
    vector<ExceptionBlock *> exceptions;
    obj->getAllExceptions(exceptions);
    //  cerr << "Dumping exception info: " << endl;

    for (auto eb = exceptions.begin();
         eb != exceptions.end();
         ++eb) {
        //cerr << **eb << endl;
    }


    int newfd;
    Region *foundSec = NULL;
    unsigned pgSize = getpagesize();
    rewrite_printf("::driver for emitElf\n");

    string strtmpl = fName + "XXXXXX";
    char buf[strtmpl.length() + 1];
    strncpy(buf, strtmpl.c_str(), strtmpl.length() + 1);

    newfd = mkstemp(buf);

    if (newfd == -1) {
        log_elferror(err_func_, "error opening file to write symbols");
        return false;
    }
    strtmpl = buf;

    fchmod(newfd, S_IRUSR | S_IWUSR | S_IXUSR | S_IRGRP | S_IXGRP);
    rewrite_printf("Emitting to temporary file %s\n", buf);

#if 0
    //open ELF File for writing
  if((newfd = (open(fName.c_str(), O_WRONLY|O_CREAT|O_TRUNC, S_IRUSR|S_IWUSR|S_IXUSR|S_IRGRP|S_IXGRP)))==-1){
    log_elferror(err_func_, "error opening file to write symbols");
    return false;
  }
#endif

    if ((newElf = elf_begin(newfd, ELF_C_WRITE, NULL)) == NULL) {
        log_elferror(err_func_, "NEWELF_BEGIN_FAIL");
        fflush(stdout);
        cerr << "Failed to elf_begin" << endl;
        return false;
    }

    //Section name index for all sections
    secNames.push_back("");
    secNameIndex = 1;
    //Section name index for new sections
    loadSecTotalSize = 0;
    unsigned NOBITStotalsize = 0;
    int dirtySecsChange = 0;
    unsigned extraAlignSize = 0;

    // ".shstrtab" section: string table for section header names
    const char *shnames = pdelf_get_shnames(oldElfHandle);
    if (shnames == NULL) {
        log_elferror(err_func_, ".shstrtab section");
        return false;
    }

    // Write the Elf header first!
    newEhdr = ElfTypes::elf_newehdr(
            newElf);
    if (!newEhdr) {
        log_elferror(err_func_, "newEhdr failed\n");
        return false;
    }
    oldEhdr = ElfTypes::elf_getehdr(
            oldElf);
    memcpy(newEhdr, oldEhdr, sizeof(Elf_Ehdr));

    newEhdr->e_shnum += newSecs.size();

    // Find the end of text and data segments
    findSegmentEnds();
    unsigned insertPoint = oldEhdr->e_shnum;
    unsigned insertPointOffset = 0;
    unsigned NOBITSstartPoint = oldEhdr->e_shnum;

    if (movePHdrsFirst) {
        newEhdr->e_phoff = sizeof(Elf_Ehdr);
    }
    newEhdr->e_entry += library_adjust;

    /* flag the file for no auto-layout */
    elf_flagelf(newElf, ELF_C_SET, ELF_F_LAYOUT);

    Elf_Scn *scn = NULL, *newscn = NULL;
    Elf_Data *newdata = NULL, *olddata = NULL;
    Elf_Shdr *newshdr = NULL, *shdr = NULL;
    dyn_hash_map<unsigned, unsigned> secLinkMapping;
    dyn_hash_map<unsigned, unsigned> secInfoMapping;
    dyn_hash_map<unsigned, unsigned> changeMapping;
    dyn_hash_map<string, unsigned> newNameIndexMapping;
    dyn_hash_map<unsigned, string> oldIndexNameMapping;

    bool createdLoadableSections = false;
    unsigned scncount;
    unsigned sectionNumber = 0;

    for (scncount = 0; (scn = elf_nextscn(oldElf, scn)); scncount++) {
        //copy sections from oldElf to newElf
        shdr = ElfTypes::elf_getshdr(scn);

        // resolve section name
        const char *name = &shnames[shdr->sh_name];
        bool result = obj->findRegion(foundSec, shdr->sh_addr, shdr->sh_size);
        if (!result || foundSec->isDirty()) {
            result = obj->findRegion(foundSec, name);
        }

        // write the shstrtabsection at the end
        if (!strcmp(name, ".shstrtab"))
            continue;

        sectionNumber++;
        changeMapping[sectionNumber] = 0;
        oldIndexNameMapping[scncount + 1] = string(name);
        newNameIndexMapping[string(name)] = sectionNumber;

        newscn = elf_newscn(newElf);
        newshdr = ElfTypes::elf_getshdr(newscn);
        newdata = elf_newdata(newscn);
        olddata = elf_getdata(scn, NULL);
        memcpy(newshdr, shdr, sizeof(Elf_Shdr));
        memcpy(newdata, olddata, sizeof(Elf_Data));


        secNames.push_back(name);
        newshdr->sh_name = secNameIndex;
        secNameIndex += strlen(name) + 1;

        if (newshdr->sh_addr) {
            newshdr->sh_addr += library_adjust;
        }

        if (foundSec->isDirty()) {
            newdata->d_buf = (char *) malloc(foundSec->getDiskSize());
            memcpy(newdata->d_buf, foundSec->getPtrToRawData(), foundSec->getDiskSize());
            newdata->d_size = foundSec->getDiskSize();
            newshdr->sh_size = foundSec->getDiskSize();
        }
        else if (olddata->d_buf)     //copy the data buffer from oldElf
        {
            newdata->d_buf = (char *) malloc(olddata->d_size);
            memcpy(newdata->d_buf, olddata->d_buf, olddata->d_size);
        }

        if (newshdr->sh_entsize && (newshdr->sh_size % newshdr->sh_entsize != 0)) {
            newshdr->sh_entsize = 0x0;
        }

        if (BSSExpandFlag) {
            // Add the expanded SHT_NOBITS section size if the section comes after those sections
            if (scncount > NOBITSstartPoint)
                newshdr->sh_offset += NOBITStotalsize;

            // Expand the NOBITS sections in file & and change the type from SHT_NOBITS to SHT_PROGBITS
            if (shdr->sh_type == SHT_NOBITS) {
                newshdr->sh_type = SHT_PROGBITS;
                newdata->d_buf = (char *) malloc(shdr->sh_size);
                memset(newdata->d_buf, '\0', shdr->sh_size);
                newdata->d_size = shdr->sh_size;
                if (NOBITSstartPoint == oldEhdr->e_shnum)
                    NOBITSstartPoint = scncount;
                NOBITStotalsize += shdr->sh_size;
            }
        }

        vector<vector<unsigned long> > moveSecAddrRange = obj->getObject()->getMoveSecAddrRange();

        for (unsigned i = 0; i != moveSecAddrRange.size(); i++) {
            if ((moveSecAddrRange[i][0] == shdr->sh_addr) ||
                (shdr->sh_addr >= moveSecAddrRange[i][0] && shdr->sh_addr < moveSecAddrRange[i][1])) {
                newshdr->sh_type = SHT_PROGBITS;
                changeMapping[sectionNumber] = 1;
                string newName = ".o";
                newName.append(name, 2, strlen(name));
                renameSection((string) name, newName, false);
            }
        }

        if ((obj->getObject()->getStrtabAddr() != 0 &&
             obj->getObject()->getStrtabAddr() == shdr->sh_addr) ||
            !strcmp(name, STRTAB_NAME)) {
            symStrData = newdata;
            updateSymbols(symTabData, symStrData, loadSecTotalSize);
        }

        //Change sh_link for .symtab to point to .strtab
        if ((obj->getObject()->getSymtabAddr() != 0 &&
             obj->getObject()->getSymtabAddr() == shdr->sh_addr) ||
            !strcmp(name, SYMTAB_NAME)) {
            newshdr->sh_link = secNames.size();
            changeMapping[sectionNumber] = 1;
            symTabData = newdata;
        }


        if (obj->getObject()->getTextAddr() != 0 &&
            obj->getObject()->getTextAddr() == shdr->sh_addr) {
            textData = newdata;
        }

        if (obj->getObject()->getDynamicAddr() != 0 &&
            obj->getObject()->getDynamicAddr() == shdr->sh_addr) {
            dynData = newdata;
            dynSegOff = newshdr->sh_offset;
            dynSegAddr = newshdr->sh_addr;
            // Change the data to update the relocation addr
            newshdr->sh_type = SHT_PROGBITS;
            changeMapping[sectionNumber] = 1;
            string newName = ".o";
            newName.append(name, 2, strlen(name));
            renameSection((string) name, newName, false);
        }

        // Only need to rewrite data section
        if (hasRewrittenTLS && foundSec->isTLS()
            && foundSec->getRegionType() == Region::RT_DATA) {
            // Clear TLS flag
            newshdr->sh_flags &= ~SHF_TLS;

            string newName = ".o";
            newName.append(name, 2, strlen(name));
            renameSection((string) name, newName, false);
        }

#if defined(arch_power) && defined(arch_64bit)
        // DISABLED
    if (0 && isStaticBinary && strcmp(name, ".got") == 0) {
      string newName = ".o";
      newName.append(name, 2, strlen(name));
      renameSection((string) name, newName, false);
    }
#endif

        if (isStaticBinary && (strcmp(name, ".rela.plt") == 0)) {
            string newName = ".o";
            newName.append(name, 2, strlen(name));
            renameSection(name, newName, false);
        }

        if (isStaticBinary && (strcmp(name, ".rela.plt") == 0)) {
            string newName = ".o";
            newName.append(name, 2, strlen(name));
            renameSection(name, newName, false);
            // Clear the PLT type; use PROGBITS
            newshdr->sh_type = SHT_PROGBITS;
        }

        // Change offsets of sections based on the newly added sections
        if (movePHdrsFirst) {
            /* This special case is specific to FreeBSD but there is no hurt in
             * handling it on other platforms.
             *
             * This is necessary because the INTERP header must be located within in
             * the first page of the file -- if the section is moved to the next
             * page the object file will not be parsed correctly by the kernel.
             *
             * However, the .interp section still needs to be shifted, but just
             * by the difference in size of the new PHDR segment.
             */
            if (newshdr->sh_offset > 0) {
                if (newshdr->sh_offset < pgSize && !strcmp(name, INTERP_NAME)) {
                    newshdr->sh_addr -= pgSize;
                    if (createNewPhdr) {
                        newshdr->sh_addr += oldEhdr->e_phentsize;
                        newshdr->sh_offset += oldEhdr->e_phentsize;
                    }
                } else
                    newshdr->sh_offset += pgSize;
            }
        }

        if (scncount > insertPoint && newshdr->sh_offset >= insertPointOffset)
            newshdr->sh_offset += loadSecTotalSize;

        if (newshdr->sh_offset > 0)
            newshdr->sh_offset += dirtySecsChange;

        if (BSSExpandFlag) {
            if (newshdr->sh_offset > 0) {
                newshdr->sh_offset += extraAlignSize;
            }
        } else if (newshdr->sh_offset >= insertPointOffset) {
            newshdr->sh_offset += extraAlignSize;
        }

        if (foundSec->isDirty())
            dirtySecsChange += newshdr->sh_size - shdr->sh_size;

        if (BSSExpandFlag && newshdr->sh_addr) {
            unsigned newOff =
                    newshdr->sh_offset - (newshdr->sh_offset & (pgSize - 1)) + (newshdr->sh_addr & (pgSize - 1));
            if (newOff < newshdr->sh_offset)
                newOff += pgSize;
            extraAlignSize += newOff - newshdr->sh_offset;
            newshdr->sh_offset = newOff;
        }

        secLinkMapping[sectionNumber] = shdr->sh_link;
        secInfoMapping[sectionNumber] = shdr->sh_info;

        rewrite_printf("section %s addr = %lx off = %lx size = %lx\n",
                       name, newshdr->sh_addr, newshdr->sh_offset, newshdr->sh_size);

        //Insert new loadable sections at the end of data segment
        if (shdr->sh_addr + shdr->sh_size == dataSegEnd && !createdLoadableSections) {
            createdLoadableSections = true;
            insertPoint = scncount;
            if (SHT_NOBITS == shdr->sh_type) {
                insertPointOffset = shdr->sh_offset;
            } else {
                insertPointOffset = shdr->sh_offset + shdr->sh_size;
            }

            if (!createLoadableSections(newshdr, extraAlignSize, newNameIndexMapping, sectionNumber))
                return false;
            if (createNewPhdr && !movePHdrsFirst) {
                sectionNumber++;
                createNewPhdrRegion(newNameIndexMapping);
            }

            // Update the heap symbols, now that loadSecTotalSize is set
            updateSymbols(dynsymData, dynStrData, loadSecTotalSize);

        }

        if (0 > elf_update(newElf, ELF_C_NULL)) {
            return false;
        }
    }

    // Add non-loadable sections at the end of object file
    if (!createNonLoadableSections(newshdr))
        return false;

    if (0 > elf_update(newElf, ELF_C_NULL)) {
        return false;
    }

    //Add the section header table right at the end
    addSectionHeaderTable(newshdr);

    // Second iteration to fix the link fields to point to the correct section
    scn = NULL;

    for (scncount = 0; (scn = elf_nextscn(newElf, scn)); scncount++) {
        shdr = ElfTypes::elf_getshdr(scn);
        if (changeMapping[scncount + 1] == 0 && secLinkMapping[scncount + 1] != 0) {
            unsigned linkIndex = secLinkMapping[scncount + 1];
            string secName = oldIndexNameMapping[linkIndex];
            unsigned newLinkIndex = newNameIndexMapping[secName];
            shdr->sh_link = newLinkIndex;
        }

        if (changeMapping[scncount + 1] == 0 && secInfoMapping[scncount + 1] != 0) {
            // For REL and RELA section, info field is a section index - hence of the index changes, the info field must change.
            // For SYMTAB and DYNSYM, info field is OS specific - so just copy it.
            // For others, info field is 0, so just copy it
            if (shdr->sh_type == SHT_REL || shdr->sh_type == SHT_RELA) {
                unsigned infoIndex = secInfoMapping[scncount + 1];
                string secName = oldIndexNameMapping[infoIndex];
                unsigned newInfoIndex = newNameIndexMapping[secName];
                shdr->sh_info = newInfoIndex;
            }
        }
    }

    newEhdr->e_shstrndx = scncount;

    // Move the section header to the end
    newEhdr->e_shoff = shdr->sh_offset + shdr->sh_size;
    if (newEhdr->e_shoff % 8)
        newEhdr->e_shoff += 8 - (
                newEhdr->e_shoff % 8);

    //copy program headers
    oldPhdr = ElfTypes::elf_getphdr(
            oldElf);
    fixPhdrs(extraAlignSize);

    //Write the new Elf file
    if (elf_update(newElf, ELF_C_WRITE) < 0) {
        log_elferror(err_func_, "elf_update failed");
        return false;
    }
    elf_end(newElf);
    if (hasPHdrSectionBug()) {
        unsigned long ehdr_off = (unsigned long) &(((Elf_Ehdr *) 0x0)->e_phoff);
        lseek(newfd, ehdr_off, SEEK_SET);
        Elf_Off offset = (Elf_Off) phdr_offset;
        if(write(newfd, &offset, sizeof(Elf_Off)) < 0) {
            close(newfd);
            return false;
        }
    }
    close(newfd);

    if (rename(strtmpl.c_str(), fName.c_str())) {
        return false;
    }

    return true;
}


template<class ElfTypes>
void emitElf<ElfTypes>::createNewPhdrRegion(dyn_hash_map<std::string, unsigned> &newNameIndexMapping) {
    assert(!movePHdrsFirst);

    unsigned phdr_size = oldEhdr->e_phnum * oldEhdr->e_phentsize;
    if (createNewPhdr)
        phdr_size += oldEhdr->e_phentsize;

    unsigned align = 0;
    if (currEndOffset % 8)
        align = 8 - (currEndOffset % 8);

    newEhdr->e_phoff = currEndOffset + align;
    phdr_offset = newEhdr->e_phoff;

    Address endaddr = currEndAddress;
    currEndAddress += phdr_size + align;
    currEndOffset += phdr_size + align;
    loadSecTotalSize += phdr_size + align;

    //libelf.so.1 is annoying.  It'll overwrite the data
    // between sections with 0's, even if we've stuck the
    // program headers in there.  Create a dummy section
    // to contain the program headers.
    phdrs_scn = elf_newscn(newElf);
    Elf_Shdr *newshdr = ElfTypes::elf_getshdr(phdrs_scn);
    const char *newname = ".dynphdrs";

    secNames.push_back(newname);
    newNameIndexMapping[newname] = secNames.size() - 1;
    newshdr->sh_name = secNameIndex;
    secNameIndex += strlen(newname) + 1;
    newshdr->sh_flags = SHF_ALLOC;
    if (isBlueGeneQ) newshdr->sh_flags = bgq_sh_flags;
    newshdr->sh_type = SHT_PROGBITS;
    newshdr->sh_offset = newEhdr->e_phoff;
    newshdr->sh_addr = endaddr + align;
    newshdr->sh_size = phdr_size;
    newshdr->sh_link = SHN_UNDEF;
    newshdr->sh_info = 0;
    newshdr->sh_addralign = 4;
    newshdr->sh_entsize = newEhdr->e_phentsize;
    phdrSegOff = newshdr->sh_offset;
    phdrSegAddr = newshdr->sh_addr;

}

template<class ElfTypes>
void emitElf<ElfTypes>::fixPhdrs(unsigned &extraAlignSize) {
    unsigned pgSize = getpagesize();
    Elf_Phdr *old = oldPhdr;

    newEhdr->e_phnum = oldEhdr->e_phnum;
    newEhdr->e_phentsize = oldEhdr->e_phentsize;

    if (createNewPhdr) {
        newEhdr->e_phnum++;
        if (hasRewrittenTLS && !TLSExists) newEhdr->e_phnum++;
    }

    bool added_new_sec = false;
    bool replaced = false;

    if (!hasPHdrSectionBug())
        newPhdr = ElfTypes::elf_newphdr(newElf, newEhdr->e_phnum);
    else {
        newPhdr = (Elf_Phdr *) malloc(sizeof(Elf_Phdr) * newEhdr->e_phnum);
    }
    void *phdr_data = (void *) newPhdr;

    Elf_Phdr newSeg;
    bool last_load_segment = false;
    for (unsigned i = 0; i < oldEhdr->e_phnum; i++) {
        /*
         * If we've created a new loadable segment, we need to insert a new
         * program header amidst the other loadable segments.
         *
         * ELF format says:
         *
         * `Loadable segment entries in the program header table appear in
         * ascending order, sorted on the p_vaddr member.'
         *
         * Note: replacing NOTE with LOAD section for bluegene systems
         * does not follow this rule.
         */

        Elf_Phdr *insert_phdr = NULL;
        if (createNewPhdr && !added_new_sec && firstNewLoadSec) {
            if (i + 1 == oldEhdr->e_phnum) {
                insert_phdr = newPhdr + 1;

            }
            else if (old->p_type == PT_LOAD && (old + 1)->p_type != PT_LOAD) {
                // insert at end of loadable phdrs
                insert_phdr = newPhdr + 1;
                last_load_segment = true;
            }
            else if (old->p_type != PT_LOAD &&
                     (old + 1)->p_type == PT_LOAD &&
                     newSegmentStart < (old + 1)->p_vaddr) {
                // insert at beginning of loadable list (after the
                // current phdr)
                insert_phdr = newPhdr + 1;
            }
            else if (old->p_type == PT_LOAD &&
                     (old + 1)->p_type == PT_LOAD &&
                     newSegmentStart >= old->p_vaddr &&
                     newSegmentStart < (old + 1)->p_vaddr) {
                // insert in middle of loadable list, after current
                insert_phdr = newPhdr + 1;
            }
            else if (i == 0 &&
                     old->p_type == PT_LOAD &&
                     newSegmentStart < old->p_vaddr) {
                // insert BEFORE current phdr
                insert_phdr = newPhdr;
                newPhdr++;
            }
        }

        if (insert_phdr) {
            newSeg.p_type = PT_LOAD;
            newSeg.p_offset = firstNewLoadSec->sh_offset;
            newSeg.p_vaddr = newSegmentStart;
            newSeg.p_paddr = newSeg.p_vaddr;
            newSeg.p_filesz = loadSecTotalSize - (newSegmentStart - firstNewLoadSec->sh_addr);
            newSeg.p_memsz = (currEndAddress - firstNewLoadSec->sh_addr) - (newSegmentStart - firstNewLoadSec->sh_addr);
            newSeg.p_flags = PF_R + PF_W + PF_X;
            newSeg.p_align = pgSize;
            memcpy(insert_phdr, &newSeg, oldEhdr->e_phentsize);
            added_new_sec = true;
            rewrite_printf("Added New program header : offset 0x%lx,addr 0x%lx file Size 0x%lx memsize 0x%lx \n",
                           newSeg.p_paddr, newSeg.p_vaddr, newSeg.p_filesz, newSeg.p_memsz);
        }

        memcpy(newPhdr, old, oldEhdr->e_phentsize);

        // Expand the data segment to include the new loadable sections
        // Also add a executable permission to the segment

        if (old->p_type == PT_DYNAMIC) {
            newPhdr->p_vaddr = dynSegAddr;
            newPhdr->p_paddr = dynSegAddr;
            newPhdr->p_offset = dynSegOff;
            newPhdr->p_memsz = dynSegSize;
            newPhdr->p_filesz = newPhdr->p_memsz;
        }
        else if (old->p_type == PT_PHDR) {
            if (createNewPhdr && !movePHdrsFirst)
                newPhdr->p_vaddr = phdrSegAddr;
            else if (createNewPhdr && movePHdrsFirst)
                newPhdr->p_vaddr = old->p_vaddr - pgSize + library_adjust;
            else
                newPhdr->p_vaddr = old->p_vaddr;
            newPhdr->p_offset = newEhdr->e_phoff;
            newPhdr->p_paddr = newPhdr->p_vaddr;
            newPhdr->p_filesz = sizeof(Elf_Phdr) * newEhdr->e_phnum;
            newPhdr->p_memsz = newPhdr->p_filesz;
        } else if (hasRewrittenTLS && old->p_type == PT_TLS) {
            newPhdr->p_offset = newTLSData->sh_offset;
            newPhdr->p_vaddr = newTLSData->sh_addr;
            newPhdr->p_paddr = newTLSData->sh_addr;
            newPhdr->p_filesz = newTLSData->sh_size;
            newPhdr->p_memsz = newTLSData->sh_size + old->p_memsz - old->p_filesz;
            newPhdr->p_align = newTLSData->sh_addralign;
        } else if (old->p_type == PT_LOAD) {
            if (!createNewPhdr && newPhdr->p_align > pgSize) { //not on bluegene
                newPhdr->p_align = pgSize;
            }
            if (BSSExpandFlag) {
                if (old->p_flags == 6 || old->p_flags == 7) {
                    newPhdr->p_memsz += loadSecTotalSize + extraAlignSize;
                    newPhdr->p_filesz = newPhdr->p_memsz;
                    newPhdr->p_flags = 7;
                }
            }

            if (movePHdrsFirst) {
                if (!old->p_offset) {
                    if (newPhdr->p_vaddr) {
                        newPhdr->p_vaddr = old->p_vaddr - pgSize;
                        newPhdr->p_align = pgSize;
                    }

                    newPhdr->p_paddr = newPhdr->p_vaddr;
                    newPhdr->p_filesz += pgSize;
                    newPhdr->p_memsz = newPhdr->p_filesz;
                } else {
                    newPhdr->p_offset += pgSize;
                    newPhdr->p_align = pgSize;
                }
                if (newPhdr->p_vaddr) {
                    newPhdr->p_vaddr += library_adjust;
                    newPhdr->p_paddr += library_adjust;
                }
            }
        } else if (replaceNOTE && old->p_type == PT_NOTE && !replaced) {
            replaced = true;
            newPhdr->p_type = PT_LOAD;
            newPhdr->p_offset = firstNewLoadSec->sh_offset;
            newPhdr->p_vaddr = newSegmentStart;
            newPhdr->p_paddr = newPhdr->p_vaddr;
            newPhdr->p_filesz = loadSecTotalSize - (newSegmentStart - firstNewLoadSec->sh_addr);
            newPhdr->p_memsz =
                    (currEndAddress - firstNewLoadSec->sh_addr) - (newSegmentStart - firstNewLoadSec->sh_addr);
            newPhdr->p_flags = PF_R + PF_W + PF_X;
            newPhdr->p_align = pgSize;
        }
        else if (old->p_type == PT_INTERP && movePHdrsFirst && old->p_offset) {
            Elf_Off addr_shift = library_adjust;
            Elf_Off offset_shift = pgSize;
            if (old->p_offset < pgSize) {
                offset_shift = createNewPhdr ? oldEhdr->e_phentsize : 0;
                addr_shift -= pgSize - offset_shift;
            }
            newPhdr->p_offset += offset_shift;
            newPhdr->p_vaddr += addr_shift;
            newPhdr->p_paddr += addr_shift;
        }
        else if (movePHdrsFirst && old->p_offset) {
            newPhdr->p_offset += pgSize;
            if (newPhdr->p_vaddr) {
                newPhdr->p_vaddr += library_adjust;
                newPhdr->p_paddr += library_adjust;
            }
        }

        /* For BlueGeneQ statically linked binary, we cannot create a new LOAD section,
            hence we extend existing LOAD section to include instrmentation.
               A new LOAD section must be aligned to 1MB in BlueGene.
             But if we create a LOAD segment after 1MB, the TOC pointer will no longer be able to reach the new segment,
             as we have only 4 byte offset from TOC */

        if (0 && isBlueGeneQ && isStaticBinary && last_load_segment) {

            // add new load to this segment
            newPhdr->p_filesz = (newSeg.p_offset - newPhdr->p_offset) + loadSecTotalSize -
                                (newSegmentStart - firstNewLoadSec->sh_addr);
            newPhdr->p_memsz = (newSegmentStart - newPhdr->p_vaddr) + (currEndAddress - firstNewLoadSec->sh_addr) -
                               (newSegmentStart - firstNewLoadSec->sh_addr);
            newPhdr->p_flags = PF_R + PF_W + PF_X;
            last_load_segment = false;

            // add new load to this segment
        } else {
            if (insert_phdr)
                newPhdr++;
        }

        rewrite_printf("Existing program header: type %u (%s), offset 0x%lx, addr 0x%lx\n",
                       newPhdr->p_type, phdrTypeStr(newPhdr->p_type).c_str(), newPhdr->p_offset, newPhdr->p_vaddr);

        newPhdr++;

        old++;
    }

    if (hasRewrittenTLS && !TLSExists) {
        newPhdr->p_type = PT_TLS;
        newPhdr->p_offset = newTLSData->sh_offset;
        newPhdr->p_vaddr = newTLSData->sh_addr;
        newPhdr->p_filesz = newTLSData->sh_size;
        newPhdr->p_memsz = newTLSData->sh_size;
        newPhdr->p_align = newTLSData->sh_addralign;
    }

    if (!phdrs_scn)
        return;
    //We made a new section to contain the program headers--keeps
    // libelf from overwriting the program headers data when outputing
    // sections.  Fill in the new section's data with what we just wrote.
    Elf_Data *data = elf_newdata(phdrs_scn);
    size_t total_size = (size_t) newEhdr->e_phnum * (size_t) newEhdr->e_phentsize;
    data->d_buf = malloc(total_size);
    memcpy(data->d_buf, phdr_data, total_size);
    data->d_size = total_size;
    data->d_align = 0;
    data->d_off = 0;
    data->d_type = ELF_T_BYTE;
    data->d_version = 1;
}

#if !defined(DT_GNU_HASH)
#define DT_GNU_HASH 0x6ffffef5
#endif
#if !defined(DT_GNU_CONFLICT)
#define DT_GNU_CONFLICT 0x6ffffef8
#endif

//This method updates the .dynamic section to reflect the changes to the relocation section
template<class ElfTypes>
void emitElf<ElfTypes>::updateDynamic(unsigned tag, Elf_Addr val) {
    if (isStaticBinary) return;
    // This is for REL/RELA if it doesnt already exist in the original binary;
    dynamicSecData[tag][0]->d_tag = tag;
    switch (dynamicSecData[tag][0]->d_tag) {
        case DT_STRSZ:
        case DT_RELSZ:
        case DT_RELASZ:
        case DT_PLTRELSZ:
        case DT_RELACOUNT:
        case DT_RELENT:
        case DT_RELAENT:
            dynamicSecData[tag][0]->d_un.d_val = val;
            break;
        case DT_HASH:
        case DT_GNU_HASH:
        case DT_SYMTAB:
        case DT_STRTAB:
        case DT_REL:
        case DT_RELA:
        case DT_VERSYM:
        case DT_JMPREL:
            dynamicSecData[tag][0]->d_un.d_ptr = val;
            break;
        case DT_VERNEED:
            dynamicSecData[tag][0]->d_un.d_ptr = val;
            dynamicSecData[DT_VERNEEDNUM][0]->d_un.d_val = verneednum;
            break;
        case DT_VERDEF:
            dynamicSecData[tag][0]->d_un.d_ptr = val;
            dynamicSecData[DT_VERDEFNUM][0]->d_un.d_val = verdefnum;
            break;
    }
}

/* This method sets _end and _END_ to the starting position of the heap in the
 * new binary. 
 */
template<class ElfTypes>
void emitElf<ElfTypes>::updateSymbols(Elf_Data *symtabData, Elf_Data *strData, unsigned long loadSecsSize) {
    unsigned pgSize = (unsigned) getpagesize();
    if (symtabData && strData && loadSecsSize) {
        Elf_Sym *symPtr = (Elf_Sym *) symtabData->d_buf;
        for (unsigned int i = 0; i < symtabData->d_size / (sizeof(Elf_Sym)); i++, symPtr++) {
            if (!(strcmp("_end", (char *) strData->d_buf + symPtr->st_name))) {
                if (newSegmentStart >= symPtr->st_value) {
                    symPtr->st_value += ((newSegmentStart - symPtr->st_value) + loadSecsSize);

                    // Advance the location to the next page boundary
                    symPtr->st_value = (symPtr->st_value & ~(pgSize - 1)) + pgSize;
                }
            }
            if (!(strcmp("_END_", (char *) strData->d_buf + symPtr->st_name))) {
                if (newSegmentStart > symPtr->st_value) {
                    symPtr->st_value += (newSegmentStart - symPtr->st_value) + loadSecsSize;

                    // Advance the location to the next page boundary
                    symPtr->st_value = (symPtr->st_value & ~(pgSize - 1)) + pgSize;
                }
            }
        }
    }
}

template<class ElfTypes>
bool emitElf<ElfTypes>::createLoadableSections(Elf_Shdr *&shdr, unsigned &extraAlignSize,
                                                 dyn_hash_map<std::string, unsigned> &newNameIndexMapping,
                                                 unsigned &sectionNumber) {
    Elf_Scn *newscn;
    Elf_Data *newdata = NULL;

    Elf_Shdr *newshdr;
    std::vector<Elf_Shdr *> updateDynLinkShdr;
    std::vector<Elf_Shdr *> updateStrLinkShdr;
    firstNewLoadSec = NULL;
    unsigned pgSize = getpagesize();
    unsigned strtabIndex = 0;
    unsigned dynsymIndex = 0;
    Elf_Shdr *prevshdr = NULL;

    /*
     * Order the new sections such that those with explicit
     * memory offsets come before those without (that will be placed
     * after the non-zero sections).
     *
     * zstart is used to place the first zero-offset section if
     * no non-zero-offset sections exist.
     */
    Address zstart = emitElfUtils::orderLoadableSections(obj, newSecs);

    for (unsigned i = 0; i < newSecs.size(); i++) {
        if (!newSecs[i]->isLoadable()) {
            nonLoadableSecs.push_back(newSecs[i]);
            continue;
        }
        secNames.push_back(newSecs[i]->getRegionName());
        newNameIndexMapping[newSecs[i]->getRegionName()] = secNames.size() - 1;
        sectionNumber++;
        // Add a new loadable section
        if ((newscn = elf_newscn(newElf)) == NULL) {
            log_elferror(err_func_, "unable to create new function");
            return false;
        }
        if ((newdata = elf_newdata(newscn)) == NULL) {
            log_elferror(err_func_, "unable to create section data");
            return false;
        }
        memset(newdata, 0, sizeof(Elf_Data));

        // Fill out the new section header
        newshdr = ElfTypes::elf_getshdr(newscn);
        newshdr->sh_name = secNameIndex;
        newshdr->sh_flags = 0;
        newshdr->sh_type = SHT_PROGBITS;
        switch (newSecs[i]->getRegionType()) {
            case Region::RT_TEXTDATA:
                newshdr->sh_flags = SHF_EXECINSTR | SHF_ALLOC | SHF_WRITE;
                break;
            case Region::RT_TEXT:
                newshdr->sh_flags = SHF_EXECINSTR | SHF_ALLOC;
                break;
            case Region::RT_BSS:
                newshdr->sh_type = SHT_NOBITS;
                //FALLTHROUGH
            case Region::RT_DATA:
                newshdr->sh_flags = SHF_WRITE | SHF_ALLOC;
                break;
            default:
                break;
        }

        if (shdr->sh_type == SHT_NOBITS) {
            newshdr->sh_offset = shdr->sh_offset;
        } else if (!firstNewLoadSec || !newSecs[i]->getDiskOffset()) {
            newshdr->sh_offset = shdr->sh_offset + shdr->sh_size;
        } else {
            // The offset can be computed by determing the difference from
            // the first new loadable section
            newshdr->sh_offset = firstNewLoadSec->sh_offset + library_adjust +
                                 (newSecs[i]->getDiskOffset() - firstNewLoadSec->sh_addr);

            // Account for inter-section spacing due to alignment constraints
            loadSecTotalSize += newshdr->sh_offset - (shdr->sh_offset + shdr->sh_size);
        }

        if (newSecs[i]->getDiskOffset())
            newshdr->sh_addr = newSecs[i]->getDiskOffset() + library_adjust;
        else if (!prevshdr) {
            newshdr->sh_addr = zstart + library_adjust;
        }
        else {
            newshdr->sh_addr = prevshdr->sh_addr + prevshdr->sh_size;
        }

        newshdr->sh_link = SHN_UNDEF;
        newshdr->sh_info = 0;
        newshdr->sh_addralign = newSecs[i]->getMemAlignment();
        newshdr->sh_entsize = 0;

        // TLS section
        if (newSecs[i]->isTLS()) {
            newTLSData = newshdr;
            newshdr->sh_flags |= SHF_TLS;
        }

        if (newSecs[i]->getRegionType() == Region::RT_REL ||
            newSecs[i]->getRegionType() == Region::RT_PLTREL)    //Relocation section
        {
            newshdr->sh_type = SHT_REL;
            newshdr->sh_flags = SHF_ALLOC;
            newshdr->sh_entsize = sizeof(Elf_Rel);
            updateDynLinkShdr.push_back(newshdr);
            newdata->d_type = ELF_T_REL;
            newdata->d_align = 4;
            if (newSecs[i]->getRegionType() == Region::RT_REL)
                updateDynamic(DT_REL, newshdr->sh_addr);
            else if (newSecs[i]->getRegionType() == Region::RT_PLTREL)
                updateDynamic(DT_JMPREL, newshdr->sh_addr);
        }
        else if (newSecs[i]->getRegionType() == Region::RT_RELA ||
                 newSecs[i]->getRegionType() == Region::RT_PLTRELA) //Relocation section
        {
            newshdr->sh_type = SHT_RELA;
            newshdr->sh_flags = SHF_ALLOC;
            newshdr->sh_entsize = sizeof(Elf_Rela);
            updateDynLinkShdr.push_back(newshdr);
            newdata->d_type = ELF_T_RELA;
            newdata->d_align = 4;
            if (newSecs[i]->getRegionType() == Region::RT_RELA)
                updateDynamic(DT_RELA, newshdr->sh_addr);
            else if (newSecs[i]->getRegionType() == Region::RT_PLTRELA)
                updateDynamic(DT_JMPREL, newshdr->sh_addr);
        }
        else if (newSecs[i]->getRegionType() == Region::RT_STRTAB)    //String table Section
        {
            newshdr->sh_type = SHT_STRTAB;
            newshdr->sh_entsize = 1;
            newdata->d_type = ELF_T_BYTE;
            newshdr->sh_link = SHN_UNDEF;
            newshdr->sh_flags = SHF_ALLOC;
            newdata->d_align = 1;
            dynStrData = newdata;
            strtabIndex = secNames.size() - 1;
            newshdr->sh_addralign = 1;
            updateDynamic(DT_STRTAB, newshdr->sh_addr);
            updateDynamic(DT_STRSZ, newSecs[i]->getDiskSize());
        }
        else if (newSecs[i]->getRegionType() == Region::RT_SYMTAB) {
            newshdr->sh_type = SHT_DYNSYM;
            newshdr->sh_entsize = sizeof(Elf_Sym);
            newdata->d_type = ELF_T_SYM;
            newdata->d_align = 4;
            dynsymData = newdata;
            newshdr->sh_link = secNames.size();   //.symtab section should have sh_link = index of .strtab for .dynsym
            newshdr->sh_flags = SHF_ALLOC;
            dynsymIndex = secNames.size() - 1;
            updateDynamic(DT_SYMTAB, newshdr->sh_addr);
        }
        else if (newSecs[i]->getRegionType() == Region::RT_DYNAMIC) {
            newshdr->sh_entsize = sizeof(Elf_Dyn);
            newshdr->sh_type = SHT_DYNAMIC;
            newdata->d_type = ELF_T_DYN;
            newdata->d_align = 4;
            updateStrLinkShdr.push_back(newshdr);
            newshdr->sh_flags = SHF_ALLOC | SHF_WRITE;
            dynSegOff = newshdr->sh_offset;
            dynSegAddr = newshdr->sh_addr;
            dynSegSize = newSecs[i]->getDiskSize();
        }
        else if (newSecs[i]->getRegionType() == Region::RT_HASH) {
            newshdr->sh_entsize = sizeof(Elf_Word);
            newshdr->sh_type = SHT_HASH;
            newdata->d_type = ELF_T_WORD;
            newdata->d_align = 4;
            updateDynLinkShdr.push_back(newshdr);
            newshdr->sh_flags = SHF_ALLOC;
            newshdr->sh_info = 0;
            updateDynamic(DT_HASH, newshdr->sh_addr);
        }
        else if (newSecs[i]->getRegionType() == Region::RT_SYMVERSIONS) {
            newshdr->sh_type = SHT_GNU_versym;
            newshdr->sh_entsize = sizeof(Elf_Half);
            newshdr->sh_addralign = 2;
            newdata->d_type = ELF_T_HALF;
            newdata->d_align = 2;
            updateDynLinkShdr.push_back(newshdr);
            newshdr->sh_flags = SHF_ALLOC;
            updateDynamic(DT_VERSYM, newshdr->sh_addr);
        }
        else if (newSecs[i]->getRegionType() == Region::RT_SYMVERNEEDED) {
            newshdr->sh_type = SHT_GNU_verneed;
            newshdr->sh_entsize = 0;
            newshdr->sh_addralign = 4;
            newdata->d_type = ELF_T_VNEED;
            newdata->d_align = 4;
            updateStrLinkShdr.push_back(newshdr);
            newshdr->sh_flags = SHF_ALLOC;
            newshdr->sh_info = 2;
            updateDynamic(DT_VERNEED, newshdr->sh_addr);
        }
        else if (newSecs[i]->getRegionType() == Region::RT_SYMVERDEF) {
            newshdr->sh_type = SHT_GNU_verdef;
            newshdr->sh_entsize = 0;
            newdata->d_type = ELF_T_VDEF;
            newdata->d_align = 4;
            updateStrLinkShdr.push_back(newshdr);
            newshdr->sh_flags = SHF_ALLOC;
            updateDynamic(DT_VERDEF, newshdr->sh_addr);
        }

        if (isBlueGeneQ) newshdr->sh_flags = bgq_sh_flags;

        // Check to make sure the (vaddr for the start of the new segment - the offset) is page aligned
        if (!firstNewLoadSec) {
            Offset newoff =
                    newshdr->sh_offset - (newshdr->sh_offset & (pgSize - 1)) + (newshdr->sh_addr & (pgSize - 1));
            if (newoff < newshdr->sh_offset)
                newoff += pgSize;
            extraAlignSize += newoff - newshdr->sh_offset;
            newshdr->sh_offset = newoff;

            // For now, bluegene is the only system for which createNewPhdr is false.
            // Bluegene compute nodes have a 1MB alignment restructions on PT_LOAD section
            // When we are replaceing PT_NOTE with PT_LOAD, we need to make sure the new PT_LOAD is 1MB aligned
            if (!createNewPhdr && replaceNOTE) {
                Offset newaddr = newshdr->sh_addr - (newshdr->sh_addr & (0x100000 - 1));
                if (newaddr < newshdr->sh_addr)
                    newaddr += 0x100000;
                newshdr->sh_addr = newaddr;
            }
            newSegmentStart = newshdr->sh_addr;
        }

        //Set up the data
        newdata->d_buf = malloc(newSecs[i]->getDiskSize());
        memcpy(newdata->d_buf, newSecs[i]->getPtrToRawData(), newSecs[i]->getDiskSize());
        newdata->d_off = 0;
        newdata->d_size = newSecs[i]->getDiskSize();
        if (!newdata->d_align)
            newdata->d_align = newshdr->sh_addralign;
        newshdr->sh_size = newdata->d_size;

        if (newshdr->sh_type == SHT_NOBITS) {
            currEndOffset = newshdr->sh_offset;
        } else {
            loadSecTotalSize += newshdr->sh_size;
            currEndOffset = newshdr->sh_offset + newshdr->sh_size;
        }
        currEndAddress = newshdr->sh_addr + newshdr->sh_size;

        rewrite_printf("new section %s addr = %lx off = %lx size = %lx\n",
                       newSecs[i]->getRegionName().c_str(), newshdr->sh_addr, newshdr->sh_offset,
                       newshdr->sh_size);

        newdata->d_version = 1;
        if (newshdr->sh_addralign < newdata->d_align) {
            newshdr->sh_addralign = newdata->d_align;
        }

        if (0 > elf_update(newElf, ELF_C_NULL)) {
            return false;
        }

        shdr = newshdr;
        if (!firstNewLoadSec)
            firstNewLoadSec = shdr;
        secNameIndex += newSecs[i]->getRegionName().size() + 1;
        prevshdr = newshdr;
    }

    for (unsigned i = 0; i < updateDynLinkShdr.size(); i++) {
        newshdr = updateDynLinkShdr[i];
        newshdr->sh_link = dynsymIndex;
    }

    for (unsigned i = 0; i < updateStrLinkShdr.size(); i++) {
        newshdr = updateStrLinkShdr[i];
        newshdr->sh_link = strtabIndex;
    }


    return true;
}

template<class ElfTypes>
bool emitElf<ElfTypes>::addSectionHeaderTable(Elf_Shdr *shdr) {
    Elf_Scn *newscn;
    Elf_Data *newdata = NULL;
    Elf_Shdr *newshdr;

    if ((newscn = elf_newscn(newElf)) == NULL) {
        log_elferror(err_func_, "unable to create new function");
        return false;
    }
    if ((newdata = elf_newdata(newscn)) == NULL) {
        log_elferror(err_func_, "unable to create section data");
        return false;
    }
    //Fill out the new section header
    newshdr = ElfTypes::elf_getshdr(newscn);
    newshdr->sh_name = secNameIndex;
    secNames.push_back(".shstrtab");
    secNameIndex += 10;
    newshdr->sh_type = SHT_STRTAB;
    newshdr->sh_entsize = 1;
    newdata->d_type = ELF_T_BYTE;
    newshdr->sh_link = SHN_UNDEF;
    newshdr->sh_flags = 0;

    newshdr->sh_offset = shdr->sh_offset + shdr->sh_size;
    newshdr->sh_addr = 0;
    newshdr->sh_info = 0;
    newshdr->sh_addralign = 4;

    //Set up the data
    newdata->d_buf = (char *) malloc(secNameIndex);
    char *ptr = (char *) newdata->d_buf;
    for (unsigned i = 0; i < secNames.size(); i++) {
        memcpy(ptr, secNames[i].c_str(), secNames[i].length());
        memcpy(ptr + secNames[i].length(), "\0", 1);
        ptr += secNames[i].length() + 1;
    }

    newdata->d_size = secNameIndex;
    newshdr->sh_size = newdata->d_size;
    //elf_update(newElf, ELF_C_NULL);

    newdata->d_align = 4;
    newdata->d_version = 1;
    return true;
}

template<class ElfTypes>
bool emitElf<ElfTypes>::createNonLoadableSections(Elf_Shdr *&shdr) {
    Elf_Scn *newscn;
    Elf_Data *newdata = NULL;
    Elf_Shdr *newshdr;

    Elf_Shdr *prevshdr = shdr;
    //All of them that are left are non-loadable. stack'em up at the end.
    for (unsigned i = 0; i < nonLoadableSecs.size(); i++) {
        secNames.push_back(nonLoadableSecs[i]->getRegionName());
        // Add a new non-loadable section
        if ((newscn = elf_newscn(newElf)) == NULL) {
            log_elferror(err_func_, "unable to create new function");
            return false;
        }
        if ((newdata = elf_newdata(newscn)) == NULL) {
            log_elferror(err_func_, "unable to create section data");
            return false;
        }

        //Fill out the new section header
        newshdr = ElfTypes::elf_getshdr(newscn);
        newshdr->sh_name = secNameIndex;
        secNameIndex += nonLoadableSecs[i]->getRegionName().length() + 1;
        if (nonLoadableSecs[i]->getRegionType() == Region::RT_TEXT)        //Text Section
        {
            newshdr->sh_type = SHT_PROGBITS;
            newshdr->sh_flags = SHF_EXECINSTR | SHF_WRITE;
            newshdr->sh_entsize = 1;
            newdata->d_type = ELF_T_BYTE;
        }
        else if (nonLoadableSecs[i]->getRegionType() == Region::RT_DATA)    //Data Section
        {
            newshdr->sh_type = SHT_PROGBITS;
            newshdr->sh_flags = SHF_WRITE;
            newshdr->sh_entsize = 1;
            newdata->d_type = ELF_T_BYTE;
        }
        else if (nonLoadableSecs[i]->getRegionType() == Region::RT_REL)    //Relocations section
        {
            newshdr->sh_type = SHT_REL;
            newshdr->sh_flags = SHF_WRITE;
            newshdr->sh_entsize = sizeof(Elf_Rel);
            newdata->d_type = ELF_T_BYTE;
        }
        else if (nonLoadableSecs[i]->getRegionType() == Region::RT_RELA)    //Relocations section
        {
            newshdr->sh_type = SHT_RELA;
            newshdr->sh_flags = SHF_WRITE;
            newshdr->sh_entsize = sizeof(Elf_Rela);
            newdata->d_type = ELF_T_BYTE;
        }
        else if (nonLoadableSecs[i]->getRegionType() == Region::RT_SYMTAB) {
            newshdr->sh_type = SHT_SYMTAB;
            newshdr->sh_entsize = sizeof(Elf_Sym);
            newdata->d_type = ELF_T_SYM;
            newshdr->sh_link = secNames.size();   //.symtab section should have sh_link = index of .strtab
            newshdr->sh_flags = 0;
        }
        else if (nonLoadableSecs[i]->getRegionType() == Region::RT_STRTAB)    //String table Section
        {
            newshdr->sh_type = SHT_STRTAB;
            newshdr->sh_entsize = 1;
            newdata->d_type = ELF_T_BYTE;
            newshdr->sh_link = SHN_UNDEF;
            newshdr->sh_flags = 0;
        }
        /*
          else if(nonLoadableSecs[i]->getFlags() & Section::dynsymtabSection)
          {
      newshdr->sh_type = SHT_DYNSYM;
      newshdr->sh_entsize = sizeof(Elf_Sym);
      newdata->d_type = ELF_T_SYM;
      //newshdr->sh_link = newSecSize+i+1;   //.symtab section should have sh_link = index of .strtab
      newshdr->sh_flags=  SHF_ALLOC | SHF_WRITE;
          }*/
        newshdr->sh_offset = prevshdr->sh_offset + prevshdr->sh_size;
        if (prevshdr->sh_type == SHT_NOBITS) {
            newshdr->sh_offset = prevshdr->sh_offset;
        } else {
            newshdr->sh_offset = prevshdr->sh_offset + prevshdr->sh_size;
        }
        if (newshdr->sh_offset < currEndOffset) {
            newshdr->sh_offset = currEndOffset;
        }
        newshdr->sh_addr = 0;
        newshdr->sh_info = 0;
        newshdr->sh_addralign = 4;

        //Set up the data
        newdata->d_buf = nonLoadableSecs[i]->getPtrToRawData();
        newdata->d_size = nonLoadableSecs[i]->getDiskSize();
        newshdr->sh_size = newdata->d_size;
        //elf_update(newElf, ELF_C_NULL);

        newdata->d_align = 4;
        newdata->d_off = 0;
        newdata->d_version = 1;
        currEndOffset = newshdr->sh_offset + newshdr->sh_size;
        //currEndAddress = newshdr->sh_addr + newshdr->sh_size;
        /* DEBUG */

        prevshdr = newshdr;
    }
    shdr = prevshdr;
    return true;
}

/* Regenerates the .symtab, .strtab sections from the symbols
 * Add new .dynsym, .dynstr sections for the newly added dynamic symbols
 * Method - For every symbol call createElfSymbol to get a Elf_Sym corresposnding
 *          to a Symbol object. Accumulate all and their names to form the sections
 *          and add them to the list of new sections
 */
template<class ElfTypes>
bool emitElf<ElfTypes>::createSymbolTables(set<Symbol *> &allSymbols) {
    rewrite_printf(" createSymbolTables for %s \n", obj->name().c_str());
    unsigned i;

    //Symbol table(.symtab) symbols
    vector<Elf_Sym *> symbols;

    //Symbol table(.dynsymtab) symbols
    vector<Elf_Sym *> dynsymbols;

    unsigned symbolNamesLength = 1, dynsymbolNamesLength = 1;
    dyn_hash_map<string, unsigned long> dynSymNameMapping;
    vector<string> symbolStrs, dynsymbolStrs;
    vector<Symbol *> dynsymVector;
    vector<Symbol *> allDynSymbols;
    vector<Symbol *> allSymSymbols;

    dyn_hash_map<int, Region *> secTagRegionMapping = obj->getObject()->getTagRegionMapping();

    Region *sec;
    auto foundRegion = secTagRegionMapping.find(DT_STRTAB);
    if ((foundRegion != secTagRegionMapping.end()) && (foundRegion->second != NULL)) {
        // .dynstr
        sec = foundRegion->second;
        olddynStrData = (char *) (sec->getPtrToRawData());
        olddynStrSize = sec->getMemSize();
        dynsymbolNamesLength = olddynStrSize + 1;
    }

    // Copy over the previous library dependencies
    vector<string> elibs;
    obj->getObject()->getDependencies(elibs);
    for (auto iter = elibs.begin();
         iter != elibs.end(); ++iter) {
        addDTNeeded(*iter);
    }

    //Initialize the list of new prereq libraries
    set<string> &plibs = obj->getObject()->prereq_libs;
    for (auto i = plibs.begin(); i != plibs.end(); i++) {
        addDTNeeded(*i);
    }
    new_dynamic_entries = obj->getObject()->new_dynamic_entries;
    Object *object = obj->getObject();
    // recreate a "dummy symbol"
    Elf_Sym *sym = new Elf_Sym();
    symbolStrs.push_back("");
    // We should increment this here, but for reasons I don't understand we create it with a size of
    // 1.
    //symbolNamesLength++;
    sym->st_name = 0;
    sym->st_value = 0;
    sym->st_size = 0;
    sym->st_other = 0;
    sym->st_info = ELF64_ST_INFO(STB_LOCAL, STT_NOTYPE);
    sym->st_shndx = SHN_UNDEF;

    symbols.push_back(sym);
    if (!obj->isStaticBinary()) {
        dynsymbols.push_back(sym);
        dynsymVector.push_back(Symbol::magicEmitElfSymbol());
        versionSymTable.push_back(0);
    }

    if (obj->isStaticBinary()) {
        // Static binary case
        vector<Region *> newRegs;
        obj->getAllNewRegions(newRegs);
        if (newRegs.size()) {
            emitElfStatic linker(obj->getAddressWidth(), isStripped);

            emitElfStatic::StaticLinkError err;
            std::string errMsg;
            linkedStaticData = linker.linkStatic(obj, err, errMsg);
            if (!linkedStaticData) {
                std::string linkStaticError =
                        std::string("Failed to link to static library code into the binary: ") +
                        emitElfStatic::printStaticLinkError(err) + std::string(" = ")
                        + errMsg;
                setSymtabError(Emit_Error);
                symtab_log_perror(linkStaticError.c_str());
                return false;
            }

            hasRewrittenTLS = linker.hasRewrittenTLS();

            // Find the end of the new Regions
            obj->getAllNewRegions(newRegs);

            Offset lastRegionAddr = 0, lastRegionSize = 0;
            vector<Region *>::iterator newRegIter;
            for (newRegIter = newRegs.begin(); newRegIter != newRegs.end();
                 ++newRegIter) {
                if ((*newRegIter)->getDiskOffset() > lastRegionAddr) {
                    lastRegionAddr = (*newRegIter)->getDiskOffset();
                    lastRegionSize = (*newRegIter)->getDiskSize();
                }
            }

            if (!emitElfUtils::updateHeapVariables(obj, lastRegionAddr + lastRegionSize)) {
                return false;
            }
        }
    }

    for (auto sym_iter = allSymbols.begin(); sym_iter != allSymbols.end(); ++sym_iter) {
        if ((*sym_iter)->isInSymtab()) {
            allSymSymbols.push_back(*sym_iter);
        }
        if (!obj->isStaticBinary()) {
            if ((*sym_iter)->isInDynSymtab()) {
                allDynSymbols.push_back(*sym_iter);
            }
        }
    }

    int max_index = -1;
    for (i = 0; i < allDynSymbols.size(); i++) {
        if (max_index < allDynSymbols[i]->getIndex())
            max_index = allDynSymbols[i]->getIndex();
    }
    for (i = 0; i < allDynSymbols.size(); i++) {
        if (allDynSymbols[i]->getIndex() == -1) {
            max_index++;
            allDynSymbols[i]->setIndex(max_index);
        }

        if (allDynSymbols[i]->getStrIndex() == -1) {
            // New Symbol - append to the list of strings
            dynsymbolStrs.push_back(allDynSymbols[i]->getMangledName().c_str());
            allDynSymbols[i]->setStrIndex(dynsymbolNamesLength);
            dynsymbolNamesLength += allDynSymbols[i]->getMangledName().length() + 1;
        }

    }
    // reorder allSymbols based on index
    std::sort(allDynSymbols.begin(), allDynSymbols.end(), sortByIndex());

    max_index = -1;
    for (i = 0; i < allSymSymbols.size(); i++) {
        if (max_index < allSymSymbols[i]->getIndex())
            max_index = allSymSymbols[i]->getIndex();
    }

    for (i = 0; i < allSymSymbols.size(); i++) {
        if (allSymSymbols[i]->getIndex() == -1) {
            max_index++;
            allSymSymbols[i]->setIndex(max_index);
        }
    }

    std::sort(allSymSymbols.begin(), allSymSymbols.end(), sortByIndex());

    /* We regenerate symtab and symstr section. We do not
       maintain the order of the strings and symbols as it was in
       the original binary. Hence, the strings in symstr have new order and
       new index.
       On the other hand, we do not regenerate dynsym and dynstr section. We copy over
       old symbols and string in the original order as it was in the
       original binary. We preserve sh_index of Elf symbols (from Symbol's strIndex). We append
       new symbols and string that we create for the new binary (targ*, versions etc).
    */

    for (i = 0; i < allSymSymbols.size(); i++) {
        //allSymSymbols[i]->setStrIndex(symbolNamesLength);
        createElfSymbol(allSymSymbols[i], symbolNamesLength, symbols);
        symbolStrs.push_back(allSymSymbols[i]->getMangledName());
        symbolNamesLength += allSymSymbols[i]->getMangledName().length() + 1;
    }
<<<<<<< HEAD
    int dyn_size = dynsymVector.size();
    for (i = 0; i < allDynSymbols.size(); i++) {
        createElfSymbol(allDynSymbols[i], allDynSymbols[i]->getStrIndex(), dynsymbols, true);
        dynSymNameMapping[allDynSymbols[i]->getMangledName().c_str()] = i + dyn_size;
=======
    int nTmp = dynsymVector.size();
    for (i = 0; i < allDynSymbols.size(); i++) {
        createElfSymbol(allDynSymbols[i], allDynSymbols[i]->getStrIndex(), dynsymbols, true);
        dynSymNameMapping[allDynSymbols[i]->getMangledName().c_str()] = i + nTmp; //allDynSymbols[i]->getIndex();
>>>>>>> 38e17c89
        dynsymVector.push_back(allDynSymbols[i]);
    }

    //reconstruct .symtab section
    Elf_Sym *syms = (Elf_Sym *) malloc(symbols.size() * sizeof(Elf_Sym));
    for (i = 0; i < symbols.size(); i++)
        syms[i] = *(symbols[i]);

    char *str = (char *) malloc(symbolNamesLength);
    unsigned cur = 0;
    for (i = 0; i < symbolStrs.size(); i++) {
        strcpy(&str[cur], symbolStrs[i].c_str());
        cur += symbolStrs[i].length() + 1;
    }

    if (!isStripped) {
        Region *sec;
        if (obj->findRegion(sec, ".symtab"))
            sec->setPtrToRawData(syms, symbols.size() * sizeof(Elf_Sym));
        else
            obj->addRegion(0, syms, symbols.size() * sizeof(Elf_Sym), ".symtab", Region::RT_SYMTAB);
    }
    else
        obj->addRegion(0, syms, symbols.size() * sizeof(Elf_Sym), ".symtab", Region::RT_SYMTAB);

    //reconstruct .strtab section
    if (!isStripped) {
        Region *sec;
        if (obj->findRegion(sec, ".strtab"))
            sec->setPtrToRawData(str, symbolNamesLength);
        else
            obj->addRegion(0, str, symbolNamesLength, ".strtab", Region::RT_STRTAB);
    }
    else
        obj->addRegion(0, str, symbolNamesLength, ".strtab", Region::RT_STRTAB);

    if (!obj->getAllNewRegions(newSecs))
        log_elferror(err_func_, "No new sections to add");

    if (dynsymbols.size() == 1)
        return true;

    if (!obj->isStaticBinary()) {
        //reconstruct .dynsym section
        Elf_Sym *dynsyms = (Elf_Sym *) malloc(dynsymbols.size() * sizeof(Elf_Sym));
        for (i = 0; i < dynsymbols.size(); i++)
            dynsyms[i] = *(dynsymbols[i]);

        Elf_Half *symVers;
        char *verneedSecData, *verdefSecData;
        unsigned verneedSecSize = 0, verdefSecSize = 0;

        createSymbolVersions(symVers, verneedSecData, verneedSecSize, verdefSecData, verdefSecSize,
                             dynsymbolNamesLength, dynsymbolStrs);
        // build new .hash section
        Elf_Word *hashsecData;
        unsigned hashsecSize = 0;
        createHashSection(hashsecData, hashsecSize, dynsymVector);
        if (hashsecSize) {
            string name;
            if (secTagRegionMapping.find(DT_HASH) != secTagRegionMapping.end()) {
                name = secTagRegionMapping[DT_HASH]->getRegionName();
                obj->addRegion(0, hashsecData, hashsecSize * sizeof(Elf_Word), name, Region::RT_HASH, true);
            } else if (secTagRegionMapping.find(0x6ffffef5) != secTagRegionMapping.end()) {
                name = secTagRegionMapping[0x6ffffef5]->getRegionName();
                obj->addRegion(0, hashsecData, hashsecSize * sizeof(Elf_Word), name, Region::RT_HASH, true);
            } else {
                name = ".hash";
                obj->addRegion(0, hashsecData, hashsecSize * sizeof(Elf_Word), name, Region::RT_HASH, true);
            }
        }

        Elf_Dyn *dynsecData = NULL;
        unsigned dynsecSize = 0;
        if (obj->findRegion(sec, ".dynamic")) {
            // Need to ensure that DT_REL and related fields added to .dynamic
            // The values of these fields will be set
/*
        if( !object->hasReldyn() && !object->hasReladyn() ) {
            if( object->getRelType() == Region::RT_REL ) {
                new_dynamic_entries.push_back(make_pair(DT_REL,0));
                new_dynamic_entries.push_back(make_pair(DT_RELSZ,0));
            }else if( object->getRelType() == Region::RT_RELA ) {
                new_dynamic_entries.push_back(make_pair(DT_RELA,0));
                new_dynamic_entries.push_back(make_pair(DT_RELASZ,0));
            }else{
                assert(!"Relocation type not set to known RT_REL or RT_RELA.");
            }
        }
*/
            createDynamicSection(sec->getPtrToRawData(), sec->getDiskSize(), dynsecData, dynsecSize,
                                 dynsymbolNamesLength, dynsymbolStrs);
        }

        if (!dynsymbolNamesLength)
            return true;

        char *dynstr = (char *) malloc(dynsymbolNamesLength);
        memcpy((void *) dynstr, (void *) olddynStrData, olddynStrSize);
        dynstr[olddynStrSize] = '\0';
        cur = olddynStrSize + 1;
        for (i = 0; i < dynsymbolStrs.size(); i++) {
            strcpy(&dynstr[cur], dynsymbolStrs[i].c_str());
            cur += dynsymbolStrs[i].length() + 1;
            if (dynSymNameMapping.find(dynsymbolStrs[i]) == dynSymNameMapping.end()) {
                dynSymNameMapping[dynsymbolStrs[i]] = allDynSymbols.size() + i;
            }
        }

        string name;
        if (secTagRegionMapping.find(DT_SYMTAB) != secTagRegionMapping.end()) {
            name = secTagRegionMapping[DT_SYMTAB]->getRegionName();
        } else {
            name = ".dynsym";
        }
        obj->addRegion(0, dynsyms, dynsymbols.size() * sizeof(Elf_Sym), name, Region::RT_SYMTAB, true);

        if (secTagRegionMapping.find(DT_STRTAB) != secTagRegionMapping.end()) {
            name = secTagRegionMapping[DT_STRTAB]->getRegionName();
        } else {
            name = ".dynstr";
        }
        obj->addRegion(0, dynstr, dynsymbolNamesLength, name, Region::RT_STRTAB, true);

        //add .gnu.version, .gnu.version_r, and .gnu.version_d sections
        if (secTagRegionMapping.find(DT_VERSYM) != secTagRegionMapping.end()) {
            name = secTagRegionMapping[DT_VERSYM]->getRegionName();
        } else {
            name = ".gnu.version";
        }
        obj->addRegion(0, symVers, versionSymTable.size() * sizeof(Elf_Half), name, Region::RT_SYMVERSIONS, true);

        if (verneedSecSize) {
            if (secTagRegionMapping.find(DT_VERNEED) != secTagRegionMapping.end()) {
                name = secTagRegionMapping[DT_VERNEED]->getRegionName();
            } else {
                name = ".gnu.version_r";
            }
            obj->addRegion(0, verneedSecData, verneedSecSize, name, Region::RT_SYMVERNEEDED, true);
        }

        if (verdefSecSize) {
            obj->addRegion(0, verdefSecData, verdefSecSize, ".gnu.version_d", Region::RT_SYMVERDEF, true);
        }

        //Always create a dyn section, it may get our new relocations.
        //If both exist, then just try to maintain order.
        bool has_plt = object->hasRelaplt() || object->hasRelplt();
        bool has_dyn = object->hasReladyn() || object->hasReldyn();
        if (!has_plt) {
            createRelocationSections(object->getDynRelocs(), true, dynSymNameMapping);
        }
        else if (!has_dyn) {
            createRelocationSections(object->getPLTRelocs(), false, dynSymNameMapping);
            createRelocationSections(object->getDynRelocs(), true, dynSymNameMapping);
        }
        else if (object->getRelPLTAddr() < object->getRelDynAddr()) {
            createRelocationSections(object->getPLTRelocs(), false, dynSymNameMapping);
            createRelocationSections(object->getDynRelocs(), true, dynSymNameMapping);
        }
        else {
            createRelocationSections(object->getDynRelocs(), true, dynSymNameMapping);
            createRelocationSections(object->getPLTRelocs(), false, dynSymNameMapping);
        }

        //add .dynamic section
        if (dynsecSize)
            obj->addRegion(0, dynsecData, dynsecSize * sizeof(Elf_Dyn), ".dynamic", Region::RT_DYNAMIC, true);
    }

    if (!obj->getAllNewRegions(newSecs))
        log_elferror(err_func_, "No new sections to add");

    return true;
}

template<class ElfTypes>
void emitElf<ElfTypes>::createRelocationSections(std::vector<relocationEntry> &relocation_table, bool isDynRelocs,
                                                   dyn_hash_map<std::string, unsigned long> &dynSymNameMapping) {
    vector<relocationEntry> newRels;
    if (isDynRelocs && newSecs.size()) {
        std::vector<Region *>::iterator i;
        for (i = newSecs.begin(); i != newSecs.end(); i++) {
            std::copy((*i)->getRelocations().begin(),
                      (*i)->getRelocations().end(),
                      std::back_inserter(newRels));
        }
    }

    unsigned i, j, k, l, m;

    Elf_Rel *rels = (Elf_Rel *) malloc(sizeof(Elf_Rel) * (relocation_table.size() + newRels.size()));
    Elf_Rela *relas = (Elf_Rela *) malloc(sizeof(Elf_Rela) * (relocation_table.size() + newRels.size()));
    j = 0;
    k = 0;
    l = 0;
    m = 0;
    //reconstruct .rel
    for (i = 0; i < relocation_table.size(); i++) {

        if (library_adjust) {
            // If we are shifting the library down in memory, we need to update
            // any relative offsets in the library. These relative offsets are 
            // found via relocations

            // XXX ...ignore the return value
            emitElfUtils::updateRelocation(obj, relocation_table[i], library_adjust);
        }

        if ((object->getRelType() == Region::RT_REL) && (relocation_table[i].regionType() == Region::RT_REL)) {
            rels[j].r_offset = relocation_table[i].rel_addr() + library_adjust;
            unsigned long sym_offset = 0;
            std::string sym_name = relocation_table[i].name();
            if (!sym_name.empty()) {
                dyn_hash_map<string, unsigned long>::iterator j = dynSymNameMapping.find(sym_name);
                if (j != dynSymNameMapping.end())
                    sym_offset = j->second;
                else {
                    Symbol *sym = relocation_table[i].getDynSym();
                    if (sym)
                        sym_offset = sym->getIndex();
                }
            }

            if (sym_offset) {
                rels[j].r_info = ElfTypes::makeRelocInfo(sym_offset, relocation_table[i].getRelType());
            } else {
                rels[j].r_info = ElfTypes::makeRelocInfo((unsigned long) STN_UNDEF, relocation_table[i].getRelType());
            }
            j++;
        } else if ((object->getRelType() == Region::RT_RELA) && (relocation_table[i].regionType() == Region::RT_RELA)) {
            relas[k].r_offset = relocation_table[i].rel_addr() + library_adjust;
            relas[k].r_addend = relocation_table[i].addend();
            //if (relas[k].r_addend)
            //   relas[k].r_addend += library_adjust;
            unsigned long sym_offset = 0;
            std::string sym_name = relocation_table[i].name();
            if (!sym_name.empty()) {
                dyn_hash_map<string, unsigned long>::iterator j = dynSymNameMapping.find(sym_name);
                if (j != dynSymNameMapping.end()) {
                    sym_offset = j->second;
                }
                else {
                    Symbol *sym = relocation_table[i].getDynSym();
                    if (sym) {
                        j = dynSymNameMapping.find(sym->getMangledName());
                        if (j != dynSymNameMapping.end())
                            sym_offset = j->second;
                    }
                }
            }
            if (sym_offset) {
                relas[k].r_info = ElfTypes::makeRelocInfo(sym_offset, relocation_table[i].getRelType());
            } else {
                relas[k].r_info = ElfTypes::makeRelocInfo((unsigned long) STN_UNDEF, relocation_table[i].getRelType());
            }
            k++;
        }
    }
    for (i = 0; i < newRels.size(); i++) {
        if ((object->getRelType() == Region::RT_REL) && (newRels[i].regionType() == Region::RT_REL)) {
            rels[j].r_offset = newRels[i].rel_addr() + library_adjust;
            if (dynSymNameMapping.find(newRels[i].name()) != dynSymNameMapping.end()) {
                rels[j].r_info = ElfTypes::makeRelocInfo(dynSymNameMapping[newRels[i].name()],
                                                         newRels[i].getRelType());
            } else {
                rels[j].r_info = ElfTypes::makeRelocInfo((unsigned long) (STN_UNDEF),
                                                         newRels[i].getRelType());
            }
            j++;
            l++;
        } else if ((object->getRelType() == Region::RT_RELA) && (newRels[i].regionType() == Region::RT_RELA)) {
            relas[k].r_offset = newRels[i].rel_addr() + library_adjust;
            relas[k].r_addend = newRels[i].addend();
            //if( relas[k].r_addend ) relas[k].r_addend += library_adjust;
            if (dynSymNameMapping.find(newRels[i].name()) != dynSymNameMapping.end()) {
                relas[k].r_info = ElfTypes::makeRelocInfo(dynSymNameMapping[newRels[i].name()],
                                                          newRels[i].getRelType());
            } else {
                relas[k].r_info = ElfTypes::makeRelocInfo((unsigned long) (STN_UNDEF),
                                                          newRels[i].getRelType());
            }
            k++;
            m++;
        }
    }

    dyn_hash_map<int, Region *> secTagRegionMapping = obj->getObject()->getTagRegionMapping();
    int reloc_size, old_reloc_size, dynamic_reloc_size;
    const char *new_name;
    Region::RegionType rtype;
    int dtype;
    int dsize_type;
    void *buffer = NULL;

    reloc_size = j * sizeof(Elf_Rel) + k * sizeof(Elf_Rela);
    if (!reloc_size) {
        return;
    }
    if (isDynRelocs
        && object->getRelType() == Region::RT_REL) {
        new_name = ".rel.dyn";
        dtype = DT_REL;
        rtype = Region::RT_REL;
        dsize_type = DT_RELSZ;
        buffer = rels;
    }
    if (isDynRelocs
        && object->getRelType() == Region::RT_RELA) {
        new_name = ".rela.dyn";
        dtype = DT_RELA;
        rtype = Region::RT_RELA;
        dsize_type = DT_RELASZ;
        buffer = relas;
        updateDynamic(DT_RELAENT, sizeof(Elf_Rela));
    }

    if (!isDynRelocs
        && object->getRelType() == Region::RT_REL) {
        new_name = ".rel.plt";
        dtype = DT_JMPREL;
        rtype = Region::RT_PLTREL;
        dsize_type = DT_PLTRELSZ;
        buffer = rels;
    }
    if (!isDynRelocs
        && object->getRelType() == Region::RT_RELA) {
        new_name = ".rela.plt";
        dtype = DT_JMPREL;
        rtype = Region::RT_PLTRELA;
        dsize_type = DT_PLTRELSZ;
        buffer = relas;
    }

    if (buffer == NULL) {
        log_elferror(err_func_, "Unknown relocation type encountered");
        return;
    }

    if (dynamicSecData.find(dsize_type) != dynamicSecData.end())
        old_reloc_size = dynamicSecData[dsize_type][0]->d_un.d_val;
    else
        old_reloc_size = 0;
    dynamic_reloc_size = old_reloc_size + l * sizeof(Elf64_Rel) + m * sizeof(Elf64_Rela);
    string name;
    if (secTagRegionMapping.find(dtype) != secTagRegionMapping.end())
        name = secTagRegionMapping[dtype]->getRegionName();
    else
        name = std::string(new_name);
    obj->addRegion(0, buffer, reloc_size, name, rtype, true);
    updateDynamic(dsize_type, dynamic_reloc_size);

}

template<class ElfTypes>
void emitElf<ElfTypes>::createSymbolVersions(Elf_Half *&symVers, char *&verneedSecData, unsigned &verneedSecSize,
                                               char *&verdefSecData,
                                               unsigned &verdefSecSize, unsigned &dynSymbolNamesLength,
                                               std::vector<std::string> &dynStrs) {

    //Add all names to the new .dynstr section
    map<string, unsigned>::iterator iter = versionNames.begin();
    for (; iter != versionNames.end(); iter++) {
        iter->second = dynSymbolNamesLength;
        dynStrs.push_back(iter->first);
        dynSymbolNamesLength += iter->first.size() + 1;
    }

    //reconstruct .gnu_version section
    symVers = (Elf_Half *) malloc(versionSymTable.size() * sizeof(Elf_Half));
    for (unsigned i = 0; i < versionSymTable.size(); i++)
        symVers[i] = versionSymTable[i];

    //reconstruct .gnu.version_r section
    verneedSecSize = 0;
    map<string, map<string, unsigned> >::iterator it = verneedEntries.begin();
    for (; it != verneedEntries.end(); it++)
        verneedSecSize += sizeof(Elf_Verneed) + sizeof(Elf_Vernaux) * it->second.size();

    verneedSecData = (char *) malloc(verneedSecSize);
    unsigned curpos = 0;
    verneednum = 0;
    std::vector<std::string>::iterator dit;
    for (dit = unversionedNeededEntries.begin(); dit != unversionedNeededEntries.end(); dit++) {
        // account for any substitutions due to rewriting a shared lib
        std::string name = obj->getDynLibSubstitution(*dit);
        // no need for self-references
        if (!(obj->name() == name)) {
            versionNames[name] = dynSymbolNamesLength;
            dynStrs.push_back(name);
            dynSymbolNamesLength += (name).size() + 1;
            addDTNeeded(name);
        }
    }
    for (it = verneedEntries.begin(); it != verneedEntries.end(); it++) {
        Elf_Verneed *verneed = reinterpret_cast<Elf_Verneed *>(verneedSecData + curpos);
        verneed->vn_version = 1;
        verneed->vn_cnt = it->second.size();
        verneed->vn_file = dynSymbolNamesLength;
        versionNames[it->first] = dynSymbolNamesLength;
        dynStrs.push_back(it->first);
        dynSymbolNamesLength += it->first.size() + 1;
        addDTNeeded(it->first);
        verneed->vn_aux = sizeof(Elf_Verneed);
        verneed->vn_next = sizeof(Elf_Verneed) + it->second.size() * sizeof(Elf_Vernaux);
        if (curpos + verneed->vn_next == verneedSecSize)
            verneed->vn_next = 0;
        verneednum++;
        int i = 0;
        for (iter = it->second.begin(); iter != it->second.end(); iter++) {
            Elf_Vernaux *vernaux = reinterpret_cast<Elf_Vernaux *>(
                    verneedSecData + curpos + verneed->vn_aux + i * sizeof(Elf_Vernaux));
            vernaux->vna_hash = elfHash(iter->first.c_str());
            vernaux->vna_flags = 0;
            vernaux->vna_other = iter->second;
            vernaux->vna_name = versionNames[iter->first];
            if (i == verneed->vn_cnt - 1)
                vernaux->vna_next = 0;
            else
                vernaux->vna_next = sizeof(Elf_Vernaux);
            i++;
        }
        curpos += verneed->vn_next;
    }

    //reconstruct .gnu.version_d section
    verdefSecSize = 0;
    for (iter = verdefEntries.begin(); iter != verdefEntries.end(); iter++)
        verdefSecSize += sizeof(Elf_Verdef) + sizeof(Elf_Verdaux) * verdauxEntries[iter->second].size();

    verdefSecData = (char *) malloc(verdefSecSize);
    curpos = 0;
    verdefnum = 0;
    for (iter = verdefEntries.begin(); iter != verdefEntries.end(); iter++) {
        Elf_Verdef *verdef = reinterpret_cast<Elf_Verdef *>(verdefSecData + curpos);
        verdef->vd_version = 1;
        verdef->vd_flags = 0;
        verdef->vd_ndx = iter->second;
        verdef->vd_cnt = verdauxEntries[iter->second].size();
        verdef->vd_hash = elfHash(iter->first.c_str());
        verdef->vd_aux = sizeof(Elf_Verdef);
        verdef->vd_next = sizeof(Elf_Verdef) + verdauxEntries[iter->second].size() * sizeof(Elf_Verdaux);
        if (curpos + verdef->vd_next == verdefSecSize)
            verdef->vd_next = 0;
        verdefnum++;
        for (unsigned i = 0; i < verdauxEntries[iter->second].size(); i++) {
            Elf_Verdaux *verdaux = reinterpret_cast<Elf_Verdaux *>(
                    verdefSecData + curpos + verdef->vd_aux + i * sizeof(Elf_Verdaux));
            verdaux->vda_name = versionNames[verdauxEntries[iter->second][0]];
            if ((signed) i == verdef->vd_cnt - 1)
                verdaux->vda_next = 0;
            else
                verdaux->vda_next = sizeof(Elf_Verdaux);
        }
        curpos += verdef->vd_next;
    }
    return;
}

template<class ElfTypes>
void emitElf<ElfTypes>::createHashSection(Elf_Word *&hashsecData, unsigned &hashsecSize,
                                            std::vector<Symbol *> &dynSymbols) {

    /* Save the original hash table entries */
    std::vector<unsigned> originalHashEntries;
    Offset dynsymSize = obj->getObject()->getDynsymSize();

    Elf_Scn *scn = NULL;
    Elf_Shdr *shdr = NULL;
    for (unsigned scncount = 0; (scn = elf_nextscn(oldElf, scn)); scncount++) {
        shdr = ElfTypes::elf_getshdr(scn);
        if (obj->getObject()->getElfHashAddr() != 0 &&
            obj->getObject()->getElfHashAddr() == shdr->sh_addr) {
            Elf_Data *hashData = elf_getdata(scn, NULL);
            Elf_Word *oldHashSec = (Elf_Word *) hashData->d_buf;
            unsigned original_nbuckets, original_nchains;
            original_nbuckets = oldHashSec[0];
            original_nchains = oldHashSec[1];
            for (unsigned i = 0; i < original_nbuckets + original_nchains; i++) {
                if (oldHashSec[2 + i] != 0) {
                    originalHashEntries.push_back(oldHashSec[2 + i]);
                    //printf(" ELF HASH pushing hash entry %d \n", oldHashSec[2+i] );
                }
            }
        }

        if (obj->getObject()->getGnuHashAddr() != 0 &&
            obj->getObject()->getGnuHashAddr() == shdr->sh_addr) {
            Elf_Data *hashData = elf_getdata(scn, NULL);
            Elf_Word *oldHashSec = (Elf_Word *) hashData->d_buf;
            unsigned symndx = oldHashSec[1];
            if (dynsymSize != 0)
                for (unsigned i = symndx; i < dynsymSize; i++) {
                    originalHashEntries.push_back(i);
                    //printf(" GNU HASH pushing hash entry %d \n", i);
                }
        }
    }

    vector<Symbol *>::iterator iter;
    dyn_hash_map<unsigned, unsigned> lastHash; // bucket number to symbol index
    unsigned nbuckets = (unsigned) dynSymbols.size() * 2 / 3;
    if (nbuckets % 2 == 0)
        nbuckets--;
    if (nbuckets < 1)
        nbuckets = 1;
    unsigned nchains = (unsigned) dynSymbols.size();
    hashsecSize = 2 + nbuckets + nchains;
    hashsecData = (Elf_Word *) malloc(hashsecSize * sizeof(Elf_Word));
    unsigned i = 0, key;
    for (i = 0; i < hashsecSize; i++) {
        hashsecData[i] = STN_UNDEF;
    }
    hashsecData[0] = (Elf_Word) nbuckets;
    hashsecData[1] = (Elf_Word) nchains;
    i = 0;
    for (iter = dynSymbols.begin(); iter != dynSymbols.end(); iter++, i++) {
        if ((*iter)->getMangledName().empty()) continue;
        unsigned index = (*iter)->getIndex();
        if ((find(originalHashEntries.begin(), originalHashEntries.end(), index) == originalHashEntries.end()) &&
            (index < obj->getObject()->getDynsymSize())) {
            continue;
        }
        key = elfHash((*iter)->getMangledName().c_str()) % nbuckets;
        if (lastHash.find(key) != lastHash.end()) {
            hashsecData[2 + nbuckets + lastHash[key]] = i;
        }
        else {
            hashsecData[2 + key] = i;
        }
        lastHash[key] = i;
        hashsecData[2 + nbuckets + i] = STN_UNDEF;
    }
}

template<class ElfTypes>
void emitElf<ElfTypes>::createDynamicSection(void *dynData, unsigned size, Elf_Dyn *&dynsecData, unsigned &dynsecSize,
                                               unsigned &dynSymbolNamesLength, std::vector<std::string> &dynStrs) {
    dynamicSecData.clear();
    Elf_Dyn *dyns = (Elf_Dyn *) dynData;
    unsigned count = size / sizeof(Elf_Dyn);
    vector<string> &libs_rmd = object->libsRMd();
    dynsecSize = 2 * (count + DT_NEEDEDEntries.size() + new_dynamic_entries.size());
    dynsecData = (Elf_Dyn *) malloc(dynsecSize * sizeof(Elf_Dyn));
    unsigned curpos = 0;
    string rpathstr;
    for (unsigned i = 0; i < DT_NEEDEDEntries.size(); i++) {
        dynsecData[curpos].d_tag = DT_NEEDED;
        dynStrs.push_back(DT_NEEDEDEntries[i]);
        dynsecData[curpos].d_un.d_val = dynSymbolNamesLength;
        dynSymbolNamesLength += DT_NEEDEDEntries[i].size() + 1;
        dynamicSecData[DT_NEEDED].push_back(dynsecData + curpos);
        curpos++;
    }
    for (unsigned i = 0; i < new_dynamic_entries.size(); i++) {
        long name = new_dynamic_entries[i].first;
        long value = new_dynamic_entries[i].second;
        dynsecData[curpos].d_tag = name;
        long adjust = 0;
        switch(name)
        {
            case DT_INIT:
            case DT_FINI:
                adjust = library_adjust;
                break;
            default:
                break;
        };
        dynsecData[curpos].d_un.d_val = value + adjust;
        dynamicSecData[name].push_back(dynsecData + curpos);
        curpos++;
    }

    // There may be multiple HASH (ELF, GNU etc) sections in the original binary. We consolidate all of them into one.
    bool foundHashSection = false;

    for (unsigned i = 0; i < count; i++) {
        switch (dyns[i].d_tag) {
            case DT_NULL:
                break;
            case 0x6ffffef5: // DT_GNU_HASH (not defined on all platforms)
                if (!foundHashSection) {
                    dynsecData[curpos].d_tag = DT_HASH;
                    dynsecData[curpos].d_un.d_ptr = dyns[i].d_un.d_ptr;
                    dynamicSecData[DT_HASH].push_back(dynsecData + curpos);
                    curpos++;
                    foundHashSection = true;
                }
                break;
            case DT_HASH:
                if (!foundHashSection) {
                    dynsecData[curpos].d_tag = dyns[i].d_tag;
                    dynsecData[curpos].d_un.d_ptr = dyns[i].d_un.d_ptr;
                    dynamicSecData[dyns[i].d_tag].push_back(dynsecData + curpos);
                    curpos++;
                    foundHashSection = true;
                }
                break;
            case DT_NEEDED:
                rpathstr = &olddynStrData[dyns[i].d_un.d_val];
                if (find(DT_NEEDEDEntries.begin(), DT_NEEDEDEntries.end(), rpathstr) != DT_NEEDEDEntries.end()) {
                    break;
                }
                if (find(libs_rmd.begin(), libs_rmd.end(), rpathstr) != libs_rmd.end())
                    break;
                dynsecData[curpos].d_tag = dyns[i].d_tag;
                dynsecData[curpos].d_un.d_val = dynSymbolNamesLength;
                dynStrs.push_back(rpathstr);
                dynSymbolNamesLength += rpathstr.size() + 1;
                dynamicSecData[dyns[i].d_tag].push_back(dynsecData + curpos);
                curpos++;
                break;
            case DT_RPATH:
            case DT_RUNPATH:
                dynsecData[curpos].d_tag = dyns[i].d_tag;
                dynsecData[curpos].d_un.d_val = dynSymbolNamesLength;
                rpathstr = &olddynStrData[dyns[i].d_un.d_val];
                dynStrs.push_back(rpathstr);
                dynSymbolNamesLength += rpathstr.size() + 1;
                dynamicSecData[dyns[i].d_tag].push_back(dynsecData + curpos);
                curpos++;
                break;
            case DT_INIT:
            case DT_FINI:
            case DT_GNU_CONFLICT:
            case DT_JMPREL:
            case DT_PLTGOT:
            case DT_INIT_ARRAY:
            case DT_FINI_ARRAY:
                /**
                 * List every dynamic entry that references an address and isn't already
                 * updated here.  library_adjust will be a page size if
                 * we're dealing with a library without a fixed load address.  We'll be shifting
                 * the addresses of that library by a page.
                 **/
                memcpy(dynsecData + curpos, dyns + i, sizeof(Elf_Dyn));
                dynsecData[curpos].d_un.d_ptr += library_adjust;
                dynamicSecData[dyns[i].d_tag].push_back(dynsecData + curpos);
                curpos++;
                break;
            default:
                memcpy(dynsecData + curpos, dyns + i, sizeof(Elf_Dyn));
                dynamicSecData[dyns[i].d_tag].push_back(dynsecData + curpos);
                curpos++;
                break;
        }
    }
    // Need to ensure that DT_REL and related fields added to .dynamic
    // The values of these fields will be set

    if (!object->hasReldyn() && !object->hasReladyn()) {
        if (object->getRelType() == Region::RT_REL) {
            new_dynamic_entries.push_back(make_pair(DT_REL, 0));
            new_dynamic_entries.push_back(make_pair(DT_RELSZ, 0));

            dynamicSecData[DT_REL].push_back(dynsecData + curpos);
            dynsecData[curpos].d_tag = DT_NULL;
            dynsecData[curpos].d_un.d_val = 0;
            curpos++;
            dynamicSecData[DT_RELSZ].push_back(dynsecData + curpos);
            dynsecData[curpos].d_tag = DT_NULL;
            dynsecData[curpos].d_un.d_val = 0;
            curpos++;
            dynamicSecData[DT_RELENT].push_back(dynsecData + curpos);
            dynsecData[curpos].d_tag = DT_NULL;
            dynsecData[curpos].d_un.d_val = 0;
            curpos++;

        } else if (object->getRelType() == Region::RT_RELA) {

            dynamicSecData[DT_RELA].push_back(dynsecData + curpos);
            dynsecData[curpos].d_tag = DT_NULL;
            dynsecData[curpos].d_un.d_val = 0;
            curpos++;
            dynamicSecData[DT_RELASZ].push_back(dynsecData + curpos);
            dynsecData[curpos].d_tag = DT_NULL;
            dynsecData[curpos].d_un.d_val = 0;
            curpos++;
            dynamicSecData[DT_RELAENT].push_back(dynsecData + curpos);
            dynsecData[curpos].d_tag = DT_NULL;
            dynsecData[curpos].d_un.d_val = 0;
            curpos++;

        }
    }


    dynsecData[curpos].d_tag = DT_NULL;
    dynsecData[curpos].d_un.d_val = 0;
    curpos++;
    dynsecSize = curpos;
}


template<class ElfTypes>
void emitElf<ElfTypes>::log_elferror(void (*err_func)(const char *), const char *msg) {
    const char *err = elf_errmsg(elf_errno());
    err = err ? err : "(bad elf error)";
    string str = string(err) + string(msg);
    err_func(str.c_str());
}

template<class ElfTypes>
void emitElf<ElfTypes>::addDTNeeded(string s) {
    if (find(DT_NEEDEDEntries.begin(), DT_NEEDEDEntries.end(), s) != DT_NEEDEDEntries.end())
        return;
    vector<string> &libs_rmd = object->libsRMd();
    if (find(libs_rmd.begin(), libs_rmd.end(), s) != libs_rmd.end())
        return;
    DT_NEEDEDEntries.push_back(s);
}


namespace Dyninst {
    namespace SymtabAPI {
        template class emitElf<ElfTypes32>;
        template class emitElf<ElfTypes64>;
    } // namespace SymtabAPI
} // namespace Dyninst<|MERGE_RESOLUTION|>--- conflicted
+++ resolved
@@ -1857,17 +1857,10 @@
         symbolStrs.push_back(allSymSymbols[i]->getMangledName());
         symbolNamesLength += allSymSymbols[i]->getMangledName().length() + 1;
     }
-<<<<<<< HEAD
-    int dyn_size = dynsymVector.size();
-    for (i = 0; i < allDynSymbols.size(); i++) {
-        createElfSymbol(allDynSymbols[i], allDynSymbols[i]->getStrIndex(), dynsymbols, true);
-        dynSymNameMapping[allDynSymbols[i]->getMangledName().c_str()] = i + dyn_size;
-=======
     int nTmp = dynsymVector.size();
     for (i = 0; i < allDynSymbols.size(); i++) {
         createElfSymbol(allDynSymbols[i], allDynSymbols[i]->getStrIndex(), dynsymbols, true);
         dynSymNameMapping[allDynSymbols[i]->getMangledName().c_str()] = i + nTmp; //allDynSymbols[i]->getIndex();
->>>>>>> 38e17c89
         dynsymVector.push_back(allDynSymbols[i]);
     }
 
