--- conflicted
+++ resolved
@@ -155,9 +155,6 @@
   va_end(va);
 
   return ret;
-<<<<<<< HEAD
-}
-=======
 }
 
 int dwarf_printf(const char *format, ...)
@@ -194,5 +191,4 @@
 
 #if defined(_MSC_VER)
 #pragma warning(pop)    
-#endif
->>>>>>> 41da13ce
+#endif