--- conflicted
+++ resolved
@@ -683,17 +683,13 @@
     if (shdr->sh_addr+shdr->sh_size == dataSegEnd && !createdLoadableSections) {
       createdLoadableSections = true;
       insertPoint = scncount;
-<<<<<<< HEAD
-      if(!createLoadableSections(obj, newshdr, extraAlignSize, 
-=======
       if( SHT_NOBITS == shdr->sh_type ) {
           insertPointOffset = shdr->sh_offset;
       }else{
           insertPointOffset = shdr->sh_offset + shdr->sh_size;
       }
 
-      if(!createLoadableSections(newshdr, extraAlignSize, 
->>>>>>> 8110dd6d
+      if(!createLoadableSections(obj, newshdr, extraAlignSize, 
                                  newNameIndexMapping, sectionNumber))
          return false;
       if (!movePHdrsFirst) {
@@ -987,53 +983,10 @@
         }
      } 
 
-<<<<<<< HEAD
-      newPhdr++;
-      if(insert_phdr)
+     newPhdr++;
+     if(insert_phdr)
         newPhdr++;
-=======
-     rewrite_printf("Existing program header: type %u, offset 0x%lx, addr 0x%lx\n",
-             newPhdr->p_type, newPhdr->p_offset, newPhdr->p_vaddr);
-     
-      newPhdr++;
-      if (createNewPhdr &&
-          (i+1 == oldEhdr->e_phnum || (old+1)->p_type != PT_LOAD) &&
-          old->p_type == PT_LOAD &&
-          !added_new_sec &&
-          firstNewLoadSec)
-      {
-         newSeg.p_type = PT_LOAD;
-         newSeg.p_offset = firstNewLoadSec->sh_offset;
-         newSeg.p_vaddr = newSegmentStart;
-         newSeg.p_paddr = newSeg.p_vaddr;
-         newSeg.p_filesz = loadSecTotalSize - (newSegmentStart - firstNewLoadSec->sh_addr);
-         newSeg.p_memsz = (currEndAddress - firstNewLoadSec->sh_addr) - (newSegmentStart - firstNewLoadSec->sh_addr);
-         newSeg.p_flags = PF_R+PF_W+PF_X;
-         newSeg.p_align = pgSize;
-         memcpy(newPhdr, &newSeg, oldEhdr->e_phentsize);
-         added_new_sec = true;
-
-         rewrite_printf("Added new program header: type %u, offset 0x%lx, addr 0x%lx\n",
-                 newSeg.p_type, newSeg.p_offset, newSeg.p_vaddr);
-         newPhdr++;
-
-         if( hasRewrittenTLS && !TLSExists ) {
-             // Need to create a new TLS segment
-             newPhdr->p_type = PT_TLS;
-             newPhdr->p_offset = newTLSData->sh_offset;
-             newPhdr->p_vaddr = newTLSData->sh_addr;
-             newPhdr->p_filesz = newTLSData->sh_size;
-             newPhdr->p_memsz = newTLSData->sh_size;
-             newPhdr->p_align = newTLSData->sh_addralign;
-
-             rewrite_printf("Added new program header: type %u, offset 0x%lx, addr 0x%lx\n",
-                     newSeg.p_type, newSeg.p_offset, newSeg.p_vaddr);
-
-             newPhdr++;
-         }
-      }
->>>>>>> 8110dd6d
-      old++;
+     old++;
   }
   
   if (!phdrs_scn)
@@ -1123,117 +1076,9 @@
   }
 }
 
-<<<<<<< HEAD
-bool emitElf64::createLoadableSections(Symtab * obj, Elf64_Shdr* &shdr, unsigned &extraAlignSize, dyn_hash_map<std::string, unsigned> &newNameIndexMapping, unsigned &sectionNumber)
-=======
-// There are also some known variables that point to the heap attempt to update
-// them as well
-void emitElf64::updateHeapVariables(Symtab *obj, unsigned long newSecsEndAddress ) {
-    unsigned pgSize = (unsigned)getpagesize();
-    const std::string minbrk(".minbrk");
-    const std::string curbrk(".curbrk");
-    std::vector<Symbol *> heapSyms;
-    obj->findSymbol(heapSyms, minbrk, Symbol::ST_NOTYPE);
-    obj->findSymbol(heapSyms, curbrk, Symbol::ST_NOTYPE);
-
-    std::vector<Symbol *>::iterator heapSymsIter;
-    for(heapSymsIter = heapSyms.begin();
-      heapSymsIter != heapSyms.end();
-      ++heapSymsIter)
-    {
-        Region *symRegion = (*heapSymsIter)->getRegion();
-        Offset symOffset = (*heapSymsIter)->getOffset(); 
-        if( symOffset < symRegion->getRegionAddr() ) continue;
-
-        Offset regOffset = symOffset - symRegion->getRegionAddr();
-        unsigned char *regData = reinterpret_cast<unsigned char *>(symRegion->getPtrToRawData());
-        Offset heapAddr;
-        memcpy(&heapAddr, &regData[regOffset], sizeof(Offset));
-
-        heapAddr = (newSecsEndAddress & ~(pgSize-1)) + pgSize;
-
-        symRegion->patchData(regOffset, &heapAddr, sizeof(Offset));
-    }
-}
-
-inline
-static bool adjustValInRegion(Region *reg, Offset offInReg, Offset addressWidth, int adjust) {
-    Offset newValue;
-    unsigned char *oldValues;
-
-    oldValues = reinterpret_cast<unsigned char *>(reg->getPtrToRawData());
-    memcpy(&newValue, &oldValues[offInReg], addressWidth);
-    newValue += adjust;
-    return reg->patchData(offInReg, &newValue, addressWidth);
-}
-
-void emitElf64::updateRelocation(Symtab *obj, relocationEntry &rel) {
-    // XXX Yep, this is the same in both emitElf64 and emitElf, once these are combined
-    // this function will only exist once
-
-    // Currently, only verified on x86 and x86_64 -- this may work on other architectures
-#if defined(arch_x86) || defined(arch_x86_64)
-    Region *targetRegion = obj->findEnclosingRegion(rel.rel_addr());
-    assert( NULL != targetRegion && "Failed to find enclosing Region for relocation");
-
-    // Used to update a Region
-    unsigned addressWidth = obj->getAddressWidth();
-    if( addressWidth == 8 ) {
-        switch(rel.getRelType()) {
-            case R_X86_64_RELATIVE:
-                rel.setAddend(rel.addend() + library_adjust);
-                break;
-            case R_X86_64_JUMP_SLOT:
-                assert(    adjustValInRegion(targetRegion, 
-                           rel.rel_addr() - targetRegion->getRegionAddr(),
-                           addressWidth, library_adjust)
-                        && "Failed to update relocation");
-                break;
-            default:
-                // Do nothing
-                break;
-        }
-    }else{
-        switch(rel.getRelType()) {
-            case R_386_RELATIVE:
-                // On x86, addends are stored in their target location
-                assert(    adjustValInRegion(targetRegion, 
-                           rel.rel_addr() - targetRegion->getRegionAddr(),
-                           addressWidth, library_adjust)
-                        && "Failed to update relocation");
-                break;
-            case R_386_JMP_SLOT:
-                assert(    adjustValInRegion(targetRegion, 
-                           rel.rel_addr() - targetRegion->getRegionAddr(),
-                           addressWidth, library_adjust)
-                        && "Failed to update relocation");
-                break;
-            default:
-                // Do nothing
-                break;
-        }
-    }
-
-    // XXX The GOT also holds a pointer to the DYNAMIC segment -- this is currently not
-    // updated. However, this appears to be unneeded for regular shared libraries.
-    
-    // From the SYS V ABI x86 supplement
-    // "The table's entry zero is reserved to hold the address of the dynamic structure,
-    // referenced with the symbol _DYNAMIC. This allows a program, such as the
-    // dynamic linker, to find its own dynamic structure without having yet processed
-    // its relocation entries. This is especially important for the dynamic linker, because
-    // it must initialize itself without relying on other programs to relocate its memory
-    // image."
-    
-    // In order to implement this, would have determine the final address of a new .dynamic
-    // section before outputting the patched GOT data -- this will require some refactoring.
-#else
-    assert(!"This function is not implemented on this architecture.");
-#endif
-}
-
-bool emitElf64::createLoadableSections(Elf64_Shdr* &shdr, unsigned &extraAlignSize, dyn_hash_map<std::string, unsigned> &newNameIndexMapping, unsigned &sectionNumber)
->>>>>>> 8110dd6d
+
+
+bool emitElf64::createLoadableSections(Symtab *obj, Elf64_Shdr* &shdr, unsigned &extraAlignSize, dyn_hash_map<std::string, unsigned> &newNameIndexMapping, unsigned &sectionNumber)
 {
    Elf_Scn *newscn;
    Elf_Data *newdata = NULL;
@@ -2058,7 +1903,10 @@
                   lastRegionSize = (*newRegIter)->getRegionSize();
               }
           }
-          updateHeapVariables(obj, lastRegionAddr + lastRegionSize);
+
+          if( emitElfUtils::updateHeapVariables(obj, lastRegionAddr + lastRegionSize) ) {
+              return false;
+          }
       }
   }
 
@@ -2092,7 +1940,9 @@
          // If we are shifting the library down in memory, we need to update
          // any relative offsets in the library. These relative offsets are 
          // found via relocations
-         updateRelocation(obj, relocation_table[i]);
+
+         // XXX ...ignore the return value
+         emitElfUtils::updateRelocation(obj, relocation_table[i], library_adjust);
      }
 
       if (relocation_table[i].regionType() == Region::RT_REL) {
