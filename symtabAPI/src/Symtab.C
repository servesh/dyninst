/*
 * Copyright (c) 1996-2009 Barton P. Miller
 * 
 * We provide the Paradyn Parallel Performance Tools (below
 * described as "Paradyn") on an AS IS basis, and do not warrant its
 * validity or performance.  We reserve the right to update, modify,
 * or discontinue this software at any time.  We shall have no
 * obligation to supply such updates or modifications or any other
 * form of support to you.
 * 
 * By your use of Paradyn, you understand and agree that we (or any
 * other person or entity with proprietary rights in Paradyn) are
 * under no obligation to provide either maintenance services,
 * update services, notices of latent defects, or correction of
 * defects for Paradyn.
 * 
 * This library is free software; you can redistribute it and/or
 * modify it under the terms of the GNU Lesser General Public
 * License as published by the Free Software Foundation; either
 * version 2.1 of the License, or (at your option) any later version.
 * 
 * This library is distributed in the hope that it will be useful,
 * but WITHOUT ANY WARRANTY; without even the implied warranty of
 * MERCHANTABILITY or FITNESS FOR A PARTICULAR PURPOSE.  See the GNU
 * Lesser General Public License for more details.
 * 
 * You should have received a copy of the GNU Lesser General Public
 * License along with this library; if not, write to the Free Software
 * Foundation, Inc., 51 Franklin Street, Fifth Floor, Boston, MA 02110-1301 USA
 */

#include <stdio.h>
#include <stdlib.h>
#include <assert.h>
#include <string.h>
#include <algorithm>

#include "common/h/Timer.h"
#include "common/h/debugOstream.h"
#include "common/h/serialize.h"
#include "common/h/pathName.h"

#include "Serialization.h"
#include "Symtab.h"
#include "Module.h"
#include "Collections.h"
#include "Function.h"
#include "Variable.h"

#include "annotations.h"

#include "debug.h"

#include "symtabAPI/src/Object.h"

#if !defined(os_windows)
#include <dlfcn.h>
#else
#include <windows.h>
#endif

#include <iomanip>
#include <stdarg.h>

using namespace Dyninst;
using namespace Dyninst::SymtabAPI;
using namespace std;

static std::string errMsg;
extern bool parseCompilerType(Object *);

void symtab_log_perror(const char *msg)
{
   errMsg = std::string(msg);
};


SymtabError serr;

std::vector<Symtab *> Symtab::allSymtabs;
builtInTypeCollection *Symtab::builtInTypes = NULL;
typeCollection *Symtab::stdTypes = NULL;
 
SymtabError Symtab::getLastSymtabError()
{
    return serr;
}

void setSymtabError(SymtabError new_err)
{
   serr = new_err;
}

std::string Symtab::printError(SymtabError serr)
{
    switch (serr)
    {
       case Obj_Parsing:
           return "Failed to parse the Object"+errMsg;
       case Syms_To_Functions:
           return "Failed to convert Symbols to Functions";
       case No_Such_Function:
           return "Function does not exist";
       case No_Such_Variable:
           return "Variable does not exist";
       case No_Such_Module:
          return "Module does not exist";
       case No_Such_Region:
           return "Region does not exist";
       case No_Such_Symbol:
           return "Symbol does not exist";
       case Not_A_File:
           return "Not a File. Call openArchive()";
       case Not_An_Archive:
           return "Not an Archive. Call openFile()";
       case Export_Error:
           return "Error Constructing XML"+errMsg;
       case Emit_Error:
           return "Error rewriting binary: " + errMsg;
       case Invalid_Flags:
          return "Flags passed are invalid.";
       case No_Error:
          return "No previous Error.";
       default:
          return "Unknown Error";
    }		
}

Type *Symtab::type_Error = NULL;
Type *Symtab::type_Untyped = NULL;

void Symtab::setupTypes()
{
    /*
     * Create the "error" and "untyped" types.
     */
    std::string name = "<error>";
    if (NULL == type_Error) type_Error  = new Type(name, 0, dataUnknownType);
    name = std::string("<no type>");
    if (NULL == type_Untyped) type_Untyped = new Type(name, 0, dataUnknownType);
    setupStdTypes();
}    

void Symtab::setupStdTypes() 
{
   if (builtInTypes)
    	return;

   builtInTypes = new builtInTypeCollection;
   typeScalar *newType;

   // NOTE: integral type  mean twos-complement
   // -1  int, 32 bit signed integral type
   // in stab document, size specified in bits, system size is in bytes
   builtInTypes->addBuiltInType(newType = new typeScalar(-1, 4, "int", true));
   newType->decrRefCount();
   // -2  char, 8 bit type holding a character. GDB & dbx(AIX) treat as signed
   builtInTypes->addBuiltInType(newType = new typeScalar(-2, 1, "char", true));
   newType->decrRefCount();
   // -3  short, 16 bit signed integral type
   builtInTypes->addBuiltInType(newType = new typeScalar(-3, 2, "short", true));
   newType->decrRefCount();
   // -4  long, 32/64 bit signed integral type
   builtInTypes->addBuiltInType(newType = new typeScalar(-4, sizeof(long), "long", true));
   newType->decrRefCount();
   // -5  unsigned char, 8 bit unsigned integral type
   builtInTypes->addBuiltInType(newType = new typeScalar(-5, 1, "unsigned char"));
   newType->decrRefCount();
   // -6  signed char, 8 bit signed integral type
   builtInTypes->addBuiltInType(newType = new typeScalar(-6, 1, "signed char", true));
   newType->decrRefCount();
   // -7  unsigned short, 16 bit unsigned integral type
   builtInTypes->addBuiltInType(newType = new typeScalar(-7, 2, "unsigned short"));
   newType->decrRefCount();
   // -8  unsigned int, 32 bit unsigned integral type
   builtInTypes->addBuiltInType(newType = new typeScalar(-8, 4, "unsigned int"));
   newType->decrRefCount();
   // -9  unsigned, 32 bit unsigned integral type
   builtInTypes->addBuiltInType(newType = new typeScalar(-9, 4, "unsigned"));
   newType->decrRefCount();
   // -10 unsigned long, 32 bit unsigned integral type
   builtInTypes->addBuiltInType(newType = new typeScalar(-10, sizeof(unsigned long), "unsigned long"));
   newType->decrRefCount();
   // -11 void, type indicating the lack of a value
   //  XXX-size may not be correct jdd 4/22/99
   builtInTypes->addBuiltInType(newType = new typeScalar(-11, 0, "void", false));
   newType->decrRefCount();
   // -12 float, IEEE single precision
   builtInTypes->addBuiltInType(newType = new typeScalar(-12, sizeof(float), "float", true));
   newType->decrRefCount();
   // -13 double, IEEE double precision
   builtInTypes->addBuiltInType(newType = new typeScalar(-13, sizeof(double), "double", true));
   newType->decrRefCount();
   // -14 long double, IEEE double precision, size may increase in future
   builtInTypes->addBuiltInType(newType = new typeScalar(-14, sizeof(long double), "long double", true));
   newType->decrRefCount();
   // -15 integer, 32 bit signed integral type
   builtInTypes->addBuiltInType(newType = new typeScalar(-15, 4, "integer", true));
   newType->decrRefCount();
   // -16 boolean, 32 bit type. GDB/GCC 0=False, 1=True, all other values
   //  have unspecified meaning
   builtInTypes->addBuiltInType(newType = new typeScalar(-16, sizeof(bool), "boolean"));
   newType->decrRefCount();
   // -17 short real, IEEE single precision
   //  XXX-size may not be correct jdd 4/22/99
   builtInTypes->addBuiltInType(newType = new typeScalar(-17, sizeof(float), "short real", true));
   newType->decrRefCount();
   // -18 real, IEEE double precision XXX-size may not be correct jdd 4/22/99
   builtInTypes->addBuiltInType(newType = new typeScalar(-18, sizeof(double), "real", true));
   newType->decrRefCount();
   // -19 stringptr XXX- size of void * -- jdd 4/22/99
   builtInTypes->addBuiltInType(newType = new typeScalar(-19, sizeof(void *), "stringptr"));
   newType->decrRefCount();
   // -20 character, 8 bit unsigned character type
   builtInTypes->addBuiltInType(newType = new typeScalar(-20, 1, "character"));
   newType->decrRefCount();
   // -21 logical*1, 8 bit type (Fortran, used for boolean or unsigned int)
   builtInTypes->addBuiltInType(newType = new typeScalar(-21, 1, "logical*1"));
   newType->decrRefCount();
   // -22 logical*2, 16 bit type (Fortran, some for boolean or unsigned int)
   builtInTypes->addBuiltInType(newType = new typeScalar(-22, 2, "logical*2"));
   newType->decrRefCount();
   // -23 logical*4, 32 bit type (Fortran, some for boolean or unsigned int)
   builtInTypes->addBuiltInType(newType = new typeScalar(-23, 4, "logical*4"));
   newType->decrRefCount();
   // -24 logical, 32 bit type (Fortran, some for boolean or unsigned int)
   builtInTypes->addBuiltInType(newType = new typeScalar(-24, 4, "logical"));
   newType->decrRefCount();
   // -25 complex, consists of 2 IEEE single-precision floating point values
   builtInTypes->addBuiltInType(newType = new typeScalar(-25, sizeof(float)*2, "complex", true));
   newType->decrRefCount();
   // -26 complex, consists of 2 IEEE double-precision floating point values
   builtInTypes->addBuiltInType(newType = new typeScalar(-26, sizeof(double)*2, "complex*16", true));
   newType->decrRefCount();
   // -27 integer*1, 8 bit signed integral type
   builtInTypes->addBuiltInType(newType = new typeScalar(-27, 1, "integer*1", true));
   newType->decrRefCount();
   // -28 integer*2, 16 bit signed integral type
   builtInTypes->addBuiltInType(newType = new typeScalar(-28, 2, "integer*2", true));
   newType->decrRefCount();

   /* Quick hack to make integer*4 compatible with int for Fortran
      jnb 6/20/01 */
   // This seems questionable - let's try removing that hack - jmo 05/21/04
   /*
     builtInTypes->addBuiltInType(newType = new type("int",-29,
     built_inType, 4));
     newType->decrRefCount();
   */
   // -29 integer*4, 32 bit signed integral type
   builtInTypes->addBuiltInType(newType = new typeScalar(-29, 4, "integer*4", true));
   newType->decrRefCount();
   // -30 wchar, Wide character, 16 bits wide, unsigned (unknown format)
   builtInTypes->addBuiltInType(newType = new typeScalar(-30, 2, "wchar"));
   newType->decrRefCount();
#if defined(os_windows)
   // -31 long long, 64 bit signed integral type
   builtInTypes->addBuiltInType(newType = new typeScalar(-31, sizeof(LONGLONG), "long long", true));
   newType->decrRefCount();
   // -32 unsigned long long, 64 bit unsigned integral type
   builtInTypes->addBuiltInType(newType = new typeScalar(-32, sizeof(ULONGLONG), "unsigned long long"));
   newType->decrRefCount();
#else
   // -31 long long, 64 bit signed integral type
   builtInTypes->addBuiltInType(newType = new typeScalar(-31, sizeof(long long), "long long", true));
   newType->decrRefCount();
   // -32 unsigned long long, 64 bit unsigned integral type
   builtInTypes->addBuiltInType(newType = new typeScalar(-32, sizeof(unsigned long long), "unsigned long long"));
   newType->decrRefCount();
#endif
   // -33 logical*8, 64 bit unsigned integral type
   builtInTypes->addBuiltInType(newType = new typeScalar(-33, 8, "logical*8"));
   newType->decrRefCount();
   // -34 integer*8, 64 bit signed integral type
   builtInTypes->addBuiltInType(newType = new typeScalar(-34, 8, "integer*8", true));
   newType->decrRefCount();

	/*
    * Initialize hash table of standard types.
    */
	if (stdTypes)
    	return;

   stdTypes = new typeCollection();
   stdTypes->addType(newType = new typeScalar(-1, sizeof(int), "int"));
   newType->decrRefCount();

   Type *charType = new typeScalar(-2, sizeof(char), "char");
   stdTypes->addType(charType);

	std::string tName = "char *";
	typePointer *newPtrType;
   stdTypes->addType(newPtrType = new typePointer(-3, charType, tName));
   charType->decrRefCount();
   newPtrType->decrRefCount();

   Type *voidType = new typeScalar(-11, 0, "void", false);
   stdTypes->addType(voidType);

	tName = "void *";
   stdTypes->addType(newPtrType = new typePointer(-4, voidType, tName));
   voidType->decrRefCount();
   newPtrType->decrRefCount();

   stdTypes->addType(newType = new typeScalar(-12, sizeof(float), "float"));
   newType->decrRefCount();

#if defined(i386_unknown_nt4_0)
   stdTypes->addType(newType = new typeScalar(-31, sizeof(LONGLONG), "long long"));    
#else
   stdTypes->addType(newType = new typeScalar(-31, sizeof(long long), "long long"));
#endif

	newType->decrRefCount();

   return;
}

SYMTAB_EXPORT unsigned Symtab::getAddressWidth() const 
{
   return address_width_;
}
 
SYMTAB_EXPORT bool Symtab::isNativeCompiler() const 
{
    return nativeCompiler; 
}
 

SYMTAB_EXPORT Symtab::Symtab(MappedFile *mf_) :
   AnnotatableSparse(),
   mf(mf_), 
   mfForDebugInfo(mf_),
   obj_private(NULL),
   _ref_cnt(1)
{   
    init_debug_symtabAPI();
}   


SYMTAB_EXPORT Symtab::Symtab() :
   obj_private(NULL),
   _ref_cnt(1)
{
    init_debug_symtabAPI();
    create_printf("%s[%d]: Created symtab via default constructor\n", FILE__, __LINE__);
    defaultNamespacePrefix = "";
}

SYMTAB_EXPORT bool Symtab::isExec() const 
{
    return is_a_out; 
}

SYMTAB_EXPORT bool Symtab::isStripped() 
{
#if defined(os_linux) || defined(os_freebsd) || defined(os_solaris)
    Region *sec;
    return !findRegion(sec,".symtab");
#else
    return (no_of_symbols==0);
#endif
}

SYMTAB_EXPORT Offset Symtab::imageOffset() const 
{
    return imageOffset_;
}

SYMTAB_EXPORT Offset Symtab::dataOffset() const 
{ 
    return dataOffset_;
}

SYMTAB_EXPORT Offset Symtab::dataLength() const 
{
    return dataLen_;
} 

SYMTAB_EXPORT Offset Symtab::imageLength() const 
{
    return imageLen_;
}

SYMTAB_EXPORT void Symtab::fixup_code_and_data(Offset newImageOffset,
                                               Offset newImageLength,
                                               Offset newDataOffset,
                                               Offset newDataLength)
{
    imageOffset_ = newImageOffset;
    imageLen_ = newImageLength;
    dataOffset_ = newDataOffset;
    dataLen_ = newDataLength;

    // Should we update the underlying Object?
}

/*
SYMTAB_EXPORT char* Symtab::image_ptr ()  const 
{
   return code_ptr_;
}

SYMTAB_EXPORT char* Symtab::data_ptr ()  const 
{ 
   return data_ptr_;
}
*/
SYMTAB_EXPORT const char*  Symtab::getInterpreterName() const 
{
   if (interpreter_name_.length())
      return interpreter_name_.c_str();
   return NULL;
}
 
SYMTAB_EXPORT Offset Symtab::getEntryOffset() const 
{ 
   return entry_address_;
}

SYMTAB_EXPORT Offset Symtab::getBaseOffset() const 
{
   return base_address_;
}

SYMTAB_EXPORT Offset Symtab::getLoadOffset() const 
{ 
   return load_address_;
}

SYMTAB_EXPORT Offset Symtab::getTOCoffset() const 
{
   return toc_offset_;
}

SYMTAB_EXPORT string Symtab::getDefaultNamespacePrefix() const
{
    return defaultNamespacePrefix;
}
	
	
// TODO -- is this g++ specific
bool Symtab::buildDemangledName( const std::string &mangled, 
      std::string &pretty,
      std::string &typed,
      bool nativeCompiler, 
      supportedLanguages lang )
{
   /* The C++ demangling function demangles MPI__Allgather (and other MPI__
    * functions with start with A) into the MPI constructor.  In order to
    * prevent this a hack needed to be made, and this seemed the cleanest
    * approach.
    */

   if ((mangled.length()>5) && (mangled.substr(0,5)==std::string("MPI__"))) 
   {
      return false;
   }	  

   /* If it's Fortran, eliminate the trailing underscores, if any. */
   if (lang == lang_Fortran 
         || lang == lang_CMFortran 
         || lang == lang_Fortran_with_pretty_debug )
   {
      if ( mangled[ mangled.length() - 1 ] == '_' ) 
      {
         char * demangled = P_strdup( mangled.c_str() );
         demangled[ mangled.length() - 1 ] = '\0';
         pretty = std::string( demangled );

         free ( demangled );
         return true;
      }
      else 
      {
         /* No trailing underscores, do nothing */
         return false;
      }
   } /* end if it's Fortran. */

   //  Check to see if we have a gnu versioned symbol on our hands.
   //  These are of the form <symbol>@<version> or <symbol>@@<version>
   //
   //  If we do, we want to create a "demangled" name for the one that
   //  is of the form <symbol>@@<version> since this is, by definition,
   //  the default.  The "demangled" name will just be <symbol>

   //  NOTE:  this is just a 0th order approach to dealing with versioned
   //         symbols.  We may need to do something more sophisticated
   //         in the future.  JAW 10/03

#if !defined(os_windows)

   const char *atat;

   if (NULL != (atat = strstr(mangled.c_str(), "@@"))) 
   {
        pretty = mangled.substr(0 /*start pos*/, 
                        (int)(atat - mangled.c_str())/*len*/);
        //char msg[256];
        //sprintf(msg, "%s[%d]: 'demangling' versioned symbol: %s, to %s",
        //          __FILE__, __LINE__, mangled.c_str(), pretty.c_str());

        //cerr << msg << endl;
        //logLine(msg);
      
        return true;
    }

#endif

    bool retval = false;
  
    /* Try demangling it. */
    char * demangled = P_cplus_demangle( mangled.c_str(), nativeCompiler, false);
    if (demangled) 
    {
        pretty = std::string( demangled );
        retval = true;
    }
  
    char *t_demangled = P_cplus_demangle(mangled.c_str(), nativeCompiler, true);
    if (t_demangled && (strcmp(t_demangled, demangled) != 0)) 
    {
        typed = std::string(t_demangled);
        retval = true;
    }

    if (demangled)
        free(demangled);
    if (t_demangled)
        free(t_demangled);

    return retval;
} /* end buildDemangledName() */


/*
 * extractSymbolsFromFile
 *
 * Create a Symtab-level list of symbols by pulling out data
 * from the low-level parse (linkedFile).
 * Technically this causes a duplication of symbols; however,
 * we will be rewriting these symbols and so we need our own
 * copy. 
 *
 * TODO: delete the linkedFile once we're done?
 */

bool Symtab::extractSymbolsFromFile(Object *linkedFile, std::vector<Symbol *> &raw_syms) 
{
    for (SymbolIter symIter(*linkedFile); symIter; symIter++) 
	{
        Symbol *sym = symIter.currval();
		if (!sym) 
		{
			fprintf(stderr, "%s[%d]:  range error, stopping now\n", FILE__, __LINE__);
			return true;
		}

        // If a symbol starts with "." we want to skip it. These indicate labels in the
        // code. 
        
        // removed 1/09: this should be done in Dyninst, not Symtab

        // check for undefined dynamic symbols. Used when rewriting relocation section.
        // relocation entries have references to these undefined dynamic symbols.
        // We also have undefined symbols for the static binary case.
        
#if !defined(os_vxworks)
        if (sym->getSec() == NULL && !sym->isAbsolute() && !sym->isCommonStorage()) {
            undefDynSyms[sym->getMangledName()].push_back(sym);
            continue;
        }
#endif

        // Check whether this symbol has a valid offset. If they do not we have a
        // consistency issue. This should be a null check.

        // Symbols can have an offset of 0 if they don't refer to things within a file.

        raw_syms.push_back(sym);
    }

    return true;
}

/*
 * fixSymModules
 * 
 * Add Module information to all symbols. 
 */

bool Symtab::fixSymModules(std::vector<Symbol *> &raw_syms) 
{
    for (unsigned i = 0; i < raw_syms.size(); i++) {
        fixSymModule(raw_syms[i]);
    }
	Object *obj = getObject();
	if (!obj)
	{
		fprintf(stderr, "%s[%d]:  getObject failed here\n", FILE__, __LINE__);
		return false;
	}
    const std::vector<std::pair<std::string, Offset> > &mods = obj->modules_;
    for (unsigned i=0; i< mods.size(); i++) {
       getOrCreateModule(mods[i].first, mods[i].second);
    }
       
    return true;
}

/*
 * demangleSymbols
 *
 * Perform name demangling on all symbols.
 */

bool Symtab::demangleSymbols(std::vector<Symbol *> &raw_syms) 
{
    for (unsigned i = 0; i < raw_syms.size(); i++) {
        demangleSymbol(raw_syms[i]);
    }
    return true;
}

/*
 * createIndices
 *
 * We index symbols by various attributes for quick lookup. Build those
 * indices here. 
 */

bool Symtab::createIndices(std::vector<Symbol *> &raw_syms) {
    for (unsigned i = 0; i < raw_syms.size(); i++) {
        addSymbolToIndices(raw_syms[i]);
    }
    return true;
}

/*
 * createAggregates
 *
 * Frequently there will be multiple Symbols that refer to a single 
 * code object (e.g., function or variable). We use separate objects
 * to refer to these aggregates, and build those objects here. 
 */

bool Symtab::createAggregates() 
{
#if !defined(os_vxworks)
    // In VxWorks, symbol offsets are not complete until object is loaded.

    for (unsigned i = 0; i < everyDefinedSymbol.size(); i++) 
      {
	if (!doNotAggregate(everyDefinedSymbol[i])) {
	  addSymbolToAggregates(everyDefinedSymbol[i]);
	}
      }
#endif

    return true;
}
 
bool Symtab::fixSymModule(Symbol *&sym) 
{
    //////////
    //////////
    //////////
    //
    // It has been decided that all libraries shall have only one
    // module named after the library. The a.out has one module
    // per (reported) source file, plus DEFAULT_MODULE for everything
    // else. This is enforced here, although the Object-* files might
    // do it as well.
    Module *mod = NULL;
    if (getObjectType() == obj_SharedLib) {
        mod = getDefaultModule();
    }
    else {
		Object *obj = getObject();
		if (!obj)
		{
			fprintf(stderr, "%s[%d]:  getObject failed here\n", FILE__, __LINE__);
			return false;
		}
        std::string modName = obj->findModuleForSym(sym);
        if (modName.length() == 0) {
            mod = getDefaultModule();
        }
        else {
            mod = getOrCreateModule(modName, sym->getOffset());
        }
    }
    if (!mod)
        return false;

    sym->setModule(mod);
    return true;
}

bool Symtab::demangleSymbol(Symbol *&sym) {
    switch (sym->getType()) {
    case Symbol::ST_FUNCTION: {
        Module *rawmod = sym->getModule();
        assert(rawmod);
        
        // At this point we need to generate the following information:
        // A symtab name.
        // A pretty (demangled) name.
        // The symtab name goes in the global list as well as the module list.
        // Same for the pretty name.
        // Finally, check addresses to find aliases.
        
        std::string mangled_name = sym->getMangledName();
        std::string working_name = mangled_name;
        
#if !defined(os_windows)        
        //Remove extra stabs information
        const char *p = strchr(working_name.c_str(), ':');
        if( p ) {
            unsigned nchars = p - mangled_name.c_str();
            working_name = std::string(mangled_name.c_str(), nchars);
        }
#endif        
        
        std::string pretty_name = working_name;
        std::string typed_name = working_name;
        
        if (!buildDemangledName(working_name, pretty_name, typed_name,
                                nativeCompiler, rawmod->language())) {
            pretty_name = working_name;
        }

        sym->prettyName_ = pretty_name;
        sym->typedName_ = typed_name;
        
        break;
    }
    default: {
        // All cases where there really shouldn't be a mangled
        // name, since mangling is for functions.
        
        char *prettyName = P_cplus_demangle(sym->getMangledName().c_str(), nativeCompiler, false);
        if (prettyName) {
            sym->prettyName_ = prettyName;
        }
        break;
    }
    }
    return true;
}

bool Symtab::addSymbolToIndices(Symbol *&sym) 
{
	assert(sym);
//	sym->index_ = everyDefinedSymbol.size();

    everyDefinedSymbol.push_back(sym);

#if !defined(os_vxworks)    
    // VxWorks doesn't know symbol addresses until object is loaded.
    symsByOffset[sym->getAddr()].push_back(sym);
#endif

    symsByMangledName[sym->getMangledName()].push_back(sym);

    symsByPrettyName[sym->getPrettyName()].push_back(sym);

    symsByTypedName[sym->getTypedName()].push_back(sym);

    return true;
}

bool Symtab::addSymbolToAggregates(Symbol *&sym) 
{

    switch(sym->getType()) {
    case Symbol::ST_FUNCTION: {
        // We want to do the following:
        // If no function exists, create and add. 
        // Combine this information
        //   Add this symbol's names to the function.
        //   Keep module information 

        Function *func = NULL;
        findFuncByEntryOffset(func, sym->getAddr());
        if (!func) {
            // Create a new function
            // Also, update the symbol to point to this function.

            func = new Function(sym);

            everyFunction.push_back(func);
            sorted_everyFunction = false;
            funcsByOffset[sym->getAddr()] = func;
        }
        else {
            /* XXX 
             * For relocatable files, the offset of a symbol is relative to the
             * beginning of a Region. Therefore, a symbol in a relocatable file
             * is not uniquely identifiable by its offset, but it is uniquely
             * identifiable by its Region and its offset.
             *
             * For now, do not add these functions to funcsByOffset collection.
             */

            if( func->getRegion() != sym->getRegion() ) {
                func = new Function(sym);
                everyFunction.push_back(func);
                sorted_everyFunction = false;
            }
            func->addSymbol(sym);
        } 
        sym->setFunction(func);

        break;
    }
    case Symbol::ST_TLS:
    case Symbol::ST_OBJECT: {
        // The same as the above, but with variables.
        Variable *var = NULL;
        findVariableByOffset(var, sym->getAddr());
        if (!var) {
            // Create a new function
            // Also, update the symbol to point to this function.
            var = new Variable(sym);
            
            everyVariable.push_back(var);
            varsByOffset[sym->getAddr()] = var;
        }
        else {
            /* XXX
             * For relocatable files, the offset is not a unique identifier for
             * a Symbol. With functions, the Region and offset could be used to
             * identify the symbol. With variables, the Region and offset may 
             * not uniquely identify the symbol. The only case were this occurs
             * is with COMMON symbols -- their offset is their memory alignment
             * and their Region is undefined. In this case, always create a 
             * new variable.
             */
            if( obj_RelocatableFile == getObjectType() &&
                ( var->getRegion() != sym->getRegion() ||
                  NULL == sym->getRegion() ) )
            {
                var = new Variable(sym);
                everyVariable.push_back(var);
            }else{
                var->addSymbol(sym);
            }
        }
        sym->setVariable(var);
        break;
    }
    default: {
        break;
    }
    }
    return true;
}

// A hacky override for specially treating symbols that appear
// to be functions or variables but aren't.
//
// Example: IA-32/AMD-64 libc (and others compiled with libc headers)
// uses outlined locking primitives. These are named _L_lock_<num>
// and _L_unlock_<num> and labelled as functions. We explicitly do
// not include them in function scope.
bool Symtab::doNotAggregate(Symbol *&sym) {
  if (sym->getMangledName().compare(0, strlen("_L_lock_"), "_L_lock_") == 0) {
    return true;
  }
  if (sym->getMangledName().compare(0, strlen("_L_unlock_"), "_L_unlock_") == 0) {
    return true;
  }

  // PPC64 Linux symbols in the .opd section appear to be functions,
  // but are not.
  if (sym->getRegion() && sym->getRegion()->getRegionName() == ".opd") {
      return true;
  }

  return false;
}

/* Add the new name to the appropriate symbol index */

bool Symtab::updateIndices(Symbol *sym, std::string newName, NameType nameType) {
    if (nameType & mangledName) {
        // Add this symbol under the given name (as mangled)
        symsByMangledName[newName].push_back(sym);
    }
    if (nameType & prettyName) {
        // Add this symbol under the given name (as pretty)
        symsByPrettyName[newName].push_back(sym);
    }
    if (nameType & typedName) {
        // Add this symbol under the given name (as typed)
        symsByTypedName[newName].push_back(sym);
    }
    return true;
}

#if 0
/* checkPPC64DescriptorSymbols() is no longer needed.  3-word descriptor
 * symbols are properly taken care of during symbol parsing.  See
 * parse_symbols() in Object-elf.C for details.
 */

#if defined(ppc64_linux)
/* Special case for ppc64 ELF binaries. Sometimes a function has a 3-byte descriptor symbol
 * along with it in the symbol table and "." preceding its original pretty name for the correct
 * function symbol. This checks to see if we have a corresponding 3-byte descriptor symbol existing
 * and if it does we remove the preceding "." from the name of the symbol
 */

void Symtab::checkPPC64DescriptorSymbols(Object *linkedFile)
{
   // find the real functions -- those with the correct type in the symbol table
   for(SymbolIter symIter(*linkedFile); symIter;symIter++)
   {
      Symbol *lookUp = symIter.currval();
      const char *np = lookUp->getMangledName().c_str();
      if(!np)
         continue;

      if(np[0] == '.' && (lookUp->getType() == Symbol::ST_FUNCTION))
      {
         std::vector<Symbol *>syms;
         std::string newName = np+1;
         if(linkedFile->get_symbols(newName, syms) && (syms[0]->getSize() == 24 || syms[0]->getSize() == 0))
         {
            //Remove the "." from the name
            lookUp->mangledNames[0] = newName;

            //Change the type of the descriptor symbol
            syms[0]->type_ = Symbol::ST_NOTYPE;
         }
      }
   }

}

#endif
#endif

//  setModuleLanguages is only called after modules have been defined.
//  it attempts to set each module's language, information which is needed
//  before names can be demangled.
void Symtab::setModuleLanguages(dyn_hash_map<std::string, supportedLanguages> *mod_langs)
{
   if (!mod_langs->size())
      return;  // cannot do anything here
   //  this case will arise on non-stabs platforms until language parsing can be introduced at this level
   std::vector<Module *> *modlist;
   Module *currmod = NULL;
   modlist = &_mods;
   //int dump = 0;

   for (unsigned int i = 0;  i < modlist->size(); ++i)
   {
      currmod = (*modlist)[i];
      supportedLanguages currLang;
      if (currmod->isShared()) {
         continue;  // need to find some way to get shared object languages?
      }

      const std::string fn = currmod->fileName();
      if (mod_langs->find(currmod->fileName()) != mod_langs->end())
      {
         currLang = (*mod_langs)[fn];
      }
      else if (fn.rfind(".s") != std::string::npos ||
            fn.rfind(".asm") != std::string::npos)
      {
         currLang = lang_Assembly;
      }
      else if (fn.rfind(".c") != std::string::npos)
      {
         currLang = lang_C;
      }
      else if (fn.rfind(".cpp") != std::string::npos ||
            fn.rfind(".cc") != std::string::npos ||
            fn.rfind(".C") != std::string::npos)
      {
         currLang = lang_CPlusPlus;
      }
      else
      {
         continue;
      }
      currmod->setLanguage(currLang);
   }
}

void Symtab::createDefaultModule() {
    Module *mod = NULL;
    if (getObjectType() == obj_SharedLib) {
        mod = new Module(lang_Unknown, 
                         imageOffset_,
                         name(),
                         this);
    }
    else {
        mod = new Module(lang_Unknown, 
                         imageOffset_,
                         "DEFAULT_MODULE",
                         this);
    }
    modsByFileName[mod->fileName()] = mod;
    modsByFullName[mod->fullName()] = mod;
    _mods.push_back(mod);
}



Module *Symtab::getOrCreateModule(const std::string &modName, 
                                  const Offset modAddr)
{
   std::string nameToUse;
   if (modName.length() > 0)
      nameToUse = modName;
   else
      nameToUse = "DEFAULT_MODULE";

   Module *fm = NULL;
   if (findModuleByName(fm, nameToUse)) 
   {
      return fm;
   }

    const char *str = nameToUse.c_str();
    int len = nameToUse.length();
    assert(len>0);

    // TODO ignore directory definitions for now
    if (str[len-1] == '/') 
        return NULL;

    return (newModule(nameToUse, modAddr, lang_Unknown));
}
 
Module *Symtab::newModule(const std::string &name, const Offset addr, supportedLanguages lang)
{
    Module *ret = NULL;
    // modules can be defined several times in C++ due to templates and
    //   in-line member functions.

    if (findModuleByName(ret, name)) 
    {
        return(ret);
    }

    //parsing_printf("=== image, creating new pdmodule %s, addr 0x%x\n",
    //				name.c_str(), addr);
    
    std::string fileNm, fullNm;
    fullNm = name;
    fileNm = extract_pathname_tail(name);

    // /* DEBUG */ fprintf( stderr, "%s[%d]: In %p: Creating new pdmodule '%s'/'%s'\n", FILE__, __LINE__, this, fileNm.c_str(), fullNm.c_str() );
    create_printf("%s[%d]: In %p: Creating new module '%s'/'%s'\n", FILE__, __LINE__, this, fileNm.c_str(), fullNm.c_str());

    ret = new Module(lang, addr, fullNm, this);
    assert(ret);

    /*
     * FIXME
     *
     * There are cases where the fileName can be the same, but the full name is
     * different and the modules are actually different. This is an inherent
     * problem with how modules are processed.
     */
    if (modsByFileName.end() != modsByFileName.find(ret->fileName()))
    {
       create_printf("%s[%d]:  WARN:  LEAK?  already have module with name %s\n", 
             FILE__, __LINE__, ret->fileName().c_str());
    }

    if (modsByFullName.end() != modsByFullName.find(ret->fullName()))
    {
       create_printf("%s[%d]:  WARN:  LEAK?  already have module with name %s\n", 
                     FILE__, __LINE__, ret->fullName().c_str());
    }

    modsByFileName[ret->fileName()] = ret;
    modsByFullName[ret->fullName()] = ret;
    _mods.push_back(ret);
    
    return (ret);
}

Symtab::Symtab(std::string filename, bool defensive_bin, bool &err) :
   member_offset_(0),
   is_a_out(false), 
   main_call_addr_(0),
   nativeCompiler(false), 
   isLineInfoValid_(false), 
   isTypeInfoValid_(false),
   isDefensiveBinary_(defensive_bin),
   obj_private(NULL),
   _ref_cnt(1)
{
    init_debug_symtabAPI();
   // Initialize error parameter
   err = false;
   
   create_printf("%s[%d]: created symtab for %s\n", FILE__, __LINE__, filename.c_str());

#if defined (os_windows)
   extern void fixup_filename(std::string &);
   fixup_filename(filename);
#endif

   //  createMappedFile handles reference counting
   mf = MappedFile::createMappedFile(filename);
   if (!mf) {
      create_printf("%s[%d]: WARNING: creating symtab for %s, " 
                    "createMappedFile() failed\n", FILE__, __LINE__, 
                    filename.c_str());
      err = true;
      return;
   }

   obj_private = new Object(mf, mfForDebugInfo, defensive_bin, 
                            symtab_log_perror, true);
   if (obj_private->hasError()) {
     err = true;
     return;
   }

   if (!extractInfo(obj_private))
   {
      create_printf("%s[%d]: WARNING: creating symtab for %s, extractInfo() " 
                    "failed\n", FILE__, __LINE__, filename.c_str());
      err = true;
   }

   member_name_ = mf->filename();

   defaultNamespacePrefix = "";
}

Symtab::Symtab(char *mem_image, size_t image_size, 
               bool defensive_bin, bool &err) :
   member_offset_(0),
   is_a_out(false), 
   main_call_addr_(0),
   nativeCompiler(false),
   isLineInfoValid_(false),
   isTypeInfoValid_(false),
   isDefensiveBinary_(defensive_bin),
   obj_private(NULL),
   _ref_cnt(1)
{
   // Initialize error parameter
   err = false;
  
   create_printf("%s[%d]: created symtab for memory image at addr %u\n", 
                 FILE__, __LINE__, mem_image);

   //  createMappedFile handles reference counting
   mf = MappedFile::createMappedFile(mem_image, image_size);
   if (!mf) {
      create_printf("%s[%d]: WARNING: creating symtab for memory image at " 
                    "addr %u, createMappedFile() failed\n", FILE__, __LINE__, 
                    mem_image);
      err = true;
      return;
   }

   obj_private = new Object(mf, mfForDebugInfo, defensive_bin, 
                            symtab_log_perror, true);
   if (obj_private->hasError()) {
     err = true;
     return;
   }

   if (!extractInfo(obj_private))
   {
      create_printf("%s[%d]: WARNING: creating symtab for memory image at addr" 
                    "%u, extractInfo() failed\n", FILE__, __LINE__, mem_image);
      err = true;
   }

   member_name_ = mf->filename();

   defaultNamespacePrefix = "";
}

// Symtab constructor for archive members
#if defined(os_aix)
Symtab::Symtab(std::string filename, std::string member_name, Offset offset, 
               bool &err, void *base) :
   member_name_(member_name), 
   member_offset_(offset),
   is_a_out(false),
   main_call_addr_(0), 
   nativeCompiler(false), 
   isLineInfoValid_(false),
   isTypeInfoValid_(false), 
   obj_private(NULL),
   _ref_cnt(1)
{
   mf = MappedFile::createMappedFile(filename);
   assert(mf);
   obj_private = new Object(mf, mfForDebugInfo, member_name, offset, symtab_log_perror, base);
   if (obj_private->hasError()) {
     err = true;
     return;
   }
   err = !extractInfo(obj_private);
   defaultNamespacePrefix = "";

   create_printf("%s[%d]: created symtab for %s(%s)\n", FILE__, __LINE__, filename.c_str(),
           member_name.c_str());
}
#else
Symtab::Symtab(std::string, std::string, Offset, bool &, void *)
{
    assert(0);
}
#endif

#if defined(os_aix)
Symtab::Symtab(char *mem_image, size_t image_size, std::string member_name,
                       Offset offset, bool &err, void *base) :
   member_name_(member_name), 
   member_offset_(offset),
   is_a_out(false), 
   main_call_addr_(0),
   nativeCompiler(false), 
   isLineInfoValid_(false), 
   isTypeInfoValid_(false),
   _ref_cnt(1)
{
   mf = MappedFile::createMappedFile(mem_image, image_size);
   assert(mf);
   obj_private = new Object(mf, mf, member_name, offset, symtab_log_perror, base);
   if (obj_private->hasError()) {
     err = true;
     return;
   }
   err = !extractInfo(obj_private);
   defaultNamespacePrefix = "";
}
#else 
Symtab::Symtab(char *, size_t, std::string , Offset, bool &, void *)
{
    assert(0);
}
#endif

bool sort_reg_by_addr(const Region* a, const Region* b)
{
  if (a->getRegionAddr() == b->getRegionAddr())
    return a->getMemSize() < b->getMemSize();
  return a->getRegionAddr() < b->getRegionAddr();
}

extern void print_symbols( std::vector< Symbol *>& allsymbols );
extern void print_symbol_map( dyn_hash_map< std::string, std::vector< Symbol *> > *symbols);

bool Symtab::extractInfo(Object *linkedFile)
{
#if defined(TIMED_PARSE)
    struct timeval starttime;
    gettimeofday(&starttime, NULL);
#endif
    mfForDebugInfo = linkedFile->getMappedFileForDebugInfo();

    /* FIXME 
     *
     * Some ELF .o's don't have contiguous code and data Regions so these data
     * members are imprecise. These members should probably be deprecated in
     * favor of the getCodeRegions and getDataRegions functions.
     */

    bool err = true;
    imageOffset_ = linkedFile->code_off();
    dataOffset_ = linkedFile->data_off();

    imageLen_ = linkedFile->code_len();
    dataLen_ = linkedFile->data_len();
    
    if (0 == imageLen_ || 0 == linkedFile->code_ptr()) 
    {
        // for AIX, code_ptr()==NULL is normal behavior
#if !defined(os_aix)
       if (0 == linkedFile->code_ptr()) {
          //fprintf(stderr, "[%s][%d]WARNING: null code pointer in Symtab for"
          //" file %s, possibly due to a missing .text section.\n",
          //__FILE__,__LINE__, file().c_str());
          linkedFile->code_ptr_ = (char *) linkedFile->code_off();
       }
       else 
#endif
       {
           if( object_type_ != obj_RelocatableFile ||
               linkedFile->code_ptr() == 0)
           {
                serr = Obj_Parsing;
                return false;
           }
       }
   }
	
  //  if (!imageLen_ || !linkedFile->code_ptr()) {
  //      serr = Obj_Parsing; 
  //      return false; 
   // }

    no_of_sections = linkedFile->no_of_sections();
    newSectionInsertPoint = no_of_sections;
    no_of_symbols = linkedFile->no_of_symbols();
    
    isStaticBinary_ = linkedFile->isStaticBinary();

    hasRel_ = false;
    hasRela_ = false;
    hasReldyn_ = false;
    hasReladyn_ = false;
    hasRelplt_ = false;
    hasRelaplt_ = false;
    regions_ = linkedFile->getAllRegions();

    for (unsigned index=0;index<regions_.size();index++)
    {
        if ( regions_[index]->isLoadable() ) 
        {
           if (     (regions_[index]->getRegionPermissions() == Region::RP_RX) 
<<<<<<< HEAD
                 || (isDefensiveBinary_ && 
                     regions_[index]->getRegionPermissions() == Region::RP_RW)
=======
>>>>>>> a9096d26
                 || (regions_[index]->getRegionPermissions() == Region::RP_RWX)) 
           {
              codeRegions_.push_back(regions_[index]);
           }
           else 
           {
                dataRegions_.push_back(regions_[index]);
            }
        }

        regionsByEntryAddr[regions_[index]->getRegionAddr()] = regions_[index];

        if (regions_[index]->getRegionType() == Region::RT_REL) 
        {
            hasRel_ = true;
        }

        if (regions_[index]->getRegionType() == Region::RT_RELA) 
        {
            hasRela_ = true;
        }

#if defined(os_linux) || defined(os_solaris) || defined(os_freebsd)
        hasReldyn_ = linkedFile->hasReldyn();
	hasReladyn_ = linkedFile->hasReladyn();
        hasRelplt_ = linkedFile->hasRelplt();
        hasRelaplt_ = linkedFile->hasRelaplt();
#endif	

    }
    // sort regions_ & codeRegions_ vectors

    std::sort(codeRegions_.begin(), codeRegions_.end(), sort_reg_by_addr);
    std::sort(dataRegions_.begin(), dataRegions_.end(), sort_reg_by_addr);
    std::sort(regions_.begin(), regions_.end(), sort_reg_by_addr);

    /* insert error check here. check if parsed */
    address_width_ = linkedFile->getAddressWidth();
    is_a_out = linkedFile->is_aout();
    code_ptr_ = linkedFile->code_ptr();
    data_ptr_ = linkedFile->data_ptr();

    if (linkedFile->interpreter_name())
       interpreter_name_ = std::string(linkedFile->interpreter_name());

    entry_address_ = linkedFile->getEntryAddress();
    base_address_ = linkedFile->getBaseAddress();
    load_address_ = linkedFile->getLoadAddress();
    toc_offset_ = linkedFile->getTOCoffset();
    object_type_  = linkedFile->objType();
    is_eel_ = linkedFile->isEEL();
    linkedFile->getSegments(segments_);

#if !defined(os_aix) && !defined(os_windows)
    linkedFile->getDependencies(deps_);
#endif

#if defined (os_aix)
    //  These should go away
    linkedFile->get_stab_info(stabstr_, nstabs_, stabs_, stringpool_);
    linkedFile->get_line_info(nlines_, lines_, fdptr_);
#endif

#if defined(os_solaris) || defined(os_aix) || defined(os_linux) || defined(os_freebsd)
    // make sure we're using the right demangler
    
    nativeCompiler = parseCompilerType(linkedFile);
    //parsing_printf("isNativeCompiler: %d\n", nativeCompiler);
#endif
    
    // define all of the functions
    //statusLine("winnowing functions");

#if defined(ppc64_linux)
    //checkPPC64DescriptorSymbols(linkedFile);
#endif

    // a vector to hold all created symbols until they are properly classified
    std::vector<Symbol *> raw_syms;

#ifdef BINEDIT_DEBUG
    printf("== from linkedFile...\n");
    print_symbol_map(linkedFile->getAllSymbols());
#endif

    if (!extractSymbolsFromFile(linkedFile, raw_syms)) 
    {
        err = false;
        serr = Syms_To_Functions;
        return false;
    }

#ifdef BINEDIT_DEBUG
    printf("== in Symtab now...\n");
    //print_symbols(raw_syms);
    std::vector<Symbol *> undefsyms;
    std::map<std::string, std::vector<Symbol *> >::iterator iter;
    std::vector<Symbol *>::iterator siter;
    for (iter = undefDynSyms.begin(); iter != undefDynSyms.end(); iter++)
        for (siter = iter->second.begin(); siter != iter->second.end(); siter++)
            undefsyms.push_back(*siter);
    //print_symbols(undefsyms);
    printf("%d total symbol(s)\n", raw_syms.size() + undefsyms.size());
#endif

    // don't sort the symbols--preserve the original ordering
    //sort(raw_syms.begin(),raw_syms.end(),symbol_compare);

    createDefaultModule();

    if (!fixSymModules(raw_syms)) 
    {
        err = false;
        serr = Syms_To_Functions;
        return false;
    }
	Object *obj = getObject();
	if (!obj)
	{
		fprintf(stderr, "%s[%d]:  getObject failed here\n", FILE__, __LINE__);
		return false;
	}
    obj->clearSymsToMods();

    // wait until all modules are defined before applying languages to
    // them we want to do it this way so that module information comes
    // from the function symbols, first and foremost, to avoid any
    // internal module-function mismatching.
            
    // get Information on the language each modules is written in
    // (prior to making modules)

    dyn_hash_map<std::string, supportedLanguages> mod_langs;
    linkedFile->getModuleLanguageInfo(&mod_langs);
    setModuleLanguages(&mod_langs);
	
    // Be sure that module languages are set before demangling, or
    // we won't get very far.

    if (!demangleSymbols(raw_syms)) 
    {
        err = false;
        serr = Syms_To_Functions;
        return false;
    }

    if (!createIndices(raw_syms)) 
    {
        err = false;
        serr = Syms_To_Functions;
        return false;
    }

    if (!createAggregates()) 
    {
        err = false;
        serr = Syms_To_Functions;
        return false;
    }
	
    // Once languages are assigned, we can build demangled names (in
    // the wider sense of demangling which includes stripping _'s from
    // fortran names -- this is why language information must be
    // determined before this step).
    
    // Also identifies aliases (multiple names with equal addresses)
    
    //addSymtabVariables();
    linkedFile->getAllExceptions(excpBlocks);

    vector<relocationEntry >fbt;
    linkedFile->get_func_binding_table(fbt);
    for(unsigned i=0; i<fbt.size();i++)
        relocation_table_.push_back(fbt[i]);
    return true;
}

Symtab::Symtab(const Symtab& obj) :
   LookupInterface(),
   Serializable(),
   AnnotatableSparse(),
   _ref_cnt(1)
{
    create_printf("%s[%d]: Creating symtab 0x%p from symtab 0x%p\n", FILE__, __LINE__, this, &obj);
  
    member_name_ = obj.member_name_;
    member_offset_ = obj.member_offset_;
    imageOffset_ = obj.imageOffset_;
    imageLen_ = obj.imageLen_;
    dataOffset_ = obj.dataOffset_;
    dataLen_ = obj.dataLen_;
    isDefensiveBinary_ = obj.isDefensiveBinary_;

   isLineInfoValid_ = obj.isLineInfoValid_;
   isTypeInfoValid_ = obj.isTypeInfoValid_;

   is_a_out = obj.is_a_out;
   main_call_addr_ = obj.main_call_addr_; // address of call to main()

   nativeCompiler = obj.nativeCompiler;
   defaultNamespacePrefix = obj.defaultNamespacePrefix;

   //sections
   no_of_sections = obj.no_of_sections;
   unsigned i;

   for (i=0;i<obj.regions_.size();i++)
      regions_.push_back(new Region(*(obj.regions_[i])));

   for (i=0;i<regions_.size();i++)
      regionsByEntryAddr[regions_[i]->getRegionAddr()] = regions_[i];

   // TODO FIXME: copying symbols/Functions/Variables

   for (i=0;i<obj._mods.size();i++)
   {
      Module *m = new Module(*(obj._mods[i]));
      _mods.push_back(m);
      modsByFileName[m->fileName()] = m;
      modsByFullName[m->fullName()] = m;
      fprintf(stderr, "%s[%d]:  copy ctor creating new module %s\n", 
            FILE__, __LINE__, m->fileName().c_str());
   }

   for (i=0; i<relocation_table_.size();i++) 
   {
      relocation_table_.push_back(relocationEntry(obj.relocation_table_[i]));
      //undefDynSyms[obj.relocation_table_[i].name()] = relocation_table_[i].getDynSym();
      undefDynSyms[obj.relocation_table_[i].name()].push_back(relocation_table_[i].getDynSym());

   }

   for (i=0;i<excpBlocks.size();i++)
   {
      excpBlocks.push_back(new ExceptionBlock(*(obj.excpBlocks[i])));
   }

   deps_ = obj.deps_;
   setupTypes();
}

// Address must be in code or data range since some code may end up
// in the data segment
bool Symtab::isValidOffset(const Offset where) const
{
   return isCode(where) || isData(where);
}

/* Performs a binary search on the codeRegions_ vector, which must
 * be kept in sorted order
 */
bool Symtab::isCode(const Offset where)  const
{
#if defined(os_vxworks)
    // All memory is valid in the kernel.  Kinda.
    //return true;
#endif

   if (!codeRegions_.size()) 
   {
      fprintf(stderr, "%s[%d] No code regions in %s \n",
            __FILE__, __LINE__, mf->filename().c_str());
      return false;
   }

   // search for "where" in codeRegions_ (code regions must not overlap)
   int first = 0; 
   int last = codeRegions_.size() - 1;

   while (last >= first) 
   {
      Region *curreg = codeRegions_[(first + last) / 2];
      if (where >= curreg->getRegionAddr()
            && where < (curreg->getRegionAddr()
               + curreg->getDiskSize())) 
      {
         if (curreg->getRegionType() == Region::RT_BSS)
            return false;
         return true;
      }
      else if (where < curreg->getRegionAddr()) 
      {
         last = ((first + last) / 2) - 1;
      }
      else if (where >= (curreg->getRegionAddr() + curreg->getMemSize()))
      {
         first = ((first + last) / 2) + 1;
      }
      else 
      {  // "where" is in the range: 
         // [memOffset + diskSize , memOffset + memSize)
         // meaning that it's in an uninitialized data region 
         return false;
      }
   }

   return false;
}

/* Performs a binary search on the dataRegions_ vector, which must
 * be kept in sorted order */
bool Symtab::isData(const Offset where)  const
{
   if (!dataRegions_.size()) 
   {
      fprintf(stderr, "%s[%d] No data regions in %s \n",
            __FILE__,__LINE__,mf->filename().c_str());
      return false;
   }

   int first = 0; 
   int last = dataRegions_.size() - 1;

   while (last >= first) 
   {
      Region *curreg = dataRegions_[(first + last) / 2];

      if (     (where >= curreg->getRegionAddr())
            && (where < (curreg->getRegionAddr() + curreg->getRegionSize())))
      {
         return true;
      }
      else if (where < curreg->getRegionAddr()) 
      {
         last = ((first + last) / 2) - 1;
      }
      else 
      {
         first = ((first + last) / 2) + 1;
      }
   }

   return false;
}

SYMTAB_EXPORT bool Symtab::getFuncBindingTable(std::vector<relocationEntry> &fbt) const
{
   fbt = relocation_table_;
   return true;
}

SYMTAB_EXPORT bool Symtab::updateFuncBindingTable(Offset stub_addr, Offset plt_addr)
{
    int stub_idx = -1, plt_idx = -1;

    for (unsigned i = 0; i < relocation_table_.size(); ++i) {
        if (stub_addr == relocation_table_[i].target_addr())
            stub_idx = i;
        if (plt_addr  == relocation_table_[i].target_addr())
            plt_idx = i;
        if (stub_idx >= 0 && plt_idx >= 0)
            break;
    }
    if (stub_idx >= 0 && plt_idx >= 0) {
        relocation_table_[stub_idx] = relocation_table_[plt_idx];
        relocation_table_[stub_idx].setTargetAddr(stub_addr);
        return true;
    }
    return false;
}

SYMTAB_EXPORT std::vector<std::string> &Symtab::getDependencies(){
    return deps_;
}

SYMTAB_EXPORT Archive *Symtab::getParentArchive() const {
    return parentArchive_;
}

Symtab::~Symtab()
{
   // Doesn't do anything yet, moved here so we don't mess with symtab.h
   // Only called if we fail to create a process.
   // Or delete the a.out...

#if 1 

   for (unsigned i = 0; i < regions_.size(); i++) 
   {
      delete regions_[i];
   }

   regions_.clear();
   codeRegions_.clear();
   dataRegions_.clear();
   regionsByEntryAddr.clear();

   std::vector<Region *> *user_regions = NULL;
   getAnnotation(user_regions, UserRegionsAnno);

   if (user_regions)
   {
      for (unsigned i = 0; i < user_regions->size(); ++i) 
         delete (*user_regions)[i];
      user_regions->clear();
   }

   // Symbols are copied from linkedFile, and NOT deleted
   everyDefinedSymbol.clear();
   undefDynSyms.clear();

   // TODO make annotation
   userAddedSymbols.clear();
   symsByOffset.clear();
   symsByMangledName.clear();
   symsByPrettyName.clear();
   symsByTypedName.clear();

   for (unsigned i = 0; i < everyFunction.size(); i++) 
   {
      delete everyFunction[i];
   }

   everyFunction.clear();
   funcsByOffset.clear();

   for (unsigned i = 0; i < everyVariable.size(); i++) 
   {
      delete everyVariable[i];
   }

   everyVariable.clear();
   varsByOffset.clear();

   for (unsigned i = 0; i < _mods.size(); i++) 
   {
      delete _mods[i];
   }
   _mods.clear();
   modsByFileName.clear();
   modsByFullName.clear();

   for (unsigned i=0;i<excpBlocks.size();i++)
      delete excpBlocks[i];

   create_printf("%s[%d]: Symtab::~Symtab removing %p from allSymtabs\n", 
         FILE__, __LINE__, this);

   deps_.clear();

   for (unsigned i = 0; i < allSymtabs.size(); i++) 
   {
      if (allSymtabs[i] == this)
         allSymtabs.erase(allSymtabs.begin()+i);
   }

   // Make sure to free the underlying Object as it doesn't have a factory
   // open method
   if( obj_private ) delete obj_private;

   //fprintf(stderr, "%s[%d]:  symtab DTOR, mf = %p: %s\n", FILE__, __LINE__, mf, mf->filename().c_str());
   if (mf) MappedFile::closeMappedFile(mf);
   //if (mfForDebugInfo) MappedFile::closeMappedFile(mfForDebugInfo);
#endif
}	

bool Symtab::exportXML(string file)
{
#if defined (cap_serialization)
   try 
   {
	   SerContext<Symtab> *scs = new SerContext<Symtab>(this, file);
	   serialize(file, scs, ser_xml);
#if 0
	   SerContext<Symtab> *scs = new SerContext<Symtab>(this);
	   SerializerXML *ser = new SerializerXML(scs, "XMLTranslator", file, sd_serialize, true);
	   serialize(ser, "Symtab");
#endif
#if 0
      SerializerXML sb("XMLTranslator", file, sd_serialize, true);
      serialize(&sb, "Symtab");
#endif
   } 
   catch (const SerializerError &err) 
   {
      fprintf(stderr, "%s[%d]: error serializing xml: %s\n", FILE__, __LINE__, err.what());
      return false;
   }

   return false;
#else
   fprintf(stderr, "%s[%d]:  WARNING:  cannot produce %s, serialization not available\n", FILE__, __LINE__, file.c_str());
   return false;
#endif
}

#if defined (cap_serialization)
bool Symtab::exportBin(string file)
{
   try
   {
	   SerContext<Symtab> *scs = new SerContext<Symtab>(this, file);
	   serialize(file, scs, ser_bin);
	   //fprintf(stderr, "%s[%d]:  did serialize\n", FILE__, __LINE__);
	   return true;
   }

   catch (const SerializerError &err)
   {
      if (err.code() == SerializerError::ser_err_disabled) 
      {
         fprintf(stderr, "%s[%d]:  WARN:  serialization is disabled for file %s\n",
               FILE__, __LINE__, file.c_str());
         return false;
      }

      fprintf(stderr, "%s[%d]: %s\n\tfrom: %s[%d]\n", FILE__, __LINE__,
            err.what(), err.file().c_str(), err.line());
   }

   fprintf(stderr, "%s[%d]:  error doing binary serialization\n", __FILE__, __LINE__);
   return false;
}
#else
bool Symtab::exportBin(string) 
{
   fprintf(stderr, "%s[%d]:  WARNING:  serialization not available\n", FILE__, __LINE__);
   return false;
}
#endif

Symtab *Symtab::importBin(std::string file)
{
#if defined (cap_serialization)
   MappedFile *mf= MappedFile::createMappedFile(file);
   if (!mf) 
   {
      fprintf(stderr, "%s[%d]:  failed to map file %s\n", FILE__, __LINE__, file.c_str());
      return NULL;
   }

   Symtab *st = new Symtab(mf);

   try
   {
	   SerContext<Symtab> *scs = new SerContext<Symtab>(st, file);
	   if (!st->deserialize(file, scs))
	   {
		   delete st;
		   return NULL;
	   }

	   return st;
   }

   catch (const SerializerError &err)
   {
      if (err.code() == SerializerError::ser_err_disabled) 
      {
         serialize_printf("%s[%d]:  WARN:  serialization is disabled for file %s\n",
               FILE__, __LINE__, file.c_str());
         fprintf(stderr, "%s[%d]:  WARN:  serialization is disabled for file %s\n",
               FILE__, __LINE__, file.c_str());
         return NULL;
      }

      serialize_printf("%s[%d]: %s\n\tfrom: %s[%d]\n", FILE__, __LINE__,
            err.what(), err.file().c_str(), err.line());
      fprintf(stderr, "%s[%d]: %s\n\tfrom: %s[%d]\n", FILE__, __LINE__,
            err.what(), err.file().c_str(), err.line());
   }


   serialize_printf("%s[%d]:  error doing binary deserialization\n", __FILE__, __LINE__);
   delete st;
   return NULL;
#else
   serialize_printf("%s[%d]:  WARNING:  cannot produce %s, serialization not available\n", FILE__, __LINE__, file.c_str());
   return NULL;
#endif
}


bool Symtab::openFile(Symtab *&obj, char *mem_image, size_t size, bool def_bin)
{
   bool err = false;
#if defined(TIMED_PARSE)
   struct timeval starttime;
   gettimeofday(&starttime, NULL);
#endif

   obj = new Symtab(mem_image, size, err, def_bin);

#if defined(TIMED_PARSE)
    struct timeval endtime;
    gettimeofday(&endtime, NULL);
    unsigned long lstarttime = starttime.tv_sec * 1000 * 1000 + starttime.tv_usec;
    unsigned long lendtime = endtime.tv_sec * 1000 * 1000 + endtime.tv_usec;
    unsigned long difftime = lendtime - lstarttime;
    double dursecs = difftime/(1000 );
    cout << __FILE__ << ":" << __LINE__ <<": openFile "<< filename<< " took "<<dursecs <<" msecs" << endl;
#endif
    if(!err)
    {
       allSymtabs.push_back(obj);
       obj->setupTypes();	
    }
    else
    {
        delete obj;
       obj = NULL;
    }
    // returns true on success (not an error)
    return !err;
}

bool Symtab::closeSymtab(Symtab *st)
{
	bool found = false;
	if (!st) return false;

    --(st->_ref_cnt);

	std::vector<Symtab *>::reverse_iterator iter;
	for (iter = allSymtabs.rbegin(); iter != allSymtabs.rend() ; iter++)
	{
		if (*iter == st)
		{
            if(0 == st->_ref_cnt)
			    allSymtabs.erase(iter.base() -1);
			found = true;
		}
	}
    if(0 == st->_ref_cnt)
	    delete(st);
	return found;
}

Symtab *Symtab::findOpenSymtab(std::string filename)
{
   unsigned numSymtabs = allSymtabs.size();
	for (unsigned u=0; u<numSymtabs; u++) 
	{
		assert(allSymtabs[u]);
		if (filename == allSymtabs[u]->file() && 
          allSymtabs[u]->mf->canBeShared()) 
		{
            allSymtabs[u]->_ref_cnt++;
			// return it
			return allSymtabs[u];
		}
	}   
	return NULL;
}

bool Symtab::openFile(Symtab *&obj, std::string filename, bool def_binary)
{
   bool err = false;
#if defined(TIMED_PARSE)
   struct timeval starttime;
   gettimeofday(&starttime, NULL);
#endif

   // AIX: it's possible that we're reparsing a file with better information
   // about it. If so, yank the old one out of the allSymtabs std::vector -- replace
   // it, basically.
   if ( filename.find("/proc") == std::string::npos)
   {
	   obj = findOpenSymtab(filename);
	   if (obj)
	   {
		   //fprintf(stderr, "%s[%d]:  have existing symtab obj for %s\n", FILE__, __LINE__, filename.c_str());
		   return true;
   }
   }


#if defined (cap_serialization)
#if 0
   obj = importBin(filename);

   if (NULL == obj) 
   {
	   if (deserializeEnforced<Symtab>(filename))
	  {
			  serialize_printf("%s[%d]: aborting new symtab, expected deserialize failed\n",
					  FILE__, __LINE__);
			  fprintf(stderr, "%s[%d]: aborting new symtab, expected deserialize failed\n",
					  FILE__, __LINE__);
			  return false;
	  }
	   //fprintf(stderr, "%s[%d]:  deserialize failed, but not enforced for %s\n", FILE__, __LINE__, filename.c_str());
   }
   else 
   {
	  //fprintf(stderr, "%s[%d]:  deserialize success\n", FILE__, __LINE__);
      return true;
   }
#endif
#endif

   obj = new Symtab(filename, def_binary, err);

#if defined(TIMED_PARSE)
   struct timeval endtime;
   gettimeofday(&endtime, NULL);
   unsigned long lstarttime = starttime.tv_sec * 1000 * 1000 + starttime.tv_usec;
   unsigned long lendtime = endtime.tv_sec * 1000 * 1000 + endtime.tv_usec;
   unsigned long difftime = lendtime - lstarttime;
   double dursecs = difftime/(1000 );
   cout << __FILE__ << ":" << __LINE__ <<": openFile "<< filename<< " took "<<dursecs <<" msecs" << endl;
#endif

   if (!err)
   {
      if (filename.find("/proc") == std::string::npos)
         allSymtabs.push_back(obj);

      obj->setupTypes();	

#if defined (cap_serialization)
#if 0
      serialize_printf("%s[%d]:  doing bin-serialize for %s\n", 
            FILE__, __LINE__, filename.c_str());

      if (!obj->exportBin(filename))
      {
         serialize_printf("%s[%d]:  failed to export symtab\n", FILE__, __LINE__);
      }
      else
         serialize_printf("%s[%d]:  did bin-serialize for %s\n", 
                          FILE__, __LINE__, filename.c_str());
#endif
#endif

    }
    else
    {
       create_printf("%s[%d]: WARNING: failed to open symtab for %s\n", 
             FILE__, __LINE__, filename.c_str());
       delete obj;
       obj = NULL;
    }

   // returns true on success (not an error)
   return !err;
}

bool Symtab::addRegion(Offset vaddr, void *data, unsigned int dataSize, std::string name, 
        Region::RegionType rType_, bool loadable, unsigned long memAlign, bool tls)
{
   Region *sec;
   unsigned i;
   if (loadable)
   {
      sec = new Region(newSectionInsertPoint, name, vaddr, dataSize, vaddr, 
            dataSize, (char *)data, Region::RP_R, rType_, true, tls, memAlign);

      regions_.insert(regions_.begin()+newSectionInsertPoint, sec);

      for (i = newSectionInsertPoint+1; i < regions_.size(); i++)
      {
         regions_[i]->setRegionNumber(regions_[i]->getRegionNumber() + 1);
      }

      if (    (sec->getRegionType() == Region::RT_TEXT) 
            || (sec->getRegionType() == Region::RT_TEXTDATA))
      {
         codeRegions_.push_back(sec);
         std::sort(codeRegions_.begin(), codeRegions_.end(), sort_reg_by_addr);
      }

      if (    (sec->getRegionType() == Region::RT_DATA) 
            || (sec->getRegionType() == Region::RT_TEXTDATA))
      {
         dataRegions_.push_back(sec);
         std::sort(dataRegions_.begin(), dataRegions_.end(), sort_reg_by_addr);
      }
   }
   else
   {
      sec = new Region(regions_.size()+1, name, vaddr, dataSize, 0, 0, 
            (char *)data, Region::RP_R, rType_, loadable, tls, memAlign);
      regions_.push_back(sec);
   }

   addUserRegion(sec);
   std::sort(regions_.begin(), regions_.end(), sort_reg_by_addr);
   return true;
}

bool Symtab::addUserRegion(Region *reg)
{
   std::vector<Region *> *user_regions = NULL;

   if (!getAnnotation(user_regions, UserRegionsAnno))
   {
      user_regions = new std::vector<Region *>();
      if (!addAnnotation(user_regions, UserRegionsAnno))
      {
         fprintf(stderr, "%s[%d]:  failed to addAnnotation here\n", FILE__, __LINE__);
         return false;
      }
   }

   if (!user_regions)
   {
      fprintf(stderr, "%s[%d]:  failed to addAnnotation here\n", FILE__, __LINE__);
      return false;
   }

   user_regions->push_back(reg);

   return true;
}

bool Symtab::addUserType(Type *t)
{
   std::vector<Type *> *user_types = NULL;

   //  need to change this to something based on AnnotationContainer
   //  for it to work with serialization
   if (!getAnnotation(user_types, UserTypesAnno))
   {
      user_types = new std::vector<Type *>();
      if (!addAnnotation(user_types, UserTypesAnno))
      {
         fprintf(stderr, "%s[%d]:  failed to addAnnotation here\n", FILE__, __LINE__);
         return false;
      }
   }
   if (!user_types)
   {
      fprintf(stderr, "%s[%d]:  failed to addAnnotation here\n", FILE__, __LINE__);
      return false;
   }

   user_types->push_back(t);

   return true;
}

bool Symtab::addRegion(Region *sec)
{
   regions_.push_back(sec);
   std::sort(regions_.begin(), regions_.end(), sort_reg_by_addr);
   addUserRegion(sec);
   return true;
}

void Symtab::parseLineInformation()
{
   dyn_hash_map<std::string, LineInformation> *lineInfo = new dyn_hash_map <std::string, LineInformation>;


   Object *linkedFile = getObject();
	if (!linkedFile)
	{
		fprintf(stderr, "%s[%d]:  getObject failed here\n", FILE__, __LINE__);
		return;
	}
   linkedFile->parseFileLineInfo(this, *lineInfo);

   isLineInfoValid_ = true;	
   dyn_hash_map <std::string, LineInformation>::iterator iter;

   for (iter = lineInfo->begin(); iter!=lineInfo->end(); iter++)
   {
      Module *mod = NULL;
      bool result = findModuleByName(mod, iter->first);
      if (!result) {
         mod = getDefaultModule();
      }

         LineInformation *lineInformation = mod->getLineInformation();
         if (!lineInformation) 
         {
            mod->setLineInfo(&(iter->second));
         } 
         else 
         {
            lineInformation->addLineInfo(&(iter->second));
            mod->setLineInfo(lineInformation);
         }
      }
}

SYMTAB_EXPORT bool Symtab::getAddressRanges(std::vector<pair<Offset, Offset> >&ranges,
      std::string lineSource, unsigned int lineNo)
{
   unsigned int originalSize = ranges.size();

   /* Iteratate over the modules, looking for ranges in each. */

   for ( unsigned int i = 0; i < _mods.size(); i++ ) 
   {
      LineInformation *lineInformation = _mods[i]->getLineInformation();

      if (lineInformation)
         lineInformation->getAddressRanges( lineSource.c_str(), lineNo, ranges );

   } /* end iteration over modules */

   if ( ranges.size() != originalSize )
      return true;

   fprintf(stderr, "%s[%d]:  failing to getAdressRanges for %s[%d]\n", FILE__, __LINE__, lineSource.c_str(), lineNo);
   return false;
}

SYMTAB_EXPORT bool Symtab::getSourceLines(std::vector<Statement *> &lines, Offset addressInRange)
{
   unsigned int originalSize = lines.size();

   /* Iteratate over the modules, looking for ranges in each. */
   for ( unsigned int i = 0; i < _mods.size(); i++ ) 
   {
      LineInformation *lineInformation = _mods[i]->getLineInformation();

      if (lineInformation)
         lineInformation->getSourceLines( addressInRange, lines );

   } /* end iteration over modules */

   if ( lines.size() != originalSize )
      return true;

   return false;

}

SYMTAB_EXPORT bool Symtab::getSourceLines(std::vector<LineNoTuple> &lines, Offset addressInRange)
{
   unsigned int originalSize = lines.size();
   
   /* Iteratate over the modules, looking for ranges in each. */
   for ( unsigned int i = 0; i < _mods.size(); i++ ) 
   {
      LineInformation *lineInformation = _mods[i]->getLineInformation();
      
      if (lineInformation)
         lineInformation->getSourceLines( addressInRange, lines );
      
   } /* end iteration over modules */
   
   if ( lines.size() != originalSize )
      return true;
   
   return false;
}

SYMTAB_EXPORT bool Symtab::addLine(std::string lineSource, unsigned int lineNo,
      unsigned int lineOffset, Offset lowInclAddr,
      Offset highExclAddr)
{
   Module *mod;

   if (!findModuleByName(mod, lineSource))
   {
      std::string fileNm = extract_pathname_tail(lineSource);

      if (!findModuleByName(mod, fileNm))
      {
         if (!findModuleByName(mod, mf->pathname()))
            return false;
      }    
   }

   LineInformation *lineInfo = mod->getLineInformation();

   if (!lineInfo)
      return false;

   return (lineInfo->addLine(lineSource.c_str(), lineNo, lineOffset, 
            lowInclAddr, highExclAddr));
}

SYMTAB_EXPORT bool Symtab::addAddressRange( Offset lowInclusiveAddr, Offset highExclusiveAddr,
      std::string lineSource, unsigned int lineNo,
      unsigned int lineOffset)
{
   Module *mod;

   if (!findModuleByName(mod, lineSource))
   {
      std::string fileNm = extract_pathname_tail(lineSource);

      if (!findModuleByName(mod, fileNm))
         return false;
   }

   LineInformation *lineInfo = mod->getLineInformation();

   if (!lineInfo)
      return false;

   return (lineInfo->addAddressRange(lowInclusiveAddr, highExclusiveAddr, 
            lineSource.c_str(), lineNo, lineOffset));
}

void Symtab::setTruncateLinePaths(bool value)
{
   getObject()->setTruncateLinePaths(value);
}

bool Symtab::getTruncateLinePaths()
{
   return getObject()->getTruncateLinePaths();
}

void Symtab::parseTypes()
{
   Object *linkedFile = getObject();
	if (!linkedFile)
	{
		fprintf(stderr, "%s[%d]:  getObject failed here\n", FILE__, __LINE__);
		return;
	}
   linkedFile->parseTypeInfo(this);
   isTypeInfoValid_ = true;

   for (unsigned int i = 0; i < _mods.size(); ++i)
   {
	   typeCollection *tc = typeCollection::getModTypeCollection(_mods[i]);

	   if (!_mods[i]->addAnnotation(tc, ModuleTypeInfoAnno))
	   {
		   fprintf(stderr, "%s[%d]:  failed to addAnnotation here\n", FILE__, __LINE__);
	   }
   }

   //  optionally we might want to clear the static data struct in typeCollection
   //  here....  the parsing is over, and we have added all typeCollections as
   //  annotations proper.

   typeCollection::fileToTypesMap.clear();

}

bool Symtab::addType(Type *type)
{
  bool result = addUserType(type);
  if (!result)
    return false;

  return true;
}

SYMTAB_EXPORT vector<Type *> *Symtab::getAllstdTypes()
{
   setupStdTypes();
   return stdTypes->getAllTypes(); 	
}

SYMTAB_EXPORT vector<Type *> *Symtab::getAllbuiltInTypes()
{
   setupStdTypes();
   return builtInTypes->getAllBuiltInTypes();
}

SYMTAB_EXPORT bool Symtab::findType(Type *&type, std::string name)
{
   parseTypesNow();

   if (!_mods.size())
      return false;

   for (unsigned int i = 0; i < _mods.size(); ++i)
   {
	   typeCollection *tc = _mods[i]->getModuleTypes();
	   if (!tc) continue;
	   type = tc->findType(name);
	   if (type) return true;
   }

   if (type == NULL)
      return false;

   return true;	
}

SYMTAB_EXPORT Type *Symtab::findType(unsigned type_id)
{
	Type *t = NULL;
   parseTypesNow();

   if (!_mods.size())
   {
	   //fprintf(stderr, "%s[%d]:  findType failing due to lack of modules\n", FILE__, __LINE__);
      return NULL;
   }

   for (unsigned int i = 0; i < _mods.size(); ++i)
   {
	   typeCollection *tc = _mods[i]->getModuleTypes();
	   if (!tc) continue;
	   t = tc->findType(type_id);
	   if (t)  break;
   }

   if (t == NULL)
   {
	   if (builtInTypes)
	   {
		   t = builtInTypes->findBuiltInType(type_id);
		   if (t) return t;
	   }
	   else
	   {
		   //fprintf(stderr, "%s[%d]:  no built in types!\n", FILE__, __LINE__);
	   }

	   if (stdTypes)
	   {
		   t = stdTypes->findType(type_id);
		   if (t) return t;
	   }
	   else
	   {
		   //fprintf(stderr, "%s[%d]:  no std types!\n", FILE__, __LINE__);
	   }

	   return NULL;
   }

   return t;	
}

SYMTAB_EXPORT bool Symtab::findVariableType(Type *&type, std::string name)
{
   parseTypesNow();

   if (!_mods.size())
      return false;


   for (unsigned int i = 0; i < _mods.size(); ++i)
   {
	   typeCollection *tc = _mods[i]->getModuleTypes();
	   if (!tc) continue;
	   type = tc->findVariableType(name);
	   if (type) break;
   }

   if (type == NULL)
      return false;

   return true;	
}

SYMTAB_EXPORT bool Symtab::findLocalVariable(std::vector<localVar *>&vars, std::string name)
{
   parseTypesNow();
   unsigned origSize = vars.size();

   for (unsigned i = 0; i < everyFunction.size(); i++)
   {
      everyFunction[i]->findLocalVariable(vars, name);
   }

   if (vars.size()>origSize)
      return true;

   return false;	
}

SYMTAB_EXPORT bool Symtab::hasRel() const
{
   return hasRel_;
}

SYMTAB_EXPORT bool Symtab::hasRela() const
{
   return hasRela_;
}

SYMTAB_EXPORT bool Symtab::hasReldyn() const
{
   return hasReldyn_;
}

SYMTAB_EXPORT bool Symtab::hasReladyn() const
{
   return hasReladyn_;
}

SYMTAB_EXPORT bool Symtab::hasRelplt() const
{
   return hasRelplt_;
}

SYMTAB_EXPORT bool Symtab::hasRelaplt() const
{
   return hasRelaplt_;
}

SYMTAB_EXPORT bool Symtab::isStaticBinary() const
{
   return isStaticBinary_;
}

bool Symtab::setDefaultNamespacePrefix(string &str)
{
   defaultNamespacePrefix = str;
   return true;
}

SYMTAB_EXPORT bool Symtab::emitSymbols(Object *linkedFile,std::string filename, unsigned flag)
{
    // Start with all the defined symbols
    std::vector<Symbol *> allSyms;
    for (unsigned i = 0; i < everyDefinedSymbol.size(); i++) {
        allSyms.push_back(everyDefinedSymbol[i]);
    }

    // Add the undefined dynamic symbols
    map<string, std::vector<Symbol *> >::iterator iter;
    std::vector<Symbol *>::iterator siter;

    for (iter = undefDynSyms.begin(); iter != undefDynSyms.end(); iter++)
        for (siter=iter->second.begin(); siter != iter->second.end(); siter++)
            allSyms.push_back(*siter);

    // Write the new file
    return linkedFile->emitDriver(this, filename, allSyms, flag);
}

SYMTAB_EXPORT bool Symtab::emit(std::string filename, unsigned flag)
{
	Object *obj = getObject();
	if (!obj)
	{
		fprintf(stderr, "%s[%d]:  getObject failed here\n", FILE__, __LINE__);
		return false;
	}
   obj->mf->setSharing(false);
   return emitSymbols(obj, filename, flag);
}

SYMTAB_EXPORT void Symtab::addDynLibSubstitution(std::string oldName, std::string newName)
{
   dynLibSubs[oldName] = newName;
}

SYMTAB_EXPORT std::string Symtab::getDynLibSubstitution(std::string name)
{
#ifdef BINEDIT_DEBUG
   map<std::string, std::string>::iterator iter = dynLibSubs.begin();

   printf ("substitutions for %s:\n", mf->filename().c_str());

   while (iter != dynLibSubs.end()) 
   {
      printf("  \"%s\" => \"%s\"\n", iter->first.c_str(), iter->second.c_str());
      iter++;
   }
#endif

   map<std::string, std::string>::iterator loc = dynLibSubs.find(name);

   if (loc == dynLibSubs.end())
      return name;
   else
      return loc->second;
}

SYMTAB_EXPORT bool Symtab::getSegments(vector<Segment> &segs) const
{
   segs = segments_;

   if (!segments_.size()) 
      return false;

   return true;
}

SYMTAB_EXPORT bool Symtab::getMappedRegions(std::vector<Region *> &mappedRegs) const
{
   unsigned origSize = mappedRegs.size();

   for (unsigned i = 0; i < regions_.size(); i++)
   {
      if (regions_[i]->isLoadable())
         mappedRegs.push_back(regions_[i]);
   }

   if (mappedRegs.size() > origSize)
      return true;

   return false;
}

SYMTAB_EXPORT bool Symtab::fixup_RegionAddr(const char* name, Offset memOffset, long memSize)
{
    Region *sec;

    if (!findRegion(sec, name)) {
        fprintf(stderr, "Couldn't find region %s\n", name);
        assert(0);
        return false;
    }

    if (!strcmp(name, ".text")) {
        vector<relocationEntry> relocs;

        // Fix relocation table with correct memory address
        getObject()->get_func_binding_table(relocs);
//        fprintf(stderr, "There are %d relocs in this symtab.\n", relocs.size());
        for (unsigned i=0; i < relocs.size(); i++) {
            Offset value = relocs[i].rel_addr();
            relocs[i].setRelAddr(memOffset + value);
//            fprintf(stderr, "Fixing relocation from 0x%x to 0x%x\n", value, memOffset + value);
        }

        relocation_table_ = relocs;
    }

#if defined(_MSC_VER)
    regionsByEntryAddr.erase(sec->getRegionAddr());
#endif

    sec->setMemOffset(memOffset);
    sec->setMemSize(memSize);

#if defined(_MSC_VER)
    regionsByEntryAddr[sec->getRegionAddr()] = sec;
#endif

    std::sort(codeRegions_.begin(), codeRegions_.end(), sort_reg_by_addr);
    std::sort(dataRegions_.begin(), dataRegions_.end(), sort_reg_by_addr);
    std::sort(regions_.begin(), regions_.end(), sort_reg_by_addr);
    return true;
}

SYMTAB_EXPORT bool Symtab::fixup_SymbolAddr(const char* name, Offset newOffset)
{
    // Find the symbol.
    Symbol *sym = NULL;
    unsigned int i;
    for (i = 0; i < everyDefinedSymbol.size(); ++i)
        if (everyDefinedSymbol[i]->getMangledName() == name) {
            sym = everyDefinedSymbol[i];
            break;
        }
    if (!sym) {
        fprintf(stderr, "VxWorks found symbol %s that we didn't know about.  Skipping...\n", name);
        assert(0);
        return false;
    }

    // Update symbol.
    Offset oldOffset = sym->getOffset();
    sym->setOffset(newOffset);
    //fprintf(stderr, "Fixing symbol %s from 0x%x to 0x%x\n", name, oldOffset, newOffset);

    // Update hashes.
    if (symsByOffset.count(oldOffset)) {
        std::vector<Symbol *>::iterator iter = symsByOffset[oldOffset].begin();
        while (iter != symsByOffset[oldOffset].end()) {
            if (*iter == sym) {
                symsByOffset[oldOffset].erase(iter);
                iter = symsByOffset[oldOffset].begin();

            } else iter++;
        }
    }
    if (!findSymbolByOffset(newOffset))
        symsByOffset[newOffset].push_back(sym);

    // Update aggregates.
    if (!doNotAggregate(sym)) {
      addSymbolToAggregates(sym);
    }

#if 0
    if (funcsByOffset.count(oldOffset) > 0) {
        Function *func = funcsByOffset[oldOffset];

        func->changeSymbolOffset(sym);
        funcsByOffset.erase(oldOffset);
        funcsByOffset[newOffset] = func;

        // DEBUG fprintf(stderr, "Symbol was a function\n");
    }

    if (varsByOffset.count(oldOffset) > 0) {
        Variable *var = varsByOffset[oldOffset];

        var->changeSymbolOffset(sym);
        varsByOffset.erase(oldOffset);
        varsByOffset[newOffset] = var;
        // DEBUG fprintf(stderr, "Symbol was a variable\n");
    }
#endif

    return true;
}

SYMTAB_EXPORT bool Symtab::updateRegion(const char* name, void *buffer, unsigned size)
{
   Region *sec;

   if (!findRegion(sec, name))
      return false;

   sec->setPtrToRawData(buffer, size);

   return true;
}

SYMTAB_EXPORT bool Symtab::updateCode(void *buffer, unsigned size)
{
  return updateRegion(".text", buffer, size);
}

SYMTAB_EXPORT bool Symtab::updateData(void *buffer, unsigned size)
{
  return updateRegion(".data", buffer, size);
}

SYMTAB_EXPORT Offset Symtab::getFreeOffset(unsigned size) 
{
   // Look through sections until we find a gap with
   // sufficient space.
   Offset highWaterMark = 0;
   Offset secoffset = 0;
   Offset prevSecoffset = 0;
   Object *linkedFile = getObject();
	if (!linkedFile)
	{
		fprintf(stderr, "%s[%d]:  getObject failed here\n", FILE__, __LINE__);
		return 0;
	}

   for (unsigned i = 0; i < regions_.size(); i++) 
   {
      //Offset end = regions_[i]->getRegionAddr() + regions_[i]->getDiskSize();
      Offset end = regions_[i]->getRegionAddr() + regions_[i]->getRegionSize();
      if (regions_[i]->getRegionAddr() == 0) 
         continue;

      prevSecoffset = secoffset;

      unsigned region_offset = (unsigned)((char *)(regions_[i]->getPtrToRawData())
                                          - linkedFile->mem_image());

      if (region_offset < (unsigned)prevSecoffset)
      {
         //secoffset += regions_[i]->getDiskSize();
         secoffset += regions_[i]->getRegionSize();
      }
      else 
      {
         secoffset = (char *)(regions_[i]->getPtrToRawData()) - linkedFile->mem_image();
         //secoffset += regions_[i]->getDiskSize();
         secoffset += regions_[i]->getRegionSize();
      }

      /*fprintf(stderr, "%d: secAddr 0x%lx, size %d, end 0x%lx, looking for %d\n",
        i, regions_[i]->getSecAddr(), regions_[i]->getSecSize(),
        end,size);*/

      if (end > highWaterMark) 
      {
         //fprintf(stderr, "Increasing highWaterMark...\n");
         newSectionInsertPoint = i+1;
         highWaterMark = end;
      }

      if (     (i < (regions_.size()-2)) 
               && ((end + size) < regions_[i+1]->getRegionAddr())) 
      {
         /*      fprintf(stderr, "Found a hole between sections %d and %d\n",
                 i, i+1);
                 fprintf(stderr, "End at 0x%lx, next one at 0x%lx\n",
                 end, regions_[i+1]->getSecAddr());
         */   
         newSectionInsertPoint = i+1;
         highWaterMark = end;
         break;
      }
   }

   //   return highWaterMark;
#if defined (os_windows)
	Object *obj = getObject();
	if (!obj)
	{
		fprintf(stderr, "%s[%d]:  getObject failed here\n", FILE__, __LINE__);
		return 0;
	}
	unsigned pgSize = obj->getSecAlign();
	//printf("pgSize:0x%x\n", pgSize);
	Offset newaddr = highWaterMark  - (highWaterMark & (pgSize-1));
	while(newaddr < highWaterMark)
      newaddr += pgSize;
	//printf("getfreeoffset:%lu\n", newaddr);
	return newaddr;

#else
	unsigned pgSize = P_getpagesize();

#if defined(os_linux)
        // Bluegene compute nodes have a 1MB alignment restructions on PT_LOAD section
	Object *obj = getObject();
	if (!obj)
	{
		fprintf(stderr, "%s[%d]:  getObject failed here\n", FILE__, __LINE__);
		return 0;
	}
	bool isBlueGene = obj->isBlueGene();
	bool hasNoteSection = obj->hasNoteSection();
	if (isBlueGene && hasNoteSection)
		pgSize = 0x100000; 
#endif	
	Offset newaddr = highWaterMark  - (highWaterMark & (pgSize-1));
	if(newaddr < highWaterMark)
		newaddr += pgSize;

   return newaddr;
#endif	
}

SYMTAB_EXPORT ObjectType Symtab::getObjectType() const 
{
   return object_type_;
}

SYMTAB_EXPORT Dyninst::Architecture Symtab::getArchitecture()
{
   return getObject()->getArch();
}

SYMTAB_EXPORT char *Symtab::mem_image() const 
{
   return (char *)mf->base_addr();
}

SYMTAB_EXPORT std::string Symtab::file() const 
{
   assert(mf);
   return mf->pathname();
}

SYMTAB_EXPORT std::string Symtab::name() const 
{
   return mf->filename();
}

SYMTAB_EXPORT std::string Symtab::memberName() const 
{
    return member_name_;
}

SYMTAB_EXPORT unsigned Symtab::getNumberofRegions() const 
{
   return no_of_sections; 
}

SYMTAB_EXPORT unsigned Symtab::getNumberofSymbols() const 
{
   return no_of_symbols; 
}

bool Symtab::setup_module_up_ptrs(SerializerBase *, Symtab *st)
{
   std::vector<Module *> &mods = st->_mods;

   for (unsigned int i = 0; i < mods.size(); ++i) 
   {
      Module *m = mods[i];
      m->exec_ = st;
   }

   return true;
}

bool Symtab::fixup_relocation_symbols(SerializerBase *, Symtab *st)
{
   std::vector<Module *> &mods = st->_mods;

   for (unsigned int i = 0; i < mods.size(); ++i) 
   {
      Module *m = mods[i];
      m->exec_ = st;
   }

   return true;
}

void Symtab::rebuild_symbol_hashes(SerializerBase *sb)
{
	if (!is_input(sb))
		return;

	for (unsigned long i = 0; i < everyDefinedSymbol.size(); ++i)
	{
		Symbol *s = everyDefinedSymbol[i];
		assert(s);
		const std::string &pn = s->getPrettyName();
		const std::string &mn = s->getMangledName();
		const std::string tn = s->getTypedName();

		symsByPrettyName[pn].push_back(s);
		symsByMangledName[mn].push_back(s);
		symsByTypedName[tn].push_back(s);
		symsByOffset[s->getOffset()].push_back(s);
	}
}

void Symtab::rebuild_funcvar_hashes(SerializerBase *sb)
{
	if (!is_input(sb))
		return;
	for (unsigned int i = 0; i < everyFunction.size(); ++i)
	{
		Function *f = everyFunction[i];
		funcsByOffset[f->getOffset()] = f;
	}
	for (unsigned int i = 0; i < everyVariable.size(); ++i)
	{
		Variable *v = everyVariable[i];
		varsByOffset[v->getOffset()] = v;
	}
}
void Symtab::rebuild_module_hashes(SerializerBase *sb)
{
	if (!is_input(sb))
		return;
	for (unsigned int i = 0; i < _mods.size(); ++i)
	{
		Module *m = _mods[i];
		modsByFileName[m->fileName()] = m;
		modsByFullName[m->fullName()] = m;
	}
}
void Symtab::rebuild_region_indexes(SerializerBase *sb) THROW_SPEC (SerializerError)
{
	if (!is_input(sb))
		return;

	for (unsigned int i = 0; i < regions_.size(); ++i)
	{
		Region *r = regions_[i];

		if (!r) SER_ERR("FIXME:  NULL REGION");

		if ( r->isLoadable() )
		{
			if ((r->getRegionPermissions() == Region::RP_RX)
					|| (r->getRegionPermissions() == Region::RP_RWX))
				codeRegions_.push_back(r);
			else
				dataRegions_.push_back(r);
		}

		//  entry addr might require some special attn on windows, since it
		//  is not the disk offset but the actual mem addr, which is going to be
		//  different after deserialize.  Probably have to look it up again.
		regionsByEntryAddr[r->getRegionAddr()] = r;
	}

	std::sort(codeRegions_.begin(), codeRegions_.end(), sort_reg_by_addr);
	std::sort(dataRegions_.begin(), dataRegions_.end(), sort_reg_by_addr);


}

Serializable *Symtab::serialize_impl(SerializerBase *sb, 
		const char *tag) THROW_SPEC (SerializerError)
{
	serialize_printf("%s[%d]:  welcome to Symtab::serialize_impl\n", 
			FILE__, __LINE__);
	if (is_input(sb))
	{
		//  don't bother with serializing standard and builtin types.
		setupTypes();
	}

	ifxml_start_element(sb, tag);
	gtranslate(sb, imageOffset_, "imageOffset");
	gtranslate(sb, imageLen_, "imageLen");
	gtranslate(sb, dataOffset_, "dataOff");
	gtranslate(sb, dataLen_, "dataLen");
	gtranslate(sb, is_a_out, "isExec");
	gtranslate(sb, _mods, "Modules", "Module");
	rebuild_module_hashes(sb);
	if (is_input(sb))
	{
		//  problem:  if isTypeInfoValid_ is not true, we can trigger type parsing
		//  for an object class that does not exist.  Need to introduce logic to 
		//  recreate the object in this case
		isTypeInfoValid_ = true;
		isLineInfoValid_ = true; //  NOTE:  set this to true after deserializing at least one lineInformaton object
	}
	gtranslate(sb, regions_, "Regions", "Region");
	rebuild_region_indexes(sb);
	gtranslate(sb, everyDefinedSymbol, "EveryDefinedSymbol", "Symbol");
	rebuild_symbol_hashes(sb);
	gtranslate(sb, relocation_table_, "RelocationTable", "RelocationTableEntry");
	gtranslate(sb, everyFunction, "EveryFunction", "Function");
	gtranslate(sb, everyVariable, "EveryVariable", "Variable");
	rebuild_funcvar_hashes(sb);

	//gtranslate(sb, everyUniqueVariable, "EveryUniqueVariable", "UniqueVariable");
	//gtranslate(sb, modSyms, "ModuleSymbols", "ModuleSymbol");

	gtranslate(sb, excpBlocks, "ExceptionBlocks", "ExceptionBlock");
	ifxml_end_element(sb, tag);

	sb->magic_check(FILE__, __LINE__);
#if 0
	ifinput(Symtab::setup_module_up_ptrs, sb, this);
	ifinput(fixup_relocation_symbols, sb, this);
#endif

	if (is_input(sb))
	{
		dyn_hash_map<Address, Symbol *> *map_p = NULL;
		if (getAnnotation(map_p, IdToSymAnno) && (NULL != map_p))
		{
			if (!removeAnnotation(IdToSymAnno))
			{
				fprintf(stderr, "%s[%d]:  failed to remove id-to-sym map\n", 
						FILE__, __LINE__);
			}
			delete map_p;
		}
	}
	serialize_printf("%s[%d]:  leaving Symtab::serialize_impl\n", FILE__, __LINE__);
	return NULL;
}

SYMTAB_EXPORT LookupInterface::LookupInterface() 
{
}

SYMTAB_EXPORT LookupInterface::~LookupInterface()
{
}


SYMTAB_EXPORT ExceptionBlock::ExceptionBlock(Offset tStart, 
      unsigned tSize, 
      Offset cStart) 
: tryStart_(tStart), trySize_(tSize), catchStart_(cStart), hasTry_(true) 
{
}

   SYMTAB_EXPORT ExceptionBlock::ExceptionBlock(Offset cStart) 
: tryStart_(0), trySize_(0), catchStart_(cStart), hasTry_(false) 
{
}

SYMTAB_EXPORT ExceptionBlock::ExceptionBlock(const ExceptionBlock &eb) :
   Serializable(),
   tryStart_(eb.tryStart_), trySize_(eb.trySize_), 
   catchStart_(eb.catchStart_), hasTry_(eb.hasTry_) 
{
}
SYMTAB_EXPORT bool ExceptionBlock::hasTry() const
{ 
   return hasTry_; 
}

SYMTAB_EXPORT Offset ExceptionBlock::tryStart() const
{ 
   return tryStart_; 
}

SYMTAB_EXPORT Offset ExceptionBlock::tryEnd() const
{ 
   return tryStart_ + trySize_; 
}

SYMTAB_EXPORT Offset ExceptionBlock::trySize() const
{
   return trySize_; 
}

SYMTAB_EXPORT bool ExceptionBlock::contains(Offset a) const
{ 
   return (a >= tryStart_ && a < tryStart_ + trySize_); 
}

Serializable * ExceptionBlock::serialize_impl(SerializerBase *sb, const char *tag) THROW_SPEC (SerializerError)
{
	ifxml_start_element(sb, tag);
	gtranslate(sb, tryStart_, "tryStart");
	gtranslate(sb, trySize_, "trySize");
	gtranslate(sb, catchStart_, "catchStart");
	gtranslate(sb, hasTry_, "hasTry");
	ifxml_end_element(sb, tag);
	return NULL;
}


SYMTAB_EXPORT relocationEntry::relocationEntry() :
   target_addr_(0), 
   rel_addr_(0), 
   addend_(0), 
   rtype_(Region::RT_REL), 
   name_(""), 
   dynref_(NULL), 
   relType_(0)
{
}   

SYMTAB_EXPORT relocationEntry::relocationEntry(Offset ta, Offset ra, std::string n, 
      Symbol *dynref, unsigned long relType) :
   target_addr_(ta), 
   rel_addr_(ra), 
   addend_(0), 
   rtype_(Region::RT_REL), 
   name_(n), 
   dynref_(dynref), 
   relType_(relType)
{
}   

SYMTAB_EXPORT relocationEntry::relocationEntry(Offset ta, Offset ra, Offset add, 
      std::string n, Symbol *dynref, unsigned long relType) :
   target_addr_(ta), 
   rel_addr_(ra), 
   addend_(add), 
   rtype_(Region::RT_REL), 
   name_(n), 
   dynref_(dynref), 
   relType_(relType)
{
}

SYMTAB_EXPORT relocationEntry::relocationEntry(Offset ra, std::string n, 
      Symbol *dynref, unsigned long relType, Region::RegionType rtype) :
   target_addr_(0), 
   rel_addr_(ra), 
   addend_(0), 
   rtype_(rtype), 
   name_(n), 
   dynref_(dynref), 
   relType_(relType)
{
}

SYMTAB_EXPORT relocationEntry::relocationEntry(Offset ta, Offset ra, Offset add,
        std::string n, Symbol *dynref, unsigned long relType,
        Region::RegionType rtype) :
    target_addr_(ta),
    rel_addr_(ra),
    addend_(add),
    rtype_(rtype),
    name_(n),
    dynref_(dynref),
    relType_(relType)
{}

SYMTAB_EXPORT const relocationEntry& relocationEntry::operator=(const relocationEntry &ra) 
{
   target_addr_ = ra.target_addr_;
   rel_addr_ = ra.rel_addr_;
   addend_ = ra.addend_;
   rtype_ = ra.rtype_;
   name_ = ra.name_; 
   dynref_ = ra.dynref_;
   relType_ = ra.relType_;
   return *this;
}

SYMTAB_EXPORT Offset relocationEntry::target_addr() const 
{
    return target_addr_;
}

SYMTAB_EXPORT void relocationEntry::setTargetAddr(const Offset off)
{
    target_addr_ = off;
}

SYMTAB_EXPORT Offset relocationEntry::rel_addr() const 
{
    return rel_addr_;
}

SYMTAB_EXPORT void relocationEntry::setRelAddr(const Offset value)
{
    rel_addr_ = value;
}

SYMTAB_EXPORT const string &relocationEntry::name() const 
{
    return name_;
}

SYMTAB_EXPORT Symbol *relocationEntry::getDynSym() const 
{
    return dynref_;
}

SYMTAB_EXPORT bool relocationEntry::addDynSym(Symbol *dynref) 
{
    dynref_ = dynref;
    return true;
}

SYMTAB_EXPORT Region::RegionType relocationEntry::regionType() const
{
	return rtype_;
}

SYMTAB_EXPORT unsigned long relocationEntry::getRelType() const 
{
    return relType_;
}

SYMTAB_EXPORT Offset relocationEntry::addend() const
{
        return addend_;
}

SYMTAB_EXPORT void relocationEntry::setAddend(const Offset value)
{
        addend_ = value;
}

SYMTAB_EXPORT void relocationEntry::setRegionType(const Region::RegionType value)
{
        rtype_ = value;
}

SYMTAB_EXPORT void relocationEntry::setName(const std::string &newName) {
    name_ = newName;
}

bool relocationEntry::operator==(const relocationEntry &r) const
{
	if (target_addr_ != r.target_addr_) return false;
	if (rel_addr_ != r.rel_addr_) return false;
	if (addend_ != r.addend_) return false;
	if (rtype_ != r.rtype_) return false;
	if (name_ != r.name_) return false;
	if (relType_ != r.relType_) return false;
	if (dynref_ && !r.dynref_) return false;
	if (!dynref_ && r.dynref_) return false;
	if (dynref_)
	{
		if (dynref_->getName() != r.dynref_->getName()) return false;
		if (dynref_->getOffset() != r.dynref_->getOffset()) return false;
	}

	return true;
}

Serializable *relocationEntry::serialize_impl(SerializerBase *sb, const char *tag) THROW_SPEC (SerializerError)
{
	//  on deserialize need to rebuild symtab::undefDynSyms before deserializing relocations

	std::string symname = dynref_ ? dynref_->getName() : std::string("");
	Offset symoff = dynref_ ? dynref_->getOffset() : (Offset) -1;

      ifxml_start_element(sb, tag);
      gtranslate(sb, target_addr_, "targetAddress");
      gtranslate(sb, rel_addr_, "relocationAddress");
      gtranslate(sb, addend_, "Addend");
      gtranslate(sb, name_, "relocationName");
      gtranslate(sb,  rtype_, Region::regionType2Str, "regionType");
      gtranslate(sb, relType_, "relocationType");
      gtranslate(sb, symname, "SymbolName");
      gtranslate(sb, symoff, "SymbolOffset");
      ifxml_end_element(sb, tag);

	  if (sb->isInput())
	  {
		  dynref_ = NULL;
		  if (symname != std::string(""))
		  {
			  //  if we have a name for this symbol, the offset should not be -1;
			  if (symoff == (Offset) -1)
			  {
				  fprintf(stderr, "%s[%d]:  inconsistent symname and offset combo!\n", 
						  FILE__, __LINE__);
			  }

			  SerContextBase *scb = sb->getContext();
			  if (!scb)
			  {
				  fprintf(stderr, "%s[%d]:  SERIOUS:  FIXME\n", FILE__, __LINE__);
				  SER_ERR("FIXME");
			  }

			  SerContext<Symtab> *scs = dynamic_cast<SerContext<Symtab> *>(scb);

			  if (!scs)
			  {
				  fprintf(stderr, "%s[%d]:  SERIOUS:  FIXME\n", FILE__, __LINE__);
				  SER_ERR("FIXME");
			  }

			  Symtab *st = scs->getScope();

			  if (!st)
			  {
				  fprintf(stderr, "%s[%d]:  SERIOUS:  FIXME\n", FILE__, __LINE__);
				  SER_ERR("FIXME");
			  }

			  std::vector<Symbol *> *syms = st->findSymbolByOffset(symoff);
			  if (!syms || !syms->size())
			  {
				  serialize_printf("%s[%d]:  cannot find symbol by offset %p\n", 
						  FILE__, __LINE__, (void *)symoff);
				  return NULL;
			  }

			  //  Might want to try to select the "best" symbol here if there is
			  //  more than one.  Or Maybe just returning the first is sufficient.

			  dynref_ = (*syms)[0];
		  }
	  }
	  return NULL;
}

ostream & Dyninst::SymtabAPI::operator<< (ostream &os, const relocationEntry &r) 
{
    if( r.getDynSym() != NULL ) {
        os << "Name: " << setw(20) << ( "'" + r.getDynSym()->getName() + "'" );
    }else{
        os << "Name: " << setw(20) << r.name();
    }
    os << " Offset: " << std::hex << std::setfill('0') << setw(8) << r.rel_addr() 
       << std::dec << std::setfill(' ')
       << " Offset: " << std::hex << std::setfill('0') << setw(8) << r.target_addr() 
       << std::dec << std::setfill(' ')
       << " Addend: " << r.addend()
       << " Region: " << Region::regionType2Str(r.regionType())
       << " Type: " << setw(15) << relocationEntry::relType2Str(r.getRelType())
       << "(" << r.getRelType() << ")";
    if( r.getDynSym() != NULL ) {
        os << " Symbol Offset: " << std::hex << std::setfill('0') << setw(8) << r.getDynSym()->getOffset();
        os << std::setfill(' ');
        if( r.getDynSym()->isCommonStorage() ) {
            os << " COM";
        }else if( r.getDynSym()->getRegion() == NULL ) {
            os << " UND";
        }
    }
    return os;
}

const char *Symbol::symbolType2Str(SymbolType t) 
{
   switch (t) 
   {
      CASE_RETURN_STR(ST_UNKNOWN);
      CASE_RETURN_STR(ST_FUNCTION);
      CASE_RETURN_STR(ST_OBJECT);
      CASE_RETURN_STR(ST_MODULE);
      CASE_RETURN_STR(ST_SECTION);
      CASE_RETURN_STR(ST_TLS);
      CASE_RETURN_STR(ST_DELETED);
      CASE_RETURN_STR(ST_NOTYPE);
   };

   return "invalid symbol type";
}

const char *Symbol::symbolLinkage2Str(SymbolLinkage t) 
{
   switch (t) 
   {
      CASE_RETURN_STR(SL_UNKNOWN);
      CASE_RETURN_STR(SL_GLOBAL);
      CASE_RETURN_STR(SL_LOCAL);
      CASE_RETURN_STR(SL_WEAK);
   };

   return "invalid symbol linkage";
}

const char *Symbol::symbolTag2Str(SymbolTag t) 
{
   switch (t) 
   {
      CASE_RETURN_STR(TAG_UNKNOWN);
      CASE_RETURN_STR(TAG_USER);
      CASE_RETURN_STR(TAG_LIBRARY);
      CASE_RETURN_STR(TAG_INTERNAL);
   };

   return "invalid symbol tag";
}

const char *Symbol::symbolVisibility2Str(SymbolVisibility t) 
{
   switch(t) {
      CASE_RETURN_STR(SV_UNKNOWN);
      CASE_RETURN_STR(SV_DEFAULT);
      CASE_RETURN_STR(SV_INTERNAL);
      CASE_RETURN_STR(SV_HIDDEN);
      CASE_RETURN_STR(SV_PROTECTED);
   }
   return "invalid symbol visibility";
}

bool Symtab::hasStackwalkDebugInfo()
{

	Object *obj = getObject();
	if (!obj)
	{
		fprintf(stderr, "%s[%d]:  getObject failed here\n", FILE__, __LINE__);
		return false;
	}
   return obj->hasFrameDebugInfo();
}

bool Symtab::getRegValueAtFrame(Address pc, 
                                Dyninst::MachRegister reg, 
                                Dyninst::MachRegisterVal &reg_result,
                                MemRegReader *reader)
{
	Object *obj = getObject();
	if (!obj)
	{
		fprintf(stderr, "%s[%d]:  getObject failed here\n", FILE__, __LINE__);
		return false;
	}
   return obj->getRegValueAtFrame(pc, reg, reg_result, reader);
}

Object *Symtab::getObject()
{
   if (obj_private)
      return obj_private;

   //TODO: This likely triggered because we serialized in an object
   // from cache, but now the user is requesting more information from
   // the on disk object.  We should create a new 'Object' from data
   // (likely a file path) serialized in.
   
   fprintf(stderr, "%s[%d]:  FIXME:  request for object that does not exist!\n", FILE__, __LINE__);
   return NULL;
   //obj_private = new Object();
   //return obj_private;
}

void Symtab::parseTypesNow()
{
   if (isTypeInfoValid_)
      return;

   parseTypes();
}

#if defined (cap_serialization)
//  Not sure this is strictly necessary, problems only seem to exist with Module 
// annotations when the file was split off, so there's probably something else that
//  can be done to instantiate the relevant functions.

bool dummy_for_ser_instance(std::string file, SerializerBase *sb)
{
   if (file == std::string("no_such_file")) 
   {
      if (!sb) 
      {
         fprintf(stderr, "%s[%d]:  really should not happen\n", FILE__, __LINE__);
         return false;
      }
      fprintf(stderr, "%s[%d]:  WARN:  disabled serializer init here\n", FILE__, __LINE__);
   }
   return true;
}

#endif

namespace Dyninst {
	namespace SymtabAPI {


#if 1
SYMTAB_EXPORT SerializerBase *nonpublic_make_bin_symtab_serializer(Symtab *t, std::string file)
{
	SerializerBin *ser;
	SerContext<Symtab> *scs = new SerContext<Symtab>(t, file);
	ser = new SerializerBin(scs, "SerializerBin", file, sd_serialize, false);
	return ser;
}

SYMTAB_EXPORT SerializerBase *nonpublic_make_bin_symtab_deserializer(Symtab *t, std::string file)
{
	SerializerBin *ser;
	SerContext<Symtab> *scs = new SerContext<Symtab>(t, file);
	ser = new SerializerBin(scs, "DeserializerBin", file, sd_deserialize, false);
	return ser;
}

SYMTAB_EXPORT void nonpublic_free_bin_symtab_serializer(SerializerBase *sb)
{
	SerializerBin *sbin = dynamic_cast<SerializerBin *>(sb);
	if (sbin)
	{
		delete(sbin);
	}
	else
		fprintf(stderr, "%s[%d]:  FIXME\n", FILE__, __LINE__);

}
#endif

SYMTAB_EXPORT Offset Symtab::getElfDynamicOffset()
{
#if defined(os_linux) || defined(os_freebsd)
	Object *obj = getObject();
	if (!obj)
	{
		fprintf(stderr, "%s[%d]:  getObject failed here\n", FILE__, __LINE__);
		return 0;
	}
   return obj->getDynamicAddr();
#else
   return 0;
#endif
}

SYMTAB_EXPORT bool Symtab::addLibraryPrereq(std::string name)
{
#if defined(os_linux) || defined(os_freebsd)
	Object *obj = getObject();
	if (!obj)
	{
		fprintf(stderr, "%s[%d]:  getObject failed here\n", FILE__, __LINE__);
		return false;
	}
   obj->insertPrereqLibrary(name);
   return true;
#else
   return false;
#endif
}

SYMTAB_EXPORT bool Symtab::addSysVDynamic(long name, long value)
{
#if defined(os_linux) || defined(os_freebsd)
	Object *obj = getObject();
	if (!obj)
	{
		fprintf(stderr, "%s[%d]:  getObject failed here\n", FILE__, __LINE__);
		return false;
	}
  obj->insertDynamicEntry(name, value);
   return true;
#else
   return false;
#endif
}

SYMTAB_EXPORT bool Symtab::addExternalSymbolReference(Symbol *externalSym, Region *localRegion,
        relocationEntry localRel)
{
    // Adjust this to the correct value
    localRel.setRegionType(getObject()->getRelType());

    // Create placeholder Symbol for external Symbol reference
    // Bernat, 7SEP2010 - according to Matt, these symbols should have
    // type "undefined", which means a region of NULL. Changing
    // from "localRegion" to NULL. 
    Symbol *symRef = new Symbol(externalSym->getName(),
                                externalSym->getType(),
                                Symbol::SL_GLOBAL,
                                Symbol::SV_DEFAULT,
                                (Address)0,
                                getDefaultModule(),
                                NULL, // localRegion,
                                externalSym->getSize(),
                                true,
                                false);

   if( !addSymbol(symRef, externalSym) ) return false;

   localRegion->addRelocationEntry(localRel);

   // Make sure the Symtab holding the external symbol gets linked
   // with this Symtab
   explicitSymtabRefs_.insert(externalSym->getSymtab());

   return true;
}

bool Symtab::getExplicitSymtabRefs(std::set<Symtab *> &refs) {
    refs = explicitSymtabRefs_;
    return (refs.size() != 0);
}

SYMTAB_EXPORT bool Symtab::addLinkingResource(Archive *library) {
    linkingResources_.push_back(library);

    return true;
}

SYMTAB_EXPORT bool Symtab::getLinkingResources(std::vector<Archive *> &libs) {
    libs = linkingResources_;
    return (linkingResources_.size() != 0);
}

SYMTAB_EXPORT Address Symtab::getLoadAddress()
{
#if defined(os_linux) || defined(os_freebsd) || defined(os_aix)
   return getObject()->getLoadAddress();
#else
   return 0x0;
#endif
}

SYMTAB_EXPORT bool Symtab::isDefensiveBinary() const
{
    return isDefensiveBinary_;
}

SYMTAB_EXPORT bool Symtab::canBeShared()
{
   return mf->canBeShared();
}

SYMTAB_EXPORT Offset Symtab::getInitOffset()
{
#if defined(os_linux) || defined(os_freebsd) || defined(os_solaris)
   return getObject()->getInitAddr();
#else
   return 0x0;
#endif

}

SYMTAB_EXPORT Offset Symtab::getFiniOffset()
{
#if defined(os_linux) || defined(os_freebsd) || defined(os_solaris)
   return getObject()->getFiniAddr();
#else
   return 0x0;
#endif

}

} // namespace SymtabAPI
} // namespace Dyninst
<|MERGE_RESOLUTION|>--- conflicted
+++ resolved
@@ -1329,11 +1329,8 @@
         if ( regions_[index]->isLoadable() ) 
         {
            if (     (regions_[index]->getRegionPermissions() == Region::RP_RX) 
-<<<<<<< HEAD
                  || (isDefensiveBinary_ && 
                      regions_[index]->getRegionPermissions() == Region::RP_RW)
-=======
->>>>>>> a9096d26
                  || (regions_[index]->getRegionPermissions() == Region::RP_RWX)) 
            {
               codeRegions_.push_back(regions_[index]);
