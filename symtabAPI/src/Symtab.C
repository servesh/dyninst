--- conflicted
+++ resolved
@@ -1485,14 +1485,8 @@
    return true;
 }
 
-<<<<<<< HEAD
 SYMTAB_EXPORT std::vector<std::string> &Symtab::getDependencies(){
     return deps_;
-=======
-DLLEXPORT std::vector<std::string> &Symtab::getDependencies()
-{
-   return deps_;
->>>>>>> 7d353ba9
 }
 
 
@@ -2388,13 +2382,7 @@
    catchStart_(eb.catchStart_), hasTry_(eb.hasTry_) 
 {
 }
-<<<<<<< HEAD
- 
 SYMTAB_EXPORT bool ExceptionBlock::hasTry() const
-=======
-
-DLLEXPORT bool ExceptionBlock::hasTry() const
->>>>>>> 7d353ba9
 { 
    return hasTry_; 
 }
@@ -2432,26 +2420,8 @@
    } SER_CATCH("Symtab");
 }
 
-<<<<<<< HEAD
-SYMTAB_EXPORT relocationEntry::relocationEntry()
-   :target_addr_(0), rel_addr_(0), addend_(0), rtype_(Region::RT_REL), name_(""), dynref_(NULL), relType_(0)
-{
-}   
-
-SYMTAB_EXPORT relocationEntry::relocationEntry(Offset ta, Offset ra, std::string n, Symbol *dynref, unsigned long relType)
-   : target_addr_(ta), rel_addr_(ra), addend_(0), rtype_(Region::RT_REL), name_(n), dynref_(dynref), relType_(relType)
-{
-}   
-
-SYMTAB_EXPORT relocationEntry::relocationEntry(Offset ta, Offset ra, Offset add, std::string n, Symbol *dynref, unsigned long relType)
-   : target_addr_(ta), rel_addr_(ra), addend_(add), rtype_(Region::RT_REL), name_(n), dynref_(dynref), relType_(relType)
-{
-}
-
-SYMTAB_EXPORT relocationEntry::relocationEntry(Offset ra, std::string n, Symbol *dynref, unsigned long relType, Region::RegionType rtype)
-   : target_addr_(0), rel_addr_(ra), addend_(0), rtype_(rtype), name_(n), dynref_(dynref), relType_(relType)
-=======
-DLLEXPORT relocationEntry::relocationEntry() :
+
+SYMTAB_EXPORT relocationEntry::relocationEntry() :
    target_addr_(0), 
    rel_addr_(0), 
    addend_(0), 
@@ -2462,7 +2432,7 @@
 {
 }   
 
-DLLEXPORT relocationEntry::relocationEntry(Offset ta, Offset ra, std::string n, 
+SYMTAB_EXPORT relocationEntry::relocationEntry(Offset ta, Offset ra, std::string n, 
       Symbol *dynref, unsigned long relType) :
    target_addr_(ta), 
    rel_addr_(ra), 
@@ -2474,7 +2444,7 @@
 {
 }   
 
-DLLEXPORT relocationEntry::relocationEntry(Offset ta, Offset ra, Offset add, 
+SYMTAB_EXPORT relocationEntry::relocationEntry(Offset ta, Offset ra, Offset add, 
       std::string n, Symbol *dynref, unsigned long relType) :
    target_addr_(ta), 
    rel_addr_(ra), 
@@ -2486,7 +2456,7 @@
 {
 }
 
-DLLEXPORT relocationEntry::relocationEntry(Offset ra, std::string n, 
+SYMTAB_EXPORT relocationEntry::relocationEntry(Offset ra, std::string n, 
       Symbol *dynref, unsigned long relType, Region::RegionType rtype) :
    target_addr_(0), 
    rel_addr_(ra), 
@@ -2495,7 +2465,6 @@
    name_(n), 
    dynref_(dynref), 
    relType_(relType)
->>>>>>> 7d353ba9
 {
 }   
 
@@ -2511,7 +2480,6 @@
    return *this;
 }
 
-<<<<<<< HEAD
 SYMTAB_EXPORT void relocationEntry::setAddend(const Offset value) {
     addend_ = value;
 }
@@ -2525,26 +2493,7 @@
 }
 
 SYMTAB_EXPORT Region::RegionType relocationEntry::regionType() const {
-=======
-DLLEXPORT void relocationEntry::setAddend(const Offset value) 
-{
-   addend_ = value;
-}
-
-DLLEXPORT Offset relocationEntry::addend() const 
-{
-   return addend_;
-}
-
-DLLEXPORT void relocationEntry::setRegionType(const Region::RegionType value) 
-{
-   rtype_ = value;
-}
-
-DLLEXPORT Region::RegionType relocationEntry::regionType() const 
-{
->>>>>>> 7d353ba9
-    return rtype_;
+	return rtype_;
 }
 
 void relocationEntry::serialize(SerializerBase *sb, const char *tag)
