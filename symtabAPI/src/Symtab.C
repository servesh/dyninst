--- conflicted
+++ resolved
@@ -2890,7 +2890,6 @@
 #endif
 }
 
-<<<<<<< HEAD
 SYMTAB_EXPORT bool Symtab::addLibraryPrereq(std::string name)
 {
 #if defined(os_linux)
@@ -2911,7 +2910,5 @@
 #endif
 }
 
-=======
->>>>>>> af3acfe3
 } // namespace SymtabAPI
 } // namespace Dyninst
