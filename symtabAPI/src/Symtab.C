/*
 * Copyright (c) 1996-2007 Barton P. Miller
 * 
 * We provide the Paradyn Parallel Performance Tools (below
 * described as "Paradyn") on an AS IS basis, and do not warrant its
 * validity or performance.  We reserve the right to update, modify,
 * or discontinue this software at any time.  We shall have no
 * obligation to supply such updates or modifications or any other
 * form of support to you.
 * 
 * By your use of Paradyn, you understand and agree that we (or any
 * other person or entity with proprietary rights in Paradyn) are
 * under no obligation to provide either maintenance services,
 * update services, notices of latent defects, or correction of
 * defects for Paradyn.
 * 
 * This library is free software; you can redistribute it and/or
 * modify it under the terms of the GNU Lesser General Public
 * License as published by the Free Software Foundation; either
 * version 2.1 of the License, or (at your option) any later version.
 * 
 * This library is distributed in the hope that it will be useful,
 * but WITHOUT ANY WARRANTY; without even the implied warranty of
 * MERCHANTABILITY or FITNESS FOR A PARTICULAR PURPOSE.  See the GNU
 * Lesser General Public License for more details.
 * 
 * You should have received a copy of the GNU Lesser General Public
 * License along with this library; if not, write to the Free Software
 * Foundation, Inc., 51 Franklin Street, Fifth Floor, Boston, MA  02110-1301  USA
 */

#include <stdio.h>
#include <stdlib.h>
#include <assert.h>
#include <string.h>
#include <algorithm>

#include "common/h/Timer.h"
#include "common/h/debugOstream.h"
#include "common/h/serialize.h"
#include "common/h/pathName.h"

#include "Serialization.h"
#include "Symtab.h"
#include "Module.h"
#include "Collections.h"
#include "Function.h"
#include "Variable.h"

#include "annotations.h"

#include "symtabAPI/src/Object.h"

#if !defined(os_windows)
#include <dlfcn.h>
#else
#include <windows.h>
#endif

#include <iomanip>
#include <stdarg.h>

using namespace Dyninst;
using namespace Dyninst::SymtabAPI;
using namespace std;

static std::string errMsg;
extern bool parseCompilerType(Object *);

void pd_log_perror(const char *msg)
{
   errMsg = std::string(msg);
};

int symtab_printf(const char *format, ...);

SymtabError serr;

std::vector<Symtab *> Symtab::allSymtabs;
builtInTypeCollection *Symtab::builtInTypes = NULL;
typeCollection *Symtab::stdTypes = NULL;
 
SymtabError Symtab::getLastSymtabError()
{
    return serr;
}

std::string Symtab::printError(SymtabError serr)
{
    switch (serr)
    {
        case Obj_Parsing:
            return "Failed to parse the Object"+errMsg;
        case Syms_To_Functions:
            return "Failed to convert Symbols to Functions";
        case No_Such_Function:
            return "Function does not exist";
        case No_Such_Variable:
            return "Variable does not exist";
       case No_Such_Module:
            return "Module does not exist";
        case No_Such_Region:
            return "Region does not exist";
        case No_Such_Symbol:
            return "Symbol does not exist";
        case Not_A_File:
            return "Not a File. Call openArchive()";
        case Not_An_Archive:
            return "Not an Archive. Call openFile()";
        case Export_Error:
            return "Error Constructing XML"+errMsg;
        case Invalid_Flags:
            return "Flags passed are invalid.";
	case No_Error:
	    return "No previous Error.";
        default:
            return "Unknown Error";
    }		
}

void Symtab::setupTypes()
{
    /*
     * Create the "error" and "untyped" types.
     */
    std::string name = "<error>";
    type_Error   = Type::createFake(name);
    name = "<no type>";
    type_Untyped = Type::createFake(name);
    setupStdTypes();
}    

void Symtab::setupStdTypes() 
{
   if (builtInTypes)
    	return;

   builtInTypes = new builtInTypeCollection;
   typeScalar *newType;

   // NOTE: integral type  mean twos-complement
   // -1  int, 32 bit signed integral type
   // in stab document, size specified in bits, system size is in bytes
   builtInTypes->addBuiltInType(newType = new typeScalar(-1, 4, "int", true));
   newType->decrRefCount();
   // -2  char, 8 bit type holding a character. GDB & dbx(AIX) treat as signed
   builtInTypes->addBuiltInType(newType = new typeScalar(-2, 1, "char", true));
   newType->decrRefCount();
   // -3  short, 16 bit signed integral type
   builtInTypes->addBuiltInType(newType = new typeScalar(-3, 2, "short", true));
   newType->decrRefCount();
   // -4  long, 32/64 bit signed integral type
   builtInTypes->addBuiltInType(newType = new typeScalar(-4, sizeof(long), "long", true));
   newType->decrRefCount();
   // -5  unsigned char, 8 bit unsigned integral type
   builtInTypes->addBuiltInType(newType = new typeScalar(-5, 1, "unsigned char"));
   newType->decrRefCount();
   // -6  signed char, 8 bit signed integral type
   builtInTypes->addBuiltInType(newType = new typeScalar(-6, 1, "signed char", true));
   newType->decrRefCount();
   // -7  unsigned short, 16 bit unsigned integral type
   builtInTypes->addBuiltInType(newType = new typeScalar(-7, 2, "unsigned short"));
   newType->decrRefCount();
   // -8  unsigned int, 32 bit unsigned integral type
   builtInTypes->addBuiltInType(newType = new typeScalar(-8, 4, "unsigned int"));
   newType->decrRefCount();
   // -9  unsigned, 32 bit unsigned integral type
   builtInTypes->addBuiltInType(newType = new typeScalar(-9, 4, "unsigned"));
   newType->decrRefCount();
   // -10 unsigned long, 32 bit unsigned integral type
   builtInTypes->addBuiltInType(newType = new typeScalar(-10, sizeof(unsigned long), "unsigned long"));
   newType->decrRefCount();
   // -11 void, type indicating the lack of a value
   //  XXX-size may not be correct jdd 4/22/99
   builtInTypes->addBuiltInType(newType = new typeScalar(-11, 0, "void", false));
   newType->decrRefCount();
   // -12 float, IEEE single precision
   builtInTypes->addBuiltInType(newType = new typeScalar(-12, sizeof(float), "float", true));
   newType->decrRefCount();
   // -13 double, IEEE double precision
   builtInTypes->addBuiltInType(newType = new typeScalar(-13, sizeof(double), "double", true));
   newType->decrRefCount();
   // -14 long double, IEEE double precision, size may increase in future
   builtInTypes->addBuiltInType(newType = new typeScalar(-14, sizeof(long double), "long double", true));
   newType->decrRefCount();
   // -15 integer, 32 bit signed integral type
   builtInTypes->addBuiltInType(newType = new typeScalar(-15, 4, "integer", true));
   newType->decrRefCount();
   // -16 boolean, 32 bit type. GDB/GCC 0=False, 1=True, all other values
   //  have unspecified meaning
   builtInTypes->addBuiltInType(newType = new typeScalar(-16, sizeof(bool), "boolean"));
   newType->decrRefCount();
   // -17 short real, IEEE single precision
   //  XXX-size may not be correct jdd 4/22/99
   builtInTypes->addBuiltInType(newType = new typeScalar(-17, sizeof(float), "short real", true));
   newType->decrRefCount();
   // -18 real, IEEE double precision XXX-size may not be correct jdd 4/22/99
   builtInTypes->addBuiltInType(newType = new typeScalar(-18, sizeof(double), "real", true));
   newType->decrRefCount();
   // -19 stringptr XXX- size of void * -- jdd 4/22/99
   builtInTypes->addBuiltInType(newType = new typeScalar(-19, sizeof(void *), "stringptr"));
   newType->decrRefCount();
   // -20 character, 8 bit unsigned character type
   builtInTypes->addBuiltInType(newType = new typeScalar(-20, 1, "character"));
   newType->decrRefCount();
   // -21 logical*1, 8 bit type (Fortran, used for boolean or unsigned int)
   builtInTypes->addBuiltInType(newType = new typeScalar(-21, 1, "logical*1"));
   newType->decrRefCount();
   // -22 logical*2, 16 bit type (Fortran, some for boolean or unsigned int)
   builtInTypes->addBuiltInType(newType = new typeScalar(-22, 2, "logical*2"));
   newType->decrRefCount();
   // -23 logical*4, 32 bit type (Fortran, some for boolean or unsigned int)
   builtInTypes->addBuiltInType(newType = new typeScalar(-23, 4, "logical*4"));
   newType->decrRefCount();
   // -24 logical, 32 bit type (Fortran, some for boolean or unsigned int)
   builtInTypes->addBuiltInType(newType = new typeScalar(-24, 4, "logical"));
   newType->decrRefCount();
   // -25 complex, consists of 2 IEEE single-precision floating point values
   builtInTypes->addBuiltInType(newType = new typeScalar(-25, sizeof(float)*2, "complex", true));
   newType->decrRefCount();
   // -26 complex, consists of 2 IEEE double-precision floating point values
   builtInTypes->addBuiltInType(newType = new typeScalar(-26, sizeof(double)*2, "complex*16", true));
   newType->decrRefCount();
   // -27 integer*1, 8 bit signed integral type
   builtInTypes->addBuiltInType(newType = new typeScalar(-27, 1, "integer*1", true));
   newType->decrRefCount();
   // -28 integer*2, 16 bit signed integral type
   builtInTypes->addBuiltInType(newType = new typeScalar(-28, 2, "integer*2", true));
   newType->decrRefCount();

   /* Quick hack to make integer*4 compatible with int for Fortran
      jnb 6/20/01 */
   // This seems questionable - let's try removing that hack - jmo 05/21/04
   /*
     builtInTypes->addBuiltInType(newType = new type("int",-29,
     built_inType, 4));
     newType->decrRefCount();
   */
   // -29 integer*4, 32 bit signed integral type
   builtInTypes->addBuiltInType(newType = new typeScalar(-29, 4, "integer*4", true));
   newType->decrRefCount();
   // -30 wchar, Wide character, 16 bits wide, unsigned (unknown format)
   builtInTypes->addBuiltInType(newType = new typeScalar(-30, 2, "wchar"));
   newType->decrRefCount();
#if defined(os_windows)
   // -31 long long, 64 bit signed integral type
   builtInTypes->addBuiltInType(newType = new typeScalar(-31, sizeof(LONGLONG), "long long", true));
   newType->decrRefCount();
   // -32 unsigned long long, 64 bit unsigned integral type
   builtInTypes->addBuiltInType(newType = new typeScalar(-32, sizeof(ULONGLONG), "unsigned long long"));
   newType->decrRefCount();
#else
   // -31 long long, 64 bit signed integral type
   builtInTypes->addBuiltInType(newType = new typeScalar(-31, sizeof(long long), "long long", true));
   newType->decrRefCount();
   // -32 unsigned long long, 64 bit unsigned integral type
   builtInTypes->addBuiltInType(newType = new typeScalar(-32, sizeof(unsigned long long), "unsigned long long"));
   newType->decrRefCount();
#endif
   // -33 logical*8, 64 bit unsigned integral type
   builtInTypes->addBuiltInType(newType = new typeScalar(-33, 8, "logical*8"));
   newType->decrRefCount();
   // -34 integer*8, 64 bit signed integral type
   builtInTypes->addBuiltInType(newType = new typeScalar(-34, 8, "integer*8", true));
   newType->decrRefCount();

	/*
    * Initialize hash table of standard types.
    */
	if (stdTypes)
    	return;

   stdTypes = typeCollection::getGlobalTypeCollection();
   stdTypes->addType(newType = new typeScalar(-1, sizeof(int), "int"));
   newType->decrRefCount();

   Type *charType = new typeScalar(-2, sizeof(char), "char");
   stdTypes->addType(charType);

	std::string tName = "char *";
	typePointer *newPtrType;
   stdTypes->addType(newPtrType = new typePointer(-3, charType, tName));
   charType->decrRefCount();
   newPtrType->decrRefCount();

   Type *voidType = new typeScalar(-11, 0, "void", false);
   stdTypes->addType(voidType);

	tName = "void *";
   stdTypes->addType(newPtrType = new typePointer(-4, voidType, tName));
   voidType->decrRefCount();
   newPtrType->decrRefCount();

   stdTypes->addType(newType = new typeScalar(-12, sizeof(float), "float"));
   newType->decrRefCount();

#if defined(i386_unknown_nt4_0)
   stdTypes->addType(newType = new typeScalar(-31, sizeof(LONGLONG), "long long"));    
#else
   stdTypes->addType(newType = new typeScalar(-31, sizeof(long long), "long long"));
#endif

	newType->decrRefCount();

   return;
}

DLLEXPORT unsigned Symtab::getAddressWidth() const 
{
   return address_width_;
}
 
DLLEXPORT bool Symtab::isNativeCompiler() const 
{
    return nativeCompiler; 
}
 

DLLEXPORT Symtab::Symtab(MappedFile *mf_) :
   AnnotatableSparse(),
   mf(mf_), 
   mfForDebugInfo(mf_),
   obj_private(NULL)
{   

}   


DLLEXPORT Symtab::Symtab() :
   obj_private(NULL)
{
  symtab_printf("%s[%d]: Created symtab via default constructor\n", FILE__, __LINE__);
    defaultNamespacePrefix = "";
}

DLLEXPORT bool Symtab::isExec() const 
{
    return is_a_out; 
}

DLLEXPORT bool Symtab::isStripped() 
{
#if defined(os_linux) || defined(os_solaris)
    Region *sec;
    return findRegion(sec,".symtab");
#else
    return (no_of_symbols==0);
#endif
}

DLLEXPORT Offset Symtab::imageOffset() const 
{
    return imageOffset_;
}

DLLEXPORT Offset Symtab::dataOffset() const 
{ 
    return dataOffset_;
}

DLLEXPORT Offset Symtab::dataLength() const 
{
    return dataLen_;
} 

DLLEXPORT Offset Symtab::imageLength() const 
{
    return imageLen_;
}
/*
DLLEXPORT char* Symtab::image_ptr ()  const 
{
   return code_ptr_;
}

DLLEXPORT char* Symtab::data_ptr ()  const 
{ 
   return data_ptr_;
}
*/
DLLEXPORT const char*  Symtab::getInterpreterName() const 
{
   if (interpreter_name_.length())
      return interpreter_name_.c_str();
   return NULL;
}
 
DLLEXPORT Offset Symtab::getEntryOffset() const 
{ 
   return entry_address_;
}

DLLEXPORT Offset Symtab::getBaseOffset() const 
{
   return base_address_;
}

DLLEXPORT Offset Symtab::getLoadOffset() const 
{ 
   return load_address_;
}

DLLEXPORT Offset Symtab::getTOCoffset() const 
{
   return toc_offset_;
}

DLLEXPORT string Symtab::getDefaultNamespacePrefix() const
{
    return defaultNamespacePrefix;
}
	
	
// TODO -- is this g++ specific
bool Symtab::buildDemangledName( const std::string &mangled, 
      std::string &pretty,
      std::string &typed,
      bool nativeCompiler, 
      supportedLanguages lang )
{
   /* The C++ demangling function demangles MPI__Allgather (and other MPI__
    * functions with start with A) into the MPI constructor.  In order to
    * prevent this a hack needed to be made, and this seemed the cleanest
    * approach.
    */

   if ((mangled.length()>5) && (mangled.substr(0,5)==std::string("MPI__"))) 
   {
      return false;
   }	  

   /* If it's Fortran, eliminate the trailing underscores, if any. */
   if (lang == lang_Fortran 
         || lang == lang_CMFortran 
         || lang == lang_Fortran_with_pretty_debug )
   {
      if ( mangled[ mangled.length() - 1 ] == '_' ) 
      {
         char * demangled = strdup( mangled.c_str() );
         demangled[ mangled.length() - 1 ] = '\0';
         pretty = std::string( demangled );

         free ( demangled );
         return true;
      }
      else 
      {
         /* No trailing underscores, do nothing */
         return false;
      }
   } /* end if it's Fortran. */

   //  Check to see if we have a gnu versioned symbol on our hands.
   //  These are of the form <symbol>@<version> or <symbol>@@<version>
   //
   //  If we do, we want to create a "demangled" name for the one that
   //  is of the form <symbol>@@<version> since this is, by definition,
   //  the default.  The "demangled" name will just be <symbol>

   //  NOTE:  this is just a 0th order approach to dealing with versioned
   //         symbols.  We may need to do something more sophisticated
   //         in the future.  JAW 10/03

#if !defined(os_windows)

   char *atat;

   if (NULL != (atat = strstr(mangled.c_str(), "@@"))) 
   {
        pretty = mangled.substr(0 /*start pos*/, 
                        (int)(atat - mangled.c_str())/*len*/);
        //char msg[256];
        //sprintf(msg, "%s[%d]: 'demangling' versioned symbol: %s, to %s",
        //          __FILE__, __LINE__, mangled.c_str(), pretty.c_str());

        //cerr << msg << endl;
        //logLine(msg);
      
        return true;
    }

#endif

    bool retval = false;
  
    /* Try demangling it. */
    char * demangled = P_cplus_demangle( mangled.c_str(), nativeCompiler, false);
    if (demangled) 
    {
        pretty = std::string( demangled );
        retval = true;
    }
  
    char *t_demangled = P_cplus_demangle(mangled.c_str(), nativeCompiler, true);
    if (t_demangled && (strcmp(t_demangled, demangled) != 0)) 
    {
        typed = std::string(t_demangled);
        retval = true;
    }

    if (demangled)
        free(demangled);
    if (t_demangled)
        free(t_demangled);

    return retval;
} /* end buildDemangledName() */


/*
 * extractSymbolsFromFile
 *
 * Create a Symtab-level list of symbols by pulling out data
 * from the low-level parse (linkedFile).
 * Technically this causes a duplication of symbols; however,
 * we will be rewriting these symbols and so we need our own
 * copy. 
 *
 * TODO: delete the linkedFile once we're done?
 */

bool Symtab::extractSymbolsFromFile(Object *linkedFile, std::vector<Symbol *> &raw_syms) 
{
    for (SymbolIter symIter(*linkedFile); symIter; symIter++) {
        Symbol *sym = symIter.currval();

        // If a symbol starts with "." we want to skip it. These indicate labels in the
        // code. 
        
        // removed 1/09: this should be done in Dyninst, not Symtab
#if 0
        if (sym->getMangledName()[0] == '.') 
            continue;
#endif

        // check for undefined dynamic symbols. Used when rewriting relocation section.
        // relocation entries have references to these undefined dynamic symbols.
        // We also have undefined symbols for the static binary case.
        
        if (sym->getSec() == NULL && !sym->isAbsolute()) {
            undefDynSyms[sym->getMangledName()].push_back(sym);
            continue;
        }

        // Check whether this symbol has a valid offset. If they do not we have a
        // consistency issue. This should be a null check.

        // Symbols can have an offset of 0 if they don't refer to things within a file.
#if 0
        if (!isValidOffset(sym->getAddr())) {
            fprintf(stderr, "Symbol %s has invalid offset 0x%lx\n", sym->getName().c_str(), sym->getAddr());
            fprintf(stderr, "... in file %s\n", name().c_str());
            return false;
        }
#endif

        raw_syms.push_back(sym);
    }

    return true;
}

/*
 * fixSymModules
 * 
 * Add Module information to all symbols. 
 */

bool Symtab::fixSymModules(std::vector<Symbol *> &raw_syms) 
{
    for (unsigned i = 0; i < raw_syms.size(); i++) {
        fixSymModule(raw_syms[i]);
    }
    return true;
}

/*
 * demangleSymbols
 *
 * Perform name demangling on all symbols.
 */

bool Symtab::demangleSymbols(std::vector<Symbol *> &raw_syms) 
{
    for (unsigned i = 0; i < raw_syms.size(); i++) {
        demangleSymbol(raw_syms[i]);
    }
    return true;
}

/*
 * createIndices
 *
 * We index symbols by various attributes for quick lookup. Build those
 * indices here. 
 */

bool Symtab::createIndices(std::vector<Symbol *> &raw_syms) {
    for (unsigned i = 0; i < raw_syms.size(); i++) {
        addSymbolToIndices(raw_syms[i]);
    }
    return true;
}

/*
 * createAggregates
 *
 * Frequently there will be multiple Symbols that refer to a single 
 * code object (e.g., function or variable). We use separate objects
 * to refer to these aggregates, and build those objects here. 
 */

bool Symtab::createAggregates() {
    for (unsigned i = 0; i < everyDefinedSymbol.size(); i++) {
        addSymbolToAggregates(everyDefinedSymbol[i]);
    }
    return true;
}
 
bool Symtab::fixSymModule(Symbol *&sym) {
#if !defined(os_windows)
    // Occasionally get symbols with no module.
    // Variables on Windows platform
    if (sym->getModuleName().length() == 0) return false;
#endif    

    Module *newMod = getOrCreateModule(sym->getModuleName(), sym->getAddr());
    assert(newMod);
    sym->setModule(newMod);
    return true;
}

bool Symtab::demangleSymbol(Symbol *&sym) {
    switch (sym->getType()) {
    case Symbol::ST_FUNCTION: {
        Module *rawmod = getOrCreateModule(sym->getModuleName(),sym->getAddr());
        
        assert(rawmod);
        
        // At this point we need to generate the following information:
        // A symtab name.
        // A pretty (demangled) name.
        // The symtab name goes in the global list as well as the module list.
        // Same for the pretty name.
        // Finally, check addresses to find aliases.
        
        std::string mangled_name = sym->getMangledName();
        std::string working_name = mangled_name;
        
#if !defined(os_windows)        
        //Remove extra stabs information
        const char *p = strchr(working_name.c_str(), ':');
        if( p ) {
            unsigned nchars = p - mangled_name.c_str();
            working_name = std::string(mangled_name.c_str(), nchars);
        }
#endif        
        
        std::string pretty_name = working_name;
        std::string typed_name = working_name;
        
        if (!buildDemangledName(working_name, pretty_name, typed_name,
                                nativeCompiler, rawmod->language())) {
            pretty_name = working_name;
        }

        sym->setPrettyName(pretty_name);
        sym->setTypedName(typed_name);
        
        break;
    }
    default: {
        // All cases where there really shouldn't be a mangled
        // name, since mangling is for functions.
        
        char *prettyName = P_cplus_demangle(sym->getMangledName().c_str(), nativeCompiler, false);
        if (prettyName) {
            sym->setPrettyName(prettyName);
        }
        else {
            sym->setPrettyName(sym->getMangledName().c_str());
        }
        break;
    }
    }
    return true;
}

bool Symtab::addSymbolToIndices(Symbol *&sym) {
    everyDefinedSymbol.push_back(sym);
    
    symsByOffset[sym->getAddr()].push_back(sym);
    
    symsByMangledName[sym->getMangledName()].push_back(sym);

    symsByPrettyName[sym->getPrettyName()].push_back(sym);

    symsByTypedName[sym->getTypedName()].push_back(sym);

    return true;
}

bool Symtab::addSymbolToAggregates(Symbol *&sym) {
    switch(sym->getType()) {
    case Symbol::ST_FUNCTION: {
        // We want to do the following:
        // If no function exists, create and add. 
        // Combine this information
        //   Add this symbol's names to the function.
        //   Keep module information 

        Function *func = NULL;
        findFuncByEntryOffset(func, sym->getAddr());
        if (!func) {
            // Create a new function
            // Also, update the symbol to point to this function.

            func = Function::createFunction(sym);

            everyFunction.push_back(func);
            funcsByOffset[sym->getAddr()] = func;
        }
        else {
            func->addSymbol(sym);
        }
        sym->setFunction(func);

        break;
    }
    case Symbol::ST_OBJECT: {
        // The same as the above, but with variables.
        Variable *var = NULL;
        findVariableByOffset(var, sym->getAddr());
        if (!var) {
            // Create a new function
            // Also, update the symbol to point to this function.
            var = Variable::createVariable(sym);
            
            everyVariable.push_back(var);
            varsByOffset[sym->getAddr()] = var;
        }
        else {
            var->addSymbol(sym);
        }
        sym->setVariable(var);
        break;
    }
    default: {
        break;
    }
    }
    return true;
}

/* Add the new name to the appropriate symbol index */

bool Symtab::updateIndices(Symbol *sym, std::string newName, nameType_t nameType) {
    if (nameType & mangledName) {
        // Add this symbol under the given name (as mangled)
        symsByMangledName[newName].push_back(sym);
    }
    if (nameType & prettyName) {
        // Add this symbol under the given name (as pretty)
        symsByPrettyName[newName].push_back(sym);
    }
    if (nameType & typedName) {
        // Add this symbol under the given name (as typed)
        symsByTypedName[newName].push_back(sym);
    }
    return true;
}

#if defined(ppc64_linux)
/* Special case for ppc64 ELF binaries. Sometimes a function has a 3-byte descriptor symbol
 * along with it in the symbol table and "." preceding its original pretty name for the correct
 * function symbol. This checks to see if we have a corresponding 3-byte descriptor symbol existing
 * and if it does we remove the preceding "." from the name of the symbol
 */

void Symtab::checkPPC64DescriptorSymbols(Object *linkedFile)
{
   // find the real functions -- those with the correct type in the symbol table
   for(SymbolIter symIter(*linkedFile); symIter;symIter++)
   {
      Symbol *lookUp = symIter.currval();
      const char *np = lookUp->getMangledName().c_str();
      if(!np)
         continue;

      if(np[0] == '.' && (lookUp->getType() == Symbol::ST_FUNCTION))
      {
         std::vector<Symbol *>syms;
         std::string newName = np+1;
         if(linkedFile->get_symbols(newName, syms) && (syms[0]->getSize() == 24 || syms[0]->getSize() == 0))
         {
            //Remove the "." from the name
            lookUp->mangledNames[0] = newName;

            //Change the type of the descriptor symbol
            syms[0]->type_ = Symbol::ST_NOTYPE;
         }
      }
   }

}

#endif

//  setModuleLanguages is only called after modules have been defined.
//  it attempts to set each module's language, information which is needed
//  before names can be demangled.
void Symtab::setModuleLanguages(dyn_hash_map<std::string, supportedLanguages> *mod_langs)
{
   if (!mod_langs->size())
      return;  // cannot do anything here
   //  this case will arise on non-stabs platforms until language parsing can be introduced at this level
   std::vector<Module *> *modlist;
   Module *currmod = NULL;
   modlist = &_mods;
   //int dump = 0;

   for (unsigned int i = 0;  i < modlist->size(); ++i)
   {
      currmod = (*modlist)[i];
      supportedLanguages currLang;
      if (currmod->isShared()) {
         continue;  // need to find some way to get shared object languages?
      }

      const std::string fn = currmod->fileName();
      if (mod_langs->find(currmod->fileName()) != mod_langs->end())
      {
         currLang = (*mod_langs)[fn];
      }
      else if (fn.rfind(".s") != std::string::npos ||
            fn.rfind(".asm") != std::string::npos)
      {
         currLang = lang_Assembly;
      }
      else if (fn.rfind(".c") != std::string::npos)
      {
         currLang = lang_C;
      }
      else if (fn.rfind(".cpp") != std::string::npos ||
            fn.rfind(".cc") != std::string::npos ||
            fn.rfind(".C") != std::string::npos)
      {
         currLang = lang_CPlusPlus;
      }
      else
      {
         continue;
      }
      currmod->setLanguage(currLang);
   }
}

Module *Symtab::getOrCreateModule(const std::string &modName, 
      const Offset modAddr)
{
   std::string nameToUse;
   if (modName.length() > 0)
      nameToUse = modName;
   else
      nameToUse = "DEFAULT_MODULE";

   Module *fm = NULL;
   if (findModuleByName(fm, nameToUse)) 
   {
      return fm;
   }

    const char *str = nameToUse.c_str();
    int len = nameToUse.length();
    assert(len>0);

    // TODO ignore directory definitions for now
    if (str[len-1] == '/') 
        return NULL;

    return (newModule(nameToUse, modAddr, lang_Unknown));
}
 
Module *Symtab::newModule(const std::string &name, const Offset addr, supportedLanguages lang)
{
    Module *ret = new Module();
    // modules can be defined several times in C++ due to templates and
    //   in-line member functions.

    if (findModuleByName(ret, name)) 
    {
        return(ret);
    }

    delete ret;

    //parsing_printf("=== image, creating new pdmodule %s, addr 0x%x\n",
    //				name.c_str(), addr);
    
    std::string fileNm, fullNm;
    fullNm = name;
    fileNm = extract_pathname_tail(name);

     // /* DEBUG */ fprintf( stderr, "%s[%d]: In %p: Creating new pdmodule '%s'/'%s'\n", FILE__, __LINE__, this, fileNm.c_str(), fullNm.c_str() );

    ret = new Module(lang, addr, fullNm, this);
    assert(ret);

    if (modsByFileName.end() != modsByFileName.find(ret->fileName()))
    {
       fprintf(stderr, "%s[%d]:  WARN:  LEAK?  already have module with name %s\n", 
             FILE__, __LINE__, ret->fileName().c_str());
    }

    if (modsByFullName.end() != modsByFullName.find(ret->fullName()))
    {
       fprintf(stderr, "%s[%d]:  WARN:  LEAK?  already have module with name %s\n", 
             FILE__, __LINE__, ret->fullName().c_str());
    }

    modsByFileName[ret->fileName()] = ret;
    modsByFullName[ret->fullName()] = ret;
    _mods.push_back(ret);
    
    return (ret);
}

Symtab::Symtab(std::string filename,bool &err) :
   is_a_out(false), 
   main_call_addr_(0),
   nativeCompiler(false), 
   isLineInfoValid_(false), 
   isTypeInfoValid_(false),
   obj_private(NULL),
   type_Error(NULL), 
   type_Untyped(NULL)
{
   // Initialize error parameter
   err = false;
   
   symtab_printf("%s[%d]: created symtab for %s\n", FILE__, __LINE__, filename.c_str());

#if defined (os_windows)
   extern void fixup_filename(std::string &);
   fixup_filename(filename);
#endif

   //  createMappedFile handles reference counting
   mf = MappedFile::createMappedFile(filename);

   if (!mf) 
   {
      symtab_printf("%s[%d]: WARNING: creating symtab for %s, " 
                    "createMappedFile() failed\n", FILE__, __LINE__, 
                    filename.c_str());
      err = true;
      return;
   }

   obj_private = new Object(mf, mfForDebugInfo, pd_log_perror, true);

   if (!extractInfo(obj_private))
   {
      symtab_printf("%s[%d]: WARNING: creating symtab for %s, extractInfo() " 
                    "failed\n", FILE__, __LINE__, filename.c_str());
      err = true;
   }

   defaultNamespacePrefix = "";
}


Symtab::Symtab(char *mem_image, size_t image_size, bool &err) :
   is_a_out(false), 
   main_call_addr_(0),
   nativeCompiler(false),
   isLineInfoValid_(false),
   isTypeInfoValid_(false),
   obj_private(NULL),
   type_Error(NULL), 
   type_Untyped(NULL)
{
   // Initialize error parameter
   err = false;
  
   symtab_printf("%s[%d]: created symtab for memory image at addr %u\n", 
                 FILE__, __LINE__, mem_image);

   //  createMappedFile handles reference counting
   mf = MappedFile::createMappedFile(mem_image, image_size);

   if (!mf) 
   {
      symtab_printf("%s[%d]: WARNING: creating symtab for memory image at " 
                    "addr %u, createMappedFile() failed\n", FILE__, __LINE__, 
                    mem_image);
      err = true;
      return;
   }

   obj_private = new Object(mf, mfForDebugInfo, pd_log_perror, true);

   if (!extractInfo(obj_private))
   {
      symtab_printf("%s[%d]: WARNING: creating symtab for memory image at addr" 
                    "%u, extractInfo() failed\n", FILE__, __LINE__, mem_image);
      err = true;
   }

   defaultNamespacePrefix = "";
}

// Symtab constructor for archive members
#if defined(os_aix) || defined(os_linux) || defined(os_solaris)
Symtab::Symtab(std::string filename, std::string member_name, Offset offset, 
               bool &err, void *base) :
   member_name_(member_name), 
   member_offset_(offset),
   is_a_out(false),
   main_call_addr_(0), 
   nativeCompiler(false), 
   isLineInfoValid_(false),
   isTypeInfoValid_(false), 
   obj_private(NULL),
   type_Error(NULL), 
   type_Untyped(NULL)
{
   mf = MappedFile::createMappedFile(filename);
   assert(mf);
   obj_private = new Object(mf, mfForDebugInfo, member_name, offset, pd_log_perror, base);
   err = extractInfo(obj_private);
   defaultNamespacePrefix = "";
}
#else
Symtab::Symtab(std::string, std::string, Offset, bool &, void *base)
{
    assert(0);
}
#endif

#if defined(os_aix) || defined(os_linux) || defined(os_solaris)
Symtab::Symtab(char *mem_image, size_t image_size, std::string member_name,
                       Offset offset, bool &err, void *base) :
   member_name_(member_name), 
   is_a_out(false), 
   main_call_addr_(0),
   nativeCompiler(false), 
   isLineInfoValid_(false), 
   isTypeInfoValid_(false), 
   type_Error(NULL), 
   type_Untyped(NULL)
{
   mf = MappedFile::createMappedFile(mem_image, image_size);
   assert(mf);
   obj_private = new Object(mf, mf, member_name, offset, pd_log_perror, base);
   err = extractInfo(obj_private);
   defaultNamespacePrefix = "";
}
#else 
Symtab::Symtab(char *, size_t, std::string , Offset, bool &, void *)
{
    assert(0);
}
#endif

bool sort_reg_by_addr(const Region* a, const Region* b)
{
   return a->getRegionAddr() < b->getRegionAddr();
}


extern void print_symbols( std::vector< Symbol *>& allsymbols );
extern void print_symbol_map( dyn_hash_map< std::string, std::vector< Symbol *> > *symbols);

bool Symtab::extractInfo(Object *linkedFile)
{
#if defined(TIMED_PARSE)
    struct timeval starttime;
    gettimeofday(&starttime, NULL);
#endif
    mfForDebugInfo = linkedFile->getMappedFileForDebugInfo();

    bool err = true;
    imageOffset_ = linkedFile->code_off();
    dataOffset_ = linkedFile->data_off();

    imageLen_ = linkedFile->code_len();
    dataLen_ = linkedFile->data_len();
    
    if (0 == imageLen_ || 0 == linkedFile->code_ptr()) 
    {
        // for AIX, code_ptr()==NULL is normal behavior
#if !defined(os_aix)
       if (0 == linkedFile->code_ptr()) {
          //fprintf(stderr, "[%s][%d]WARNING: null code pointer in Symtab for"
          //" file %s, possibly due to a missing .text section.\n",
          //__FILE__,__LINE__, file().c_str());
          linkedFile->code_ptr_ = (char *) linkedFile->code_off();
       }
       else 
#endif
       {
          serr = Obj_Parsing;
          return false;
       }
   }
	
  //  if (!imageLen_ || !linkedFile->code_ptr()) {
  //      serr = Obj_Parsing; 
  //      return false; 
   // }

    no_of_sections = linkedFile->no_of_sections();
    newSectionInsertPoint = no_of_sections;
    no_of_symbols = linkedFile->no_of_symbols();

    hasRel_ = false;
    hasRela_ = false;
    regions_ = linkedFile->getAllRegions();

    for (unsigned index=0;index<regions_.size();index++)
    {
        if ( regions_[index]->isLoadable() ) 
        {
           if (     (regions_[index]->getRegionPermissions() == Region::RP_RX) 
                 || (regions_[index]->getRegionPermissions() == Region::RP_RWX)) 
           {
              codeRegions_.push_back(regions_[index]);
           }
           else 
           {
                dataRegions_.push_back(regions_[index]);
            }
        }

        regionsByEntryAddr[regions_[index]->getRegionAddr()] = regions_[index];

        if (regions_[index]->getRegionType() == Region::RT_REL) 
        {
            hasRel_ = true;
        }

        if (regions_[index]->getRegionType() == Region::RT_RELA) 
        {
            hasRela_ = true;
        }
    }
    // sort regions_ & codeRegions_ vectors

    std::sort(codeRegions_.begin(), codeRegions_.end(), sort_reg_by_addr);
    std::sort(dataRegions_.begin(), dataRegions_.end(), sort_reg_by_addr);
    std::sort(regions_.begin(), regions_.end(), sort_reg_by_addr);

    /* insert error check here. check if parsed */
    address_width_ = linkedFile->getAddressWidth();
    is_a_out = linkedFile->is_aout();
    code_ptr_ = linkedFile->code_ptr();
    data_ptr_ = linkedFile->data_ptr();

    if (linkedFile->interpreter_name())
       interpreter_name_ = std::string(linkedFile->interpreter_name());

    entry_address_ = linkedFile->getEntryAddress();
    base_address_ = linkedFile->getBaseAddress();
    load_address_ = linkedFile->getLoadAddress();
    toc_offset_ = linkedFile->getTOCoffset();
    object_type_  = linkedFile->objType();
    is_eel_ = linkedFile->isEEL();
    linkedFile->getSegments(segments_);

#if !defined(os_aix) && !defined(os_windows)
    linkedFile->getDependencies(deps_);
#endif

#if defined (os_aix)
    //  These should go away
    linkedFile->get_stab_info(stabstr_, nstabs_, stabs_, stringpool_);
    linkedFile->get_line_info(nlines_, lines_, fdptr_);
#endif

#if defined(os_solaris) || defined(os_aix) || defined(os_linux)
    // make sure we're using the right demangler
    
    nativeCompiler = parseCompilerType(linkedFile);
    //parsing_printf("isNativeCompiler: %d\n", nativeCompiler);
#endif
    
    // define all of the functions
    //statusLine("winnowing functions");

#if defined(ppc64_linux)
    checkPPC64DescriptorSymbols(linkedFile);
#endif

    // a vector to hold all created symbols until they are properly classified
    std::vector<Symbol *> raw_syms;

<<<<<<< HEAD
    if (!extractSymbolsFromFile(linkedFile, raw_funcs)) 
    {
=======
#ifdef BINEDIT_DEBUG
    printf("== from linkedFile...\n");
    print_symbol_map(linkedFile->getAllSymbols());
#endif

    if (!extractSymbolsFromFile(linkedFile, raw_syms)) {
>>>>>>> b90790f8
        err = false;
        serr = Syms_To_Functions;
        return false;
    }

#ifdef BINEDIT_DEBUG
    printf("== in Symtab now...\n");
    //print_symbols(raw_syms);
    std::vector<Symbol *> undefsyms;
    std::map<std::string, std::vector<Symbol *> >::iterator iter;
    std::vector<Symbol *>::iterator siter;
    for (iter = undefDynSyms.begin(); iter != undefDynSyms.end(); iter++)
        for (siter = iter->second.begin(); siter != iter->second.end(); siter++)
            undefsyms.push_back(*siter);
    //print_symbols(undefsyms);
    printf("%d total symbol(s)\n", raw_syms.size() + undefsyms.size());
#endif

    // don't sort the symbols--preserve the original ordering
    //sort(raw_syms.begin(),raw_syms.end(),symbol_compare);

<<<<<<< HEAD
    if (!fixSymModules(raw_funcs)) 
    {
=======
    if (!fixSymModules(raw_syms)) {
>>>>>>> b90790f8
        err = false;
        serr = Syms_To_Functions;
        return false;
    }

    // wait until all modules are defined before applying languages to
    // them we want to do it this way so that module information comes
    // from the function symbols, first and foremost, to avoid any
    // internal module-function mismatching.
            
    // get Information on the language each modules is written in
    // (prior to making modules)

    dyn_hash_map<std::string, supportedLanguages> mod_langs;
    linkedFile->getModuleLanguageInfo(&mod_langs);
    setModuleLanguages(&mod_langs);
	
    // Be sure that module languages are set before demangling, or
    // we won't get very far.

<<<<<<< HEAD
    if (!demangleSymbols(raw_funcs)) 
    {
=======
    if (!demangleSymbols(raw_syms)) {
>>>>>>> b90790f8
        err = false;
        serr = Syms_To_Functions;
        return false;
    }

<<<<<<< HEAD
    if (!createIndices(raw_funcs)) 
    {
=======
    if (!createIndices(raw_syms)) {
>>>>>>> b90790f8
        err = false;
        serr = Syms_To_Functions;
        return false;
    }

    if (!createAggregates()) 
    {
        err = false;
        serr = Syms_To_Functions;
        return false;
    }
	
#if 0
    // define all of the functions, this also defines all of the modules
    if (!symbolsToFunctions(linkedFile, &raw_syms))
    {
        fprintf(stderr, "%s[%d] Error converting symbols to functions in file %s\n", 
                __FILE__, __LINE__, mf->filename().c_str());
        err = false;
        serr = Syms_To_Functions;
        return false;
    }
#endif
	
    // Once languages are assigned, we can build demangled names (in
    // the wider sense of demangling which includes stripping _'s from
    // fortran names -- this is why language information must be
    // determined before this step).
    
    // Also identifies aliases (multiple names with equal addresses)
    
    //addSymtabVariables();
    linkedFile->getAllExceptions(excpBlocks);

    vector<relocationEntry >fbt;
    linkedFile->get_func_binding_table(fbt);
    for(unsigned i=0; i<fbt.size();i++)
        relocation_table_.push_back(fbt[i]);
    return true;
}

Symtab::Symtab(const Symtab& obj) :
   LookupInterface(),
   Serializable(),
   AnnotatableSparse()
{

   symtab_printf("%s[%d]: Creating symtab 0x%p from symtab 0x%p\n", 
         FILE__, __LINE__, this, &obj);

<<<<<<< HEAD
   member_name_ = obj.member_name_;
   imageOffset_ = obj.imageOffset_;
   imageLen_ = obj.imageLen_;
   dataOffset_ = obj.dataOffset_;
   dataLen_ = obj.dataLen_;

   isLineInfoValid_ = obj.isLineInfoValid_;
   isTypeInfoValid_ = obj.isTypeInfoValid_;

   is_a_out = obj.is_a_out;
   main_call_addr_ = obj.main_call_addr_; // address of call to main()

   nativeCompiler = obj.nativeCompiler;
   defaultNamespacePrefix = obj.defaultNamespacePrefix;

   //sections
   no_of_sections = obj.no_of_sections;
   unsigned i;

   for (i=0;i<obj.regions_.size();i++)
      regions_.push_back(new Region(*(obj.regions_[i])));

   for (i=0;i<regions_.size();i++)
      regionsByEntryAddr[regions_[i]->getRegionAddr()] = regions_[i];

   // TODO FIXME: copying symbols/Functions/Variables

   for (i=0;i<obj._mods.size();i++)
   {
      Module *m = new Module(*(obj._mods[i]));
      _mods.push_back(m);
      modsByFileName[m->fileName()] = m;
      modsByFullName[m->fullName()] = m;
      fprintf(stderr, "%s[%d]:  copy ctor creating new module %s\n", 
            FILE__, __LINE__, m->fileName().c_str());

   }

   for (i=0; i<relocation_table_.size();i++) 
   {
      relocation_table_.push_back(relocationEntry(obj.relocation_table_[i]));
      undefDynSyms[obj.relocation_table_[i].name()] = relocation_table_[i].getDynSym();
   }
=======
    is_a_out = obj.is_a_out;
    main_call_addr_ = obj.main_call_addr_; // address of call to main()
    
    nativeCompiler = obj.nativeCompiler;
    defaultNamespacePrefix = obj.defaultNamespacePrefix;
    
    //sections
    no_of_sections = obj.no_of_sections;
    unsigned i;
    for(i=0;i<obj.regions_.size();i++)
        regions_.push_back(new Region(*(obj.regions_[i])));
    for(i=0;i<regions_.size();i++)
        regionsByEntryAddr[regions_[i]->getRegionAddr()] = regions_[i];

    // TODO FIXME: copying symbols/Functions/Variables
    
    for(i=0;i<obj._mods.size();i++)
        _mods.push_back(new Module(*(obj._mods[i])));
    for(i=0;i<_mods.size();i++)
    {
        modsByFileName[_mods[i]->fileName()] = _mods[i];
        modsByFullName[_mods[i]->fullName()] = _mods[i];
    }
    
    for(i=0; i<relocation_table_.size();i++) {
        relocation_table_.push_back(relocationEntry(obj.relocation_table_[i]));
        //undefDynSyms[obj.relocation_table_[i].name()] = relocation_table_[i].getDynSym();
        undefDynSyms[obj.relocation_table_[i].name()].push_back(relocation_table_[i].getDynSym());
    }
    
    for(i=0;i<excpBlocks.size();i++)
        excpBlocks.push_back(new ExceptionBlock(*(obj.excpBlocks[i])));
>>>>>>> b90790f8

   for (i=0;i<excpBlocks.size();i++)
   {
      excpBlocks.push_back(new ExceptionBlock(*(obj.excpBlocks[i])));
   }

   deps_ = obj.deps_;
   setupTypes();
}

// Address must be in code or data range since some code may end up
// in the data segment
bool Symtab::isValidOffset(const Offset where) const
{
   return isCode(where) || isData(where);
}

/* Performs a binary search on the codeRegions_ vector, which must
 * be kept in sorted order
 */
bool Symtab::isCode(const Offset where)  const
{
   if (!codeRegions_.size()) 
   {
      fprintf(stderr, "%s[%d] No code regions in %s \n",
            __FILE__, __LINE__, mf->filename().c_str());
      return false;
   }

   // search for "where" in codeRegions_ (code regions must not overlap)
   int first = 0; 
   int last = codeRegions_.size() - 1;

   while (last >= first) 
   {
      Region *curreg = codeRegions_[(first + last) / 2];
      if (where >= curreg->getRegionAddr()
            && where < (curreg->getRegionAddr()
               + curreg->getDiskSize())) 
      {
         return true;
      }
      else if (where < curreg->getRegionAddr()) 
      {
         last = ((first + last) / 2) - 1;
      }
      else if (where >= (curreg->getRegionAddr() + curreg->getMemSize()))
      {
         first = ((first + last) / 2) + 1;
      }
      else 
      {  // "where" is in the range: 
         // [memOffset + diskSize , memOffset + memSize)
         // meaning that it's in an uninitialized data region 
         return false;
      }
   }

   return false;
}

/* Performs a binary search on the dataRegions_ vector, which must
 * be kept in sorted order */
bool Symtab::isData(const Offset where)  const
{
   if (!dataRegions_.size()) 
   {
      fprintf(stderr, "%s[%d] No data regions in %s \n",
            __FILE__,__LINE__,mf->filename().c_str());
      return false;
   }

   int first = 0; 
   int last = dataRegions_.size() - 1;

   while (last >= first) 
   {
      Region *curreg = dataRegions_[(first + last) / 2];

      if (     (where >= curreg->getRegionAddr())
            && (where < (curreg->getRegionAddr() + curreg->getRegionSize())))
      {
         return true;
      }
      else if (where < curreg->getRegionAddr()) 
      {
         last = ((first + last) / 2) - 1;
      }
      else 
      {
         first = ((first + last) / 2) + 1;
      }
   }

   return false;
}

bool Symtab::getFuncBindingTable(std::vector<relocationEntry> &fbt) const
{
   fbt = relocation_table_;
   return true;
}

DLLEXPORT std::vector<std::string> &Symtab::getDependencies()
{
   return deps_;
}


Symtab::~Symtab()
{
   // Doesn't do anything yet, moved here so we don't mess with symtab.h
   // Only called if we fail to create a process.
   // Or delete the a.out...


   for (unsigned i = 0; i < regions_.size(); i++) 
   {
      delete regions_[i];
   }

   regions_.clear();
   codeRegions_.clear();
   dataRegions_.clear();
   regionsByEntryAddr.clear();

   std::vector<Region *> *user_regions = NULL;
   getAnnotation(user_regions, UserRegionsAnno);

   if (user_regions)
   {
      for (unsigned i = 0; i < user_regions->size(); ++i) 
         delete (*user_regions)[i];
      user_regions->clear();
   }

   // Symbols are copied from linkedFile, and NOT deleted
   everyDefinedSymbol.clear();
   undefDynSyms.clear();

   // TODO make annotation
   userAddedSymbols.clear();
   symsByOffset.clear();
   symsByMangledName.clear();
   symsByPrettyName.clear();
   symsByTypedName.clear();

   for (unsigned i = 0; i < everyFunction.size(); i++) 
   {
      delete everyFunction[i];
   }

   everyFunction.clear();
   funcsByOffset.clear();

   for (unsigned i = 0; i < everyVariable.size(); i++) 
   {
      delete everyVariable[i];
   }

   everyVariable.clear();
   varsByOffset.clear();

   for (unsigned i = 0; i < _mods.size(); i++) 
   {
      delete _mods[i];
   }
   _mods.clear();
   modsByFileName.clear();
   modsByFullName.clear();

   for (unsigned i=0;i<excpBlocks.size();i++)
      delete excpBlocks[i];

   symtab_printf("%s[%d]: Symtab::~Symtab removing %p from allSymtabs\n", 
         FILE__, __LINE__, this);

   deps_.clear();

   for (unsigned i = 0; i < allSymtabs.size(); i++) 
   {
      if (allSymtabs[i] == this)
         allSymtabs.erase(allSymtabs.begin()+i);
   }

   //fprintf(stderr, "%s[%d]:  symtab DTOR, mf = %p: %s\n", FILE__, __LINE__, mf, mf->filename().c_str());
   //if (mf) MappedFile::closeMappedFile(mf);
   //if (mfForDebugInfo) MappedFile::closeMappedFile(mfForDebugInfo);
}	

bool Symtab::exportXML(string file)
{
#if defined (cap_serialization)
   try 
   {
      SerializerXML sb("XMLTranslator", file, sd_serialize, true);
      serialize(&sb, "Symtab");
#if 0
      SymtabTranslatorXML trans(this, file);
      if ( serialize(*this, trans))
         return true;
#endif
   } 
   catch (const SerializerError &err) 
   {
      fprintf(stderr, "%s[%d]: error serializing xml: %s\n", FILE__, __LINE__, err.what());
      return false;
   }

   return false;
#else
   fprintf(stderr, "%s[%d]:  WARNING:  cannot produce %s, serialization not available\n", FILE__, __LINE__, file.c_str());
   return false;
#endif
}

#if defined (cap_serialization)
bool Symtab::exportBin(string file)
{
   try
   {
      //  This needs some work (probably want to do object cacheing and retrieval)
      SerializerBin sb("BinSerializer", file, sd_serialize, true);
      serialize(&sb, "Symtab");

#if 0 
      bool verbose = false;
      if (strstr(file.c_str(), "cache_ld")) verbose = true;
      SymtabTranslatorBin *transptr = SymtabTranslatorBin::getTranslator(this, file, sd_serialize, verbose);
      assert(transptr);
      SymtabTranslatorBin &trans = *transptr;
      if (serialize(*this, trans))
         return true;
#endif
      fprintf(stderr, "%s[%d]:  binary serialization ok\n", __FILE__, __LINE__);
      return true;
   }
   catch (const SerializerError &err)
   {
      if (err.code() == SerializerError::ser_err_disabled) 
      {
         fprintf(stderr, "%s[%d]:  WARN:  serialization is disabled for file %s\n",
               FILE__, __LINE__, file.c_str());
         return true;
      }
      else 
      {
         fprintf(stderr, "%s[%d]: %s\n\tfrom %s[%d], code %d\n", FILE__, __LINE__,
               err.what(), err.file().c_str(), err.line(), err.code());
      }
   }

   fprintf(stderr, "%s[%d]:  error doing binary serialization\n", __FILE__, __LINE__);
   return false;
}
#else
bool Symtab::exportBin(string) 
{
   fprintf(stderr, "%s[%d]:  WARNING:  serialization not available\n", FILE__, __LINE__);
   return false;
}
#endif

Symtab *Symtab::importBin(std::string file)
{
#if defined (cap_serialization)
   MappedFile *mf= MappedFile::createMappedFile(file);
   if (!mf) 
   {
      fprintf(stderr, "%s[%d]:  failed to map file %s\n", FILE__, __LINE__, file.c_str());
      return NULL;
   }

   Symtab *st = new Symtab(mf);

   try
   {
      bool verbose = false;
      if (strstr(file.c_str(), "ld-")) verbose = true;
      SerializerBin sb("BinTranslator", file, sd_deserialize, true);
      st->serialize(&sb);
#if 0
      SymtabTranslatorBin *transptr = SymtabTranslatorBin::getTranslator(st, file, sd_deserialize, verbose);
      assert(transptr);
      SymtabTranslatorBin &trans = *transptr;
      if (deserialize(*st, trans)) {
         fprintf(stderr, "%s[%d]:  deserialized '%s' from cache\n", FILE__, __LINE__, file.c_str());
         if (!st) fprintf(stderr, "%s[%d]:  FIXME:  no symtab\n", FILE__, __LINE__);
         return st;
      }
#endif
   }

   catch (const SerializerError &err)
   {
      if (err.code() == SerializerError::ser_err_disabled) 
      {
         fprintf(stderr, "%s[%d]:  WARN:  serialization is disabled for file %s\n",
               FILE__, __LINE__, file.c_str());
         return NULL;
      }

      fprintf(stderr, "%s[%d]: %s\n\tfrom: %s[%d]\n", FILE__, __LINE__,
            err.what(), err.file().c_str(), err.line());
   }


   fprintf(stderr, "%s[%d]:  error doing binary deserialization\n", __FILE__, __LINE__);
   delete st;
   return NULL;
#else
   fprintf(stderr, "%s[%d]:  WARNING:  cannot produce %s, serialization not available\n", FILE__, __LINE__, file.c_str());
   return NULL;
#endif
}

bool Symtab::openFile(Symtab *&obj, std::string filename)
{
   bool err = false;
#if defined(TIMED_PARSE)
   struct timeval starttime;
   gettimeofday(&starttime, NULL);
#endif
   unsigned numSymtabs = allSymtabs.size();

   // AIX: it's possible that we're reparsing a file with better information
   // about it. If so, yank the old one out of the allSymtabs std::vector -- replace
   // it, basically.
   if ( filename.find("/proc") == std::string::npos)
   {
      for (unsigned u=0; u<numSymtabs; u++) 
      {
         assert(allSymtabs[u]);
         if (filename == allSymtabs[u]->file()) 
         {
            // return it
            obj = allSymtabs[u];
            return true;
         }
      }   
   }

#if defined (cap_serialization)
   obj = importBin(filename);

   if (!obj) 
   {
      fprintf(stderr, "%s[%d]:  importBin failed\n", FILE__, __LINE__);
   }
   else 
   {
      return true;
   }
#endif

   obj = new Symtab(filename, err);
#if defined(TIMED_PARSE)
   struct timeval endtime;
   gettimeofday(&endtime, NULL);
   unsigned long lstarttime = starttime.tv_sec * 1000 * 1000 + starttime.tv_usec;
   unsigned long lendtime = endtime.tv_sec * 1000 * 1000 + endtime.tv_usec;
   unsigned long difftime = lendtime - lstarttime;
   double dursecs = difftime/(1000 );
   cout << __FILE__ << ":" << __LINE__ <<": openFile "<< filename<< " took "<<dursecs <<" msecs" << endl;
#endif

   if (!err)
   {
      if (filename.find("/proc") == std::string::npos)
         allSymtabs.push_back(obj);

      obj->setupTypes();	

#if defined (cap_serialization)
      fprintf(stderr, "%s[%d]:  doing bin-serialize for %s\n", 
            FILE__, __LINE__, filename.c_str());

      if (!obj->exportBin(filename))
      {
         fprintf(stderr, "%s[%d]:  failed to export symtab\n", FILE__, __LINE__);
      }
      else
         fprintf(stderr, "%s[%d]:  did bin-serialize for %s\n", 
               FILE__, __LINE__, filename.c_str());
#endif

   }
   else
   {
      symtab_printf("%s[%d]: WARNING: failed to open symtab for %s\n", 
            FILE__, __LINE__, filename.c_str());
      delete obj;
      obj = NULL;
   }

   // returns true on success (not an error)
   return !err;
}

bool Symtab::addRegion(Offset vaddr, void *data, unsigned int dataSize, std::string name, Region::RegionType rType_, bool loadable)
{
   Region *sec;
   unsigned i;
   if (loadable)
   {
      sec = new Region(newSectionInsertPoint, name, vaddr, dataSize, vaddr, 
            dataSize, (char *)data, Region::RP_R, rType_, true);

      regions_.insert(regions_.begin()+newSectionInsertPoint, sec);

      for (i = newSectionInsertPoint+1; i < regions_.size(); i++)
      {
         regions_[i]->setRegionNumber(regions_[i]->getRegionNumber() + 1);
      }

      if (    (sec->getRegionType() == Region::RT_TEXT) 
            || (sec->getRegionType() == Region::RT_TEXTDATA))
      {
         codeRegions_.push_back(sec);
         std::sort(codeRegions_.begin(), codeRegions_.end(), sort_reg_by_addr);
      }

      if (    (sec->getRegionType() == Region::RT_DATA) 
            || (sec->getRegionType() == Region::RT_TEXTDATA))
      {
         dataRegions_.push_back(sec);
         std::sort(dataRegions_.begin(), dataRegions_.end(), sort_reg_by_addr);
      }
   }
   else
   {
      sec = new Region(regions_.size()+1, name, vaddr, dataSize, 0, 0, 
            (char *)data, Region::RP_R, rType_);
      regions_.push_back(sec);
   }

   addUserRegion(sec);
   std::sort(regions_.begin(), regions_.end(), sort_reg_by_addr);
   return true;
}

bool Symtab::addUserRegion(Region *reg)
{
   std::vector<Region *> *user_regions = NULL;

   if (!getAnnotation(user_regions, UserRegionsAnno))
   {
      user_regions = new std::vector<Region *>();
      if (!addAnnotation(user_regions, UserRegionsAnno))
      {
         fprintf(stderr, "%s[%d]:  failed to addAnnotation here\n", FILE__, __LINE__);
         return false;
      }
   }

   if (!user_regions)
   {
      fprintf(stderr, "%s[%d]:  failed to addAnnotation here\n", FILE__, __LINE__);
      return false;
   }

   user_regions->push_back(reg);

   return true;
}

bool Symtab::addUserType(Type *t)
{
   std::vector<Type *> *user_types = NULL;

   if (!getAnnotation(user_types, UserTypesAnno))
   {
      user_types = new std::vector<Type *>();
      if (!addAnnotation(user_types, UserTypesAnno))
      {
         fprintf(stderr, "%s[%d]:  failed to addAnnotation here\n", FILE__, __LINE__);
         return false;
      }
   }
   if (!user_types)
   {
      fprintf(stderr, "%s[%d]:  failed to addAnnotation here\n", FILE__, __LINE__);
      return false;
   }

   user_types->push_back(t);

   return true;
}

bool Symtab::addRegion(Region *sec)
{
   regions_.push_back(sec);
   std::sort(regions_.begin(), regions_.end(), sort_reg_by_addr);
   addUserRegion(sec);
   return true;
}

void Symtab::parseLineInformation()
{
   dyn_hash_map<std::string, LineInformation> *lineInfo = new dyn_hash_map <std::string, LineInformation>;

   Object *linkedFile = getObject();
   linkedFile->parseFileLineInfo(*lineInfo);

   isLineInfoValid_ = true;	
   dyn_hash_map <std::string, LineInformation>::iterator iter;

   //fprintf(stderr, "%s[%d]:  after parse of line information, found info for mods:\n", FILE__, __LINE__);
   for (iter = lineInfo->begin(); iter!=lineInfo->end(); iter++)
   {
      Module *mod = NULL;
      if (findModuleByName(mod, iter->first))
      {
         mod->setLineInfo(&(iter->second));
      }
      else if (findModuleByName(mod, mf->filename()))
      {
         LineInformation *lineInformation = mod->getLineInformation();
         if (!lineInformation) 
         {
            mod->setLineInfo(&(iter->second));
         } 
         else 
         {
            lineInformation->addLineInfo(&(iter->second));
            mod->setLineInfo(lineInformation);
         }	
      }
   }
}

DLLEXPORT bool Symtab::getAddressRanges(std::vector<pair<Offset, Offset> >&ranges,
      std::string lineSource, unsigned int lineNo)
{
   unsigned int originalSize = ranges.size();

   /* Iteratate over the modules, looking for ranges in each. */

   for ( unsigned int i = 0; i < _mods.size(); i++ ) 
   {
      LineInformation *lineInformation = _mods[i]->getLineInformation();

      if (lineInformation)
         lineInformation->getAddressRanges( lineSource.c_str(), lineNo, ranges );

   } /* end iteration over modules */

   if ( ranges.size() != originalSize )
      return true;

   return false;
}

DLLEXPORT bool Symtab::getSourceLines(std::vector<LineNoTuple> &lines, Offset addressInRange)
{
   unsigned int originalSize = lines.size();

   /* Iteratate over the modules, looking for ranges in each. */
   for ( unsigned int i = 0; i < _mods.size(); i++ ) 
   {
      LineInformation *lineInformation = _mods[i]->getLineInformation();

      if (lineInformation)
         lineInformation->getSourceLines( addressInRange, lines );

   } /* end iteration over modules */

   if ( lines.size() != originalSize )
      return true;

   return false;

}

DLLEXPORT bool Symtab::addLine(std::string lineSource, unsigned int lineNo,
      unsigned int lineOffset, Offset lowInclAddr,
      Offset highExclAddr)
{
   Module *mod;

   if (!findModuleByName(mod, lineSource))
   {
      std::string fileNm = extract_pathname_tail(lineSource);

      if (!findModuleByName(mod, fileNm))
      {
         if (!findModuleByName(mod, mf->pathname()))
            return false;
      }    
   }

   LineInformation *lineInfo = mod->getLineInformation();

   if (!lineInfo)
      return false;

   return (lineInfo->addLine(lineSource.c_str(), lineNo, lineOffset, 
            lowInclAddr, highExclAddr));
}

DLLEXPORT bool Symtab::addAddressRange( Offset lowInclusiveAddr, Offset highExclusiveAddr,
      std::string lineSource, unsigned int lineNo,
      unsigned int lineOffset)
{
   Module *mod;

   if (!findModuleByName(mod, lineSource))
   {
      std::string fileNm = extract_pathname_tail(lineSource);

      if (!findModuleByName(mod, fileNm))
         return false;
   }

   LineInformation *lineInfo = mod->getLineInformation();

   if (!lineInfo)
      return false;

   return (lineInfo->addAddressRange(lowInclusiveAddr, highExclusiveAddr, 
            lineSource.c_str(), lineNo, lineOffset));
}


void Symtab::parseTypes()
{
   Object *linkedFile = getObject();
   linkedFile->parseTypeInfo(this);
   isTypeInfoValid_ = true;
}

bool Symtab::addType(Type *type)
{
   if (!addUserType(type))
   {
      fprintf(stderr, "%s[%d]:  failed to addUserType\n", FILE__, __LINE__);
   }

   typeCollection *globaltypes = typeCollection::getGlobalTypeCollection();
   globaltypes->addType(type);

   return true;
}

DLLEXPORT vector<Type *> *Symtab::getAllstdTypes()
{
   setupStdTypes();
   return stdTypes->getAllTypes(); 	
}

DLLEXPORT vector<Type *> *Symtab::getAllbuiltInTypes()
{
   setupStdTypes();
   return builtInTypes->getAllBuiltInTypes();
}

DLLEXPORT bool Symtab::findType(Type *&type, std::string name)
{
   parseTypesNow();

   if (!_mods.size())
      return false;

   type = _mods[0]->getModuleTypes()->findType(name);

   if (type == NULL)
      return false;

   return true;	
}

DLLEXPORT bool Symtab::findVariableType(Type *&type, std::string name)
{
   parseTypesNow();

   if (!_mods.size())
      return false;

   type = _mods[0]->getModuleTypes()->findVariableType(name);

   if (type == NULL)
      return false;

   return true;	
}

DLLEXPORT bool Symtab::findLocalVariable(std::vector<localVar *>&vars, std::string name)
{
   parseTypesNow();
   unsigned origSize = vars.size();

   for (unsigned i = 0; i < everyFunction.size(); i++)
   {
      everyFunction[i]->findLocalVariable(vars, name);
   }

   if (vars.size()>origSize)
      return true;

   return false;	
}

DLLEXPORT bool Symtab::hasRel() const
{
   return hasRel_;
}

DLLEXPORT bool Symtab::hasRela() const
{
   return hasRela_;
}

bool Symtab::setDefaultNamespacePrefix(string &str)
{
   defaultNamespacePrefix = str;
   return true;
}

DLLEXPORT bool Symtab::emitSymbols(Object *linkedFile,std::string filename, unsigned flag)
{
<<<<<<< HEAD

   // TODO: rewrite the emitting code to handle a single giant list of symbols.
   // Until then...
   std::vector<Symbol *> funcSyms;
   std::vector<Symbol *> varSyms;
   std::vector<Symbol *> modSyms;
   std::vector<Symbol *> otherSyms;

   for (unsigned i = 0; i < everyDefinedSymbol.size(); i++) 
   {
      Symbol *sym = everyDefinedSymbol[i];

      switch (sym->getType()) 
      {
         case Symbol::ST_FUNCTION:
            funcSyms.push_back(sym);
            break;
         case Symbol::ST_OBJECT:
            varSyms.push_back(sym);
            break;
         case Symbol::ST_MODULE:
            modSyms.push_back(sym);
         default:
            otherSyms.push_back(sym);
      };
   }

   // Add the undefined dynamic symbols so that they are added when emitting the binary
   map<string, Symbol *>::iterator iter = undefDynSyms.begin();

   while (iter!=undefDynSyms.end())
   {
      otherSyms.push_back(iter->second);
      iter++;
   }

   return linkedFile->emitDriver(this, filename, funcSyms, varSyms, modSyms, 
         otherSyms, flag);
=======
    // Start with all the defined symbols
    std::vector<Symbol *> allSyms;
    for (unsigned i = 0; i < everyDefinedSymbol.size(); i++) {
        allSyms.push_back(everyDefinedSymbol[i]);
    }

    // Add the undefined dynamic symbols
    map<string, std::vector<Symbol *> >::iterator iter;
    std::vector<Symbol *>::iterator siter;

    for (iter = undefDynSyms.begin(); iter != undefDynSyms.end(); iter++)
        for (siter=iter->second.begin(); siter != iter->second.end(); siter++)
            allSyms.push_back(*siter);

    // Write the new file
    return linkedFile->emitDriver(this, filename, allSyms, flag);
>>>>>>> b90790f8
}

DLLEXPORT bool Symtab::emit(std::string filename, unsigned flag)
{
<<<<<<< HEAD

   // TODO: rewrite the emitting code to handle a single giant list of symbols.
   // Until then...
   std::vector<Symbol *> funcSyms;
   std::vector<Symbol *> varSyms;
   std::vector<Symbol *> modSyms;
   std::vector<Symbol *> otherSyms;


   for (unsigned i = 0; i < everyDefinedSymbol.size(); i++) 
   {
      Symbol *sym = everyDefinedSymbol[i];

      switch(sym->getType()) 
      {
         case Symbol::ST_FUNCTION:
            funcSyms.push_back(sym);
            break;
         case Symbol::ST_OBJECT:
            varSyms.push_back(sym);
            break;
         case Symbol::ST_MODULE:
            modSyms.push_back(sym);
         default:
            otherSyms.push_back(sym);
      };
   }

   // Add the undefined dynamic symbols so that they are added when emitting the binary
   map<string, Symbol *>::iterator iter = undefDynSyms.begin();

   while (iter!=undefDynSyms.end())
   {
      otherSyms.push_back(iter->second);
      iter++;
   }

   Object *linkedFile = getObject();
   assert(linkedFile);

   //fprintf(stderr, "%s[%d]:  about to emit %s\n", FILE__, __LINE__, filename.c_str());

   bool ret = linkedFile->emitDriver(this, filename, funcSyms, varSyms, modSyms, 
         otherSyms, flag);

   return ret;
=======
    return emitSymbols(getObject(), filename, flag);
>>>>>>> b90790f8
}

DLLEXPORT void Symtab::addDynLibSubstitution(std::string oldName, std::string newName)
{
   dynLibSubs[oldName] = newName;
}

DLLEXPORT std::string Symtab::getDynLibSubstitution(std::string name)
{
#ifdef BINEDIT_DEBUG
   map<std::string, std::string>::iterator iter = dynLibSubs.begin();

   printf ("substitutions for %s:\n", mf->filename().c_str());

   while (iter != dynLibSubs.end()) 
   {
      printf("  \"%s\" => \"%s\"\n", iter->first.c_str(), iter->second.c_str());
      iter++;
   }
#endif

   map<std::string, std::string>::iterator loc = dynLibSubs.find(name);

   if (loc == dynLibSubs.end())
      return name;
   else
      return loc->second;
}

DLLEXPORT bool Symtab::getSegments(vector<Segment> &segs) const
{
   segs = segments_;

   if (!segments_.size()) 
      return false;

   return true;
}

DLLEXPORT bool Symtab::getMappedRegions(std::vector<Region *> &mappedRegs) const
{
   unsigned origSize = mappedRegs.size();

   for (unsigned i = 0; i < regions_.size(); i++)
   {
      if (regions_[i]->isLoadable())
         mappedRegs.push_back(regions_[i]);
   }

   if (mappedRegs.size() > origSize)
      return true;

   return false;
}

DLLEXPORT bool Symtab::updateCode(void *buffer, unsigned size)
{
   Region *sec;

   if (!findRegion(sec, ".text"))
      return false;

   sec->setPtrToRawData(buffer, size);

   return true;
}

DLLEXPORT bool Symtab::updateData(void *buffer, unsigned size)
{
   Region *sec;

   if (!findRegion(sec, ".data"))
      return false;

   sec->setPtrToRawData(buffer, size);

   return true;
}

DLLEXPORT Offset Symtab::getFreeOffset(unsigned size) 
{
   // Look through sections until we find a gap with
   // sufficient space.
   Offset highWaterMark = 0;
   Offset secoffset = 0;
   Offset prevSecoffset = 0;

   Object *linkedFile = getObject();
   assert(linkedFile);

   for (unsigned i = 0; i < regions_.size(); i++) 
   {
      Offset end = regions_[i]->getRegionAddr() + regions_[i]->getDiskSize();

      if (regions_[i]->getRegionAddr() == 0) 
         continue;

      prevSecoffset = secoffset;

      unsigned region_offset = (unsigned)((char *)(regions_[i]->getPtrToRawData())
            - linkedFile->mem_image());

      if (region_offset < (unsigned)prevSecoffset)
      {
         secoffset += regions_[i]->getDiskSize();
      }
      else 
      {
         secoffset = (char *)(regions_[i]->getPtrToRawData()) - linkedFile->mem_image();
         secoffset += regions_[i]->getDiskSize();
      }

      /*fprintf(stderr, "%d: secAddr 0x%lx, size %d, end 0x%lx, looking for %d\n",
        i, regions_[i]->getSecAddr(), regions_[i]->getSecSize(),
        end,size);*/

      if (end > highWaterMark) 
      {
         //fprintf(stderr, "Increasing highWaterMark...\n");
         newSectionInsertPoint = i+1;
         highWaterMark = end;
      }

      if (     (i < (regions_.size()-2)) 
            && ((end + size) < regions_[i+1]->getRegionAddr())) 
      {
         /*      fprintf(stderr, "Found a hole between sections %d and %d\n",
                 i, i+1);
                 fprintf(stderr, "End at 0x%lx, next one at 0x%lx\n",
                 end, regions_[i+1]->getSecAddr());
          */   
         newSectionInsertPoint = i+1;
         highWaterMark = end;
         break;
      }
   }

   //   return highWaterMark;

   unsigned pgSize = P_getpagesize();
   Offset newaddr = highWaterMark - (highWaterMark & (pgSize-1)) + (secoffset & (pgSize-1));

   if (newaddr < highWaterMark)
      newaddr += pgSize;

   return newaddr;
}

DLLEXPORT ObjectType Symtab::getObjectType() const 
{
   return object_type_;
}

DLLEXPORT char *Symtab::mem_image() const 
{
   return (char *)mf->base_addr();
}

DLLEXPORT std::string Symtab::file() const 
{
   assert(mf);
   return mf->pathname();
}

DLLEXPORT std::string Symtab::name() const 
{
   return mf->filename();
}

DLLEXPORT unsigned Symtab::getNumberofRegions() const 
{
   return no_of_sections; 
}

DLLEXPORT unsigned Symtab::getNumberofSymbols() const 
{
   return no_of_symbols; 
}

bool Symtab::setup_module_up_ptrs(SerializerBase *, Symtab *st)
{
   std::vector<Module *> &mods = st->_mods;

   for (unsigned int i = 0; i < mods.size(); ++i) 
   {
      Module *m = mods[i];
      m->exec_ = st;
   }

   return true;
}

bool Symtab::fixup_relocation_symbols(SerializerBase *, Symtab *st)
{
   std::vector<Module *> &mods = st->_mods;

   for (unsigned int i = 0; i < mods.size(); ++i) 
   {
      Module *m = mods[i];
      m->exec_ = st;
   }

   return true;
}

void Symtab::serialize(SerializerBase *sb, const char *tag)
{
   try 
   {
      ifxml_start_element(sb, tag);
      gtranslate(sb, imageOffset_, "imageOffset");
      gtranslate(sb, imageLen_, "imageLen");
      gtranslate(sb, dataOffset_, "dataOff");
      gtranslate(sb, dataLen_, "dataLen");
      gtranslate(sb, is_a_out, "isExec");
      gtranslate(sb, _mods, "Modules", "Module");
      //gtranslate(sb, everyUniqueFunction, "EveryUniqueFunction", "UniqueFunction");
      //gtranslate(sb, everyUniqueVariable, "EveryUniqueVariable", "UniqueVariable");
      //gtranslate(sb, modSyms, "ModuleSymbols", "ModuleSymbol");
      gtranslate(sb, excpBlocks, "ExceptionBlocks", "ExceptionBlock");
      ifxml_end_element(sb, tag);


      ifinput(Symtab::setup_module_up_ptrs, sb, this);
      ifinput(fixup_relocation_symbols, sb, this);

      //  Patch up module's exec_ (pointer to Symtab) at a higher level??
      //if (getSD().iomode() == sd_deserialize)
      //   param.exec_ = parent_symtab;
   } SER_CATCH("Symtab");
}

DLLEXPORT LookupInterface::LookupInterface() 
{
}

DLLEXPORT LookupInterface::~LookupInterface()
{
}


DLLEXPORT ExceptionBlock::ExceptionBlock(Offset tStart, 
      unsigned tSize, 
      Offset cStart) 
: tryStart_(tStart), trySize_(tSize), catchStart_(cStart), hasTry_(true) 
{
}

   DLLEXPORT ExceptionBlock::ExceptionBlock(Offset cStart) 
: tryStart_(0), trySize_(0), catchStart_(cStart), hasTry_(false) 
{
}

DLLEXPORT ExceptionBlock::ExceptionBlock(const ExceptionBlock &eb) :
   Serializable(),
   tryStart_(eb.tryStart_), trySize_(eb.trySize_), 
   catchStart_(eb.catchStart_), hasTry_(eb.hasTry_) 
{
}

DLLEXPORT bool ExceptionBlock::hasTry() const
{ 
   return hasTry_; 
}

DLLEXPORT Offset ExceptionBlock::tryStart() const
{ 
   return tryStart_; 
}

DLLEXPORT Offset ExceptionBlock::tryEnd() const
{ 
   return tryStart_ + trySize_; 
}

DLLEXPORT Offset ExceptionBlock::trySize() const
{
   return trySize_; 
}

DLLEXPORT bool ExceptionBlock::contains(Offset a) const
{ 
   return (a >= tryStart_ && a < tryStart_ + trySize_); 
}

void ExceptionBlock::serialize(SerializerBase *sb, const char *tag)
{
   try 
   {
      ifxml_start_element(sb, tag);
      gtranslate(sb, tryStart_, "tryStart");
      gtranslate(sb, trySize_, "trySize");
      gtranslate(sb, catchStart_, "catchStart");
      gtranslate(sb, hasTry_, "hasTry");
      ifxml_end_element(sb, tag);
   } SER_CATCH("Symtab");
}

DLLEXPORT relocationEntry::relocationEntry() :
   target_addr_(0), 
   rel_addr_(0), 
   addend_(0), 
   rtype_(Region::RT_REL), 
   name_(""), 
   dynref_(NULL), 
   relType_(0)
{
}   

DLLEXPORT relocationEntry::relocationEntry(Offset ta, Offset ra, std::string n, 
      Symbol *dynref, unsigned long relType) :
   target_addr_(ta), 
   rel_addr_(ra), 
   addend_(0), 
   rtype_(Region::RT_REL), 
   name_(n), 
   dynref_(dynref), 
   relType_(relType)
{
}   

DLLEXPORT relocationEntry::relocationEntry(Offset ta, Offset ra, Offset add, 
      std::string n, Symbol *dynref, unsigned long relType) :
   target_addr_(ta), 
   rel_addr_(ra), 
   addend_(add), 
   rtype_(Region::RT_REL), 
   name_(n), 
   dynref_(dynref), 
   relType_(relType)
{
}

DLLEXPORT relocationEntry::relocationEntry(Offset ra, std::string n, 
      Symbol *dynref, unsigned long relType, Region::RegionType rtype) :
   target_addr_(0), 
   rel_addr_(ra), 
   addend_(0), 
   rtype_(rtype), 
   name_(n), 
   dynref_(dynref), 
   relType_(relType)
{
}   

DLLEXPORT const relocationEntry& relocationEntry::operator=(const relocationEntry &ra) 
{
   target_addr_ = ra.target_addr_;
   rel_addr_ = ra.rel_addr_;
   addend_ = ra.addend_;
   rtype_ = ra.rtype_;
   name_ = ra.name_; 
   dynref_ = ra.dynref_;
   relType_ = ra.relType_;
   return *this;
}

DLLEXPORT void relocationEntry::setAddend(const Offset value) 
{
   addend_ = value;
}

DLLEXPORT Offset relocationEntry::addend() const 
{
   return addend_;
}

DLLEXPORT void relocationEntry::setRegionType(const Region::RegionType value) 
{
   rtype_ = value;
}

DLLEXPORT Region::RegionType relocationEntry::regionType() const 
{
    return rtype_;
}

void relocationEntry::serialize(SerializerBase *sb, const char *tag)
{
   try 
   {
      ifxml_start_element(sb, tag);
      gtranslate(sb, target_addr_, "targetAddress");
      gtranslate(sb, rel_addr_, "relocationAddress");
      gtranslate(sb, name_, "relocationName");
      gtranslate(sb, relType_, "relocationType");
      //  deserialize: Re-assign dynref_ symbol elsewhere (in Symtab class)
      ifxml_end_element(sb, tag);
   } SER_CATCH("relocationEntry");
}

int symtab_printf(const char *format, ...)
{
   static int dyn_debug_symtab = 0;

   if (dyn_debug_symtab == -1) 
   {
      return 0;
   }

   if (!dyn_debug_symtab) 
   {
      char *p = getenv("DYNINST_DEBUG_SYMTAB");
      if (!p)
         p = getenv("SYMTAB_DEBUG_SYMTAB");

      if (p) 
      {
         fprintf(stderr, "Enabling SymtabAPI debug logging\n");
         dyn_debug_symtab = 1;
      }
      else 
      {
         dyn_debug_symtab = -1;
         return 0;
      }
   }

   if (!format)
      return -1;
   
   va_list va;
   va_start(va, format);
   int ret = vfprintf(stderr, format, va);
   va_end(va);
   
   return ret;
}

const char *Symbol::symbolType2Str(SymbolType t) 
{
   switch (t) 
   {
      CASE_RETURN_STR(ST_UNKNOWN);
      CASE_RETURN_STR(ST_FUNCTION);
      CASE_RETURN_STR(ST_OBJECT);
      CASE_RETURN_STR(ST_MODULE);
      CASE_RETURN_STR(ST_SECTION);
      CASE_RETURN_STR(ST_NOTYPE);
   };

   return "invalid symbol type";
}

const char *Symbol::symbolLinkage2Str(SymbolLinkage t) 
{
   switch (t) 
   {
      CASE_RETURN_STR(SL_UNKNOWN);
      CASE_RETURN_STR(SL_GLOBAL);
      CASE_RETURN_STR(SL_LOCAL);
      CASE_RETURN_STR(SL_WEAK);
   };

   return "invalid symbol linkage";
}

const char *Symbol::symbolTag2Str(SymbolTag t) 
{
   switch (t) 
   {
      CASE_RETURN_STR(TAG_UNKNOWN);
      CASE_RETURN_STR(TAG_USER);
      CASE_RETURN_STR(TAG_LIBRARY);
      CASE_RETURN_STR(TAG_INTERNAL);
   };

   return "invalid symbol tag";
}

const char *Symbol::symbolVisibility2Str(SymbolVisibility t) 
{
   switch(t) {
      CASE_RETURN_STR(SV_UNKNOWN);
      CASE_RETURN_STR(SV_DEFAULT);
      CASE_RETURN_STR(SV_INTERNAL);
      CASE_RETURN_STR(SV_HIDDEN);
      CASE_RETURN_STR(SV_PROTECTED);
   }
   return "invalid symbol visibility";
}


Object *Symtab::getObject()
{
   if (obj_private)
      return obj_private;

   //TODO: This likely triggered because we serialized in an object
   // from cache, but now the user is requesting more information from
   // the on disk object.  We should create a new 'Object' from data
   // (likely a file path) serialized in.
   
   assert(0);
   //obj_private = new Object();
   return obj_private;
}

#if defined (cap_serialization)
//  Not sure this is strictly necessary, problems only seem to exist with Module 
// annotations when the file was split off, so there's probably something else that
//  can be done to instantiate the relevant functions.

bool dummy_for_ser_instance(std::string file, SerializerBase *sb)
{
   if (file == std::string("no_such_file")) 
   {
      if (!sb) 
      {
         fprintf(stderr, "%s[%d]:  really should not happen\n", FILE__, __LINE__);
         return false;
      }
#if 0
      bool r = false;
      const char *sbb = "no_name_dummy";
      r = init_anno_serialization<Dyninst::SymtabAPI::localVarCollection, symbol_parameters_a >(sbb);
      if (!r) {fprintf(stderr, "%s[%d]:  failed to init anno serialize for symbol_params\n", FILE__, __LINE__);}
      r = false;
      r = init_anno_serialization<Dyninst::SymtabAPI::localVarCollection, symbol_variables_a>(sbb);
      if (!r) {fprintf(stderr, "%s[%d]:  failed to init anno serialize for symbol_vars\n", FILE__, __LINE__);}
      r = false;
      r = init_anno_serialization<Dyninst::SymtabAPI::LineInformation *, module_line_info_a>(sbb);
      if (!r) {fprintf(stderr, "%s[%d]:  failed to init anno serialize for module_line_info\n", FILE__, __LINE__);}
      r = false;
      r = init_anno_serialization<Dyninst::SymtabAPI::typeCollection *, module_type_info_a>(sbb);
      if (!r) {fprintf(stderr, "%s[%d]:  failed to init anno serialize for module_type_info\n", FILE__, __LINE__);}
      r = false;
#else
      fprintf(stderr, "%s[%d]:  WARN:  disabled serializer init here\n", FILE__, __LINE__);
#endif
   }
   return true;
}
#endif
<|MERGE_RESOLUTION|>--- conflicted
+++ resolved
@@ -1195,17 +1195,13 @@
     // a vector to hold all created symbols until they are properly classified
     std::vector<Symbol *> raw_syms;
 
-<<<<<<< HEAD
-    if (!extractSymbolsFromFile(linkedFile, raw_funcs)) 
-    {
-=======
 #ifdef BINEDIT_DEBUG
     printf("== from linkedFile...\n");
     print_symbol_map(linkedFile->getAllSymbols());
 #endif
 
-    if (!extractSymbolsFromFile(linkedFile, raw_syms)) {
->>>>>>> b90790f8
+    if (!extractSymbolsFromFile(linkedFile, raw_syms)) 
+    {
         err = false;
         serr = Syms_To_Functions;
         return false;
@@ -1227,12 +1223,8 @@
     // don't sort the symbols--preserve the original ordering
     //sort(raw_syms.begin(),raw_syms.end(),symbol_compare);
 
-<<<<<<< HEAD
-    if (!fixSymModules(raw_funcs)) 
+    if (!fixSymModules(raw_syms)) 
     {
-=======
-    if (!fixSymModules(raw_syms)) {
->>>>>>> b90790f8
         err = false;
         serr = Syms_To_Functions;
         return false;
@@ -1253,23 +1245,15 @@
     // Be sure that module languages are set before demangling, or
     // we won't get very far.
 
-<<<<<<< HEAD
-    if (!demangleSymbols(raw_funcs)) 
+    if (!demangleSymbols(raw_syms)) 
     {
-=======
-    if (!demangleSymbols(raw_syms)) {
->>>>>>> b90790f8
         err = false;
         serr = Syms_To_Functions;
         return false;
     }
 
-<<<<<<< HEAD
-    if (!createIndices(raw_funcs)) 
+    if (!createIndices(raw_syms)) 
     {
-=======
-    if (!createIndices(raw_syms)) {
->>>>>>> b90790f8
         err = false;
         serr = Syms_To_Functions;
         return false;
@@ -1320,7 +1304,6 @@
    symtab_printf("%s[%d]: Creating symtab 0x%p from symtab 0x%p\n", 
          FILE__, __LINE__, this, &obj);
 
-<<<<<<< HEAD
    member_name_ = obj.member_name_;
    imageOffset_ = obj.imageOffset_;
    imageLen_ = obj.imageLen_;
@@ -1356,15 +1339,19 @@
       modsByFullName[m->fullName()] = m;
       fprintf(stderr, "%s[%d]:  copy ctor creating new module %s\n", 
             FILE__, __LINE__, m->fileName().c_str());
-
    }
 
    for (i=0; i<relocation_table_.size();i++) 
    {
       relocation_table_.push_back(relocationEntry(obj.relocation_table_[i]));
-      undefDynSyms[obj.relocation_table_[i].name()] = relocation_table_[i].getDynSym();
-   }
-=======
+      //undefDynSyms[obj.relocation_table_[i].name()] = relocation_table_[i].getDynSym();
+      undefDynSyms[obj.relocation_table_[i].name()].push_back(relocation_table_[i].getDynSym());
+
+   }
+
+
+
+#if 0
     is_a_out = obj.is_a_out;
     main_call_addr_ = obj.main_call_addr_; // address of call to main()
     
@@ -1397,7 +1384,7 @@
     
     for(i=0;i<excpBlocks.size();i++)
         excpBlocks.push_back(new ExceptionBlock(*(obj.excpBlocks[i])));
->>>>>>> b90790f8
+#endif
 
    for (i=0;i<excpBlocks.size();i++)
    {
@@ -2119,46 +2106,6 @@
 
 DLLEXPORT bool Symtab::emitSymbols(Object *linkedFile,std::string filename, unsigned flag)
 {
-<<<<<<< HEAD
-
-   // TODO: rewrite the emitting code to handle a single giant list of symbols.
-   // Until then...
-   std::vector<Symbol *> funcSyms;
-   std::vector<Symbol *> varSyms;
-   std::vector<Symbol *> modSyms;
-   std::vector<Symbol *> otherSyms;
-
-   for (unsigned i = 0; i < everyDefinedSymbol.size(); i++) 
-   {
-      Symbol *sym = everyDefinedSymbol[i];
-
-      switch (sym->getType()) 
-      {
-         case Symbol::ST_FUNCTION:
-            funcSyms.push_back(sym);
-            break;
-         case Symbol::ST_OBJECT:
-            varSyms.push_back(sym);
-            break;
-         case Symbol::ST_MODULE:
-            modSyms.push_back(sym);
-         default:
-            otherSyms.push_back(sym);
-      };
-   }
-
-   // Add the undefined dynamic symbols so that they are added when emitting the binary
-   map<string, Symbol *>::iterator iter = undefDynSyms.begin();
-
-   while (iter!=undefDynSyms.end())
-   {
-      otherSyms.push_back(iter->second);
-      iter++;
-   }
-
-   return linkedFile->emitDriver(this, filename, funcSyms, varSyms, modSyms, 
-         otherSyms, flag);
-=======
     // Start with all the defined symbols
     std::vector<Symbol *> allSyms;
     for (unsigned i = 0; i < everyDefinedSymbol.size(); i++) {
@@ -2175,61 +2122,11 @@
 
     // Write the new file
     return linkedFile->emitDriver(this, filename, allSyms, flag);
->>>>>>> b90790f8
 }
 
 DLLEXPORT bool Symtab::emit(std::string filename, unsigned flag)
 {
-<<<<<<< HEAD
-
-   // TODO: rewrite the emitting code to handle a single giant list of symbols.
-   // Until then...
-   std::vector<Symbol *> funcSyms;
-   std::vector<Symbol *> varSyms;
-   std::vector<Symbol *> modSyms;
-   std::vector<Symbol *> otherSyms;
-
-
-   for (unsigned i = 0; i < everyDefinedSymbol.size(); i++) 
-   {
-      Symbol *sym = everyDefinedSymbol[i];
-
-      switch(sym->getType()) 
-      {
-         case Symbol::ST_FUNCTION:
-            funcSyms.push_back(sym);
-            break;
-         case Symbol::ST_OBJECT:
-            varSyms.push_back(sym);
-            break;
-         case Symbol::ST_MODULE:
-            modSyms.push_back(sym);
-         default:
-            otherSyms.push_back(sym);
-      };
-   }
-
-   // Add the undefined dynamic symbols so that they are added when emitting the binary
-   map<string, Symbol *>::iterator iter = undefDynSyms.begin();
-
-   while (iter!=undefDynSyms.end())
-   {
-      otherSyms.push_back(iter->second);
-      iter++;
-   }
-
-   Object *linkedFile = getObject();
-   assert(linkedFile);
-
-   //fprintf(stderr, "%s[%d]:  about to emit %s\n", FILE__, __LINE__, filename.c_str());
-
-   bool ret = linkedFile->emitDriver(this, filename, funcSyms, varSyms, modSyms, 
-         otherSyms, flag);
-
-   return ret;
-=======
     return emitSymbols(getObject(), filename, flag);
->>>>>>> b90790f8
 }
 
 DLLEXPORT void Symtab::addDynLibSubstitution(std::string oldName, std::string newName)
