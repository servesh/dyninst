--- conflicted
+++ resolved
@@ -546,7 +546,7 @@
    return *this;
 }
 #endif
-<<<<<<< HEAD
+#if 0
 }
 
 SYMTAB_EXPORT bool Symbol::getVersions(std::vector<std::string> *&vers)
@@ -569,93 +569,7 @@
    return false;
 }
 
-#if 0
-template<class F, class T>
-struct if_bin {
-	 bool operator()(F &f, T &arg, SerializerBase *sb)
-	 {
-		 SerializerBin *sbin = dynamic_cast<SerializerBin *>(sb);
-		 if (!sbin) return true;
-   
-		 return f(sb, arg);
-	 }
-};
-
-template<class F, class T>
-struct if_input {
-	 bool operator()(F &f, T &arg, SerializerBase *sb)
-	 {
-		 if (!sb_is_output(sb)) 
-			 return true;
-   
-		 return f(sb, arg);
-	 }
-};
-#endif
-
-#if 0
-template <class F, class T>
-bool if_bin(F &f, T &arg, SerializerBase *sb)
-{
-	SerializerBin *sbin = dynamic_cast<SerializerBin *>(sb);
-	if (!sbin) return true;
-
-	return f(sb, arg);
-}
-
-template<class F, class T>
-bool if_input(F &f, T &arg, SerializerBase *sb)
-{
-	if (!sb_is_output(sb)) 
-		return true;
-
-	return f(sb, arg);
-}
-#endif
-
-bool Symbol::operator==(const Symbol& s) const
-{
-	// explicitly ignore tags when comparing symbols
-
-	//  compare sections by offset, not pointer
-	if (!sec_ && s.sec_) return false;
-	if (sec_ && !s.sec_) return false;
-	if (sec_)
-	{
-		if (sec_->getDiskOffset() != s.sec_->getDiskOffset())
-			return false;
-	}
-
-	// compare types by id, not pointer
-	if (!retType_ && s.retType_) return false;
-	if (retType_ && !s.retType_) return false;
-	if (retType_)
-	{
-		if (retType_->getID() != s.retType_->getID())
-			return false;
-	}
-
-	// compare modules by name, not pointer
-	if (!module_ && s.module_) return false;
-	if (module_ && !s.module_) return false;
-	if (module_)
-	{
-		if (module_->fullName() != s.module_->fullName())
-			return false;
-	}
-
-	return (   (type_    == s.type_)
-			&& (linkage_ == s.linkage_)
-			&& (addr_    == s.addr_)
-			&& (size_    == s.size_)
-			&& (isInDynsymtab_ == s.isInDynsymtab_)
-			&& (isInSymtab_ == s.isInSymtab_)
-			&& (isAbsolute_ == s.isAbsolute_)
-			&& (mangledName_ == s.mangledName_)
-			&& (prettyName_ == s.prettyName_)
-			&& (typedName_ == s.typedName_)
-			&& (moduleName_ == s.moduleName_));
-}
+
 
 void Symbol::serialize(SerializerBase *s, const char *tag) 
 {
@@ -804,12 +718,13 @@
 	return s; 
 }
 
+#endif
+
 #ifdef DEBUG 
 ostream &operator<<(ostream &os, relocationEntry &q) {
    return q.operator<<(os);
 }
-=======
->>>>>>> 410d5fe3
+#endif
 
 /**************************************************
  *
