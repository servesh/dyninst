--- conflicted
+++ resolved
@@ -520,6 +520,7 @@
   bool parse_symbols(Elf_X_Data &symdata, Elf_X_Data &strdata,
                      Elf_X_Shdr* bssscnp,
                      Elf_X_Shdr* symscnp,
+		     Elf_X_Shdr* opdscnp,
                      bool shared_library,
                      std::string module);
   
@@ -527,14 +528,6 @@
                              Elf_X_Data &strdata, bool shared_library,
                              std::string module);
 
-<<<<<<< HEAD
-  void fix_zero_function_sizes(std::vector<Symbol *> &allsymbols, bool EEL);
-  void fix_opd_function_addresses(std::vector<Symbol *> &allsymbols, Elf_X_Shdr *opd_scnh);
-  void create_libc_section_functions(std::vector<Symbol *> &allsymbols);
-  void override_weak_symbols(std::vector<Symbol *> &allsymbols);
-  void insert_symbols_shared(std::vector<Symbol *> &allsymbols);
-=======
->>>>>>> b245db83
   void find_code_and_data(Elf_X &elf,
        Offset txtaddr, Offset dataddr);
   //void insert_symbols_static(std::vector<Symbol *> &allsymbols);
