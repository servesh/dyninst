--- conflicted
+++ resolved
@@ -282,9 +282,8 @@
     return ret;
 }
 
-<<<<<<< HEAD
 const char *EDITED_TEXT_NAME = ".edited.text";
-// const char* INIT_NAME        = ".init";
+const char* INIT_NAME        = ".init";
 const char *INTERP_NAME = ".interp";
 const char *FINI_NAME = ".fini";
 const char *TEXT_NAME = ".text";
@@ -297,22 +296,6 @@
 const char *STABSTR_INDX_NAME = ".stab.indexstr";
 const char *COMMENT_NAME = ".comment";
 const char *OPD_NAME = ".opd"; // PPC64 Official Procedure Descriptors
-=======
-const char* EDITED_TEXT_NAME = ".edited.text";
-const char* INIT_NAME        = ".init";
-const char *INTERP_NAME      = ".interp";
-const char* FINI_NAME        = ".fini";
-const char* TEXT_NAME        = ".text";
-const char* BSS_NAME         = ".bss";
-const char* SYMTAB_NAME      = ".symtab";
-const char* STRTAB_NAME      = ".strtab";
-const char* STAB_NAME        = ".stab";
-const char* STABSTR_NAME     = ".stabstr";
-const char* STAB_INDX_NAME   = ".stab.index";
-const char* STABSTR_INDX_NAME= ".stab.indexstr";
-const char* COMMENT_NAME= ".comment";
-const char* OPD_NAME         = ".opd"; // PPC64 Official Procedure Descriptors
->>>>>>> 34c5f58c
 // sections from dynamic executables and shared objects
 const char *PLT_NAME = ".plt";
 #if defined(os_vxworks)
@@ -631,35 +614,19 @@
         if (!scn.isFromDebugFile()) {
             allRegionHdrs.push_back(&scn);
             Elf_X_Data data = scn.get_data();
-<<<<<<< HEAD
-            if (elfHdr->e_machine() == EM_PPC || elfHdr->e_machine() == EM_PPC64) {
-                if (strcmp(name, OPD_NAME) == 0 || strcmp(name, GOT_NAME) == 0) {
-                    data.d_type(ELF_T_XWORD);
-                    data.xlatetom(elfHdr->e_endian() ? ELFDATA2MSB : ELFDATA2LSB);
-                }
-                if (strcmp(name, TEXT_NAME) == 0 || strcmp(name, ".rodata") == 0) {
-                    data.d_type(ELF_T_WORD);
-                    data.xlatetom(elfHdr->e_endian() ? ELFDATA2MSB : ELFDATA2LSB);
-                }
-            }
-
-            if (scn.sh_flags() & SHF_ALLOC) {
-=======
 	    if (elfHdr->e_machine() == EM_PPC || elfHdr->e_machine() == EM_PPC64) {
 	        if(strcmp(name, OPD_NAME) == 0 || strcmp(name, GOT_NAME) == 0) {
 		    data.d_type(ELF_T_XWORD);
 		    data.xlatetom(elfHdr->e_endian() ? ELFDATA2MSB : ELFDATA2LSB);
 		}
-		if(strcmp(name, TEXT_NAME) == 0 || strcmp(name, ".rodata") == 0 || 
-           strcmp(name, INIT_NAME) == 0 || strcmp(name, FINI_NAME) == 0 ||
-           (scn.sh_flags() & SHF_EXECINSTR)) {
-		    data.d_type(ELF_T_WORD);
+		if(strcmp(name, TEXT_NAME) == 0 || strcmp(name, ".rodata") == 0||
+		strcmp(name, INIT_NAME) == 0 || strcmp(name, FINI_NAME) == 0 ||
+           (scn.sh_flags() & SHF_EXECINSTR)) {    data.d_type(ELF_T_WORD);
 		    data.xlatetom(elfHdr->e_endian() ? ELFDATA2MSB : ELFDATA2LSB);
 		}
 	    }
 
-            if(scn.sh_flags() & SHF_ALLOC) {
->>>>>>> 34c5f58c
+            if (scn.sh_flags() & SHF_ALLOC) {
                 // .bss, etc. have a disk size of 0
                 unsigned long diskSize = (scn.sh_type() == SHT_NOBITS) ? 0 : scn.sh_size();
 
@@ -3224,14 +3191,8 @@
             if (mi.word_size == 4) {
                 *value = (unsigned long) endian_32bit(*((const uint32_t *) addr), mi.big_input);
                 size = 4;
-<<<<<<< HEAD
             } else if (mi.word_size == 8) {
-                *value = (unsigned long) *((const uint64_t *) addr);
-=======
-            }
-            else if (mi.word_size == 8) {
                 *value = (unsigned long) endian_64bit(*((const uint64_t *) addr), mi.big_input);
->>>>>>> 34c5f58c
                 size = 8;
             }
             break;
@@ -4250,7 +4211,7 @@
     Dwarf_Attribute attr;
     const char * comp_dir = dwarf_formstring( dwarf_attr(&cuDIE, DW_AT_comp_dir, &attr) );
     std::string comp_dir_str( comp_dir ? comp_dir : "" );
-    
+
     // lambda function to convert relative to absolute path
     auto convert_to_absolute = [&comp_dir_str](const char * &filename) -> std::string
     {
@@ -4269,12 +4230,7 @@
     // so we ensure that we're adding a block of unknown, 1...n to the string table
     // and that offset + dwarf_line_srcfileno points to the correct string
     strings->push_back("<Unknown file>");
-<<<<<<< HEAD
-    for (size_t i = 0; i < filecount; i++) {
-=======
-    for(size_t i = 1; i < filecount; i++)
-    {
->>>>>>> 34c5f58c
+    for (size_t i = 1; i < filecount; i++) {
         auto filename = dwarf_filesrc(files, i, nullptr, nullptr);
         if(!filename) continue;
         auto result = convert_to_absolute(filename);
@@ -4328,15 +4284,9 @@
         }
 
         //status = dwarf_line_srcfileno(line, &current_statement.string_table_index);
-<<<<<<< HEAD
         const char *file_name = dwarf_linesrc(line, NULL, NULL);
         if (!file_name) {
-            cout << "dwarf_line_srcfileno failed" << endl;
-=======
-        const char * file_name = dwarf_linesrc(line, NULL, NULL);
-        if ( !file_name ) {
             cout << "dwarf_linesrc - empty name" << endl;
->>>>>>> 34c5f58c
             continue;
         }
 
@@ -4349,13 +4299,8 @@
                 break;
             }
         }
-<<<<<<< HEAD
         if (index == -1) {
-            cout << "dwarf_line_srcfileno failed" << endl;
-=======
-        if( index == -1 ) {
             cout << "dwarf_linesrc didn't find index" << endl;
->>>>>>> 34c5f58c
             continue;
         }
         current_statement.string_table_index = index;
