--- conflicted
+++ resolved
@@ -3393,10 +3393,7 @@
       if (!data.isValid()) {
          return false;
       }
-<<<<<<< HEAD
-
-=======
->>>>>>> b90790f8
+
       const unsigned char *datap = (const unsigned char *) data.get_string();
       unsigned long int except_size = data.d_size();
 
