--- conflicted
+++ resolved
@@ -450,13 +450,8 @@
   Elf_X_Shdr *scnp;
    
   foundDynamicSection = false;
-<<<<<<< HEAD
-  int dynamic_section_index = 0;
-  unsigned int dynamic_section_type;
-=======
   int dynamic_section_index = -1;
   unsigned int dynamic_section_type = 0;
->>>>>>> af3acfe3
   size_t dynamic_section_size = 0;
   for (int i = 0; i < elfHdr.e_shnum();++i) {
     scnp = new Elf_X_Shdr( elfHdr.get_shdr(i) );
@@ -485,12 +480,8 @@
     }	
   }
 
-<<<<<<< HEAD
-  if (dynamic_section_index != 0) {
-=======
 #if !defined(os_solaris)
   if (dynamic_section_index != -1) {
->>>>>>> af3acfe3
     scnp = new Elf_X_Shdr( elfHdr.get_shdr(dynamic_section_index) );
     Elf_X_Data data = scnp->get_data();
     Elf_X_Dyn dynsecData = data.get_dyn();
@@ -1656,11 +1647,7 @@
       Offset soffset;
       if (symscnp->isFromDebugFile()) {
 	Offset soffset_dbg = syms.st_value(i);
-<<<<<<< HEAD
-   soffset = soffset_dbg;
-=======
 	soffset = soffset_dbg;
->>>>>>> af3acfe3
 	if (soffset_dbg) {
 	  bool result = convertDebugOffset(soffset_dbg, soffset);
 	  if (!result) {
