/*
 * Copyright (c) 1996-2009 Barton P. Miller
 * 
 * We provide the Paradyn Parallel Performance Tools (below
 * described as "Paradyn") on an AS IS basis, and do not warrant its
 * validity or performance.  We reserve the right to update, modify,
 * or discontinue this software at any time.  We shall have no
 * obligation to supply such updates or modifications or any other
 * form of support to you.
 * 
 * By your use of Paradyn, you understand and agree that we (or any
 * other person or entity with proprietary rights in Paradyn) are
 * under no obligation to provide either maintenance services,
 * update services, notices of latent defects, or correction of
 * defects for Paradyn.
 * 
 * This library is free software; you can redistribute it and/or
 * modify it under the terms of the GNU Lesser General Public
 * License as published by the Free Software Foundation; either
 * version 2.1 of the License, or (at your option) any later version.
 * 
 * This library is distributed in the hope that it will be useful,
 * but WITHOUT ANY WARRANTY; without even the implied warranty of
 * MERCHANTABILITY or FITNESS FOR A PARTICULAR PURPOSE.  See the GNU
 * Lesser General Public License for more details.
 * 
 * You should have received a copy of the GNU Lesser General Public
 * License along with this library; if not, write to the Free Software
 * Foundation, Inc., 51 Franklin Street, Fifth Floor, Boston, MA 02110-1301 USA
 */

/************************************************************************
 * $Id: Object-elf.C,v 1.54 2008/11/03 15:19:25 jaw Exp $
 * Object-elf.C: Object class for ELF file format
 ************************************************************************/

#include "Type.h"
#include "Variable.h"
#include "Symbol.h"
#include "Symtab.h"
#include "Object.h"

#include "emitElf.h"
#include "Module.h"
#include "Aggregate.h"
#include "Function.h"

#include "debug.h"

<<<<<<< HEAD
#if defined(x86_64_unknown_linux2_4) || defined(ppc64_linux)
=======
#if defined(arch_x86_64)
>>>>>>> 8110dd6d
#include "emitElf-64.h"
#endif

using namespace Dyninst;
using namespace Dyninst::SymtabAPI;
using namespace std;

#if !defined(_Object_elf_h_)
#error "Object-elf.h not #included"
#endif

#include <elf.h>
#include <stdio.h>
#include <algorithm>

#if defined(USES_DWARF_DEBUG)
#include "dwarf.h"
#include "libdwarf.h"
#endif

//#include "symutil.h"
#include "common/h/pathName.h"
#include "Collections.h"
#if defined(TIMED_PARSE)
#include <sys/time.h>
#endif
#include <iostream>
#include <iomanip>

#include <fstream>
#include <sys/stat.h>
#include <boost/crc.hpp>
#include <boost/assign/list_of.hpp>
#include <boost/assign/std/set.hpp>
#include <boost/assign/std/vector.hpp>

using boost::crc_32_type;
using namespace boost::assign;

#include <libgen.h>

// add some space to avoid looking for functions in data regions
#define EXTRA_SPACE 8

bool Object::truncateLineFilenames = true;
    
string symt_current_func_name;
string symt_current_mangled_func_name;
Symbol *symt_current_func = NULL;

#if defined(os_solaris)
#include <dlfcn.h>
#define DLOPEN_MODE (RTLD_NOW | RTLD_GLOBAL)

int (*P_native_demangle)(const char *, char *, size_t);

void loadNativeDemangler() {

  P_native_demangle = NULL;
  void *hDemangler = dlopen("libdemangle.so", DLOPEN_MODE);
  if (hDemangler != NULL)
    P_native_demangle = (int (*) (const char *, char *, size_t))
      dlsym(hDemangler, "cplus_demangle");
}
		
#endif

extern void print_symbols( std::vector< Symbol *>& allsymbols );
extern void print_symbol_map( dyn_hash_map< std::string, std::vector< Symbol *> > *symbols);

void (*dwarf_err_func)(const char *);   // error callback for dwarf errors

static bool pdelf_check_ehdr(Elf_X &elf)
{
  // Elf header integrity check

  // This implies a valid header is a header for an executable, a shared object
  // or a relocatable file (e.g .o) and it either has section headers or program headers

  return ( (elf.e_type() == ET_EXEC || elf.e_type() == ET_DYN || elf.e_type() == ET_REL ) &&
           (   ((elf.e_shoff() != 0) && (elf.e_shnum() != 0)) 
            || ((elf.e_phoff() != 0) && (elf.e_phnum() != 0))
           )
         );
}

const char *pdelf_get_shnames(Elf_X &elf)
{
  const char *result = NULL;
  size_t shstrndx = elf.e_shstrndx();

  Elf_X_Shdr shstrscn = elf.get_shdr(shstrndx);
  if (shstrscn.isValid()) {
    Elf_X_Data shstrdata = shstrscn.get_data();
    if (shstrdata.isValid())
      result = shstrdata.get_string();
  }
  return result;
}

//
// SectionHeaderSortFunction
// 
// Compare function for use with the Vector<T> sort method.
//
struct  SectionHeaderSortFunction: public binary_function<Elf_X_Shdr *, Elf_X_Shdr *, bool> 
{
  bool operator()(Elf_X_Shdr *hdr1, Elf_X_Shdr *hdr2) {
    return (hdr1->sh_addr() < hdr2->sh_addr()); 
  }
};

Region::perm_t getSegmentPerms(unsigned long flags){
  if(flags == 7)
    return Region::RP_RWX;
  else if(flags == 6)
    return Region::RP_RW;
  else if(flags == 5)
    return Region::RP_RX;
  else
    return Region::RP_R;
}

Region::RegionType getSegmentType(unsigned long type, unsigned long flags)
{
  if(type == PT_DYNAMIC)
    return Region::RT_DYNAMIC;
  if(flags == 7)
    return Region::RT_TEXTDATA;
  if(flags == 5)
    return Region::RT_TEXT;
  if(flags == 6)
    return Region::RT_DATA;
  return Region::RT_OTHER;
}

/* binary search to find the section starting at a particular address */
Elf_X_Shdr *Object::getRegionHdrByAddr(Offset addr) 
{
  unsigned end = allRegionHdrs.size() - 1, start = 0;
  unsigned mid = 0; 
  while(start < end) {
    mid = start + (end-start)/2;
    if(allRegionHdrs[mid]->sh_addr() == addr)
      return allRegionHdrs[mid];
    else if(allRegionHdrs[mid]->sh_addr() < addr)
      start = mid + 1;
    else
      end = mid;
  }
  if(allRegionHdrs[start]->sh_addr() == addr)
    return allRegionHdrs[start];
  return NULL;
}

/* binary search to find the index into the RegionHdrs vector
   of the section starting at a partidular address*/
int Object::getRegionHdrIndexByAddr(Offset addr) 
{
  int end = allRegionHdrs.size() - 1, start = 0;
  int mid = 0; 
  while(start < end) {
    mid = start + (end-start)/2;
    if(allRegionHdrs[mid]->sh_addr() == addr)
      return mid;
    else if(allRegionHdrs[mid]->sh_addr() < addr)
      start = mid + 1;
    else
      end = mid;
  }
  if(allRegionHdrs[start]->sh_addr() == addr)
    return start;
  return -1;
}

Elf_X_Shdr *Object::getRegionHdrByIndex(unsigned index) 
{
  if (index >= allRegionHdrs.size())
    return NULL;
  return allRegionHdrs[index];
}

/* Check if there is a section which belongs to the segment and update permissions of that section.
 * Return value indicates whether the segment has to be added to the list of regions*/
bool Object::isRegionPresent(Offset segmentStart, Offset segmentSize, unsigned segPerms){
  bool present = false;
  for(unsigned i = 0; i < regions_.size() ;i++){
    if((regions_[i]->getRegionAddr() >= segmentStart) && ((regions_[i]->getRegionAddr()+regions_[i]->getRegionSize()) <= (segmentStart+segmentSize))){
      present = true;
      regions_[i]->setRegionPermissions(getSegmentPerms(segPerms));
    }

  }
  return present;
}

Region::perm_t getRegionPerms(unsigned long flags){
  if((flags & SHF_WRITE) && !(flags & SHF_EXECINSTR))
    return Region::RP_RW;
  else if(!(flags & SHF_WRITE) && (flags & SHF_EXECINSTR))
    return Region::RP_RX;
  else if((flags & SHF_WRITE) && (flags & SHF_EXECINSTR))
    return Region::RP_RWX;
  else
    return Region::RP_R;
}

Region::RegionType getRegionType(unsigned long type, unsigned long flags, const char *reg_name){
  switch(type){
  case SHT_SYMTAB:
  case SHT_DYNSYM:
    return Region::RT_SYMTAB;
  case SHT_STRTAB:
    return Region::RT_STRTAB;
  case SHT_REL:
    return Region::RT_REL;
  case SHT_RELA:
    return Region::RT_RELA;
  case SHT_NOBITS:
     //Darn it, Linux/PPC has the PLT as a NOBITS.  Can't just default
     // call this bss
     if (strcmp(reg_name, ".plt") == 0)
        return Region::RT_OTHER;
     else
        return Region::RT_BSS;
  case SHT_PROGBITS:
    if((flags & SHF_EXECINSTR) && (flags & SHF_WRITE))
      return Region::RT_TEXTDATA;
    else if(flags & SHF_EXECINSTR)
      return Region::RT_TEXT;
    else
      return Region::RT_DATA;
  case SHT_DYNAMIC:
    return Region::RT_DYNAMIC;
  case SHT_HASH:
    return Region::RT_HASH;
#if !defined(os_solaris)            
  case SHT_GNU_versym:
    return Region::RT_SYMVERSIONS;
  case SHT_GNU_verdef:
    return Region::RT_SYMVERDEF;
  case SHT_GNU_verneed:
    return Region::RT_SYMVERNEEDED;
#endif
  default:
    return Region::RT_OTHER;
  }
}

static Region::RegionType getRelTypeByElfMachine(Elf_X *localHdr) {
    Region::RegionType ret;
    switch(localHdr->e_machine()) {
        case EM_SPARC:
        case EM_SPARC32PLUS:
        case EM_SPARCV9:
        case EM_PPC:
        case EM_PPC64:
        case EM_X86_64:
        case EM_IA_64:
            ret = Region::RT_RELA;
            break;
        default:
            ret = Region::RT_REL;
            break;
    }
    return ret;
}

const char* EDITED_TEXT_NAME = ".edited.text";
// const char* INIT_NAME        = ".init";
const char *INTERP_NAME      = ".interp";
const char* FINI_NAME        = ".fini";
const char* TEXT_NAME        = ".text";
const char* BSS_NAME         = ".bss";
const char* SYMTAB_NAME      = ".symtab";
const char* STRTAB_NAME      = ".strtab";
const char* STAB_NAME        = ".stab";
const char* STABSTR_NAME     = ".stabstr";
const char* STAB_INDX_NAME   = ".stab.index";
const char* STABSTR_INDX_NAME= ".stab.indexstr";
const char* COMMENT_NAME= ".comment";
const char* OPD_NAME         = ".opd"; // PPC64 Official Procedure Descriptors
// sections from dynamic executables and shared objects
const char* PLT_NAME         = ".plt";
#if defined(os_vxworks)
const char* REL_PLT_NAME     = ".rela.text";
#else
const char* REL_PLT_NAME     = ".rela.plt"; // sparc-solaris
#endif  
const char* REL_PLT_NAME2    = ".rel.plt";  // x86-solaris
const char* GOT_NAME         = ".got";
const char* DYNSYM_NAME      = ".dynsym";
const char* DYNSTR_NAME      = ".dynstr";
const char* DATA_NAME        = ".data";
const char* RO_DATA_NAME     = ".ro_data";  // mips
const char* DYNAMIC_NAME     = ".dynamic";
const char* EH_FRAME_NAME    = ".eh_frame";
const char* EXCEPT_NAME      = ".gcc_except_table";
const char* EXCEPT_NAME_ALT  = ".except_table";
const char* DEBUGLINK_NAME   = ".gnu_debuglink";
const char* BUILD_ID_NAME    = ".note.gnu.build-id";

set<string> debugInfoSections = list_of(string(SYMTAB_NAME))
  (string(STRTAB_NAME));

// loaded_elf(): populate elf section pointers
// for EEL rewritten code, also populate "code_*_" members
bool Object::loaded_elf(Offset& txtaddr, Offset& dataddr,
			Elf_X_Shdr* &bssscnp,
                        Elf_X_Shdr*& symscnp, Elf_X_Shdr*& strscnp, 
                        Elf_X_Shdr*& stabscnp, Elf_X_Shdr*& stabstrscnp, 
                        Elf_X_Shdr*& stabs_indxcnp, Elf_X_Shdr*& stabstrs_indxcnp, 
                        Elf_X_Shdr*& rel_plt_scnp, Elf_X_Shdr*& plt_scnp, 
                        Elf_X_Shdr*& opd_scnp, Elf_X_Shdr*& got_scnp, Elf_X_Shdr*& dynsym_scnp,
                        Elf_X_Shdr*& dynstr_scnp, Elf_X_Shdr* &dynamic_scnp, 
                        Elf_X_Shdr*& eh_frame, Elf_X_Shdr*& gcc_except, 
                        Elf_X_Shdr *& interp_scnp, bool)
{
  std::map<std::string, int> secnNameMap;
  dwarf_err_func  = err_func_;
  entryAddress_ = elfHdr.e_entry();

  no_of_sections_ = elfHdr.e_shnum();

  // ".shstrtab" section: string table for section header names
  const char *shnames = pdelf_get_shnames(elfHdr);
  if (shnames == NULL) {
    fprintf(stderr, "[%s][%d]WARNING: .shstrtab section not found in ELF binary\n",__FILE__,__LINE__);
    log_elferror(err_func_, ".shstrtab section");
    //return false;
  }

  // initialize Object members

  text_addr_ = 0; //ccw 23 jan 2002
  text_size_ = 0; //for determining if a mutation
  //falls within the text section 
  //of a shared library

  elf_hash_addr_ = 0;
  gnu_hash_addr_ = 0;

  dynamic_offset_ = 0;
  dynamic_addr_ = 0;
  dynsym_addr_ = 0;
  dynsym_size_ = 0;
  dynstr_addr_ = 0;
  init_addr_ = 0;
  fini_addr_ = 0;
  opd_addr_ = 0;
  opd_size_ = 0;
  got_addr_ = 0;
  got_size_ = 0;
  plt_addr_ = 0;
  plt_size_ = 0;
  symtab_addr_ = 0;
  strtab_addr_ = 0;
#if defined (ppc32_linux)
  plt_entry_size_ = 8;
  rel_plt_entry_size_ = 8;
#else
  plt_entry_size_ = 0;
  rel_plt_entry_size_ = 0;
#endif
  rel_plt_addr_ = 0;
  rel_plt_size_ = 0;
  rel_addr_ = 0;
  rel_size_ = 0;
  rel_entry_size_ = 0;
  stab_off_ = 0;
  stab_size_ = 0;
  stabstr_off_ = 0;
  stab_indx_off_ = 0;
  stab_indx_size_ = 0;
  stabstr_indx_off_ = 0;
#if defined(os_irix)
  MIPS_stubs_addr_ = 0;
  MIPS_stubs_off_ = 0;
  MIPS_stubs_size_ = 0;
  got_zero_index_ = -1;
  dynsym_zero_index_ = -1;
#endif
  dwarvenDebugInfo = false;

  txtaddr = 0;

  set<string> sectionsInOriginalBinary;
  bool debugInfoValid = true;

  if(mfForDebugInfo->getFD() != -1)
    elfHdrForDebugInfo = Elf_X(mfForDebugInfo->getFD(), ELF_C_READ);
  else 
    elfHdrForDebugInfo = Elf_X((char *)mfForDebugInfo->base_addr(), mfForDebugInfo->size());
  usesDebugFile = (mfForDebugInfo != mf);

  if(!elfHdrForDebugInfo.isValid()) {
    log_elferror(err_func_, "Elf header");
    fprintf(stderr, "%s[%d]:  failing to parse line info due to elf prob\n", FILE__, __LINE__);
    debugInfoValid = false;
  }
  else if(!pdelf_check_ehdr(elfHdrForDebugInfo)) {
    fprintf(stderr, "%s[%d]:  Warning: Elf ehdr failed integrity check\n", FILE__, __LINE__);
    log_elferror(err_func_, "ELF header failed integrity check");
    debugInfoValid = false;
  }


  const char *shnamesForDebugInfo = pdelf_get_shnames(elfHdrForDebugInfo);
  if (shnamesForDebugInfo == NULL) {
    fprintf(stderr, "[%s][%d]WARNING: .shstrtab section not found in ELF binary\n",__FILE__,__LINE__);
    log_elferror(err_func_, ".shstrtab section");
    //return false;
  }

#if defined(TIMED_PARSE)
  struct timeval starttime;
  gettimeofday(&starttime, NULL);
#endif

  // Find pointer to dynamic section and interpreter section
  bool foundInterp = false;
  unsigned phdr_max_count = elfHdr.e_phnum();

  for (unsigned i = 0; i < phdr_max_count; i++) {
  	Elf_X_Phdr elfPhdr = elfHdr.get_phdr(i);
	if(elfPhdr.p_type() == PT_DYNAMIC){
	      dynamic_offset_ = elfPhdr.p_offset();
	      dynamic_size_ = elfPhdr.p_memsz();
    	} else if (elfPhdr.p_type() == PT_INTERP) {
	      foundInterp = true;
	}
  }

  if (elfHdr.e_type() == ET_DYN || foundInterp || elfHdr.e_type() == ET_REL) {
	is_static_binary_ = false;	
  } else {
	is_static_binary_ = true;	
  }

  Elf_X_Shdr *scnp;
   
  bool foundDynamicSection = false;
  int dynamic_section_index = -1;
  unsigned int dynamic_section_type = 0;
  size_t dynamic_section_size = 0;
  for (int i = 0; i < elfHdr.e_shnum();++i) {
    scnp = new Elf_X_Shdr( elfHdr.get_shdr(i) );
    if (! scnp->isValid())  // section is malformed
      continue; 
    if ((dynamic_offset_ !=0) && (scnp->sh_offset() == dynamic_offset_)) {
      if (!foundDynamicSection) {
	dynamic_section_index = i;
	dynamic_section_size = scnp->sh_size();
	dynamic_section_type = scnp->sh_type();
	foundDynamicSection = true;
      } else {	
	// If there are two or more sections with the same offset as the dynamic_offset,
	// use other fields to chose which one the the dynamic section	
	if (dynamic_section_size == dynamic_size_ && dynamic_section_type == SHT_DYNAMIC) {
	  // We already have the right section
	} else if ((scnp->sh_size() == dynamic_size_ && scnp->sh_type() == SHT_DYNAMIC) ||
		   (scnp->sh_size() == dynamic_size_)) {
	  // This section is a better match to be the dynamic section
	  // than the previous one!
	  dynamic_section_index = i;
	  dynamic_section_size = scnp->sh_size();
	  dynamic_section_type = scnp->sh_type();
	}
      } 
    }	
  }

#if !defined(os_solaris)
  if (dynamic_section_index != -1) {
    scnp = new Elf_X_Shdr( elfHdr.get_shdr(dynamic_section_index) );
    Elf_X_Data data = scnp->get_data();
    Elf_X_Dyn dynsecData = data.get_dyn();
    for (unsigned j = 0; j < dynsecData.count(); ++j) {
      switch (dynsecData.d_tag(j)) {
      case DT_REL:
	hasReldyn_ = true;
	secAddrTagMapping[dynsecData.d_ptr(j)] = dynsecData.d_tag(j);
	break;
      case DT_RELA:
	hasReladyn_ = true;
	secAddrTagMapping[dynsecData.d_ptr(j)] = dynsecData.d_tag(j);
	break;
      case DT_JMPREL:
	secAddrTagMapping[dynsecData.d_ptr(j)] = dynsecData.d_tag(j);
	break;
      case DT_SYMTAB:
      case DT_STRTAB:
      case DT_VERSYM:
      case DT_VERNEED:
	secAddrTagMapping[dynsecData.d_ptr(j)] = dynsecData.d_tag(j);
	break;
      case DT_HASH:
	secAddrTagMapping[dynsecData.d_ptr(j)] = dynsecData.d_tag(j);
	elf_hash_addr_ = dynsecData.d_ptr(j);
	break;
      case  0x6ffffef5: //DT_GNU_HASH (not defined on all platforms)
	secAddrTagMapping[dynsecData.d_ptr(j)] = dynsecData.d_tag(j);
	gnu_hash_addr_ = dynsecData.d_ptr(j);
	break;
      case DT_PLTGOT:
	secAddrTagMapping[dynsecData.d_ptr(j)] = dynsecData.d_tag(j);
	break;
      case DT_RELSZ:
	secTagSizeMapping[DT_REL] = dynsecData.d_val(j);
	break;
      case DT_RELASZ:
	secTagSizeMapping[DT_RELA] = dynsecData.d_val(j);
	break;
      case DT_PLTRELSZ:
         secTagSizeMapping[DT_JMPREL] = dynsecData.d_val(j);
	break;
      case DT_STRSZ:
	secTagSizeMapping[DT_STRTAB] = dynsecData.d_val(j);
	break;
      case DT_PLTREL: 
	if (dynsecData.d_val(j) == DT_REL)
	  hasRelplt_ = true;
	else if (dynsecData.d_val(j) == DT_RELA)
	  hasRelaplt_ = true;
	break;

      }
    }
      
    dyn_hash_map<Offset, int>::iterator it = secAddrTagMapping.begin();
    while (it != secAddrTagMapping.end()) {
      int tag = it->second;
      switch (tag) {
	// Only sections with these tags are moved in the new rewritten binary 
      case DT_REL:
      case DT_RELA:
      case DT_JMPREL:
      case DT_SYMTAB:
      case DT_STRTAB:
      case DT_VERSYM:
      case DT_VERNEED:
      case DT_HASH:
      case  0x6ffffef5: // DT_GNU_HASH (not defined on all platforms)
	  
	if (secTagSizeMapping.find(tag) != secTagSizeMapping.end()) {
	  vector<Offset> row;
	  row.push_back(it->first);
	  row.push_back(it->first+ secTagSizeMapping[tag]);
	  moveSecAddrRange.push_back(row);
	} else {
	  vector<Offset> row;
	  row.push_back(it->first);
	  row.push_back(it->first);
	  moveSecAddrRange.push_back(row);
	}
	break;
      }
      it++;
    }
  }
#endif 
   
  isBlueGene_ = false;
  hasNoteSection_ = false;
 
  for (int i = 0; i < elfHdr.e_shnum() + elfHdrForDebugInfo.e_shnum(); ++i) {
    const char *name;

    if(i < elfHdr.e_shnum()) {
      scnp = new Elf_X_Shdr( elfHdr.get_shdr(i) );
      if (! scnp->isValid()) { // section is malformed
	continue; 
      } 
      name = &shnames[scnp->sh_name()];
      sectionsInOriginalBinary.insert(string(name));
         
      if(scnp->sh_flags() & SHF_ALLOC) {
	DbgAddrConversion_t orig;
	orig.name = std::string(name);
	orig.orig_offset = scnp->sh_addr();
	secnNameMap[orig.name] = DebugSectionMap.size();
	DebugSectionMap.push_back(orig);
      }
    }
    else {
      if(mfForDebugInfo == mf)
	break;
      scnp = new Elf_X_Shdr(elfHdrForDebugInfo.get_shdr(i - elfHdr.e_shnum()));
      if(! scnp->isValid()) {
	continue;
      }
      name = &shnamesForDebugInfo[scnp->sh_name()];

      std::string sname(name);
      std::map<std::string, int>::iterator s = secnNameMap.find(sname);
      if (s != secnNameMap.end()) {
	int i = (*s).second;
	DebugSectionMap[i].dbg_offset = scnp->sh_addr();
	DebugSectionMap[i].dbg_size = scnp->sh_size();
      }
      scnp->setDebugFile(true);

      if (scnp->sh_type() == SHT_NOBITS) {
	delete scnp;
	continue;
      }
    }

    if(scnp->sh_type() == SHT_NOTE) {
	    hasNoteSection_ = true;
    }


    //If the section appears in the memory image of a process address is given by 
    // sh_addr()
    //otherwise this is zero and sh_offset() gives the offset to the first byte 
    // in section.
    if (!scnp->isFromDebugFile()) {
       allRegionHdrs.push_back( scnp );
       if(scnp->sh_flags() & SHF_ALLOC) {
          Region *reg = new Region(i, name, scnp->sh_addr(), scnp->sh_size(), 
                                   scnp->sh_addr(), scnp->sh_size(), 
                                   (mem_image()+scnp->sh_offset()), 
                                   getRegionPerms(scnp->sh_flags()), 
                                   getRegionType(scnp->sh_type(), 
                                                 scnp->sh_flags(),
                                                 name), 
                                   true, ((scnp->sh_flags() & SHF_TLS) != 0),
                                   scnp->sh_addralign());
          
          regions_.push_back(reg);
       }
       else {
          Region *reg = new Region(i, name, scnp->sh_addr(), scnp->sh_size(), 0, 0, 
                                   (mem_image()+scnp->sh_offset()), 
                                   getRegionPerms(scnp->sh_flags()), 
                                   getRegionType(scnp->sh_type(), 
                                                 scnp->sh_flags(),
                                                 name), 
                                   false, ((scnp->sh_flags() & SHF_TLS) != 0),
                                   scnp->sh_addralign());

          regions_.push_back(reg);
       }
    }

    // section-specific processing
    if (P_strcmp(name, EDITED_TEXT_NAME) == 0) {
      // EEL rewritten executable
      EEL = true;
      if (txtaddr == 0)
	txtaddr = scnp->sh_addr();
      char *file_ptr = (char *)mf->base_addr();
      code_ptr_ = (char *)(void*)&file_ptr[scnp->sh_offset() - EXTRA_SPACE];
      code_off_ = scnp->sh_addr() - EXTRA_SPACE;
      code_len_ = scnp->sh_size() + EXTRA_SPACE;
    }

    if (strcmp(name, TEXT_NAME) == 0) {
      text_addr_ = scnp->sh_addr();
      text_size_ = scnp->sh_size();

      if (txtaddr == 0)
	txtaddr = scnp->sh_addr();
      
      // .o's don't have program headers, so these members need
      // to be populated here
      if( !elfHdr.e_phnum() && !code_len_) {
          // Populate code members
          code_ptr_ = reinterpret_cast<char *>(scnp->get_data().d_buf());
          code_off_ = scnp->sh_offset();
          code_len_ = scnp->sh_size();
      }
    }
    /* The following sections help us find the PH entry that
       encompasses the data region. */
    else if (strcmp(name, DATA_NAME) == 0) {
      dataddr = scnp->sh_addr();

      // .o's don't have program headers, so these members need
      // to be populated here
      if( !elfHdr.e_phnum() && !data_len_) {
          // Populate data members
          data_ptr_ = reinterpret_cast<char *>(scnp->get_data().d_buf());
          data_off_ = scnp->sh_offset();
          data_len_ = scnp->sh_size();
      }
    }
    else if (strcmp(name, RO_DATA_NAME) == 0) {
      if (!dataddr) dataddr = scnp->sh_addr();
    }
    else if (strcmp(name, OPD_NAME) == 0) {
      opd_scnp = scnp;
      opd_addr_ = scnp->sh_addr();
      opd_size_ = scnp->sh_size();
    }
    else if (strcmp(name, GOT_NAME) == 0) {
      got_scnp = scnp;
      got_addr_ = scnp->sh_addr();
      got_size_ = scnp->sh_size();
      if (!dataddr) dataddr = scnp->sh_addr();
    }
    else if (strcmp(name, BSS_NAME) == 0) {
      bssscnp = scnp;
      if (!dataddr) dataddr = scnp->sh_addr();
    }
    /* End data region search */
    /*else if (strcmp( name, FINI_NAME) == 0) {
      fini_addr_ = scnp->sh_addr();
  }*/
    else if (strcmp(name, SYMTAB_NAME) == 0) {
      if (!symscnp) {
	symscnp = scnp;
	symtab_addr_ = scnp->sh_addr();
      }
    }
    else if (strcmp(name, STRTAB_NAME) == 0) {
      if (!strscnp) {
	strscnp = scnp;
	strtab_addr_ = scnp->sh_addr();
      }	
    } else if (strcmp(name, STAB_INDX_NAME) == 0) {
      stabs_indxcnp = scnp;
      stab_indx_off_ = scnp->sh_offset();
      stab_indx_size_ = scnp->sh_size();
    } else if (strcmp(name, STABSTR_INDX_NAME) == 0) {
      stabstrs_indxcnp = scnp;
      stabstr_indx_off_ = scnp->sh_offset();
    } else if (strcmp(name, STAB_NAME) == 0) {
      stabscnp = scnp;
      stab_off_ = scnp->sh_offset();
      stab_size_ = scnp->sh_size();
    } else if (strcmp(name, STABSTR_NAME) == 0) {
      stabstrscnp = scnp;
      stabstr_off_ = scnp->sh_offset();
    } 
#if defined(os_solaris) || defined(os_vxworks)
    else if ((strcmp(name, REL_PLT_NAME) == 0) || 
             (strcmp(name, REL_PLT_NAME2) == 0)) {
      rel_plt_scnp = scnp;
      rel_plt_addr_ = scnp->sh_addr();
      rel_plt_size_ = scnp->sh_size();
      rel_plt_entry_size_ = scnp->sh_entsize();
    }
#else
    else if ((secAddrTagMapping.find(scnp->sh_addr()) != secAddrTagMapping.end() ) && 
	     secAddrTagMapping[scnp->sh_addr()] == DT_JMPREL ) {
      rel_plt_scnp = scnp;
      rel_plt_addr_ = scnp->sh_addr();
      rel_plt_size_ = scnp->sh_size();
      rel_plt_entry_size_ = scnp->sh_entsize();
    }
#endif
    else if (strcmp(name, PLT_NAME) == 0) {
      plt_scnp = scnp;
      plt_addr_ = scnp->sh_addr();
      plt_size_ = scnp->sh_size();
#if defined(arch_x86) || defined(arch_x86_64)
      //
      // On x86, the GNU linker purposefully sets the PLT
      // table entry size to an incorrect value to be
      // compatible with the UnixWare linker.  (See the comment
      // in the elf_i386_finish_dynamic_sections function of
      // the BFD library.)  The GNU linker sets this value to 4,
      // when it should be 16.
      //
      // I see no good way to determine this value from the
      // ELF section header information.  We can either (a) hard-code
      // the value that is used in the BFD library, or (b) compute
      // it by dividing the size of the PLT by the number of entries
      // we think should be in the PLT.  I'm not certain, but I
      // believe the PLT and the .rel.plt section should have the
      // same number of "real" entries (the x86 PLT has one extra entry
      // at the beginning).
      // 
      // This code is applicable to any x86 system that uses the
      // GNU linker.  We currently only support Linux on x86 - if
      // we start supporting some other x86 OS that uses the GNU
      // linker in the future, it should be enabled for that platform as well.
      // Note that this problem does not affect the non-x86 platforms
      // that might use the GNU linker.  For example, programs linked
      // with gld on SPARC Solaris have the correct PLT entry size.
      //
      // Another potential headache in the future is if we support
      // some other x86 platform that has both the GNU linker and
      // some other linker.  (Does BSD fall into this category?)
      // If the two linkers set the entry size differently, we may
      // need to re-evaluate this code.
      //
      //plt_entry_size_ = plt_size_ / ((rel_plt_size_ / rel_plt_entry_size_) + 1);
      plt_entry_size_ = 16;
      assert( plt_entry_size_ == 16 );
#else
      plt_entry_size_ = scnp->sh_entsize();
      
      // X86-64: if we're on a 32-bit binary then set the PLT entry size to 16
      // as above
#if defined(arch_x86_64)
      if (addressWidth_nbytes == 4) {
	plt_entry_size_ = 16;
	assert( plt_entry_size_ == 16 );
      }
      else {
	assert(addressWidth_nbytes == 8);
      }
#endif


#if defined (ppc32_linux)
      if (scnp->sh_flags() & SHF_EXECINSTR) {
          // Old style executable PLT
      if (!plt_entry_size_)
	plt_entry_size_ = 8;
      else {
	if (plt_entry_size_ != 8) 
	  fprintf(stderr, "%s[%d]:  weird plt_entry_size_ is %d, not 8\n", 
		  FILE__, __LINE__, plt_entry_size_);
      }

      } else {
          // New style secure PLT
          plt_entry_size_ = 16;
      }
#endif
#endif
    } else if (strcmp(name, COMMENT_NAME) == 0) {
       /* comment section is a sequence of NULL-terminated strings.
          We want to concatenate them and search for BGP to determine
          if the binary is built for BGP compute nodes */

	Elf_X_Data data = scnp->get_data();
        
	unsigned int index = 0;
	size_t size = data.d_size();
	char *buf = (char *) data.d_buf();
        while (index < size)
        {
                string comment = buf+index;
                size_t pos = comment.find("BGP");
                if (pos !=string::npos) {
                        isBlueGene_ = true;
                        break;
                }
                index += comment.size();
                if (comment.size() == 0) { // Skip NULL characters in the comment section
                        index ++;
                }
        }
     }

#if !defined(os_solaris)
    else if ((secAddrTagMapping.find(scnp->sh_addr()) != secAddrTagMapping.end() ) && 
	     secAddrTagMapping[scnp->sh_addr()] == DT_SYMTAB ) {
      is_dynamic_ = true;
      dynsym_scnp = scnp;
      dynsym_addr_ = scnp->sh_addr();
      dynsym_size_ = scnp->sh_size()/scnp->sh_entsize();
    }
    else if ((secAddrTagMapping.find(scnp->sh_addr()) != secAddrTagMapping.end() ) && 
	     secAddrTagMapping[scnp->sh_addr()] == DT_STRTAB ) {
      dynstr_scnp = scnp;
      dynstr_addr_ = scnp->sh_addr();
    }
#else
    else if (strcmp(name, DYNSYM_NAME) == 0) {
      is_dynamic_ = true;
      dynsym_scnp = scnp;
      dynsym_addr_ = scnp->sh_addr();
      dynsym_size_ = scnp->sh_size()/scnp->sh_entsize();
    } else if (strcmp(name, DYNSTR_NAME) == 0) {
      dynstr_scnp = scnp;
      dynstr_addr_ = scnp->sh_addr();
    }

#endif
    else if (strcmp(name, ".debug_info") == 0) {
      dwarvenDebugInfo = true;
    }
    else if (strcmp(name, EH_FRAME_NAME) == 0) {
      eh_frame = scnp;
    }
    else if ((strcmp(name, EXCEPT_NAME) == 0) || 
	     (strcmp(name, EXCEPT_NAME_ALT) == 0)) {
      gcc_except = scnp;
    }
    else if (strcmp(name, INTERP_NAME) == 0) {
      interp_scnp = scnp;
    }
    else if (i == dynamic_section_index) {
      dynamic_scnp = scnp;
      dynamic_addr_ = scnp->sh_addr();
    }
  }

  if(!symscnp || !strscnp) {
    isStripped = true;
    if(dynsym_scnp && dynstr_scnp){
      symscnp = dynsym_scnp;
      strscnp = dynstr_scnp;
    }
  }

  loadAddress_ = 0x0;
#if defined(os_linux) || defined(os_freebsd)
  /**
   * If the virtual address of the first PT_LOAD element in the
   * program table is 0, Linux loads the shared object into any
   * free spot into the address space.  If the virtual address is
   * non-zero, it gets loaded only at that address.
   **/
  for (unsigned i = 0; i < elfHdr.e_phnum() && !loadAddress_; ++i) {
    Elf_X_Phdr phdr = elfHdr.get_phdr(i);

    if (phdr.p_type() == PT_LOAD) {
      loadAddress_ = phdr.p_vaddr();
      break;
    }
  }
#endif  
  
  // save a copy of region headers, maintaining order in section header table
  allRegionHdrsByShndx = allRegionHdrs;

  // sort the section headers by base address
  sort(allRegionHdrs.begin(), allRegionHdrs.end(), SectionHeaderSortFunction());

#if !defined(os_solaris)
  for (unsigned j = 0 ; j < regions_.size() ; j++) {
    if (secAddrTagMapping.find(regions_[j]->getRegionAddr()) != secAddrTagMapping.end()) {
      secTagRegionMapping[secAddrTagMapping[regions_[j]->getRegionAddr()]] = regions_[j];
    }
  }
#endif

#if defined(TIMED_PARSE)
  struct timeval endtime;
  gettimeofday(&endtime, NULL);
  unsigned long lstarttime = starttime.tv_sec * 1000 * 1000 + starttime.tv_usec;
  unsigned long lendtime = endtime.tv_sec * 1000 * 1000 + endtime.tv_usec;
  unsigned long difftime = lendtime - lstarttime;
  double dursecs = difftime/(1000 );
  cout << "main loop of loaded elf took "<<dursecs <<" msecs" << endl;
#endif

if (!dataddr || !symscnp || !strscnp) {
    //log_elferror(err_func_, "no text/bss/symbol/string section");
}
  //if (addressWidth_nbytes == 8) bperr( ">>> 64-bit loaded_elf() successful\n");
  return true;
}

bool Object::is_offset_in_plt(Offset offset) const
{
  return (offset > plt_addr_ && offset < plt_addr_ + plt_size_);
}

#if !defined(os_solaris)
void Object::parseDynamic(Elf_X_Shdr *&dyn_scnp, Elf_X_Shdr *&dynsym_scnp,
			  Elf_X_Shdr *&dynstr_scnp)
{
  Elf_X_Data data = dyn_scnp->get_data();
  Elf_X_Dyn dyns = data.get_dyn();
  int rel_scnp_index = -1;

  for (unsigned i = 0; i < dyns.count(); ++i) {
    switch(dyns.d_tag(i)) {
    case DT_REL:
    case DT_RELA:
      /*found Relocation section*/
      rel_addr_ = (Offset) dyns.d_ptr(i);
      rel_scnp_index = getRegionHdrIndexByAddr(dyns.d_ptr(i));
      break;
    case DT_JMPREL:
	rel_plt_addr_ = (Offset) dyns.d_ptr(i);
	break;
    case DT_PLTRELSZ:
	rel_plt_size_ = dyns.d_val(i) ;
	break;
    case DT_RELSZ:
    case DT_RELASZ:
      rel_size_ = dyns.d_val(i) ;
      break;
    case DT_RELENT:
    case DT_RELAENT:
      rel_entry_size_ = dyns.d_val(i);
      /* Maybe */
      //rel_plt_entry_size_ = dyns.d_val(i);
      break;
    case DT_INIT:
        init_addr_ = dyns.d_val(i);
        break;
    case DT_FINI:
        fini_addr_ = dyns.d_val(i);
        break;
        default:
      break;
    }
  }
  if (rel_scnp_index  != -1)
    get_relocationDyn_entries(rel_scnp_index, dynsym_scnp, dynstr_scnp);
}
#else
void Object::parseDynamic(Elf_X_Shdr *&, Elf_X_Shdr *&,
                          Elf_X_Shdr *&)
{
}
#endif

/* parse relocations for the sections represented by DT_REL/DT_RELA in
 * the dynamic section. This section is the one we would want to emit
 */
bool Object::get_relocationDyn_entries( unsigned rel_scnp_index,
					Elf_X_Shdr *&dynsym_scnp, 
					Elf_X_Shdr *&dynstr_scnp )
{
  Elf_X_Data symdata = dynsym_scnp->get_data();
  Elf_X_Data strdata = dynstr_scnp->get_data();
  Elf_X_Shdr* rel_scnp = NULL;
  if( !symdata.isValid() || !strdata.isValid()) 
    return false;
  const char *strs = strdata.get_string();
  Elf_X_Sym sym = symdata.get_sym();

  unsigned num_rel_entries_found = 0;
  unsigned num_rel_entries = rel_size_/rel_entry_size_;
  
  if (rel_addr_ + rel_size_ > rel_plt_addr_){
	// REL/RELA section overlaps with REL PLT section
	num_rel_entries = (rel_plt_addr_-rel_addr_)/rel_entry_size_;
  }
  while (num_rel_entries_found != num_rel_entries) {
    rel_scnp = getRegionHdrByIndex(rel_scnp_index++);
    Elf_X_Data reldata = rel_scnp->get_data();

    if( ! reldata.isValid()) return false;
    Elf_X_Rel rel = reldata.get_rel();
    Elf_X_Rela rela = reldata.get_rela();

    if (sym.isValid() && (rel.isValid() || rela.isValid()) && strs) {
      /* Iterate over the entries. */
      for( u_int i = 0; i < (reldata.d_size()/rel_entry_size_); ++i ) {
	num_rel_entries_found++;
	long offset;
	long addend;
	long index;
	unsigned long type;
	Region::RegionType rtype = Region::RT_REL;

	switch (reldata.d_type()) {
	case ELF_T_REL:
	  offset = rel.r_offset(i);
	  addend = 0;
	  index = rel.R_SYM(i);
	  type = rel.R_TYPE(i);
	  break;
	
	case ELF_T_RELA:
	  offset = rela.r_offset(i);
	  addend = rela.r_addend(i);
	  index = rela.R_SYM(i);
	  type = rela.R_TYPE(i);
	  rtype = Region::RT_RELA;
	  break;

	default:
	  // We should never reach this case.
	  return false;
	};
	// /* DEBUG */ fprintf( stderr, "%s: relocation information for target 0x%lx\n", __FUNCTION__, next_plt_entry_addr );
	relocationEntry re( offset, string( &strs[ sym.st_name(index) ] ), NULL, type );
	re.setAddend(addend);
	re.setRegionType(rtype);
	if(symbols_.find(&strs[ sym.st_name(index)]) != symbols_.end()){
	  vector<Symbol *> syms = symbols_[&strs[ sym.st_name(index)]];
	  re.addDynSym(syms[0]);
	}

	relocation_table_.push_back(re);
      }
    } else {
      return false;
    }
    
  }
  return true;
}

bool Object::get_relocation_entries( Elf_X_Shdr *&rel_plt_scnp,
				     Elf_X_Shdr *&dynsym_scnp, 
				     Elf_X_Shdr *&dynstr_scnp )
{
  if (rel_plt_size_ && rel_plt_addr_) {
    Elf_X_Data reldata = rel_plt_scnp->get_data();
    Elf_X_Data symdata = dynsym_scnp->get_data();
    Elf_X_Data strdata = dynstr_scnp->get_data();

    if( reldata.isValid() && symdata.isValid() && strdata.isValid() ) {
      Offset next_plt_entry_addr = plt_addr_;

#if defined(arch_x86) || defined(arch_x86_64)
      next_plt_entry_addr += plt_entry_size_;  // 1st PLT entry is special

#elif defined (ppc32_linux)
      bool extraStubs = false;

      // Sanity check.
      if (!plt_entry_size_) {
	fprintf(stderr, "%s[%d]:  FIXME:  plt_entry_size not established\n", FILE__, __LINE__);
	plt_entry_size_ = 8;
      }

      if (plt_entry_size_ == 8) {
          // Old style executable PLT section
      next_plt_entry_addr += 9*plt_entry_size_;  // 1st 9 PLT entries are special

      } else if (plt_entry_size_ == 16) {
          // New style secure PLT
          Region *plt = NULL, *relplt = NULL, *dynamic = NULL,
                 *got = NULL, *glink = NULL;
          unsigned int glink_addr = 0;
          unsigned int stub_addr = 0;

          // Find the GLINK section.  See ppc_elf_get_synthetic_symtab() in
          // bfd/elf32-ppc.c of GNU's binutils for more information.

          for (unsigned iter = 0; iter < regions_.size(); ++iter) {
              std::string name = regions_[iter]->getRegionName();
              if (name == PLT_NAME) plt = regions_[iter];
              else if (name == REL_PLT_NAME) relplt = regions_[iter];
              else if (name == DYNAMIC_NAME) dynamic = regions_[iter];
              else if (name == GOT_NAME) got = regions_[iter];
          }

          // Rely on .dynamic section for prelinked binaries.
          if (dynamic != NULL) {
              Elf32_Dyn *dyn = (Elf32_Dyn *)dynamic->getPtrToRawData();
              unsigned int count = dynamic->getRegionSize() / sizeof(Elf32_Dyn);

              for (unsigned int i = 0; i < count; ++i) {
                  if (dyn[i].d_tag == DT_PPC_GOT) {
                      unsigned int g_o_t = dyn[i].d_un.d_val;
                      if (got != NULL) {
                          unsigned char *data =
                              (unsigned char *)got->getPtrToRawData();
                          glink_addr = *(unsigned int *)
                              (data + (g_o_t - got->getMemOffset() + 4));
                          break;
                      }
                  }
              }
          }

          // Otherwise, first entry in .plt section holds the glink address
          if (glink_addr == 0) {
              unsigned char *data = (unsigned char *)plt->getPtrToRawData();
              glink_addr = *(unsigned int *)(data);
          }

          // Search for region that contains glink address
          for (unsigned iter = 0; iter < regions_.size(); ++iter) {
              unsigned int start = regions_[iter]->getMemOffset();
              unsigned int end = start + regions_[iter]->getMemSize();
              if (start <= glink_addr && glink_addr < end) {
                  glink = regions_[iter];
                  break;
              }
          }

          if (!glink) {
              fprintf(stderr, "*** Cound not find .glink section for '%s'.\n",
                      mf->pathname().c_str());
              fprintf(stderr, "*** It may not be a ppc32 elf object.\n");
              return false;
          }

          // Find PLT function stubs.  They preceed the glink section.
          stub_addr = glink_addr - (rel_plt_size_/rel_plt_entry_size_) * 16;

          const unsigned int LWZ_11_30   = 0x817e0000;
          const unsigned int ADDIS_11_30 = 0x3d7e0000;
          const unsigned int LWZ_11_11   = 0x816b0000;
          const unsigned int MTCTR_11    = 0x7d6903a6;
          const unsigned int BCTR        = 0x4e800420;

          unsigned char *sec_data = (unsigned char *)glink->getPtrToRawData();
          unsigned int *insn = (unsigned int *)
              (sec_data + (stub_addr - glink->getMemOffset()));

          // Keep moving pointer back if more -fPIC stubs are found.
          while (sec_data < (unsigned char *)insn) {
              unsigned int *back = insn - 4;

              if ((  (back[0] & 0xffff0000) == LWZ_11_30
                   && back[1] == MTCTR_11
                   && back[2] == BCTR)

                  || (   (back[0] & 0xffff0000) == ADDIS_11_30
                      && (back[1] & 0xffff0000) == LWZ_11_11
                      &&  back[2] == MTCTR_11
                      &&  back[3] == BCTR))
                  {
                      extraStubs = true;
                      stub_addr -= 16;
                      insn = back;
                  } else {
                      break;
                  }
          }

          // Okay, this is where things get hairy.  If we have a one to one
          // relationship between the glink stubs and plt entries (meaning
          // extraStubs == false), then we can generate our relocationEntry
          // objects normally below.

          // However, if we have extra glink stubs, then we must generate
          // relocations with unknown destinations for *all* stubs.  Then,
          // we use the loop below to store additional information about
          // the data plt entry keyed by plt entry address.

          // Finally, if a symbol with any of the following forms:
          //     [hex_addr].got2.plt_pic32.[sym_name]
          //     [hex_addr].plt_pic32.[sym_name]
          //
          // matches the glink stub address, then stub symbols exist and we
          // can rely on these tell us where the stub will eventually go.

          if (extraStubs == true) {
              std::string name;
              relocationEntry re;

              while (stub_addr < glink_addr) {
                  if (symsByOffset_.find(stub_addr) != symsByOffset_.end()) {
                      name = (symsByOffset_[stub_addr])[0]->getMangledName();
                      name = name.substr( name.rfind("plt_pic32.") + 10 );
                  }

                  if (!name.empty()) {
                      re = relocationEntry( stub_addr, 0, name, NULL, 0 );
                  } else {
                      re = relocationEntry( stub_addr, 0, "@plt", NULL, 0 );
                  }
                  fbt_.push_back(re);
                  stub_addr += 16;
              }

              // Now prepare to iterate over plt below.
              next_plt_entry_addr = plt_addr_;
              plt_entry_size_ = 4;

          } else {
              next_plt_entry_addr = stub_addr;
          }

      } else {
          fprintf(stderr, "ERROR: Can't handle %d PLT entry size\n",
                  plt_entry_size_);
          return false;
      }

      //fprintf(stderr, "%s[%d]:  skipping %d (6*%d) bytes initial plt\n", 
      //        FILE__, __LINE__, 9*plt_entry_size_, plt_entry_size_);
      //  actually this is just fudged to make the offset value 72, which is what binutils uses
      //  Note that binutils makes the distinction between PLT_SLOT_SIZE (8), 
      //  and PLT_ENTRY_SIZE (12).  PLT_SLOT_SIZE seems to be what we want, even though we also
      //  have PLT_INITIAL_ENTRY_SIZE (72)
      //  see binutils/bfd/elf32-ppc.c/h if more info is needed
      //next_plt_entry_addr += 72;  // 1st 6 PLT entries art special

#elif defined(arch_power) && defined(arch_64bit) && defined(os_linux)
      // PPC64 Linux Bug: PPC64 Linux binaries do not properly identify
      // text PLT entries.  They only specify the data PLT within the GOT.
      // By observation, the text PLT is placed at the beginning of the .text
      // segment, and has 28 bytes of instructions per entry.
      next_plt_entry_addr = text_addr_;

      // Hacky Heuristic: GCC compilers produce either 24 or 28 byte text PLT
      // entries.  28 byte text PLT entries begin with an addis (op 15) while
      // the 24 byte version starts with a std instruction (op 62).
      for (unsigned iter = 0; iter < regions_.size(); ++iter) {
	if (regions_[iter]->getRegionName() == TEXT_NAME) {
	  unsigned char insn_byte = *((unsigned char *)regions_[iter]->getPtrToRawData());
	  insn_byte = insn_byte >> 2;

	  if (insn_byte == 15)
	    plt_entry_size_ = 28;
	  else if (insn_byte != 62)
	    fprintf(stderr, "*** Unknown text PLT opcode %d.  Assuming 24 byte entry size.\n", insn_byte);

	  break;
	}
      }

#else
      next_plt_entry_addr += 4*(plt_entry_size_); //1st 4 entries are special
#endif

      Elf_X_Sym sym = symdata.get_sym();
      Elf_X_Rel rel = reldata.get_rel();
      Elf_X_Rela rela = reldata.get_rela();
      const char *strs = strdata.get_string();

      if (sym.isValid() && (rel.isValid() || rela.isValid()) && strs) {

        // Sometimes, PPC32 Linux may use this loop to update fbt entries.
        // Should stay -1 for all other platforms.  See notes above.
        int fbt_iter = -1;
        if (fbt_.size() > 0 && fbt_[0].name() != "@plt")
            fbt_iter = 0;

	for( u_int i = 0; i < (rel_plt_size_/rel_plt_entry_size_); ++i ) {
	  long offset;
	  long addend;
	  long index;
	  unsigned long type;
          Region::RegionType rtype;

	  switch (reldata.d_type()) {
	  case ELF_T_REL:
	    offset = rel.r_offset(i);
	    addend = 0;
	    index = rel.R_SYM(i);
	    type = rel.R_TYPE(i);
            rtype = Region::RT_REL;
	    break;

	  case ELF_T_RELA:
	    offset = rela.r_offset(i);
	    addend = rela.r_addend(i);
	    index = rela.R_SYM(i);
	    type = rela.R_TYPE(i);
	    rtype = Region::RT_RELA;
	    break;

	  default:
	    // We should never reach this case.
	    return false;
	  };

          std::string targ_name = &strs[ sym.st_name(index) ];
          vector<Symbol *> dynsym_list;
          if (symbols_.find(targ_name) != symbols_.end()) {
            dynsym_list = symbols_[ targ_name ];
          } else {
            dynsym_list.clear();
          }

#if defined(os_vxworks)
          // VxWorks Kernel Images don't use PLT's, but we'll use the fbt to
          // note all function call relocations, and we'll fix these up later
          // in Symtab::fixup_RegionAddr()
          next_plt_entry_addr = sym.st_value(index);
#endif

          if (fbt_iter == -1) { // Create new relocation entry.
            relocationEntry re( next_plt_entry_addr, offset, targ_name,
                                NULL, type );
            re.setAddend(addend);
            re.setRegionType(rtype);
            if (dynsym_list.size() > 0)
                re.addDynSym(dynsym_list[0]);
            fbt_.push_back(re);

          } else { // Update existing relocation entry.
            while ((unsigned)fbt_iter < fbt_.size() &&
                   fbt_[fbt_iter].name() == targ_name) {

              fbt_[fbt_iter].setRelAddr(offset);
              fbt_[fbt_iter].setAddend(addend);
              fbt_[fbt_iter].setRegionType(rtype);
              if (dynsym_list.size() > 0)
                fbt_[fbt_iter].addDynSym(dynsym_list[0]);

              ++fbt_iter;
            }
          }

#if defined(os_vxworks)
          // Nothing to increment here.
#else
	  next_plt_entry_addr += plt_entry_size_;
#endif
	}
	return true;
      }
    }
  }
  return false;
}

void Object::load_object(bool alloc_syms)
{
  Elf_X_Shdr *bssscnp = 0;
  Elf_X_Shdr *symscnp = 0;
  Elf_X_Shdr *strscnp = 0;
  Elf_X_Shdr *stabscnp = 0;
  Elf_X_Shdr *stabstrscnp = 0;
  Elf_X_Shdr *stabs_indxcnp = 0;
  Elf_X_Shdr *stabstrs_indxcnp = 0;
  Offset txtaddr = 0;
  Offset dataddr = 0;
  Elf_X_Shdr *rel_plt_scnp = 0;
  Elf_X_Shdr *plt_scnp = 0; 
  Elf_X_Shdr *opd_scnp = 0;
  Elf_X_Shdr *got_scnp = 0;
  Elf_X_Shdr *dynsym_scnp = 0;
  Elf_X_Shdr *dynstr_scnp = 0;
  Elf_X_Shdr *dynamic_scnp = 0;
  Elf_X_Shdr *eh_frame_scnp = 0;
  Elf_X_Shdr *gcc_except = 0;
  Elf_X_Shdr *interp_scnp = 0;

  { // binding contour (for "goto cleanup")

    // initialize object (for failure detection)
    code_ptr_ = 0;
    code_off_ = 0;
    code_len_ = 0;
    data_ptr_ = 0;
    data_off_ = 0;
    data_len_ = 0;

    // initialize "valid" regions of code and data segments
    code_vldS_ = (Offset) -1;
    code_vldE_ = 0;
    data_vldS_ = (Offset) -1;
    data_vldE_ = 0;

    // And attempt to parse the ELF data structures in the file....
    // EEL, added one more parameter

    if (!loaded_elf(txtaddr, dataddr, bssscnp, symscnp, strscnp,
		    stabscnp, stabstrscnp, stabs_indxcnp, stabstrs_indxcnp,
		    rel_plt_scnp,plt_scnp,opd_scnp,got_scnp,dynsym_scnp,
		    dynstr_scnp, dynamic_scnp, eh_frame_scnp,gcc_except, interp_scnp, true)) 
      {
	goto cleanup;
      }

    addressWidth_nbytes = elfHdr.wordSize();

    // find code and data segments....
    find_code_and_data(elfHdr, txtaddr, dataddr);

#if !defined(os_vxworks)
    // ET_REL doesn't quite mean the same thing in VxWorks.

    if (elfHdr.e_type() != ET_REL) 
      {
	if (!code_ptr_ || !code_len_) 
	  {
            //bpfatal( "no text segment\n");
            goto cleanup;
	  }

	if (!data_ptr_ || !data_len_) 
	  {
            //bpfatal( "no data segment\n");
            goto cleanup;
	  }
      }
#endif
    get_valid_memory_areas(elfHdr);

    //fprintf(stderr, "[%s:%u] - Exe Name\n", __FILE__, __LINE__);

#if (defined(os_linux) || defined(os_freebsd)) && (defined(arch_x86) || defined(arch_x86_64))
    if (eh_frame_scnp != 0 && gcc_except != 0) 
      {
	find_catch_blocks(eh_frame_scnp, gcc_except, 
			  txtaddr, dataddr, catch_addrs_);
      }
#endif
    if (interp_scnp)
      interpreter_name_ = (char *) interp_scnp->get_data().d_buf(); 

    // global symbols are put in global_symbols. Later we read the
    // stab section to find the module to where they belong.
    // Experiment : lets try to be a bit more intelligent about
    // how we initially size the global_symbols table.  
    // dictionary_lite takes an initial # of bins (2nd param), 
    // a max bin load (3rd param), and a grow factor (4th param).
    // Leaving aside the grow factor, lets allocate an initial #
    // of bins = nsyms / max bin load.

#if defined(TIMED_PARSE)
    struct timeval starttime;
    gettimeofday(&starttime, NULL);
#endif
    if (alloc_syms) 
      {
	// find symbol and string data
	string module = "DEFAULT_MODULE";
	string name   = "DEFAULT_NAME";
	Elf_X_Data symdata, strdata;

	if (symscnp && strscnp)
	  {
            symdata = symscnp->get_data();
            strdata = strscnp->get_data();
            parse_symbols(symdata, strdata, bssscnp, symscnp, opd_scnp, false, module);
	  }   

	no_of_symbols_ = nsymbols();

	// try to resolve the module names of global symbols
	// Sun compiler stab.index section 
	fix_global_symbol_modules_static_stab(stabs_indxcnp, stabstrs_indxcnp);

	// STABS format (.stab section)
	fix_global_symbol_modules_static_stab(stabscnp, stabstrscnp);

	// DWARF format (.debug_info section)
	fix_global_symbol_modules_static_dwarf();

	if (dynamic_addr_ && dynsym_scnp && dynstr_scnp)
	  {
            symdata = dynsym_scnp->get_data();
            strdata = dynstr_scnp->get_data();
            parse_dynamicSymbols(dynamic_scnp, symdata, strdata, opd_scnp, false, module);
	  }

	//TODO
	//Have a hash on the symbol table. Iterate over dynamic symbol table to check if it exists
	//If yes set dynamic for the symbol ( How to distinguish between symbols only in symtab,
	//         symbols only in dynsymtab & symbols present in both).
	// Else add dynamic symbol to dictionary
	// (or) Have two sepearate dictionaries. Makes life easy!
	// Think about it today!!

	//allsymbols = merge(allsymbols, alldynSymbols);

#if defined(TIMED_PARSE)
	struct timeval endtime;
	gettimeofday(&endtime, NULL);
	unsigned long lstarttime = starttime.tv_sec * 1000 * 1000 + starttime.tv_usec;
	unsigned long lendtime = endtime.tv_sec * 1000 * 1000 + endtime.tv_usec;
	unsigned long difftime = lendtime - lstarttime;
	double dursecs = difftime/(1000);
	cout << "parsing/fixing/overriding elf took "<<dursecs <<" msecs" << endl;
#endif

	if (dynamic_addr_ && dynsym_scnp && dynstr_scnp) 
	  {
            parseDynamic(dynamic_scnp, dynsym_scnp, dynstr_scnp);
	  }

#if defined(os_vxworks)
        if (rel_plt_scnp && symscnp && strscnp) {
            if (!get_relocation_entries(rel_plt_scnp, symscnp, strscnp))
                goto cleanup;
        }
#endif

	// populate "fbt_"
	if (rel_plt_scnp && dynsym_scnp && dynstr_scnp) 
	  {
            if (!get_relocation_entries(rel_plt_scnp,dynsym_scnp,dynstr_scnp)) 
	      {
		goto cleanup;
	      }
	  }
        parse_all_relocations(elfHdr, dynsym_scnp, dynstr_scnp,
                symscnp, strscnp);
      }

    //Set object type
    int e_type = elfHdr.e_type();

    if (e_type == ET_DYN) {
	obj_type_ = obj_SharedLib;
    }else if (e_type == ET_EXEC) {
	obj_type_ = obj_Executable;
    }else if (e_type == ET_REL) {
        obj_type_ = obj_RelocatableFile;
    }

    // Set rel type based on the ELF machine type
    relType_ = getRelTypeByElfMachine(&elfHdr);

    return;
  } // end binding contour (for "goto cleanup2")

 cleanup: 
  {
    /* NOTE: The file should NOT be munmap()ed.  The mapped file is
       used for function parsing (see dyninstAPI/src/symtab.C) */

    fprintf(stderr, "%s[%d]:  failed to load elf object\n", FILE__, __LINE__);
  }
}

void Object::load_shared_object(bool alloc_syms) 
{
  Elf_X_Shdr *bssscnp = 0;
  Elf_X_Shdr *symscnp = 0;
  Elf_X_Shdr *strscnp = 0;
  Elf_X_Shdr *stabscnp = 0;
  Elf_X_Shdr *stabstrscnp = 0;
  Elf_X_Shdr *stabs_indxcnp = 0;
  Elf_X_Shdr *stabstrs_indxcnp = 0;
  Offset txtaddr = 0;
  Offset dataddr = 0;
  Elf_X_Shdr *rel_plt_scnp = 0;
  Elf_X_Shdr *plt_scnp = 0; 
  Elf_X_Shdr *opd_scnp = 0;
  Elf_X_Shdr *got_scnp = 0;
  Elf_X_Shdr *dynsym_scnp = 0;
  Elf_X_Shdr *dynstr_scnp = 0;
  Elf_X_Shdr *dynamic_scnp = 0;
  Elf_X_Shdr *eh_frame_scnp = 0;
  Elf_X_Shdr *gcc_except = 0;
  Elf_X_Shdr *interp_scnp = 0;

  { // binding contour (for "goto cleanup2")

    // initialize "valid" regions of code and data segments
    code_vldS_ = (Offset) -1;
    code_vldE_ = 0;
    data_vldS_ = (Offset) -1;
    data_vldE_ = 0;

    if (!loaded_elf(txtaddr, dataddr, bssscnp, symscnp, strscnp,
		    stabscnp, stabstrscnp, stabs_indxcnp, stabstrs_indxcnp,
		    rel_plt_scnp, plt_scnp, opd_scnp, got_scnp, dynsym_scnp,
		    dynstr_scnp, dynamic_scnp, eh_frame_scnp, gcc_except, interp_scnp))
      goto cleanup2;

    addressWidth_nbytes = elfHdr.wordSize();

    // find code and data segments....
    find_code_and_data(elfHdr, txtaddr, dataddr);

    get_valid_memory_areas(elfHdr);

#if (defined(os_linux) || defined(os_freebsd)) && (defined(arch_x86) || defined(arch_x86_64))
    //fprintf(stderr, "[%s:%u] - Mod Name is %s\n", __FILE__, __LINE__, name.c_str());
    if (eh_frame_scnp != 0 && gcc_except != 0) {
      find_catch_blocks(eh_frame_scnp, gcc_except, 
			txtaddr, dataddr, catch_addrs_);
    }
#endif
#if defined(TIMED_PARSE)
    struct timeval starttime;
    gettimeofday(&starttime, NULL);
#endif

    if (alloc_syms) {
      // build symbol dictionary
      string module = mf->pathname();
      string name   = "DEFAULT_NAME";

      Elf_X_Data symdata, strdata;
      if (symscnp && strscnp)
	{
	  symdata = symscnp->get_data();
	  strdata = strscnp->get_data();
	  if (!symdata.isValid() || !strdata.isValid()) {
	    log_elferror(err_func_, "locating symbol/string data");
	    goto cleanup2;
	  }
	  bool result = parse_symbols(symdata, strdata, bssscnp, symscnp, opd_scnp, false, module);
	  if (!result) {
	    log_elferror(err_func_, "locating symbol/string data");
	    goto cleanup2;
	  }
	} 

      no_of_symbols_ = nsymbols();

      if (dynamic_addr_ && dynsym_scnp && dynstr_scnp)
	{
	  symdata = dynsym_scnp->get_data();
	  strdata = dynstr_scnp->get_data();
	  parse_dynamicSymbols(dynamic_scnp, symdata, strdata, opd_scnp, false, module);
	}

#if defined(TIMED_PARSE)
      struct timeval endtime;
      gettimeofday(&endtime, NULL);
      unsigned long lstarttime = starttime.tv_sec * 1000 * 1000 + starttime.tv_usec;
      unsigned long lendtime = endtime.tv_sec * 1000 * 1000 + endtime.tv_usec;
      unsigned long difftime = lendtime - lstarttime;
      double dursecs = difftime/(1000 * 1000);
      cout << "*INSERT SYMBOLS* elf took "<<dursecs <<" msecs" << endl;
      //cout << "parsing/fixing/overriding/insertion elf took "<<dursecs <<" msecs" << endl;
#endif
      if(dynamic_addr_ && dynsym_scnp && dynstr_scnp) {
	parseDynamic(dynamic_scnp, dynsym_scnp, dynstr_scnp);
      }

      if (rel_plt_scnp && dynsym_scnp && dynstr_scnp) {
	if (!get_relocation_entries(rel_plt_scnp,dynsym_scnp,dynstr_scnp)) { 
	  goto cleanup2;
	}
      }

      parse_all_relocations(elfHdr, dynsym_scnp, dynstr_scnp,
                symscnp, strscnp);
    }

    //Set object type
    int e_type = elfHdr.e_type();
    if (e_type == ET_DYN) {
      obj_type_ = obj_SharedLib;
    }
    else if (e_type == ET_EXEC) {
      obj_type_ = obj_Executable;
    }else if( e_type == ET_REL ) {
        obj_type_ = obj_RelocatableFile;
    }

    // Set rel type based on the ELF machine type
    relType_ = getRelTypeByElfMachine(&elfHdr);

  } // end binding contour (for "goto cleanup2")

 cleanup2: 
  {
  }
}

static Symbol::SymbolType pdelf_type(int elf_type)
{
  switch (elf_type) {
  case STT_FILE:   return Symbol::ST_MODULE;
  case STT_SECTION:return Symbol::ST_SECTION;
  case STT_OBJECT: return Symbol::ST_OBJECT;
  case STT_TLS:    return Symbol::ST_TLS;
  case STT_FUNC:   return Symbol::ST_FUNCTION;
  case STT_NOTYPE: return Symbol::ST_NOTYPE;
  default: return Symbol::ST_UNKNOWN;
  }
}

static Symbol::SymbolLinkage pdelf_linkage(int elf_binding)
{
  switch (elf_binding) {
  case STB_LOCAL:  return Symbol::SL_LOCAL;
  case STB_WEAK:   return Symbol::SL_WEAK;
  case STB_GLOBAL: return Symbol::SL_GLOBAL;
  }
  return Symbol::SL_UNKNOWN;
}

static Symbol::SymbolVisibility pdelf_visibility(int elf_visibility)
{
  switch (elf_visibility) {
  case STV_DEFAULT:    return Symbol::SV_DEFAULT;
  case STV_INTERNAL:   return Symbol::SV_INTERNAL;
  case STV_HIDDEN:     return Symbol::SV_HIDDEN;
  case STV_PROTECTED:  return Symbol::SV_PROTECTED;
  }
  return Symbol::SV_UNKNOWN;
}

//============================================================================

//#include "dyninstAPI/src/arch.h"
//#include "dyninstAPI/src/inst.h"
//#include "dyninstAPI/src/instPoint.h" // includes instPoint-x86.h
//#include "dyninstAPI/src/instP.h" // class returnInstance
//#include "dyninstAPI/src/rpcMgr.h"

//linear search
bool lookUpSymbol( std::vector< Symbol *>& allsymbols, Offset& addr )
{
  for( unsigned i = 0; i < allsymbols.size(); i++ )
    {
      if( allsymbols[ i ]->getAddr() == addr )
	{
	  return true;
	}
    }
  return false;
}

bool lookUpAddress( std::vector< Offset >& jumpTargets, Offset& addr )
{
  for( unsigned i = 0; i < jumpTargets.size(); i++ )
    {
      if( jumpTargets[ i ] == addr )
	{
	  return true;
	}
    }
  return false;
}

//utitility function to print std::vector of symbols
void printSyms( std::vector< Symbol *>& allsymbols )
{
  for( unsigned i = 0; i < allsymbols.size(); i++ )
    {
      if( allsymbols[ i ]->getType() != Symbol::ST_FUNCTION )
	{
	  continue;
	}
      cout << allsymbols[ i ] << endl;
    } 
} 


// Official Procedure Descriptor handler
//
// Some platforms (PPC64 Linux libc v2.1) only produce function
// symbols which point into the .opd section.  Find the actual
// function address in .text, and fix the symbol.

void fix_opd_symbol(char *opdData, unsigned long opdStart,
                    unsigned long opdEnd, Symbol *sym)
{
  if (!sym) return;

  Symbol::SymbolType stype = sym->getType();
  Offset soffset = sym->getOffset();

  if (stype == Symbol::ST_FUNCTION || stype == Symbol::ST_NOTYPE) {
    if (opdStart <= soffset && soffset < opdEnd) {
      // Now we know the symbol address falls within the
      // .opd section.  Find the actual address stored
      // in the .opd section descriptor.
      Offset newOffset = *(Offset *)(opdData + (soffset - opdStart));

      // Stash the original address as a pointer address.
      sym->setPtrOffset(soffset);

      // Update offset with 1st word in descriptor.
      sym->setOffset(newOffset);
      //fprintf(stderr, "%s: .opd addr (0x%lx) -> (0x%lx)\n",
      //        sname.c_str(), soffset, newOffset);

      // Finally, if the symbol had no type, fix it.
      sym->setSymbolType(Symbol::ST_FUNCTION);
    }
  }
}

// parse_symbols(): populate "allsymbols"
bool Object::parse_symbols(Elf_X_Data &symdata, Elf_X_Data &strdata,
                           Elf_X_Shdr* bssscnp,
                           Elf_X_Shdr* symscnp,
                           Elf_X_Shdr* opdscnp,
                           bool /*shared*/, string smodule)
{
#if defined(TIMED_PARSE)
   struct timeval starttime;
   gettimeofday(&starttime, NULL);
#endif

   if (!symdata.isValid() || !strdata.isValid()) {
      return false;
   }

   unsigned long opdStart = 0;
   unsigned long opdEnd = 0;
   char *opdData = 0;
   if (opdscnp) {
      opdStart = opdscnp->sh_addr();
      opdEnd   = opdscnp->sh_addr() + opdscnp->sh_size();
      opdData  = (char *)opdscnp->get_data().d_buf();
   }

   Elf_X_Sym syms = symdata.get_sym();
   const char *strs = strdata.get_string();
   if(syms.isValid()){
      for (unsigned i = 0; i < syms.count(); i++) {
         //If it is not a dynamic executable then we need undefined symbols
         //in symtab section so that we can resolve symbol references. So 
         //we parse & store undefined symbols only if there is no dynamic
         //symbol table
         //1/09: not so anymore--we want to preserve all symbols,
         //regardless of file type
      
         int etype = syms.ST_TYPE(i);
         int ebinding = syms.ST_BIND(i);
         int evisibility = syms.ST_VISIBILITY(i);

         // resolve symbol elements
         string sname = &strs[ syms.st_name(i) ];
         Symbol::SymbolType stype = pdelf_type(etype);
         Symbol::SymbolLinkage slinkage = pdelf_linkage(ebinding);
         Symbol::SymbolVisibility svisibility = pdelf_visibility(evisibility);
         unsigned ssize = syms.st_size(i);
         unsigned secNumber = syms.st_shndx(i);

         Offset soffset;
         if (symscnp->isFromDebugFile()) {
            Offset soffset_dbg = syms.st_value(i);
            soffset = soffset_dbg;
            if (soffset_dbg) {
               bool result = convertDebugOffset(soffset_dbg, soffset);
               if (!result) {
                  //Symbol does not match any section, can't convert
                  continue;
               }
            }
         }
         else {
            soffset = syms.st_value(i);
         }

         /* icc BUG: Variables in BSS are categorized as ST_NOTYPE instead of 
            ST_OBJECT.  To fix this, we check if the symbol is in BSS and has 
            size > 0. If so, we can almost always say it is a variable and hence, 
            change the type from ST_NOTYPE to ST_OBJECT.
         */
         if (bssscnp) {
            Offset bssStart = Offset(bssscnp->sh_addr());
            Offset bssEnd = Offset (bssStart + bssscnp->sh_size()) ;
            
            if(( bssStart <= soffset) && ( soffset < bssEnd ) && (ssize > 0) && 
               (stype == Symbol::ST_NOTYPE)) 
            {
               stype = Symbol::ST_OBJECT;
            }
         }

         // discard "dummy" symbol at beginning of file
         if (i==0 && sname == "" && soffset == (Offset)0)
            continue;

         Region *sec;
         if(secNumber >= 1 && secNumber <= regions_.size()) {
            sec = regions_[secNumber];
         } else {
            sec = NULL;
         }
         int ind = int (i);
         int strindex = syms.st_name(i);
         Symbol *newsym = new Symbol(sname, 
                                     stype,
                                     slinkage, 
                                     svisibility, 
                                     soffset,
                                     NULL,
                                     sec, 
                                     ssize,
                                     false,
                                     (secNumber == SHN_ABS),
                                     ind,
                                     strindex,
                                     (secNumber == SHN_COMMON));
         if (stype == Symbol::ST_UNKNOWN)
            newsym->setInternalType(etype);

         if (opdscnp)
            fix_opd_symbol(opdData, opdStart, opdEnd, newsym);

         symbols_[sname].push_back(newsym);
         symsByOffset_[newsym->getOffset()].push_back(newsym);
         symsToModules_[newsym] = smodule; 
      }
   } // syms.isValid()
#if defined(TIMED_PARSE)
   struct timeval endtime;
   gettimeofday(&endtime, NULL);
   unsigned long lstarttime = starttime.tv_sec * 1000 * 1000 + starttime.tv_usec;
   unsigned long lendtime = endtime.tv_sec * 1000 * 1000 + endtime.tv_usec;
   unsigned long difftime = lendtime - lstarttime;
   double dursecs = difftime/(1000 * 1000);
   cout << "parsing elf took "<<dursecs <<" secs" << endl;
#endif
   return true;
}

// parse_symbols(): populate "allsymbols"
// Lazy parsing of dynamic symbol  & string tables
// Parsing the dynamic symbols lazily would certainly 
// not increase the overhead of the entire parse
void Object::parse_dynamicSymbols (Elf_X_Shdr *&
#if !defined(os_solaris)
                                   dyn_scnp
#endif 
                                   , Elf_X_Data &symdata, 
                                   Elf_X_Data &strdata,
                                   Elf_X_Shdr* opdscnp,
                                   bool /*shared*/, 
                                   std::string smodule)
{
#if defined(TIMED_PARSE)
  struct timeval starttime;
  gettimeofday(&starttime, NULL);
#endif

  Elf_X_Sym syms = symdata.get_sym();
  const char *strs = strdata.get_string();
#if !defined(os_solaris)
  Elf_X_Shdr *versymSec = NULL, *verneedSec = NULL, *verdefSec = NULL;
  Elf_X_Data data = dyn_scnp->get_data();
  Elf_X_Dyn dyns = data.get_dyn();
  unsigned verneednum = 0, verdefnum = 0;
  Elf_X_Versym symVersions;
  Elf_X_Verdef *symVersionDefs = NULL;
  Elf_X_Verneed *symVersionNeeds = NULL;
  for (unsigned i = 0; i < dyns.count(); ++i) {
    switch(dyns.d_tag(i)) {
    case DT_NEEDED:
      deps_.push_back(&strs[dyns.d_ptr(i)]);
      break;
    case DT_VERSYM:
      versymSec = getRegionHdrByAddr(dyns.d_ptr(i));
      break;
    case DT_VERNEED:
      verneedSec = getRegionHdrByAddr(dyns.d_ptr(i));
      break;
    case DT_VERDEF:
      verdefSec = getRegionHdrByAddr(dyns.d_ptr(i));
      break;
    case DT_VERNEEDNUM:
      verneednum = dyns.d_ptr(i);
      break;
    case DT_VERDEFNUM:
      verdefnum = dyns.d_ptr(i);
      break;
    default:
      break;
    }
  }
  if(versymSec)
    symVersions = versymSec->get_data().get_versyms();
  if(verdefSec)
    symVersionDefs = verdefSec->get_data().get_verDefSym();
  if(verneedSec)
    symVersionNeeds = verneedSec->get_data().get_verNeedSym();
    
  for(unsigned i = 0; i < verdefnum ;i++) {
    Elf_X_Verdaux *aux = symVersionDefs->get_aux();
    for(unsigned j=0; j< symVersionDefs->vd_cnt(); j++){
      versionMapping[symVersionDefs->vd_ndx()].push_back(&strs[aux->vda_name()]);
      Elf_X_Verdaux *auxnext = aux->get_next();
      delete aux;
      aux = auxnext;
    }
    Elf_X_Verdef *symVersionDefsnext = symVersionDefs->get_next();
    delete symVersionDefs;
    symVersionDefs = symVersionDefsnext;
  }

  for(unsigned i = 0; i < verneednum; i++){
    Elf_X_Vernaux *aux = symVersionNeeds->get_aux();
    for(unsigned j=0; j< symVersionNeeds->vn_cnt(); j++){
      versionMapping[aux->vna_other()].push_back(&strs[aux->vna_name()]);
      versionFileNameMapping[aux->vna_other()] = &strs[symVersionNeeds->vn_file()];
      Elf_X_Vernaux *auxnext = aux->get_next();
      delete aux;
      aux = auxnext;
    }
    Elf_X_Verneed *symVersionNeedsnext = symVersionNeeds->get_next();
    delete symVersionNeeds;
    symVersionNeeds = symVersionNeedsnext;
  }
   
#endif

  unsigned long opdStart = 0;
  unsigned long opdEnd = 0;
  char *opdData = 0;
  if (opdscnp) {
    opdStart = opdscnp->sh_addr();
    opdEnd   = opdscnp->sh_addr() + opdscnp->sh_size();
    opdData  = (char *)opdscnp->get_data().d_buf();
  }

  if(syms.isValid()) { 
    for (unsigned i = 0; i < syms.count(); i++) {
      int etype = syms.ST_TYPE(i);
      int ebinding = syms.ST_BIND(i);
      int evisibility = syms.ST_VISIBILITY(i);
      
      // resolve symbol elements
      string sname = &strs[ syms.st_name(i) ];
      Symbol::SymbolType stype = pdelf_type(etype);
      Symbol::SymbolLinkage slinkage = pdelf_linkage(ebinding);
      Symbol::SymbolVisibility svisibility = pdelf_visibility(evisibility);
      unsigned ssize = syms.st_size(i);
      Offset soffset = syms.st_value(i);
      unsigned secNumber = syms.st_shndx(i);

      // discard "dummy" symbol at beginning of file
      if (i==0 && sname == "" && soffset == (Offset)0)
         continue;

      Region *sec;
      if(secNumber >= 1 && secNumber <= regions_.size()) {
         sec = regions_[secNumber];
      } else{
         sec = NULL;		
      }
      int ind = int (i);
      int strindex = syms.st_name(i);

      Symbol *newsym = new Symbol(sname, 
                                  stype, 
                                  slinkage, 
                                  svisibility, 
                                  soffset, 
                                  NULL,
                                  sec, 
                                  ssize, 
                                  true,  // is dynamic
                                  (secNumber == SHN_ABS),
                                  ind,
                                  strindex,
                                  (secNumber == SHN_COMMON));

      if (stype == Symbol::ST_UNKNOWN)
         newsym->setInternalType(etype);
      
      if (opdscnp)
         fix_opd_symbol(opdData, opdStart, opdEnd, newsym);
      
#if !defined(os_solaris)
      if(versymSec) {
	unsigned short raw = symVersions.get(i);
	bool hidden = raw >> 15;
	int index = raw & 0x7fff;
         if(versionFileNameMapping.find(index) != versionFileNameMapping.end()) {
	   //printf("version filename for %s: %s\n", sname.c_str(),
	   //versionFileNameMapping[index].c_str());
            newsym->setVersionFileName(versionFileNameMapping[index]);
         }
         if(versionMapping.find(index) != versionMapping.end()) {
	   //printf("versions for %s: ", sname.c_str());
	   //for (unsigned k=0; k < versionMapping[index].size(); k++)
	   //printf(" %s", versionMapping[index][k].c_str());
	   newsym->setVersions(versionMapping[index]);
	   //printf("\n");
         }
	 if (hidden) {
	   newsym->setVersionHidden();
	 }
      }
#endif
      // register symbol in dictionary
      symbols_[sname].push_back(newsym);
      symsByOffset_[newsym->getOffset()].push_back(newsym);
      symsToModules_[newsym] = smodule; 
    }
  }
  
#if defined(TIMED_PARSE)
  struct timeval endtime;
  gettimeofday(&endtime, NULL);
  unsigned long lstarttime = starttime.tv_sec * 1000 * 1000 + starttime.tv_usec;
  unsigned long lendtime = endtime.tv_sec * 1000 * 1000 + endtime.tv_usec;
  unsigned long difftime = lendtime - lstarttime;
  double dursecs = difftime/(1000 * 1000);
  cout << "parsing elf took "<<dursecs <<" secs" << endl;
#endif
}

#if defined(USES_DWARF_DEBUG)

string Object::find_symbol(string name)
{
  string name2;

  // pass #1: unmodified
  name2 = name;
  if (symbols_.find(name2)!=symbols_.end()) return name2;

  // pass #2: leading underscore (C)
  name2 = "_" + name;
  if (symbols_.find(name2)!=symbols_.end()) return name2;

  // pass #3: trailing underscore (Fortran)
  name2 = name + "_";
  if (symbols_.find(name2)!=symbols_.end())
    return name2;

  return "";
}

#endif


/********************************************************
 *
 * For object files only....
 *   read the .debug_info section to find the module of global symbols
 *   see documents...
 *   - "DWARF Debugging Information Format"
 *   - "A Consumer Libary Interface to DWARF"
 *
 ********************************************************/

#if defined(USES_DWARF_DEBUG)

void pd_dwarf_handler(Dwarf_Error error, Dwarf_Ptr /*userData*/)
{
  if (error == NULL)
    return;

  char *dwarf_msg = dwarf_errmsg(error);
  string str = string("DWARF Error: ")+ dwarf_msg;
  dwarf_err_func(str.c_str());
      
  //bperr( "DWARF error: %s\n", dwarf_msg);
}

Dwarf_Signed declFileNo = 0;
char ** declFileNoToName = NULL;

bool Object::fixSymbolsInModule( Dwarf_Debug dbg, string & moduleName, Dwarf_Die dieEntry)
{
 start: 

   Dwarf_Half dieTag;
   string useModuleName;
   int status = dwarf_tag( dieEntry, & dieTag, NULL );
   if (status != DW_DLV_OK) goto error;

   useModuleName = moduleName;

   /* For debugging. */
   Dwarf_Off dieOffset;
   status = dwarf_die_CU_offset( dieEntry, & dieOffset, NULL );
   if (status != DW_DLV_OK) goto error;

   switch( dieTag ) {
      case DW_TAG_subprogram: 
      case DW_TAG_entry_point: 
         {
            /* Let's try ignoring artificial entries, hmm-kay? */

            Dwarf_Bool isArtificial;
            status = dwarf_hasattr( dieEntry, DW_AT_artificial, & isArtificial, NULL );
            if (status != DW_DLV_OK) goto error;

            if ( isArtificial ) 
            {
               break; 
            }

            /* Only entries with a PC must be defining declarations.  However,
               to avoid trying to decide in which module a DW_TAG_inlined_subroutine's
               DW_AT_abstract_origin belongs, we just insert the abstract origin itself. */

            Dwarf_Bool hasLowPC;
            status = dwarf_hasattr( dieEntry, DW_AT_low_pc, & hasLowPC, NULL );
            if (status != DW_DLV_OK) goto error;

            Dwarf_Bool isAbstractOrigin;
            status = dwarf_hasattr( dieEntry, DW_AT_inline, & isAbstractOrigin, NULL );
            if (status != DW_DLV_OK) goto error;

            if ( ! hasLowPC && ! isAbstractOrigin ) 
            {
               break; 
            }

            bool isDeclaredNotInlined = false;

            /* Inline functions are "uninstrumentable", so leave them off the where axis. */

            if ( isAbstractOrigin ) 
            {
               Dwarf_Attribute inlineAttribute;
               status = dwarf_attr( dieEntry, DW_AT_inline, & inlineAttribute, NULL );
               if (status != DW_DLV_OK) goto error;

               Dwarf_Unsigned inlineTag;
               status = dwarf_formudata( inlineAttribute, & inlineTag, NULL );
               if (status != DW_DLV_OK) goto error;

               if ( inlineTag == DW_INL_inlined || inlineTag == DW_INL_declared_inlined ) 
               {
                  break; 
               }

               if ( inlineTag == DW_INL_declared_not_inlined ) 
               {
                  isDeclaredNotInlined = true; 
               }

               dwarf_dealloc( dbg, inlineAttribute, DW_DLA_ATTR );
            }

            /* If a DIE has a specification, the specification has its name
               and (optional) linkage name.  */

            Dwarf_Attribute specificationAttribute;
            status = dwarf_attr(dieEntry, DW_AT_specification, &specificationAttribute, NULL);

            if (status == DW_DLV_ERROR) goto error;


            Dwarf_Die nameEntry = dieEntry;

            if ( status == DW_DLV_OK ) 
            {
               Dwarf_Off specificationOffset;
               status = dwarf_global_formref(specificationAttribute, &specificationOffset, NULL);
               if (status != DW_DLV_OK) goto error;

               status = dwarf_offdie( dbg, specificationOffset, & nameEntry, NULL );
               if (status != DW_DLV_OK) goto error;

               dwarf_dealloc( dbg, specificationAttribute, DW_DLA_ATTR );
            } /* end if the DIE has a specification. */

            /* Ignore artificial entries. */

            status = dwarf_hasattr( nameEntry, DW_AT_artificial, & isArtificial, NULL );
            if (status != DW_DLV_OK) goto error;

            if ( isArtificial ) 
            {
               break; 
            }

            /* What's its name? */
            char * dieName = NULL;
            status = dwarf_diename( nameEntry, & dieName, NULL );
            if (status == DW_DLV_ERROR) goto error;

            /* Prefer the linkage (symbol table) name. */
            Dwarf_Attribute linkageNameAttribute;
            status = dwarf_attr(nameEntry, DW_AT_MIPS_linkage_name, &linkageNameAttribute, NULL);
            if (status == DW_DLV_ERROR) goto error;

            bool hasLinkageName = false;

            if ( status == DW_DLV_OK ) 
            {
               dwarf_dealloc( dbg, dieName, DW_DLA_STRING );
               status = dwarf_formstring( linkageNameAttribute, & dieName, NULL );
               if (status != DW_DLV_OK) goto error;
               hasLinkageName = true;
            }

            /* Anonymous functions are useless to us. */

            if ( dieName == NULL ) 
            {
               break;
            }

            /* Try to find the corresponding global symbol name. */

            Dwarf_Die declEntry = nameEntry;

            std::vector<Symbol *> foundSymbols;
            
            string globalSymbol = find_symbol(dieName);

            if (globalSymbol != "") {
               foundSymbols = symbols_[globalSymbol];
            }
            else if ( globalSymbol == "" && ! hasLinkageName && isDeclaredNotInlined ) 
            {
               /* Then scan forward for its concrete instance. */

               bool first = true;
               Dwarf_Die siblingDie = dieEntry;

               while ( true ) 
               {
                  Dwarf_Die priorSibling = siblingDie;
                  status = dwarf_siblingof( dbg, siblingDie, & siblingDie, NULL );
                  if (status == DW_DLV_ERROR) goto error;

                  if ( ! first ) 
                  {
                     dwarf_dealloc( dbg, priorSibling, DW_DLA_DIE ); 
                  }
                  if ( status == DW_DLV_NO_ENTRY ) 
                  {
                     break; 
                  }

                  Dwarf_Attribute abstractOriginAttr;
                  status = dwarf_attr(siblingDie, DW_AT_abstract_origin, &abstractOriginAttr, NULL);

                  if (status == DW_DLV_ERROR) goto error;

                  /* Is its abstract origin the current dieEntry? */

                  if ( status == DW_DLV_OK ) 
                  {
                     Dwarf_Off abstractOriginOffset;
                     status = dwarf_formref( abstractOriginAttr, & abstractOriginOffset, NULL );
                     if (status != DW_DLV_OK) goto error;

                     dwarf_dealloc( dbg, abstractOriginAttr, DW_DLA_ATTR );

                     if ( abstractOriginOffset == dieOffset ) 
                     {
                        Dwarf_Addr lowPC;
                        status = dwarf_lowpc( siblingDie, & lowPC, NULL );
                        if (status != DW_DLV_OK) goto error;

                        // bperr( "Found function with pretty name '%s' inlined-not-declared at 0x%lx in module '%s'\n", dieName, (unsigned long)lowPC, useModuleName.c_str() );

                        if ( symsByOffset_.find((Address)lowPC) != 
                             symsByOffset_.end()) {
                           foundSymbols = symsByOffset_[(Address)lowPC];
                        }

                        dwarf_dealloc( dbg, siblingDie, DW_DLA_DIE );
                        break;

                     } /* end if we've found _the_ concrete instance */
                  } /* end if we've found a concrete instance */

                  first = false;

               } /* end iteration. */
            } /* end if we're trying to do a by-address look up. */

            if (foundSymbols.size()) {
               /* If it's not specified, is an inlined function in the same
                  CU/namespace as its use. */
                
               if ( isDeclaredNotInlined && nameEntry != dieEntry ) {
                  /* Then the function's definition is where it was
                     declared, not wherever it happens to be referenced.
                       
                     Use the decl_file as the useModuleName, if available. */
                    
                  Dwarf_Attribute fileNoAttribute;
                  status = dwarf_attr( declEntry, DW_AT_decl_file, & fileNoAttribute, NULL );
                  if (status == DW_DLV_ERROR) goto error;

                    
                  if ( status == DW_DLV_OK ) {
                     Dwarf_Unsigned fileNo;
                     status = dwarf_formudata( fileNoAttribute, & fileNo, NULL );
                     if (status != DW_DLV_OK) goto error;
                        
                     dwarf_dealloc( dbg, fileNoAttribute, DW_DLA_ATTR );
                        
                     useModuleName = declFileNoToName[ fileNo - 1 ];

                     //create_printf("%s[%d]: Assuming declared-not-inlined function '%s' to be in module '%s'.\n", FILE__, __LINE__, dieName, useModuleName.c_str());
                        
                  } /* end if we have declaration file listed */
                  else {
                     /* This should never happen, but there's not much
                        we can do if it does. */
                  }
               } /* end if isDeclaredNotInlined */
                
               if (foundSymbols.size() == 1) {
                  symsToModules_[foundSymbols[0]] = useModuleName;
               }
               else {
                  for ( unsigned int i = 0; i < foundSymbols.size(); i++ ) {
                     if ( foundSymbols[ i ]->getLinkage() == Symbol::SL_GLOBAL ) {
                        symsToModules_[foundSymbols[i]] = useModuleName;
                     }
                  }
               }
            } /* end if we found the name in the global symbols */
            else if ( !isAbstractOrigin &&
                      (symbols_.find(dieName) != symbols_.end())) {
               std::vector< Symbol *> & syms = symbols_[ dieName ];

               /* If there's only one, apply regardless. */

               if ( syms.size() == 1 ) {
                  symsToModules_[syms[0]] = useModuleName;
               }
               else {
                  for ( unsigned int i = 0; i < syms.size(); i++ ) {
                     if ( syms[ i ]->getLinkage() == Symbol::SL_LOCAL ) {
                        symsToModules_[syms[i]] = useModuleName;
                     }
                  }
               }
            } /* end if we think it's a local symbol */
            dwarf_dealloc( dbg, dieName, DW_DLA_STRING );
         } 

         break;

      case DW_TAG_variable:
      case DW_TAG_constant: 
         {
            /* Is this a declaration? */

            Dwarf_Attribute declAttr;
            status = dwarf_attr( dieEntry, DW_AT_declaration, & declAttr, NULL );
            if (status == DW_DLV_ERROR) goto error;

            if ( status != DW_DLV_OK ) 
            { 
               break; 
            }

            dwarf_dealloc( dbg, declAttr, DW_DLA_ATTR );

            /* If a DIE has a specification, the specification has its name
               and (optional) linkage name.  */

            Dwarf_Attribute specificationAttribute;
            status = dwarf_attr(dieEntry, DW_AT_specification, &specificationAttribute, NULL);
            if (status == DW_DLV_ERROR) goto error;

            Dwarf_Die nameEntry = dieEntry;

            if ( status == DW_DLV_OK ) 
            {
               Dwarf_Off specificationOffset;
               status = dwarf_global_formref(specificationAttribute, &specificationOffset, NULL);
               if (status != DW_DLV_OK) goto error;

               dwarf_dealloc( dbg, specificationAttribute, DW_DLA_ATTR );

               status = dwarf_offdie( dbg, specificationOffset, & nameEntry, NULL );
               if (status != DW_DLV_OK) goto error;

            } /* end if the DIE has a specification. */

            /* What's its name? */

            char * dieName = NULL;
            status = dwarf_diename( nameEntry, & dieName, NULL );
            if (status == DW_DLV_ERROR) goto error;

            /* Prefer the linkage (symbol table) name. */

            Dwarf_Attribute linkageNameAttribute;
            status = dwarf_attr(nameEntry, DW_AT_MIPS_linkage_name, &linkageNameAttribute, NULL);
            if (status == DW_DLV_ERROR) goto error;

            if ( status == DW_DLV_OK ) 
            {
               dwarf_dealloc( dbg, dieName, DW_DLA_STRING );
               status = dwarf_formstring( linkageNameAttribute, & dieName, NULL );
               if (status != DW_DLV_OK) goto error;
            }

            /* Anonymous variables are useless to us. */
            if ( dieName == NULL ) 
            {
               break; 
            }

            /* Update the module information. */

            string symName = find_symbol(dieName);

            if ( symName != "" ) 
            {
               assert(symbols_.find(symName)!=symbols_.end());

               /* We're assuming global variables. */
               std::vector< Symbol *> & syms = symbols_[ symName ];

               /* If there's only one of symbol of that name, set it regardless. */
               if ( syms.size() == 1 ) {
                  symsToModules_[syms[0]] = useModuleName; 
               }
               else {
                  for ( unsigned int i = 0; i < syms.size(); i++ ) {
                     if ( syms[ i ]->getLinkage() == Symbol::SL_GLOBAL ) {
                        symsToModules_[syms[i]] = useModuleName;
                     }
                  }
               }
            }

            // /* DEBUG */ fprintf( stderr, "%s[%d]: DWARF-derived module %s for symbols of name '%s'\n", __FILE__, __LINE__, useModuleName.c_str(), symName.c_str() );

            dwarf_dealloc( dbg, dieName, DW_DLA_STRING );

         } 

         break;

      default:
         /* If it's not a function or a variable, ignore it. */
         break;
   } /* end tag switch */

   /* Recurse to its child, if any. */

   Dwarf_Die childDwarf;
   status = dwarf_child( dieEntry, & childDwarf, NULL );
   if (status == DW_DLV_ERROR) goto error;

   if ( status == DW_DLV_OK )  {
      fixSymbolsInModule(dbg, moduleName, childDwarf); 
   }

   /* Recurse to its sibling, if any. */

   Dwarf_Die siblingDwarf;
   status = dwarf_siblingof( dbg, dieEntry, & siblingDwarf, NULL );
   if (status == DW_DLV_ERROR) goto error;

   if ( status == DW_DLV_OK ) 
   {
      dwarf_dealloc( dbg, dieEntry, DW_DLA_DIE );

      /* Force tail-recursion to avoid stack overflows. */
      dieEntry = siblingDwarf;
      goto start;
   }
   else
   {
       dwarf_dealloc( dbg, dieEntry, DW_DLA_DIE );
       return true;
   }
 error:
 dwarf_dealloc( dbg, dieEntry, DW_DLA_DIE );
 return false;
} /* end fixSymbolsInModule */


unsigned Object::fixSymbolsInModuleByRange(IntervalTree<Dwarf_Addr, std::string> &modules) 
{
   if (modules.empty()) return 0;

   unsigned nsyms_altered = 0;
   
   for (dyn_hash_map<Offset, std::vector<Symbol *> >::iterator iter = symsByOffset_.begin();
        iter != symsByOffset_.end();
        iter++) {
      Offset off = iter->first;
      std::vector<Symbol *> &syms = iter->second;       
      
      std::string modname;
      if (modules.find((Dwarf_Addr) off, modname)) {
         for (unsigned i = 0; i < syms.size(); i++) {
            symsToModules_[syms[i]] = modname;
            nsyms_altered++;
         }
      }
   }

   return nsyms_altered;
}

bool Object::fix_global_symbol_modules_static_dwarf()
{
   int status;
   /* Initialize libdwarf. */
   Dwarf_Debug *dbg_ptr = dwarf.dbg();
   if (!dbg_ptr)
      return false;
   Dwarf_Debug &dbg = *dbg_ptr;

   Dwarf_Unsigned hdr;

   IntervalTree<Dwarf_Addr, std::string> module_ranges;

   /* Iterate over the CU headers. */
   while ( dwarf_next_cu_header( dbg, NULL, NULL, NULL, NULL, & hdr, NULL ) == DW_DLV_OK ) 
   {
      /* Obtain the module DIE. */
      Dwarf_Die moduleDIE;
      status = dwarf_siblingof( dbg, NULL, & moduleDIE, NULL );
      if (status != DW_DLV_OK) goto error;

      /* Make sure we've got the right one. */
      Dwarf_Half moduleTag;
      status = dwarf_tag( moduleDIE, & moduleTag, NULL);
      if (status != DW_DLV_OK) goto error;
      if (moduleTag != DW_TAG_compile_unit) goto error;

      /* Extract the name of this module. */
      char * dwarfModuleName = NULL;
      status = dwarf_diename( moduleDIE, & dwarfModuleName, NULL );
      if (status == DW_DLV_ERROR) goto error;

      string moduleName;

      if ( status == DW_DLV_NO_ENTRY || dwarfModuleName == NULL ) 
      {
         moduleName = string( "{ANONYMOUS}" );
      }
      else 
      {
         moduleName = extract_pathname_tail( string(dwarfModuleName) );
      }

      Dwarf_Addr modLowPC = 0;
      Dwarf_Addr modHighPC = (Dwarf_Addr)(-1);
      Dwarf_Bool hasLowPC;
      Dwarf_Bool hasHighPC;

      if ( (status = dwarf_hasattr(moduleDIE, DW_AT_low_pc, &hasLowPC, NULL)) == DW_DLV_OK &&
           hasLowPC &&
           (status = dwarf_hasattr(moduleDIE, DW_AT_high_pc, &hasHighPC, NULL)) == DW_DLV_OK && 
           hasHighPC ) 
      {
         // Get PC boundaries for the module, if present
         status = dwarf_lowpc(moduleDIE, &modLowPC, NULL);
         if (status != DW_DLV_OK) goto error;

         status = dwarf_highpc(moduleDIE, &modHighPC, NULL);
         if (status != DW_DLV_OK) goto error;

         if (modHighPC == 0) 
         {
            modHighPC = (Dwarf_Addr)(-1);
         }

         // Set module names for all symbols that belong to the range
         module_ranges.insert(modLowPC, modHighPC, moduleName);
      }
      else 
      {
         /* Acquire declFileNoToName. */
         status = dwarf_srcfiles( moduleDIE, & declFileNoToName, & declFileNo, NULL );
         if (status == DW_DLV_ERROR) goto error;

         if ( status == DW_DLV_OK ) 
         {
            /* Walk the tree. */

            //fprintf(stderr, "%s[%d]:  about to fixSymbolsInModule(%s,...)\n",
            //     FILE__, __LINE__, moduleName.c_str());

            bool result = fixSymbolsInModule(dbg, moduleName, moduleDIE);
            if (!result) goto error;
             
            /* Deallocate declFileNoToName. */
             
            for ( Dwarf_Signed i = 0; i < declFileNo; i++ ) {                
               dwarf_dealloc( dbg, declFileNoToName[i], DW_DLA_STRING );
            }

            dwarf_dealloc( dbg, declFileNoToName, DW_DLA_LIST );	

         } /* end if the srcfile information was available */
      } /* end if code range information unavailable */

      modules_.push_back(std::pair<std::string, Offset>(moduleName, modLowPC));
   } /* end scan over CU headers. */

   if (!module_ranges.empty()) {
      fixSymbolsInModuleByRange(module_ranges);
   }

   return true;
 error:
   return false;
}

#else

// dummy definition for non-DWARF platforms
bool Object::fix_global_symbol_modules_static_dwarf()
{ return false; }

#endif // USES_DWARF_DEBUG

/********************************************************
 *
 * For object files only....
 *  read the .stab section to find the module of global symbols
 *
 ********************************************************/

bool Object::fix_global_symbol_modules_static_stab(Elf_X_Shdr* stabscnp, Elf_X_Shdr* stabstrscnp) 
{
  // Read the stab section to find the module of global symbols.
  // The symbols appear in the stab section by module. A module begins
  // with a symbol of type N_UNDF and ends with a symbol of type N_ENDM.
  // All the symbols in between those two symbols belong to the module.

  if (!stabscnp || !stabstrscnp) return false;

  Elf_X_Data stabdata = stabscnp->get_data();
  Elf_X_Data stabstrdata = stabstrscnp->get_data();
  stab_entry *stabptr = NULL;

  if (!stabdata.isValid() || !stabstrdata.isValid()) return false;

  switch (addressWidth_nbytes) 
    {
    case 4:
      stabptr = new stab_entry_32(stabdata.d_buf(),
				  stabstrdata.get_string(),
				  stabscnp->sh_size() / sizeof(stab32));
      break;

    case 8:
      stabptr = new stab_entry_64(stabdata.d_buf(),
				  stabstrdata.get_string(),
				  stabscnp->sh_size() / sizeof(stab64));
      break;
    };

  const char *next_stabstr = stabptr->getStringBase();
  string module = "DEFAULT_MODULE";

  // the stabstr contains one string table for each module.
  // stabstr_offset gives the offset from the begining of stabstr of the
  // string table for the current module.

  bool is_fortran = false;  // is the current module fortran code?

  for (unsigned i = 0; i < stabptr->count(); i++) 
    {
      switch(stabptr->type(i)) 
	{
	case N_UNDF: /* start of object file */
	  stabptr->setStringBase(next_stabstr);
	  next_stabstr = stabptr->getStringBase() + stabptr->val(i);
	  break;

	case N_ENDM: /* end of object file */
	  is_fortran = false;
	  module = "DEFAULT_MODULE";
	  break;

	case N_SO: /* compilation source or file name */
	  if ((stabptr->desc(i) == N_SO_FORTRAN) || (stabptr->desc(i) == N_SO_F90))
	    is_fortran = true;

	  module = string(stabptr->name(i));
	  break;

	case N_ENTRY: /* fortran alternate subroutine entry point */
	case N_GSYM: /* global symbol */
	  // the name string of a function or object appears in the stab 
	  // string table as <symbol name>:<symbol descriptor><other stuff>
	  // where <symbol descriptor> is a one char code.
	  // we must extract the name and descriptor from the string
	  {
	    const char *p = stabptr->name(i);
	    // bperr("got %d type, str = %s\n", stabptr->type(i), p);
	    // if (stabptr->type(i) == N_FUN && strlen(p) == 0) {

	    if (strlen(p) == 0) 
	      {
		// GNU CC 2.8 and higher associate a null-named function
		// entry with the end of a function.  Just skip it.
		break;
	      }

	    const char *q = strchr(p,':');
	    unsigned len;

	    if (q) 
	      {
		len = q - p;
	      } 
	    else 
	      {
		len = strlen(p);
	      }

	    if (len == 0)
	      {
		// symbol name is empty.Skip it.- 02/12/07 -Giri
		break;
	      }		

	    char *sname = new char[len+1];
	    strncpy(sname, p, len);
	    sname[len] = 0;

	    string SymName = string(sname);

	    // q points to the ':' in the name string, so 
	    // q[1] is the symbol descriptor. We must check the symbol descriptor
	    // here to skip things we are not interested in, such as prototypes.

	    bool res = (symbols_.find(SymName)!=symbols_.end());

	    if (!res && is_fortran) 
	      {
		// Fortran symbols usually appear with an '_' appended in .symtab,
		// but not on .stab
		SymName += "_";
		res = (symbols_.find(SymName)!=symbols_.end());
	      }

	    if (res && (q == 0 || q[1] != SD_PROTOTYPE)) 
	      {
		unsigned int count = 0;
		std::vector< Symbol *> & syms = symbols_[SymName];

		/* If there's only one, apply regardless. */
		if ( syms.size() == 1 ) 
                  { 
		    symbols_[SymName][0]->setModuleName(module); 
                  }
		else 
                  {
		    for ( unsigned int i = 0; i < syms.size(); i++ ) 
		      {
                        if ( syms[i]->getLinkage() == Symbol::SL_GLOBAL ) 
			  {
			    symbols_[SymName][i]->setModuleName(module);
			    count++;
			  }
		      }
		  }
	      }
	    break;
	  }
	case N_FUN: 
	  /* function */ 
	  {
	    const char *p = stabptr->name(i);

	    if (strlen(p) == 0) 
	      {
		// Rumours are that GNU CC 2.8 and higher associate a
		// null-named function entry with the end of a
		// function. Just skip it.
		break;
	      }

	    const char *q = strchr(p,':');

	    if (q == 0) 
	      {
		// bperr( "Unrecognized stab format: %s\n", p);
		// Happens with the Solaris native compiler (.xstabs entries?)
		break;
	      }

	    if (q[1] == SD_PROTOTYPE) 
	      {
		// We see a prototype, skip it
		break;
	      }

	    unsigned long entryAddr = stabptr->val(i);

	    if (entryAddr == 0) 
	      {
		// The function stab doesn't contain a function address
		// (happens with the Solaris native compiler). We have to
		// look up the symbol by its name. That's unfortunate, since
		// names may not be unique and we may end up assigning a wrong
		// module name to the symbol.
		unsigned len = q - p;
		if (len == 0)
                  {
		    // symbol name is empty.Skip it.- 02/12/07 -Giri
		    break;
                  }		

		char *sname = new char[len+1];
		strncpy(sname, p, len);
		sname[len] = 0;
		string nameFromStab = string(sname);
		delete[] sname;

		for (unsigned i = 0; i < symbols_[nameFromStab].size(); i++) {
		  symsToModules_[symbols_[nameFromStab][i]] = module;
		}
	      }
	    else 
	      {
		if (symsByOffset_.find(entryAddr)==symsByOffset_.end()) {
		  //bperr( "fix_global_symbol_modules_static_stab "
		  //	   "can't find address 0x%lx of STABS entry %s\n", entryAddr, p);
		  break;
		}
		for (unsigned i = 0; i < symsByOffset_[entryAddr].size(); i++) {
		  symsToModules_[symsByOffset_[entryAddr][i]] = module;
		}
#if !defined (os_solaris)
		//  This is definitely triggered on mutatees compiled with
		//  the solaris compilers -- the fix seems tricky and
		//  possibly not worth the time and energy to restructure
		//  and/or add sufficient further nuance to go back to the
		//  symbol table to infer which nearly identical symbol belongs
		//  to which modules
#endif
	      }
	    break;
	  }

	default:
	  /* ignore other entries */
	  break;
	}
    }

  delete stabptr;

  return true;
}


// find_code_and_data(): populates the following members:
//   code_ptr_, code_off_, code_len_
//   data_ptr_, data_off_, data_len_
void Object::find_code_and_data(Elf_X &elf,
				Offset txtaddr, 
				Offset dataddr) 
{
    /* Note:
     * .o's don't have program headers, so these fields are populated earlier
     * when the sections are processed -> see loaded_elf()
     */

    for (int i = 0; i < elf.e_phnum(); ++i) {
        Elf_X_Phdr phdr = elf.get_phdr(i);

        char *file_ptr = (char *)mf->base_addr();

        if(!isRegionPresent(phdr.p_paddr(), phdr.p_filesz(), phdr.p_flags()))
            regions_.push_back(new Region(i, "", phdr.p_paddr(), phdr.p_filesz(), phdr.p_vaddr(), phdr.p_memsz(), &file_ptr[phdr.p_offset()], getSegmentPerms(phdr.p_flags()), getSegmentType(phdr.p_type(), phdr.p_flags())));

        // The code pointer, offset, & length should be set even if
        // txtaddr=0, so in this case we set these values by
        // identifying the segment that contains the entryAddress
        if (((phdr.p_vaddr() <= txtaddr) && 
             (phdr.p_vaddr() + phdr.p_filesz() >= txtaddr)) || 
            (!txtaddr && ((phdr.p_vaddr() <= entryAddress_) &&
                          (phdr.p_vaddr() + phdr.p_filesz() >= entryAddress_)))) {

            if (code_ptr_ == 0 && code_off_ == 0 && code_len_ == 0) {
                code_ptr_ = (char *)(void*)&file_ptr[phdr.p_offset()];
                code_off_ = (Offset)phdr.p_vaddr();
                code_len_ = (unsigned)phdr.p_filesz();
            }

        } else if (((phdr.p_vaddr() <= dataddr) && 
                    (phdr.p_vaddr() + phdr.p_filesz() >= dataddr)) || 
                   (!dataddr && (phdr.p_type() == PT_LOAD))) {
            if (data_ptr_ == 0 && data_off_ == 0 && data_len_ == 0) {
                data_ptr_ = (char *)(void *)&file_ptr[phdr.p_offset()];
                data_off_ = (Offset)phdr.p_vaddr();
                data_len_ = (unsigned)phdr.p_filesz();
            }
        }
    }
    //if (addressWidth_nbytes == 8) bperr( ">>> 64-bit find_code_and_data() successful\n");
}

const char *Object::elf_vaddr_to_ptr(Offset vaddr) const
{
  const char *ret = NULL;
  unsigned code_size_ = code_len_;
  unsigned data_size_ = data_len_;

#if defined(os_irix)
  vaddr -= base_addr;
#endif

  if (vaddr >= code_off_ && vaddr < code_off_ + code_size_) {
    ret = ((char *)code_ptr_) + (vaddr - code_off_);
  } else if (vaddr >= data_off_ && vaddr < data_off_ + data_size_) {
    ret = ((char *)data_ptr_) + (vaddr - data_off_);
  } 

  return ret;
}

stab_entry *Object::get_stab_info() const
{
  char *file_ptr = (char *)mf->base_addr();

  // check that file has .stab info
  if (stab_off_ && stab_size_ && stabstr_off_) {
    switch (addressWidth_nbytes) {
    case 4: // 32-bit object
      return new stab_entry_32(file_ptr + stab_off_,
			       file_ptr + stabstr_off_,
			       stab_size_ / sizeof(stab32));
      break;
    case 8: // 64-bit object
      return new stab_entry_64(file_ptr + stab_off_,
			       file_ptr + stabstr_off_,
			       stab_size_ / sizeof(stab64));
      break;
    };
  }

  //fprintf(stderr, "%s[%d]:  WARNING:  FIXME, stab_off = %d, stab_size = %d, stabstr_off_ = %d\n", FILE__, __LINE__, stab_off_, stab_size_, stabstr_off_);
  return new stab_entry_64();
}

Object::Object(MappedFile *mf_, MappedFile *mfd, void (*err_func)(const char *), 
	       bool alloc_syms) :
  AObject(mf_, mfd, err_func), 
  hasReldyn_(false),
  hasReladyn_(false),
  hasRelplt_(false),
  hasRelaplt_(false),
  relType_(Region::RT_REL),
  dwarf(this),
  EEL(false),
  DbgSectionMapSorted(false)
{

#if defined(TIMED_PARSE)
  struct timeval starttime;
  gettimeofday(&starttime, NULL);
#endif
#if defined(os_solaris)
  loadNativeDemangler();
#endif    
  is_aout_ = false;
  did_open = false;
  interpreter_name_ = NULL;
  isStripped = false;
  if(mf->getFD() != -1)
    elfHdr = Elf_X(mf->getFD(), ELF_C_READ);
  else
    elfHdr = Elf_X((char *)mf->base_addr(), mf->size());

  // ELF header: sanity check
  //if (!elfHdr.isValid()|| !pdelf_check_ehdr(elfHdr)) 
  if (!elfHdr.isValid())  {
    log_elferror(err_func_, "ELF header");
    has_error = true;
    return;
  }
  else if (!pdelf_check_ehdr(elfHdr)) {
    log_elferror(err_func_, "ELF header failed integrity check");
    has_error = true;
    return;
  }
  mfForDebugInfo = findMappedFileForDebugInfo();

  if( elfHdr.e_type() == ET_DYN )
    load_shared_object(alloc_syms);
  else if( elfHdr.e_type() == ET_REL || elfHdr.e_type() == ET_EXEC ) {
    // Differentiate between an executable and an object file
    if( elfHdr.e_phnum() ) is_aout_ = true;
    else is_aout_ = false;

    load_object(alloc_syms);
  }    
  else {
    log_perror(err_func_,"Invalid filetype in Elf header");
    has_error = true;
    return;
  }

#ifdef BINEDIT_DEBUG
  print_symbol_map(&symbols_);
#endif
#if defined(TIMED_PARSE)
  struct timeval endtime;
  gettimeofday(&endtime, NULL);
  unsigned long lstarttime = starttime.tv_sec * 1000 * 1000 + starttime.tv_usec;
  unsigned long lendtime = endtime.tv_sec * 1000 * 1000 + endtime.tv_usec;
  unsigned long difftime = lendtime - lstarttime;
  double dursecs = difftime/(1000 );
  cout << "obj parsing in Object-elf took "<<dursecs <<" msecs" << endl;
#endif
}

Object::Object(const Object& obj)
  : AObject(obj), 
    dwarf(this),
    EEL(false)
{
#if defined(os_solaris)
  loadNativeDemangler();
#endif    
  interpreter_name_ = obj.interpreter_name_;
  isStripped = obj.isStripped;
  loadAddress_ = obj.loadAddress_;
  entryAddress_ = obj.entryAddress_;
  relocation_table_ = obj.relocation_table_;
  fbt_ = obj.fbt_;
  elfHdr = obj.elfHdr;
  deps_ = obj.deps_;
  DbgSectionMapSorted = obj.DbgSectionMapSorted;
  relType_ = obj.relType_;
}

Object::~Object()
{
  unsigned i;
  relocation_table_.clear();
  fbt_.clear();
  for(i=0; i<allRegionHdrs.size();i++)
    delete allRegionHdrs[i];
  allRegionHdrs.clear();
  versionMapping.clear();
  versionFileNameMapping.clear();
  deps_.clear();

  // This is necessary to free resources held internally by libelf
  elfHdr.end();
}

void Object::log_elferror(void (*err_func)(const char *), const char* msg) 
{
  const char* err = elf_errmsg(elf_errno());
  err = err ? err: "(bad elf error)";
  string str = string(err)+string(msg);
  err_func(str.c_str());
}

bool Object::get_func_binding_table(std::vector<relocationEntry> &fbt) const 
{
#if !defined(os_vxworks)
  if(!plt_addr_ || (!fbt_.size())) return false;
#endif
  fbt = fbt_;
  return true;
}

bool Object::get_func_binding_table_ptr(const std::vector<relocationEntry> *&fbt) const 
{
  if(!plt_addr_ || (!fbt_.size())) return false;
  fbt = &fbt_;
  return true;
}

void Object::getDependencies(std::vector<std::string> &deps){
  deps = deps_;
}

bool Object::addRelocationEntry(relocationEntry &re)
{
  relocation_table_.push_back(re);
  return true;
}

#ifdef DEBUG

// stream-based debug output
const ostream &Object::dump_state_info(ostream &s) 
{
  s << "Debugging Information for Object (address) : " << this << endl;

  s << " <<begin debugging info for base object>>" << endl;
  AObject::dump_state_info(s);
  s << " <<end debuggingo info for base object>>" << endl;

  s << " dynsym_addr_ = " << dynsym_addr_ << endl;
  s << " dynstr_addr_ = " << dynstr_addr_ << endl;
  s << " got_addr_ = " << got_addr_ << endl;
  s << " plt_addr_ = " << plt_addr_ << endl;
  s << " plt_size_ = " << plt_size_ << endl;
  s << " plt_entry_size_ = " << plt_entry_size_ << endl;
  s << " rel_plt_addr_ = " << rel_plt_addr_ << endl; 
  s << " rel_plt_size_ = " << rel_plt_size_ << endl;
  s << " rel_plt_entry_size_ = " << rel_plt_entry_size_ << endl;
  s << " rel_size_ = " << rel_size_ << endl;
  s << " rel_entry_size_ = " << rel_entry_size_ << endl;
  s << " stab_off_ = " << stab_off_ << endl;
  s << " stab_size_ = " << stab_size_ << endl;
  s << " stabstr_off_ = " << stabstr_off_ << endl;
  s << " dwarvenDebugInfo = " << dwarvenDebugInfo << endl;

  // and dump the relocation table....
  s << " fbt_ = (field seperator :: )" << endl;   
  for (unsigned i=0; i < fbt_.size(); i++) {
    s << fbt_[i] << " :: "; 
  }
  s << endl;

  return s;
} 

#endif


Offset Object::getPltSlot(string funcName) const
{
  relocationEntry re;
  bool found= false;
  Offset offset=0;

  for ( unsigned int i = 0; i < fbt_.size(); i++ ){
    if (funcName == fbt_[i].name() ){
      found = true;
      offset =  fbt_[i].rel_addr();
    }
  }

  return offset;	
}

//
// get_valid_memory_areas - get ranges of code/data segments that have
//                       sections mapped to them
//

void Object::get_valid_memory_areas(Elf_X &elf)
{
  for (unsigned i = 0; i < elf.e_shnum(); ++i) {
    Elf_X_Shdr shdr = elf.get_shdr(i);
    if ( !shdr.isValid()) { 
      break; 
    }
    if (shdr.sh_flags() & SHF_ALLOC) { // This section is in memory
      if (code_off_ <= shdr.sh_addr() &&
	  shdr.sh_addr() <= code_off_ + code_len_) {
	if (shdr.sh_addr() < code_vldS_)
	  code_vldS_ = shdr.sh_addr();
	if (shdr.sh_addr() + shdr.sh_size() > code_vldE_)
	  code_vldE_ = shdr.sh_addr() + shdr.sh_size();

      } else if (data_off_ <= shdr.sh_addr() &&
		 shdr.sh_addr() <= data_off_ + data_len_) {
	if (shdr.sh_addr() < data_vldS_)
	  data_vldS_ = shdr.sh_addr();
	if (shdr.sh_addr() + shdr.sh_size() > data_vldE_)
	  data_vldE_ = shdr.sh_addr() + shdr.sh_size();
      }
    }
  }
}

//
// parseCompilerType - parse for compiler that was used to generate object
//
//
//
#if defined(os_linux)
// Differentiating between g++ and pgCC by stabs info (as in the solaris/
// aix case, below) will not work; the gcc-compiled object files that
// get included at link time will fill in the N_OPT stabs line. Instead,
// look for "pgCC_compiled." symbols.
bool parseCompilerType(Object *objPtr)
{
  dyn_hash_map<string, std::vector<Symbol *> >*syms = objPtr->getAllSymbols();	
  if(syms->find("pgCC_compiled.") != syms->end())
    return true;
  return false;	
} 
#else
bool parseCompilerType(Object *objPtr) 
{
  stab_entry *stabptr = objPtr->get_stab_info();
  const char *next_stabstr = stabptr->getStringBase();

  for (unsigned int i=0; i < stabptr->count(); ++i) {
    // if (stabstrs) bperr("parsing #%d, %s\n", stabptr->type(i), stabptr->name(i));
    switch (stabptr->type(i)) {

    case N_UNDF: /* start of object file */
      /* value contains offset of the next string table for next module */
      // assert(stabptr.nameIdx(i) == 1);
      stabptr->setStringBase(next_stabstr);
      next_stabstr = stabptr->getStringBase() + stabptr->val(i);
      break;

    case N_OPT: /* Compiler options */
#if defined(os_solaris) 
      if (strstr(stabptr->name(i), "Sun") != NULL ||
	  strstr(stabptr->name(i), "Forte") != NULL)
	{
	  delete stabptr;
	  return true;
	}
#endif
      delete stabptr;
      return false;
    }
  }
  delete stabptr;
  return false; // Shouldn't happen - maybe N_OPT stripped
}
#endif


#if (defined(os_linux) || defined(os_freebsd)) && (defined(arch_x86) || defined(arch_x86_64))

static unsigned long read_uleb128(const unsigned char *data, unsigned *bytes_read)
{
  unsigned long result = 0;
  unsigned shift = 0;
  *bytes_read = 0;
  while (1)
    {
      result |= (data[*bytes_read] & 0x7f) << shift;
      if ((data[(*bytes_read)++] & 0x80) == 0)
	break;
      shift += 7;
    }
  return result;
}

static signed long read_sleb128(const unsigned char *data, unsigned *bytes_read)
{
  unsigned long result = 0;
  unsigned shift = 0;
  *bytes_read = 0;
  while (1)
    {
      result |= (data[*bytes_read] & 0x7f) << shift;
      shift += 7;
      if ((data[*bytes_read] & 0x80) == 0)
	break;
      (*bytes_read)++;
    }
  if (shift < sizeof(int) && (data[*bytes_read] & 0x40))
    result |= -(1 << shift);
  (*bytes_read)++;
  return result;
}

#define DW_EH_PE_absptr  0x00
#define DW_EH_PE_uleb128 0x01
#define DW_EH_PE_udata2  0x02
#define DW_EH_PE_udata4  0x03
#define DW_EH_PE_udata8  0x04
#define DW_EH_PE_sleb128 0x09
#define DW_EH_PE_sdata2  0x0A
#define DW_EH_PE_sdata4  0x0B
#define DW_EH_PE_sdata8  0x0C
#define DW_EH_PE_pcrel   0x10
#define DW_EH_PE_textrel 0x20
#define DW_EH_PE_datarel 0x30
#define DW_EH_PE_funcrel 0x40
#define DW_EH_PE_aligned 0x50
#define DW_EH_PE_omit    0xff

typedef struct {
  int word_size;
  unsigned long pc;
  unsigned long text;
  unsigned long data;
  unsigned long func;
} mach_relative_info;

static int read_val_of_type(int type, unsigned long *value, const unsigned char *addr,
			    const mach_relative_info &mi)
{
  unsigned size = 0;
  if (type == DW_EH_PE_omit)
    return 0;

  unsigned long base = 0x0;
  /**
   * LSB Standard says that the upper four bits (0xf0) encode the base.
   * Except that none of these values should their upper bits set,
   * and I'm finding the upper bit seems to sometimes contain garbage.
   * gcc uses the 0x70 bits in its exception parsing, so that's what we'll do.
   **/
  switch (type & 0x70)
    {
    case DW_EH_PE_pcrel:
      base = mi.pc;
      break;
    case DW_EH_PE_textrel:
      base = mi.text;
      break;
    case DW_EH_PE_datarel:
      base = mi.data;
      break;
    case DW_EH_PE_funcrel:
      base = mi.func;
      break;
    }

  switch (type & 0x0f)
    {
    case DW_EH_PE_absptr:
      if (mi.word_size == 4) {
	*value = (unsigned long) *((const uint32_t *) addr);
	size = 4;
      }
      else if (mi.word_size == 8) {
	*value = (unsigned long) *((const uint64_t *) addr);
	size = 8;
      }
      break;
    case DW_EH_PE_uleb128:
      *value = base + read_uleb128(addr, &size);
      break;
    case DW_EH_PE_sleb128:
      *value = base + read_sleb128(addr, &size);
      break;
    case DW_EH_PE_udata2:
      *value = base + *((const uint16_t *) addr);
      size = 2;
      break;
    case DW_EH_PE_sdata2:         
      *value = base + *((const int16_t *) addr);
      size = 2;
      break;
    case DW_EH_PE_udata4:
      *value = base + *((const uint32_t *) addr);
      size = 4;
      break;
    case DW_EH_PE_sdata4:
      *value = base + *((const int32_t *) addr);
      size = 4;
      break;
    case DW_EH_PE_udata8:
      *value = base + *((const uint64_t *) addr);
      size = 8;
      break;
    case DW_EH_PE_sdata8:
      *value = base + *((const int64_t *) addr);
      size = 8;
      break;
    default:
      return -1;
    }

  if ((type & 0x70) == DW_EH_PE_aligned)
    {
      if (mi.word_size == 4) {
	*value &= ~(0x3l);
      }
      else if (mi.word_size == 8) {
	*value &= ~(0x7l);
      }
    }

  return size;
}

/**
 * On GCC 3.x/x86 we find catch blocks as follows:
 *   1. We start with a list of FDE entries in the .eh_frame
 *      table.  
 *   2. Each FDE entry has a pointer to a  CIE entry.  The CIE
 *      tells us whether the FDE has any 'Augmentations', and
 *      the types of those augmentations.  The FDE also
 *      contains a pointer to a function.
 *   3. If one of the FDE augmentations is a 'Language Specific Data Area' 
 *      then we have a pointer to one or more entires in the gcc_except_table.
 *   4. The gcc_except_table contains entries that point 
 *      to try and catch blocks, all encoded as offsets
 *      from the function start (it doesn't tell you which
 *      function, however). 
 *   5. We can add the function offsets from the gcc_except_table
 *      to the function pointer from the FDE to get all of
 *      the try/catch blocks.  
 **/ 
#define SHORT_FDE_HLEN 4 
#define LONG_FDE_HLEN 12
static 
int read_except_table_gcc3(Dwarf_Fde *fde_data, Dwarf_Signed fde_count,
                           mach_relative_info &mi,
                           Elf_X_Shdr *eh_frame, Elf_X_Shdr *except_scn,
                           std::vector<ExceptionBlock> &addresses)
{
  Dwarf_Error err = (Dwarf_Error) NULL;
  Dwarf_Addr low_pc;
  Dwarf_Unsigned bytes_in_cie;
  Dwarf_Off fde_offset, cie_offset;
  Dwarf_Fde fde;
  Dwarf_Cie cie;
  int status, result, ptr_size;
  char *augmentor;
  unsigned char lpstart_format, ttype_format, table_format;
  unsigned long value, table_end, region_start, region_size;
  unsigned long catch_block, action, augmentor_len;
  Dwarf_Small *fde_augdata, *cie_augdata;
  Dwarf_Unsigned fde_augdata_len, cie_augdata_len;
   
  //For each FDE
  for (int i = 0; i < fde_count; i++) {
    unsigned int j;
    unsigned char lsda_encoding = 0xff, personality_encoding = 0xff;
    unsigned char *lsda_ptr = NULL, *personality_routine = NULL;
    unsigned char *cur_augdata;
    unsigned long except_off;
    unsigned long fde_addr, cie_addr;
    unsigned char *fde_bytes, *cie_bytes;

    //Get the FDE
    status = dwarf_get_fde_n(fde_data, (Dwarf_Unsigned) i, &fde, &err);
    if (status != DW_DLV_OK) {
      pd_dwarf_handler(err, NULL);
      return false;
    }

    //After this set of computations we should have:
    // low_pc = mi.func = the address of the function that contains this FDE
    // fde_bytes = the start of the FDE in our memory space
    // cie_bytes = the start of the CIE in our memory space
    status = dwarf_get_fde_range(fde, &low_pc, NULL, (void **) &fde_bytes,
				 NULL, &cie_offset, NULL, 
				 &fde_offset, &err);
    if (status != DW_DLV_OK) {
      pd_dwarf_handler(err, NULL);
      return false;
    }
    //The LSB strays from the DWARF here, when parsing the except_eh section
    // the cie_offset is relative to the FDE rather than the start of the
    // except_eh section.
    cie_offset = fde_offset - cie_offset +
      (*(uint32_t*)fde_bytes == 0xffffffff ? LONG_FDE_HLEN : SHORT_FDE_HLEN);
    cie_bytes = (unsigned char *)eh_frame->get_data().d_buf() + cie_offset;

    //Get the CIE for the FDE
    status = dwarf_get_cie_of_fde(fde, &cie, &err);
    if (status != DW_DLV_OK) {
      pd_dwarf_handler(err, NULL);
      return false;
    }

    //Get the Augmentation string for the CIE
    status = dwarf_get_cie_info(cie, &bytes_in_cie, NULL, &augmentor, 
				NULL, NULL, NULL, NULL, NULL, &err); 
    if (status != DW_DLV_OK) {
      pd_dwarf_handler(err, NULL);
      return false;
    }
      
    //Check that the string pointed to by augmentor has a 'L',
    // meaning we have a LSDA
    augmentor_len = (augmentor == NULL) ? 0 : strlen(augmentor);
    for (j = 0; j < augmentor_len; j++) {
      if (augmentor[j] == 'L') {
	break;
      }
    }
    if (j == augmentor_len)
      //If we don't have a language specific data area, then
      // we don't care about this FDE.
      continue;

    //Some ptr encodings may be of type DW_EH_PE_pcrel, which means
    // that they're relative to their own location in the binary.  
    // We'll figure out where the FDE and CIE original load addresses
    // were and use those in pcrel computations.
    fde_addr = eh_frame->sh_addr() + fde_offset;
    cie_addr = eh_frame->sh_addr() + cie_offset;
      
    //Extract encoding information from the CIE.  
    // The CIE may have augmentation data, specified in the 
    // Linux Standard Base. The augmentation string tells us how
    // which augmentation data is present.  We only care about one 
    // field, a byte telling how the LSDA pointer is encoded.
    status = dwarf_get_cie_augmentation_data(cie, 
					     &cie_augdata,
					     &cie_augdata_len,
					     &err);
    if (status != DW_DLV_OK) {
      pd_dwarf_handler(err, NULL);
      return false;
    }

    cur_augdata = (unsigned char *) cie_augdata;
    lsda_encoding = DW_EH_PE_omit;
    for (j=0; j<augmentor_len; j++)
      {
	if (augmentor[j] == 'L')
	  {
            lsda_encoding = *cur_augdata;
            cur_augdata++;
	  }
	else if (augmentor[j] == 'P')
	  {
            //We don't actually need the personality info, but we extract it 
            // anyways to make sure we properly extract the LSDA.
            personality_encoding = *cur_augdata;
            cur_augdata++;
            unsigned long personality_val;
            mi.pc = cie_addr + (unsigned long) (cur_augdata - cie_bytes);
            cur_augdata += read_val_of_type(personality_encoding, 
                                            &personality_val, cur_augdata, mi);
            personality_routine = (unsigned char *) personality_val;
	  }
	else if (augmentor[j] == 'z' || augmentor[j] == 'R')
	  {
            //Do nothing, these don't affect the CIE encoding.
	  }
	else
	  {
            //Fruit, Someone needs to check the Linux Standard Base, 
            // section 11.6 (as of v3.1), to see what new encodings 
            // exist and how we should decode them in the CIE.
            break;
	  }
      }
    if (lsda_encoding == DW_EH_PE_omit)
      continue;


    //Read the LSDA pointer out of the FDE.
    // The FDE has an augmentation area, similar to the above one in the CIE.
    // Where-as the CIE augmentation tends to contain things like bytes describing 
    // pointer encodings, the FDE contains the actual pointers.
    status = dwarf_get_fde_augmentation_data(fde, 
					     &fde_augdata,
					     &fde_augdata_len,
					     &err);
    if (status != DW_DLV_OK) {
      pd_dwarf_handler(err, NULL);
      return false;
    }
    cur_augdata = (unsigned char *) fde_augdata;
    for (j=0; j<augmentor_len; j++)
      {
	if (augmentor[j] == 'L')
	  {
            unsigned long lsda_val;
            mi.pc = fde_addr + (unsigned long) (cur_augdata - fde_bytes);          
            ptr_size = read_val_of_type(lsda_encoding, &lsda_val, cur_augdata, mi);
            if (ptr_size == -1)
	      break;
            lsda_ptr = (unsigned char *) lsda_val;
            cur_augdata += ptr_size;
	  }
	else if (augmentor[j] == 'P' ||
		 augmentor[j] == 'z' ||
		 augmentor[j] == 'R')
	  {
            //These don't affect the FDE augmentation data, do nothing
	  }
	else
	  {
            //See the comment for the 'else' case in the above CIE parsing
            break;
	  }
      }
    if (!lsda_ptr)
      //Many FDE's have an LSDA area, but then have a NULL LSDA ptr.  
      // Just means there's no exception info here.
      continue;

    // Get the exception data from the section.
    Elf_X_Data data = except_scn->get_data();
    if (!data.isValid()) {
      return false;
    }

    const unsigned char *datap = (const unsigned char *) data.get_string();
    unsigned long int except_size = data.d_size();

    except_off = (unsigned long) (lsda_ptr - except_scn->sh_addr());
    if (except_off >= except_size) {
      continue;
    }

    // Read some variable length header info that we don't really
    // care about.
    lpstart_format = datap[except_off++];
    if (lpstart_format != DW_EH_PE_omit)
      except_off += read_val_of_type(DW_EH_PE_uleb128, &value, datap + except_off, mi);
    ttype_format = datap[except_off++];
    if (ttype_format != DW_EH_PE_omit)
      except_off += read_val_of_type(DW_EH_PE_uleb128, &value, datap + except_off, mi);

    // This 'type' byte describes the data format of the entries in the 
    // table and the format of the table_size field.
    table_format = datap[except_off++];
    mi.pc = except_scn->sh_addr() + except_off;
    result = read_val_of_type(table_format, &table_end, datap + except_off, mi);
    if (result == -1) {
      continue;
    }
    except_off += result;
    table_end += except_off;

    while (except_off < table_end && except_off < except_size) {
      //The entries in the gcc_except_table are the following format:
      //   <type>   region start
      //   <type>   region length
      //   <type>   landing pad
      //  uleb128   action
      //The 'region' is the try block, the 'landing pad' is the catch.
      mi.pc = except_scn->sh_addr() + except_off;
      except_off += read_val_of_type(table_format, &region_start, 
				     datap + except_off, mi);
      mi.pc = except_scn->sh_addr() + except_off;
      except_off += read_val_of_type(table_format, &region_size, 
				     datap + except_off, mi);
      mi.pc = except_scn->sh_addr() + except_off;
      except_off += read_val_of_type(table_format, &catch_block, 
				     datap + except_off, mi);
      except_off += read_val_of_type(DW_EH_PE_uleb128, &action, 
				     datap + except_off, mi);

      if (catch_block == 0)
	continue;
      ExceptionBlock eb(region_start + low_pc, (unsigned) region_size, 
			catch_block + low_pc);
      addresses.push_back(eb);
    }
  }

  return true;
}

/**
 * Things were much simpler in the old days.  On gcc 2.x
 * the gcc_except_table looks like:
 *   <long> try_start
 *   <long> try_end
 *   <long> catch_start
 * Where everything is an absolute address, even when compiled
 * with PIC.  All we got to do is read the catch_start entries
 * out of it.
 **/
static bool read_except_table_gcc2(Elf_X_Shdr *except_table, 
                                   std::vector<ExceptionBlock> &addresses,
                                   const mach_relative_info &mi)
{
  Offset try_start;
  Offset try_end;
  Offset catch_start;

  Elf_X_Data data = except_table->get_data();
  const unsigned char *datap = (const unsigned char *)data.get_string();
  unsigned long except_size = data.d_size();

  unsigned i = 0;
  while (i < except_size) {
    if (mi.word_size == 4) {
      i += read_val_of_type(DW_EH_PE_udata4, &try_start, datap + i, mi);
      i += read_val_of_type(DW_EH_PE_udata4, &try_end, datap + i, mi);
      i += read_val_of_type(DW_EH_PE_udata4, &catch_start, datap + i, mi);
    }
    else if (mi.word_size == 8) {
      i += read_val_of_type(DW_EH_PE_udata8, &try_start, datap + i, mi);
      i += read_val_of_type(DW_EH_PE_udata8, &try_end, datap + i, mi);
      i += read_val_of_type(DW_EH_PE_udata8, &catch_start, datap + i, mi);
    }

    if (try_start != (Offset) -1 && try_end != (Offset) -1) {
      ExceptionBlock eb(try_start, (unsigned) (try_end - try_start), catch_start);
      addresses.push_back(eb);
    }
  }
  return true;
}

struct  exception_compare: public binary_function<const ExceptionBlock &, const ExceptionBlock &, bool> 
{
  bool operator()(const ExceptionBlock &e1, const ExceptionBlock &e2) {
    if (e1.tryStart() < e2.tryStart())
      return true;
    return false;
  }
};

/**
 * Finds the addresses of catch blocks in a g++ generated elf file.
 *  'except_scn' should point to the .gcc_except_table section
 *  'eh_frame' should point to the .eh_frame section
 *  the addresses will be pushed into 'addresses'
 **/
bool Object::find_catch_blocks(Elf_X_Shdr *eh_frame, 
			       Elf_X_Shdr *except_scn, 
			       Address txtaddr, Address dataaddr,
			       std::vector<ExceptionBlock> &catch_addrs)
{
  Dwarf_Cie *cie_data;
  Dwarf_Fde *fde_data;
  Dwarf_Signed cie_count, fde_count;
  Dwarf_Error err = (Dwarf_Error) NULL;
  Dwarf_Unsigned bytes_in_cie;
  Offset eh_frame_base, except_base;
  char *augmentor;
  int status, gcc_ver = 3;
  unsigned i;
  bool result = false;

  if (except_scn == NULL) {
    //likely to happen if we're not using gcc
    return true;
  }

  eh_frame_base = eh_frame->sh_addr();
  except_base = except_scn->sh_addr();

  Dwarf_Debug *dbg_ptr = dwarf.dbg();
  if (!dbg_ptr) {
    pd_dwarf_handler(err, NULL);
    return false;
  }
  Dwarf_Debug &dbg = *dbg_ptr;

  //Read the FDE and CIE information
  status = dwarf_get_fde_list_eh(dbg, &cie_data, &cie_count,
				 &fde_data, &fde_count, &err);
  if (status != DW_DLV_OK) {
    //fprintf(stderr, "[%s:%u] - No fde data\n", __FILE__, __LINE__);
    //No actual stackwalk info in this object
    return false;
  }
  //fprintf(stderr, "[%s:%u] - Found %d fdes\n", __FILE__, __LINE__, fde_count);

  mach_relative_info mi;
  mi.text = txtaddr;
  mi.data = dataaddr;
  mi.pc = 0x0;
  mi.func = 0x0;
  mi.word_size = eh_frame->wordSize();


  //GCC 2.x has "eh" as its augmentor string in the CIEs
  for (i = 0; i < cie_count; i++) {
    status = dwarf_get_cie_info(cie_data[i], &bytes_in_cie, NULL,
				&augmentor, NULL, NULL, NULL, NULL, NULL, &err);
    if (status != DW_DLV_OK) {
      pd_dwarf_handler(err, NULL);
      goto cleanup;
    }
    if (augmentor[0] == 'e' && augmentor[1] == 'h') {
      gcc_ver = 2;
    }
  }

  //Parse the gcc_except_table
  if (gcc_ver == 2) {
    result = read_except_table_gcc2(except_scn, catch_addrs, mi);

  } else if (gcc_ver == 3) {
    result = read_except_table_gcc3(fde_data, fde_count, mi,
				    eh_frame, except_scn, 
				    catch_addrs);
  }
  sort(catch_addrs.begin(),catch_addrs.end(),exception_compare());
  //VECTOR_SORT(catch_addrs, exception_compare);

 cleanup:
  //Unallocate fde and cie information 
  for (i = 0; i < cie_count; i++)
    dwarf_dealloc(dbg, cie_data[i], DW_DLA_CIE);
  for (i = 0; i < fde_count; i++)
    dwarf_dealloc(dbg, fde_data[i], DW_DLA_FDE);
  dwarf_dealloc(dbg, cie_data, DW_DLA_LIST);
  dwarf_dealloc(dbg, fde_data, DW_DLA_LIST);

  return result;
}

#endif

ObjectType Object::objType() const 
{
  return obj_type_;
}

void Object::getModuleLanguageInfo(dyn_hash_map<string, supportedLanguages> *mod_langs)
{ 
  string working_module;
  const char *ptr;
  // check .stabs section to get language info for modules:
  //   int stab_nsyms;
  //   char *stabstr_nextoffset;
  //   const char *stabstrs = 0;
   
  string mod_string;

  // This ugly flag is set when certain (sun) fortran compilers are detected.
  // If it is set at any point during the following iteration, this routine
  // ends with "backtrack mode" and reiterates through all chosen languages, changing
  // lang_Fortran to lang_Fortran_with_pretty_debug.
  //
  // This may be ugly, but it is set up this way since the information that is used
  // to determine whether this flag is set comes from the N_OPT field, which 
  // seems to come only once per image.  The kludge is that we assume that all
  // fortran sources in the module have this property (they probably do, but
  // could conceivably be mixed (???)).
  int fortran_kludge_flag = 0;
	
  // "state variables" we use to accumulate potentially useful information
  //  A final module<->language decision is not made until we have arrived at the
  //  next module entry, at which point we use any and all info we have to 
  //  make the most sensible guess
  supportedLanguages working_lang = lang_Unknown;
  char *working_options = NULL;
  const char *working_name = NULL;
   
  stab_entry *stabptr = NULL;
  const char *next_stabstr = NULL;
#if defined(TIMED_PARSE)
  struct timeval starttime;
  gettimeofday(&starttime, NULL);
#endif
   
  //Using the Object to get the pointers to the .stab and .stabstr
  // XXX - Elf32 specific needs to be in seperate file -- jkh 3/18/99
  stabptr = get_stab_info();
  next_stabstr = stabptr->getStringBase();
   
  for( unsigned int i = 0; i < stabptr->count(); i++ ) 
    {
      if (stabptr->type(i) == N_UNDF)
	{/* start of object file */
         /* value contains offset of the next string table for next module */
         // assert(stabptr->nameIdx(i) == 1);
	  stabptr->setStringBase(next_stabstr);
	  next_stabstr = stabptr->getStringBase() + stabptr->val(i); 
	}
      else if (stabptr->type(i) == N_OPT)
	{
	  //  We can use the compiler option string (in a pinch) to guess at the source file language
	  //  There is possibly more useful information encoded somewhere around here, but I lack
	  //  an immediate reference....
	  if (working_name)
            working_options = const_cast<char *>(stabptr->name(i)); 
	}
      else if ((stabptr->type(i) == N_SO)  || (stabptr->type(i) == N_ENDM))
	{ /* compilation source or file name */
	  // We have arrived at the next source file, finish up with the last one and reset state
	  // before starting next


	  //   XXXXXXXXXXX  This block is mirrored near the end of routine, if you edit it,
	  //   XXXXXXXXXXX  change it there too.
	  if  (working_name)
	    {
	      working_lang = pickLanguage(working_module, working_options, working_lang);
	      if (working_lang == lang_Fortran_with_pretty_debug)
		fortran_kludge_flag = 1;
	      (*mod_langs)[working_module] = working_lang;

	    }
	  //   XXXXXXXXXXX
	
	  // reset "state" here
	  working_lang = lang_Unknown;
	  working_options = NULL;

	  //  Now:  out with the old, in with the new

	  if (stabptr->type(i) == N_ENDM)
	    {
	      // special case:
	      // which is most likely both broken (and ignorable ???)
	      working_name = "DEFAULT_MODULE";
	    }
	  else
	    {
	      working_name = stabptr->name(i);
	      ptr = strrchr(working_name, '/');
	      if (ptr)
		{
		  ptr++;
		  working_name = ptr;
		}
	    }
	  working_module = string(working_name);

	  if ((mod_langs->find(working_module) != mod_langs->end()) && (*mod_langs)[working_module] != lang_Unknown) 
	    {
	      //  we already have a module with this name in the map.  If it has been given
	      //  a language assignment (not lang_Unknown), we can just skip ahead
	      working_name = NULL;
	      working_options = NULL;
	      continue;
	    } 
	  else 
	    {
	      //cerr << __FILE__ << __LINE__ << ":  Module: " <<working_module<< " has language "<< stabptr->desc(i) << endl;  
	      switch (stabptr->desc(i))
		{
		case N_SO_FORTRAN: 
                  working_lang = lang_Fortran;
                  break;
		case N_SO_F90:
                  working_lang = lang_Fortran;  // not sure if this should be different from N_SO_FORTRAN
                  break;
		case N_SO_AS:
                  working_lang = lang_Assembly;
                  break;
		case N_SO_ANSI_C:
		case N_SO_C:
                  working_lang = lang_C;
                  break;
		case N_SO_CC:
                  working_lang = lang_CPlusPlus;
                  break;
		default:
                  //  currently uncovered options are lang_CMFortran, and lang_GnuCPlusPlus
                  //  do we need to make this kind of distinction here?
                  working_lang = lang_Unknown;
                  break;
		}
	
	    } 
	} // end N_SO section
    } // for loop

  //  Need to make sure we finish up with the module we were last collecting information 
  //  about

  //   XXXXXXXXXXX  see note above (find the X's)
  if  (working_name)
    {
      working_lang = pickLanguage(working_module, working_options, working_lang);	  
      if (working_lang == lang_Fortran_with_pretty_debug)
	fortran_kludge_flag = 1;
      (*mod_langs)[working_module] = working_lang;
    }
  //   XXXXXXXXXXX

  if (fortran_kludge_flag)
    {
      //  XXX  This code does not appear to be used anymore??  
      // go through map and change all lang_Fortran to lang_Fortran_with_pretty_symtab
      dyn_hash_map<string, supportedLanguages>::iterator iter = (*mod_langs).begin();
      string aname;
      supportedLanguages alang;
      for(;iter!=(*mod_langs).end();iter++)
	{
	  aname = iter->first;
	  alang = iter->second;
	  if(lang_Fortran == alang)
	    {
	      (*mod_langs)[aname] = lang_Fortran_with_pretty_debug;
	      //fprintf(stderr, "%s[%d]:  UPDATE: lang_Fortran->langFortran_with_pretty_debug\n", FILE__, __LINE__);
	    }
	}
    }
#if defined(TIMED_PARSE)
  struct timeval endtime;
  gettimeofday(&endtime, NULL);
  unsigned long lstarttime = starttime.tv_sec * 1000 * 1000 + starttime.tv_usec;
  unsigned long lendtime = endtime.tv_sec * 1000 * 1000 + endtime.tv_usec;
  unsigned long difftime = lendtime - lstarttime;
  double dursecs = difftime/(1000 );
  cout << __FILE__ << ":" << __LINE__ <<": getModuleLanguageInfo took "<<dursecs <<" msecs" << endl;
#endif
  delete stabptr;

#if defined(cap_dwarf)
  if (hasDwarfInfo())
    {
      int status;
      Dwarf_Debug *dbg_ptr = dwarf.dbg();
      if (!dbg_ptr)
	return;
      Dwarf_Debug &dbg = *dbg_ptr;
      
      Dwarf_Unsigned hdr;      
      char * moduleName = NULL;
      Dwarf_Die moduleDIE = NULL;
      Dwarf_Attribute languageAttribute = NULL;
      bool done = false;

      while( !done && 
             dwarf_next_cu_header(dbg, NULL, NULL, NULL, NULL, & hdr, NULL) == DW_DLV_OK )
	{
	  Dwarf_Half moduleTag;
	  Dwarf_Unsigned languageConstant;

	  status = dwarf_siblingof(dbg, NULL, &moduleDIE, NULL);
	  if (status != DW_DLV_OK) {
            done = true;
            goto cleanup_dwarf;
	  }
         
	  status = dwarf_tag( moduleDIE, & moduleTag, NULL);
	  if (status != DW_DLV_OK || moduleTag != DW_TAG_compile_unit) {
            done = true;
            goto cleanup_dwarf;
	  }
         
	  /* Extract the name of this module. */
	  status = dwarf_diename( moduleDIE, & moduleName, NULL );
	  if (status != DW_DLV_OK || !moduleName) {
            done = true;
            goto cleanup_dwarf;
	  }
	  ptr = strrchr(moduleName, '/');
	  if (ptr)
            ptr++;
	  else
            ptr = moduleName;
         
	  working_module = string(ptr);
         
	  if (status == DW_DLV_NO_ENTRY) {
            done = true;
            goto cleanup_dwarf;
	  }

	  status = dwarf_attr( moduleDIE, DW_AT_language, & languageAttribute, NULL );
	  if (status == DW_DLV_ERROR) {
            done = true;
            goto cleanup_dwarf;
	  }
            
	  status = dwarf_formudata( languageAttribute, & languageConstant, NULL );
	  if (status != DW_DLV_OK) {
            done = true;
            goto cleanup_dwarf;
	  }
         
	  switch( languageConstant )
	    {
            case DW_LANG_C:
            case DW_LANG_C89:
	      (*mod_langs)[working_module] = lang_C;
	      break;
            case DW_LANG_C_plus_plus:
	      (*mod_langs)[working_module] = lang_CPlusPlus;
	      break;
            case DW_LANG_Fortran77:
            case DW_LANG_Fortran90:
            case DW_LANG_Fortran95:
	      (*mod_langs)[working_module] = lang_Fortran;
	      break;
            default:
	      /* We know what the language is but don't care. */
	      break;
	    } /* end languageConstant switch */
	cleanup_dwarf:
	  if (languageAttribute)
            dwarf_dealloc( dbg, languageAttribute, DW_DLA_ATTR );
	  if (moduleName)
            dwarf_dealloc( dbg, moduleName, DW_DLA_STRING );
	  if (moduleDIE)
            dwarf_dealloc( dbg, moduleDIE, DW_DLA_DIE );
	  languageAttribute = NULL;
	  moduleName = NULL;
	  moduleDIE = NULL;
	}

    }
#endif

}

bool AObject::getSegments(vector<Segment> &segs) const
{
  unsigned i;
  for(i=0;i<regions_.size();i++)
    {
      if((regions_[i]->getRegionName() == ".text") || (regions_[i]->getRegionName() == ".init") || (regions_[i]->getRegionName() == ".fini") ||
	 (regions_[i]->getRegionName() == ".rodata") || (regions_[i]->getRegionName() == ".plt") || (regions_[i]->getRegionName() == ".data"))
        {
	  Segment seg;
	  seg.data = regions_[i]->getPtrToRawData();
	  seg.loadaddr = regions_[i]->getDiskOffset();
	  seg.size = regions_[i]->getDiskSize();
	  seg.name = regions_[i]->getRegionName();
	  //            seg.segFlags = regions_[i]->getFlags();
	  segs.push_back(seg);
        }
    }
  return true;
}

bool Object::emitDriver(Symtab *obj, string fName,
			std::vector<Symbol *>&allSymbols,
                        unsigned /*flag*/)
{
#ifdef BINEDIT_DEBUG
  printf("emitting...\n");
  //print_symbol_map(&symbols_);
  print_symbols(allSymbols);
  printf("%d total symbol(s)\n", allSymbols.size());
#endif
  if (elfHdr.e_ident()[EI_CLASS] == ELFCLASS32)
    {
      emitElf *em = new emitElf(elfHdr, isStripped, this, err_func_);
      if( !em->createSymbolTables(obj, allSymbols) ) return false;
      return em->driver(obj, fName);
    }
<<<<<<< HEAD
#if defined(x86_64_unknown_linux2_4) || defined(ppc64_linux)
=======
//#if defined(x86_64_unknown_linux2_4) || defined(ia64_unknown_linux2_4) || defined(ppc64_linux)
#if defined(arch_x86_64)
>>>>>>> 8110dd6d
  else if (elfHdr.e_ident()[EI_CLASS] == ELFCLASS64) 
    {
      emitElf64 *em = new emitElf64(elfHdr, isStripped, this, err_func_);
      if( !em->createSymbolTables(obj, allSymbols) ) return false;
      return em->driver(obj, fName);
    }
#endif
  return false;
}

const char *Object::interpreter_name() const 
{
  return interpreter_name_;
}

/* Parse everything in the file on disk, and cache that we've done so,
   because our modules may not bear any relation to the name source files. */
void Object::parseStabFileLineInfo(Symtab *st, dyn_hash_map<std::string, LineInformation> &li) 
{
  static dyn_hash_map< string, bool > haveParsedFileMap;

  /* We haven't parsed this file already, so iterate over its stab entries. */

  stab_entry * stabEntry = get_stab_info();
  assert( stabEntry != NULL );
  const char * nextStabString = stabEntry->getStringBase();

  const char * currentSourceFile = NULL;
  const char * moduleName = NULL;
  Function *currentFunction = NULL;
  Offset currentAddress = 0;
  unsigned currentLineBase = 0;
  unsigned functionLineToPossiblyAdd = 0;
  unsigned last_fun = 0;

  //Offset baseAddress = getBaseAddress();

  for ( unsigned int i = 0; i < stabEntry->count(); i++ ) 
    {
      switch (stabEntry->type( i )) 
	{
	case N_UNDF: /* start of an object file */ 
	  {
	    stabEntry->setStringBase( nextStabString );
	    nextStabString = stabEntry->getStringBase() + stabEntry->val( i );

	    currentSourceFile = NULL;
	  }
	  break;

	case N_SO: /* compilation source or file name */
	  {
	    const char * sourceFile = stabEntry->name( i );
	    currentSourceFile = strrchr( sourceFile, '/' );

	    if ( currentSourceFile == NULL ) 
	      {
		currentSourceFile = sourceFile; 
	      }
	    else 
	      { 
		++currentSourceFile; 
	      }

	    moduleName = currentSourceFile;

	    // /* DEBUG */ fprintf( stderr, "%s[%d]: using file name '%s'\n", __FILE__, __LINE__, currentSourceFile );
	  }
	  break;

	case N_SOL: /* file name (possibly an include file) */ 
	  {
	    const char * sourceFile = stabEntry->name( i );
	    currentSourceFile = strrchr( sourceFile, '/' );
	    if ( currentSourceFile == NULL ) 
	      {
		currentSourceFile = sourceFile; 
	      }
	    else 
	      {
		++currentSourceFile; 
	      }

	    // /* DEBUG */ fprintf( stderr, "%s[%d]: using file name '%s'\n", __FILE__, __LINE__, currentSourceFile );
	  }
	  break;

	case N_FUN: /* a function */ 
	  {
	    last_fun = i;
	    //fprintf(stderr, "%s[%d]:  N_FUN [%s, %lu, %lu, %lu, %lu]\n", 
	    //      FILE__, __LINE__, stabEntry->name(i) ? stabEntry->name(i) : "no_name",
	    //      stabEntry->nameIdx(i), stabEntry->other(i), 
	    //      stabEntry->desc(i), stabEntry->val(i));

	    if ( *stabEntry->name( i ) == 0 ) 
	      {
		currentFunction = NULL;
		currentLineBase = 0;
		//fprintf(stderr, "%s[%d]:  GOT EOF marker\n", FILE__, __LINE__);
		break;
	      } /* end if the N_FUN is an end-of-function-marker. */

	    std::vector<Function *> funcs;
	    char stringbuf[2048];
	    const char *stabstr = stabEntry->name(i);
	    unsigned iter = 0;

	    while (iter < 2048)
	      {
		char c = stabstr[iter];

		if ( (c == ':')  || (c == '\0'))
                  {
		    //stabstrs use ':' as delimiter
		    stringbuf[iter] = '\0';
		    break;
                  }

		stringbuf[iter] = c;

		iter++;
	      }

	    if (iter >= 2047) 
	      {
		fprintf(stderr, "%s[%d]:  something went horribly awry\n", FILE__, __LINE__);
		continue;
	      }
	    else 
	      {
		switch (stabstr[iter+1])
                  {
		  case 'F':
		  case 'f':
		    //  A "good" function
		    break;
		  case 'P':
		  case 'p':
		    //  A prototype function? need to discard
		    //fprintf(stderr, "%s[%d]:  discarding prototype %s\n", FILE__, __LINE__, stabstr);
		    continue;
		    break;
		  default:
		    fprintf(stderr, "%s[%d]:  discarding unknown %s, key = %c\n", 
			    FILE__, __LINE__, stabstr, stabstr[iter +1]);
		    continue;
		    break;
                  };
	      }

	    if (! st->findFunctionsByName(funcs, std::string(stringbuf))
		|| !funcs.size())
	      {
		fprintf(stderr, "%s[%d]:  failed to find function with name %s\n", 
                        FILE__, __LINE__, stabEntry->name(i));
		continue;
	      }

#if !defined (os_solaris)
	    if (funcs.size() > 1) 
	      {
			  //  we see a lot of these on solaris (solaris only)
		fprintf(stderr, "%s[%d]:  WARN:  found %lu functions with name %s (stringbuf %s)\n", 
			FILE__, __LINE__, (unsigned long) funcs.size(), stabEntry->name(i), stringbuf);
	      }
#endif

	    currentFunction = funcs[0];
	    currentLineBase = stabEntry->desc(i);
	    functionLineToPossiblyAdd = currentLineBase;

	    assert(currentFunction);
	    currentAddress = currentFunction->getOffset();

	  }
	  break;

	case N_SLINE: 
	  {
	    unsigned current_col = 0;

	    //fprintf(stderr, "%s[%d]:  N_SLINE [%s, %lu, %lu, %lu, %lu]\n", 
	    // FILE__, __LINE__, stabEntry->name(i) ? stabEntry->name(i) : "no_name",
	    // stabEntry->nameIdx(i), stabEntry->other(i), stabEntry->desc(i), 
	    // stabEntry->val(i));

	    if (!currentLineBase)
	      {
		//fprintf(stderr, "%s[%d]:  skipping SLINE b/c no earlier line base\n", 
		//     FILE__, __LINE__);
		//fprintf(stderr, "%s[%d]:  N_FUN [%s, %lu, %lu, %lu, %lu]\n", 
		//      FILE__, __LINE__, stabEntry->name(last_fun) ? stabEntry->name(last_fun) : "no_name",
		//      stabEntry->nameIdx(last_fun), stabEntry->other(last_fun), 
		//      stabEntry->desc(last_fun), stabEntry->val(last_fun));
		//fprintf(stderr, "%s[%d]:  N_SLINE [%s, %lu, %lu, %lu, %lu]\n", 
		//      FILE__, __LINE__, stabEntry->name(i) ? stabEntry->name(i) : "no_name",
		//      stabEntry->nameIdx(i), stabEntry->other(i), stabEntry->desc(i), 
		//      stabEntry->val(i));
		continue;
	      }

	    unsigned newLineSpec = stabEntry->desc(i);

	    //if (newLineSpec > (currentLineBase + 100)) 
	    //{
	    //fprintf(stderr, "%s[%d]:  FIXME???? newLineSpec = %d, currentLineBase = %d\n", FILE__, __LINE__, newLineSpec, currentLineBase);
	    //}

	    //  Addresses specified in SLINEs are relative to the beginning of the fn
	    Offset newLineAddress = stabEntry->val(i) + currentFunction->getOffset();

	    if (newLineAddress <= currentAddress)
	      {
		//fprintf(stderr, "%s[%d]:  skipping addLine for bad address %lu <= %lu\n", 
		//     FILE__, __LINE__, newLineAddress, currentAddress);
		continue;
	      }

	    //  If we just got our first N_SLINE after a function definition
	    //  its possible that the line number specified in the function 
	    //  definition was less than the line number that we are currently on
	    //  If so, add an additional line number entry that encompasses
	    //  the line number of the original function definition in addition
	    //  to this SLINE ( use the same address range)

	    if (functionLineToPossiblyAdd)
	      {
		if (functionLineToPossiblyAdd < newLineSpec)
                  {
		    li[moduleName].addLine(currentSourceFile, 
					   functionLineToPossiblyAdd, 
					   current_col, currentAddress, 
					   newLineAddress );
                  }

		functionLineToPossiblyAdd = 0;
	      }

	    //fprintf(stderr, "%s[%d]:  addLine(%s:%d [%p-%p]\n", 
	    //      FILE__, __LINE__, currentSourceFile, newLineSpec, 
	    //      currentAddress, newLineAddress);

	    li[moduleName].addLine(currentSourceFile, newLineSpec, 
				   current_col, currentAddress, 
				   newLineAddress );

	    currentAddress = newLineAddress;
	    currentLineBase = newLineSpec + 1;

	  }
	  break;

	} /* end switch on the ith stab entry's type */

    } /* end iteration over stab entries. */

  //  haveParsedFileMap[ key ] = true;
} /* end parseStabFileLineInfo() */

// Dwarf Debug Format parsing
void Object::parseDwarfFileLineInfo(dyn_hash_map<std::string, LineInformation> &li) 
{
	Dwarf_Debug *dbg_ptr = dwarf.dbg();
	if (!dbg_ptr)
		return; 
	Dwarf_Debug &dbg = *dbg_ptr;

	/* Itereate over the CU headers. */
	Dwarf_Unsigned header;
	while ( dwarf_next_cu_header( dbg, NULL, NULL, NULL, NULL, & header, NULL ) == DW_DLV_OK ) 
	{
		/* Acquire the CU DIE. */
		Dwarf_Die cuDIE;
		int status = dwarf_siblingof( dbg, NULL, & cuDIE, NULL);
		if ( status != DW_DLV_OK ) { 
			/* If we can get no (more) CUs, we're done. */
			break;
		}

		char * cuName;
		const char *moduleName;
		status = dwarf_diename( cuDIE, &cuName, NULL );
		if ( status == DW_DLV_NO_ENTRY ) {
			cuName = NULL;
			moduleName = "DEFAULT_MODULE";
		}
		else {
			moduleName = strrchr(cuName, '/');
			if (!moduleName)
				moduleName = strrchr(cuName, '\\');
			if (moduleName)
				moduleName++;
			else
				moduleName = cuName;
		}
		//fprintf(stderr, "[%s:%u] - llparsing for module %s\n", __FILE__, __LINE__, moduleName);

		/* Acquire this CU's source lines. */
		Dwarf_Line * lineBuffer;
		Dwarf_Signed lineCount;
		status = dwarf_srclines( cuDIE, & lineBuffer, & lineCount, NULL );

		/* See if we can get anything useful out of the next CU
		   if this one is corrupt. */
		assert( status != DW_DLV_ERROR );

		/* It's OK for a CU not to have line information. */
		if ( status != DW_DLV_OK ) {
			/* Free this CU's DIE. */
			dwarf_dealloc( dbg, cuDIE, DW_DLA_DIE );
			continue;
		}
		assert( status == DW_DLV_OK );

		/* The 'lines' returned are actually interval markers; the code
		   generated from lineNo runs from lineAddr up to but not including
		   the lineAddr of the next line. */			   
		bool isPreviousValid = false;
		Dwarf_Unsigned previousLineNo = 0;
		Dwarf_Signed previousLineColumn = 0;
		Dwarf_Addr previousLineAddr = 0x0;
		char * previousLineSource = NULL;

		//Offset baseAddr = obj()->codeBase();
		Offset baseAddr = getBaseAddress();

		/* Iterate over this CU's source lines. */
		for ( int i = 0; i < lineCount; i++ ) 
		{
			/* Acquire the line number, address, source, and end of sequence flag. */
			Dwarf_Unsigned lineNo;
			status = dwarf_lineno( lineBuffer[i], & lineNo, NULL );
			if ( status != DW_DLV_OK ) { continue; }

			Dwarf_Signed lineOff;
			status = dwarf_lineoff( lineBuffer[i], & lineOff, NULL );
			if ( status != DW_DLV_OK ) { lineOff = 0; }

			Dwarf_Addr lineAddr;
			status = dwarf_lineaddr( lineBuffer[i], & lineAddr, NULL );
			if ( status != DW_DLV_OK ) 
			{ 
				fprintf(stderr, "%s[%d]:  dwarf_lineaddr() failed\n", FILE__, __LINE__);
				continue; 
			}

			lineAddr += baseAddr;

			if (usesDebugFile) {
				Offset new_lineAddr;
				bool result = convertDebugOffset(lineAddr, new_lineAddr);
				if (result)
					lineAddr = new_lineAddr;
			}

			char * lineSource;
			status = dwarf_linesrc( lineBuffer[i], & lineSource, NULL );
			if ( status != DW_DLV_OK ) { continue; }

			Dwarf_Bool isEndOfSequence;
			status = dwarf_lineendsequence( lineBuffer[i], & isEndOfSequence, NULL );
			if ( status != DW_DLV_OK ) { continue; }

			if ( isPreviousValid ) 
			{
				/* If we're talking about the same (source file, line number) tuple,
				   and it isn't the end of the sequence, we can coalesce the range.
				   (The end of sequence marker marks discontinuities in the ranges.) */
				if ( lineNo == previousLineNo && strcmp( lineSource, previousLineSource ) == 0 
						&& ! isEndOfSequence ) 
				{
					/* Don't update the prev* values; just keep going until we hit the end of 
					   a sequence or  new sourcefile. */
					continue;
				} /* end if we can coalesce this range */

				char *canonicalLineSource;
				if (truncateLineFilenames) {
					canonicalLineSource = strrchr( previousLineSource, '/' );
					if( canonicalLineSource == NULL ) { canonicalLineSource = previousLineSource; }
					else { ++canonicalLineSource; }
				}
				else {
					canonicalLineSource = previousLineSource;
				}



				Dyninst::Offset startAddrToUse = previousLineAddr;
				Dyninst::Offset endAddrToUse = lineAddr;

				//fprintf(stderr, "%s[%d]:  adding %s[%llu]: %lu to line info: %s\n", FILE__, __LINE__, canonicalLineSource, previousLineNo,  startAddrToUse, fix_addr_mismatch ? "fixed mismatch" : "no mismatch");

				li[std::string(moduleName)].addLine(canonicalLineSource, 
						(unsigned int) previousLineNo, 
						(unsigned int) previousLineColumn, 
						startAddrToUse, 
						endAddrToUse );

				/* The line 'canonicalLineSource:previousLineNo' has an address range of [previousLineAddr, lineAddr). */
			} /* end if the previous* variables are valid */

			/* If the current line ends the sequence, invalidate previous; otherwise, update. */
			if ( isEndOfSequence ) 
			{
				dwarf_dealloc( dbg, lineSource, DW_DLA_STRING );
				isPreviousValid = false;
			}
			else {
				if( isPreviousValid ) { dwarf_dealloc( dbg, previousLineSource, DW_DLA_STRING ); }
				previousLineNo = lineNo;
				previousLineSource = lineSource;
				previousLineAddr = lineAddr;
				previousLineColumn = lineOff;

				isPreviousValid = true;
			} /* end if line was not the end of a sequence */
		} /* end iteration over source line entries. */

		/* Free this CU's source lines. */
		for ( int i = 0; i < lineCount; i++ ) {
			dwarf_dealloc( dbg, lineBuffer[i], DW_DLA_LINE );
		}
		dwarf_dealloc( dbg, lineBuffer, DW_DLA_LIST );
		if (cuName)
			dwarf_dealloc( dbg, cuName, DW_DLA_STRING );  

		/* Free this CU's DIE. */
		dwarf_dealloc( dbg, cuDIE, DW_DLA_DIE );
	} /* end CU header iteration */
	/* Note that we've parsed this file. */
} /* end parseDwarfFileLineInfo() */

void Object::parseFileLineInfo(Symtab *st, dyn_hash_map<string, LineInformation> &li)
{
	parseStabFileLineInfo(st, li);
	parseDwarfFileLineInfo(li);
}

void Object::parseTypeInfo(Symtab *obj)
{
#if defined(TIMED_PARSE)
	struct timeval starttime;
	gettimeofday(&starttime, NULL);
#endif	 

	parseStabTypes(obj);
	parseDwarfTypes(obj);

#if defined(TIMED_PARSE)
	struct timeval endtime;
	gettimeofday(&endtime, NULL);
	unsigned long lstarttime = starttime.tv_sec * 1000 * 1000 + starttime.tv_usec;
	unsigned long lendtime = endtime.tv_sec * 1000 * 1000 + endtime.tv_usec;
	unsigned long difftime = lendtime - lstarttime;
	double dursecs = difftime/(1000 );
	cout << __FILE__ << ":" << __LINE__ <<": parseTypes("<< obj->file()
		<<") took "<< dursecs <<" msecs" << endl;
#endif	 
}

void Object::parseStabTypes(Symtab *obj)
{
	types_printf("Entry to parseStabTypes for %s\n", obj->name().c_str());
	stab_entry *stabptr = NULL;
	const char *next_stabstr = NULL;

	unsigned i;
	char *modName = NULL;
	string temp;
	char *ptr = NULL, *ptr2 = NULL, *ptr3 = NULL;
	bool parseActive = false;

	string* currentFunctionName = NULL;
	Offset currentFunctionBase = 0;
	Symbol *commonBlockVar = NULL;
	string *commonBlockName = NULL;
	typeCommon *commonBlock = NULL;
	int mostRecentLinenum = 0;

  Module *mod;
  typeCollection *tc = NULL;

#if defined(TIMED_PARSE)
  struct timeval starttime;
  gettimeofday(&starttime, NULL);
  unsigned int pss_count = 0;
  double pss_dur = 0;
  unsigned int src_count = 0;
  double src_dur = 0;
  unsigned int fun_count = 0;
  double fun_dur = 0;
  struct timeval t1, t2;
#endif


  stabptr = get_stab_info();
  if (!stabptr) {
    types_printf("\tWarning: no stab ptr, returning immediately\n");
    return;
  }

  //Using the Object to get the pointers to the .stab and .stabstr
  // XXX - Elf32 specific needs to be in seperate file -- jkh 3/18/99
  next_stabstr = stabptr->getStringBase();
  types_printf("\t Parsing %d stab entries\n", stabptr->count());
  for (i=0; i<stabptr->count(); i++) {
    switch(stabptr->type(i)){
    case N_UNDF: /* start of object file */
      /* value contains offset of the next string table for next module */
      // assert(stabptr->nameIdx(i) == 1);
      stabptr->setStringBase(next_stabstr);
      next_stabstr = stabptr->getStringBase() + stabptr->val(i);

      //N_UNDF is the start of object file. It is time to
      //clean source file name at this moment.
      /*
	if(currentSourceFile){
	delete currentSourceFile;
	currentSourceFile = NULL;
	delete absoluteDirectory;
	absoluteDirectory = NULL;
	delete currentFunctionName;
	currentFunctionName = NULL;
	currentFileInfo = NULL;
	currentFuncInfo = NULL;
	}
      */
      break;
       	   
    case N_ENDM: /* end of object file */
      break;
           
    case N_SO: /* compilation source or file name */
	       /* bperr("Resetting CURRENT FUNCTION NAME FOR NEXT OBJECT FILE\n");*/
#ifdef TIMED_PARSE
      src_count++;
      gettimeofday(&t1, NULL);
#endif
      symt_current_func_name = ""; // reset for next object file
      symt_current_mangled_func_name = ""; // reset for next object file
      symt_current_func = NULL;

      modName = const_cast<char*>(stabptr->name(i));
      // cerr << "checkpoint B" << endl;
      ptr = strrchr(modName, '/');
      //  cerr << "checkpoint C" << endl;
      if (ptr) {
	ptr++;
	modName = ptr;
      }
      if (obj->findModuleByName(mod, modName)) {
		  tc = typeCollection::getModTypeCollection(mod);
	parseActive = true;
	if (!mod) {
	  fprintf(stderr, "%s[%d]:  FIXME\n", FILE__, __LINE__);
	}
	else if (!tc) 
	  {
	    fprintf(stderr, "%s[%d]:  FIXME\n", FILE__, __LINE__);
	  }
	else 
		tc->clearNumberedTypes();
      } 
      else {
	//parseActive = false;
	mod = obj->getDefaultModule();
	tc = typeCollection::getModTypeCollection(mod);
	types_printf("\t Warning: failed to find module name matching %s, using %s\n", modName, mod->fileName().c_str());
      }

#ifdef TIMED_PARSE
      gettimeofday(&t2, NULL);
      src_dur += (t2.tv_sec - t1.tv_sec)*1000.0 + (t2.tv_usec - t1.tv_usec)/1000.0;
      //src_dur += (t2.tv_sec/1000 + t2.tv_usec*1000) - (t1.tv_sec/1000 + t1.tv_usec*1000) ;
#endif
      break;
    case N_SLINE:
      mostRecentLinenum = stabptr->desc(i);
      break;
    default:
      break;
    }
    if(parseActive || !is_aout()) {
      std::vector<Symbol *> bpfv;
      switch(stabptr->type(i)){
      case N_FUN:
#ifdef TIMED_PARSE
	fun_count++;
	gettimeofday(&t1, NULL);
#endif
	//all we have to do with function stabs at this point is to assure that we have
	//properly set the var currentFunctionName for the later case of (parseActive)
	symt_current_func = NULL;
	int currentEntry = i;
	int funlen = strlen(stabptr->name(currentEntry));
	ptr = new char[funlen+1];
	strcpy(ptr, stabptr->name(currentEntry));
	while(strlen(ptr) != 0 && ptr[strlen(ptr)-1] == '\\'){
	  ptr[strlen(ptr)-1] = '\0';
	  currentEntry++;
	  strcat(ptr,stabptr->name(currentEntry));
	}
	char* colonPtr = NULL;
	if(currentFunctionName) delete currentFunctionName;
	if(!ptr || !(colonPtr = strchr(ptr,':')))
	  currentFunctionName = NULL;
	else {
	  char* tmp = new char[colonPtr-ptr+1];
	  strncpy(tmp,ptr,colonPtr-ptr);
	  tmp[colonPtr-ptr] = '\0';
	  currentFunctionName = new string(tmp);
	  currentFunctionBase = 0;
	  Symbol *info = NULL;
	  // Shouldn't this be a function name lookup?
	  std::vector<Symbol *>syms;
	  if(!obj->findSymbolByType(syms, 
				    *currentFunctionName, 
				    Symbol::ST_FUNCTION,
				    mangledName)) {
	    if(!obj->findSymbolByType(syms, 
				      "_"+*currentFunctionName, 
				      Symbol::ST_FUNCTION,
				      mangledName)) {
	      string fortranName = *currentFunctionName + string("_");
	      if (obj->findSymbolByType(syms, 
					fortranName,
					Symbol::ST_FUNCTION,
					mangledName)) {
		delete currentFunctionName;
		currentFunctionName = new string(fortranName);
		info = syms[0];
	      }
	    }
	    else
	      info = syms[0];
	  }
	  else
	    info = syms[0];
	  syms.clear();
	  if(info)
	    currentFunctionBase = info->getAddr();
	  delete[] tmp;
	}
	delete[] ptr;
#ifdef TIMED_PARSE
	gettimeofday(&t2, NULL);
	fun_dur += (t2.tv_sec - t1.tv_sec)*1000.0 + (t2.tv_usec - t1.tv_usec)/1000.0;
	//fun_dur += (t2.tv_sec/1000 + t2.tv_usec*1000) - (t1.tv_sec/1000 + t1.tv_usec*1000);
#endif
	break;
      }
      if (!parseActive) continue;
      switch(stabptr->type(i)){
      case N_BCOMM:     {
	// begin Fortran named common block
	string tmp = string(stabptr->name(i));
	commonBlockName = &tmp;
	// find the variable for the common block

	//TODO? change this. findLocalVar will cause an infinite loop
	std::vector<Symbol *>vars;
	if(!obj->findSymbolByType(vars, 
				  *commonBlockName, 
				  Symbol::ST_OBJECT,
				  mangledName)) {
	  if(!obj->findSymbolByType(vars, 
				    *commonBlockName, 
				    Symbol::ST_OBJECT,
				    mangledName,
				    true))
	    commonBlockVar = NULL;
	  else
	    commonBlockVar = vars[0];
	}
	else
	  commonBlockVar = vars[0];
	if (!commonBlockVar) {
	  // //bperr("unable to find variable %s\n", commonBlockName);
	} else {
	  commonBlock = dynamic_cast<typeCommon *>(tc->findVariableType(*commonBlockName));
	  if (commonBlock == NULL) {
	    // its still the null type, create a new one for it
	    commonBlock = new typeCommon(*commonBlockName);
	    tc->addGlobalVariable(*commonBlockName, commonBlock);
	  }
	  // reset field list
	  commonBlock->beginCommonBlock();
	}
	break;
      }
      case N_ECOMM: {
	//copy this set of fields
	assert(currentFunctionName);
	if(!obj->findSymbolByType(bpfv, 
				  *currentFunctionName, 
				  Symbol::ST_FUNCTION,
				  mangledName)) {
	  if(!obj->findSymbolByType(bpfv, 
				    *currentFunctionName, 
				    Symbol::ST_FUNCTION, 
				    mangledName,
				    true)){
	    // //bperr("unable to locate current function %s\n", currentFunctionName->c_str());
	  }
	  else{
	    Symbol *func = bpfv[0];
	    commonBlock->endCommonBlock(func, (void *)commonBlockVar->getAddr());
	  }    
	} else {
	  if (bpfv.size() > 1) {
	    // warn if we find more than one function with this name
	    // //bperr("%s[%d]:  WARNING: found %d funcs matching name %s, using the first\n",
	    //                     __FILE__, __LINE__, bpfv.size(), currentFunctionName->c_str());
	  }
	  Symbol *func = bpfv[0];
	  commonBlock->endCommonBlock(func, (void *)commonBlockVar->getAddr());
	}
	//TODO?? size for local variables??
	//       // update size if needed
	//       if (commonBlockVar)
	//           commonBlockVar->setSize(commonBlock->getSize());
	commonBlockVar = NULL;
	commonBlock = NULL;
	break;
      }
	// case C_BINCL: -- what is the elf version of this jkh 8/21/01
	// case C_EINCL: -- what is the elf version of this jkh 8/21/01
      case 32:    // Global symbols -- N_GYSM
      case 38:    // Global Static -- N_STSYM
      case N_FUN:
      case 128:   // typedefs and variables -- N_LSYM
      case 160:   // parameter variable -- N_PSYM
      case 0xc6:  // position-independant local typedefs -- N_ISYM
      case 0xc8: // position-independant external typedefs -- N_ESYM
#ifdef TIMED_PARSE
	pss_count++;
	gettimeofday(&t1, NULL);
#endif
	if (stabptr->type(i) == N_FUN) symt_current_func = NULL;
	ptr = const_cast<char *>(stabptr->name(i));
	while (ptr[strlen(ptr)-1] == '\\') {
	  //ptr[strlen(ptr)-1] = '\0';
	  ptr2 =  const_cast<char *>(stabptr->name(i+1));
	  ptr3 = (char *) malloc(strlen(ptr) + strlen(ptr2));
	  strcpy(ptr3, ptr);
	  ptr3[strlen(ptr)-1] = '\0';
	  strcat(ptr3, ptr2);
	  ptr = ptr3;
	  i++;
	  // XXX - memory leak on multiple cont. lines
	}
	// bperr("stab #%d = %s\n", i, ptr);
	// may be nothing to parse - XXX  jdd 5/13/99
			
	if (parseCompilerType(this))
	  temp = parseStabString(mod, mostRecentLinenum, (char *)ptr, stabptr->val(i), commonBlock);
	else
	  temp = parseStabString(mod, stabptr->desc(i), (char *)ptr, stabptr->val(i), commonBlock);
	if (temp.length()) {
	  //Error parsing the stabstr, return should be \0
	  // //bperr( "Stab string parsing ERROR!! More to parse: %s\n",
	  //				                  temp.c_str());
	  // //bperr( "  symbol: %s\n", ptr);
	}
#ifdef TIMED_PARSE
	gettimeofday(&t2, NULL);
	pss_dur += (t2.tv_sec - t1.tv_sec)*1000.0 + (t2.tv_usec - t1.tv_usec)/1000.0;
	//      pss_dur += (t2.tv_sec/1000 + t2.tv_usec*1000) - (t1.tv_sec/1000 + t1.tv_usec*1000);
#endif
	break;
      default:
	break;
      }			    
    }
  }
#if defined(TIMED_PARSE)
  struct timeval endtime;
  gettimeofday(&endtime, NULL);
  unsigned long lstarttime = starttime.tv_sec * 1000 * 1000 + starttime.tv_usec;
  unsigned long lendtime = endtime.tv_sec * 1000 * 1000 + endtime.tv_usec;
  unsigned long difftime = lendtime - lstarttime;
  double dursecs = difftime/(1000 );
  cout << __FILE__ << ":" << __LINE__ <<": parseTypes("<< mod->fileName()
       <<") took "<<dursecs <<" msecs" << endl;
  cout << "Breakdown:" << endl;
  cout << "     Functions: " << fun_count << " took " << fun_dur << "msec" << endl;
  cout << "     Sources: " << src_count << " took " << src_dur << "msec" << endl;
  cout << "     parseStabString: " << pss_count << " took " << pss_dur << "msec" << endl;
  cout << "     Total: " << pss_dur + fun_dur + src_dur
       << " msec" << endl;
#endif
} 

// The standard procedure to look for a separate debug information file
// is as follows:
// 1. Lookup build_id from .note.gnu.build-id section and debug-file-name and
//    crc from .gnu_debuglink section of the original binary.
// 2. Look for the following files:
//        /usr/lib/debug/.build-id/<path-obtained-using-build-id>.debug
//        <debug-file-name> in <directory-of-executable>
//        <debug-file-name> in <directory-of-executable>/.debug
//        <debug-file-name> in /usr/lib/debug/<directory-of-executable>
// Reference: http://sourceware.org/gdb/current/onlinedocs/gdb_16.html#SEC157

MappedFile *Object::findMappedFileForDebugInfo() {
  // ".shstrtab" section: string table for section header names
  const char *shnames = pdelf_get_shnames(elfHdr);
  if (shnames == NULL) {
    fprintf(stderr, "[%s][%d]WARNING: .shstrtab section not found in ELF binary %s\n",__FILE__,__LINE__,
            getFileName());
    log_elferror(err_func_, ".shstrtab section");
  }

  string debugFileFromDebugLink, debugFileFromBuildID;
  unsigned debugFileCrc = 0;
  Elf_X_Shdr *scnp;

  for(int i = 0; i < elfHdr.e_shnum(); ++i) {
    scnp = new Elf_X_Shdr( elfHdr.get_shdr(i) );
    if(! scnp->isValid()) { // section is malformed
      continue;
    }

    const char *name = &shnames[scnp->sh_name()];
    if(strcmp(name, DEBUGLINK_NAME) == 0) {
      Elf_X_Data data = scnp->get_data();
      debugFileFromDebugLink = (char *) data.d_buf();
      void *crcLocation = ((char *) data.d_buf() + data.d_size() - 4);
      debugFileCrc = *(unsigned *) crcLocation;
    }
    else if(strcmp(name, BUILD_ID_NAME) == 0) {
      char *buildId = (char *) scnp->get_data().d_buf();
      string filename = string(buildId + 2) + ".debug";
      string subdir = string(buildId, 2);
      debugFileFromBuildID = "/usr/lib/debug/.build-id/" + subdir + "/" + filename;
    }
  }

  if(! debugFileFromBuildID.empty()) {
    ifstream debugFile(debugFileFromBuildID.c_str(), ios::in | ios::binary);
    if(debugFile) {
      debugFile.close();

      dwarvenDebugInfo = true;
      mfForDebugInfo = MappedFile::createMappedFile(debugFileFromBuildID);
      if (!mfForDebugInfo)
         return mf;
      return mfForDebugInfo;
    }
  }

  if(debugFileFromDebugLink.empty())
    return mf;

  char *mfPathNameCopy = strdup(mf->pathname().c_str());
  string objectFileDirName = dirname(mfPathNameCopy);

  vector<string> fnames = list_of
    (objectFileDirName + "/" + debugFileFromDebugLink)
    (objectFileDirName + "/.debug/" + debugFileFromDebugLink)
    ("/usr/lib/debug/" + objectFileDirName + "/" + debugFileFromDebugLink);

  free(mfPathNameCopy);

  for(unsigned i = 0; i < fnames.size(); ++ i) {
    ifstream debugFile(fnames[i].c_str(), ios::in | ios::binary);
    if(!debugFile)
      continue;

    struct stat fileStat;
    if(stat(fnames[i].c_str(), &fileStat) != 0)
      continue;

    char *buffer = (char *) malloc(sizeof(char) * fileStat.st_size);
    debugFile.read(buffer, fileStat.st_size);
    debugFile.close();

    boost::crc_32_type crcComputer;
    crcComputer.process_bytes(buffer, fileStat.st_size);
    free(buffer);

    if(crcComputer.checksum() != debugFileCrc)
      continue;

    dwarvenDebugInfo = true;
    mfForDebugInfo = MappedFile::createMappedFile(fnames[i]);
    if (!mfForDebugInfo)
       return mf;
    return mfForDebugInfo;
  }

  return mf;
}

bool sort_dbg_map(const Object::DbgAddrConversion_t &a, 
                  const Object::DbgAddrConversion_t &b)
{
  return (a.dbg_offset < b.dbg_offset);
}

bool Object::convertDebugOffset(Offset off, Offset &new_off)
{
  if (!DbgSectionMapSorted) {
    std::sort(DebugSectionMap.begin(), DebugSectionMap.end(), sort_dbg_map);
    DbgSectionMapSorted = true;
  }

  int hi = DebugSectionMap.size();
  int low = 0;
  int cur = -1;

  for (;;) {
    int last_cur = cur;
    cur = (low + hi) / 2;
    if (cur == last_cur) {
      new_off = off;
      return true;
    }
      
    const DbgAddrConversion_t &cur_d = DebugSectionMap[cur];
      
    if (off >= cur_d.dbg_offset && off < cur_d.dbg_offset+cur_d.dbg_size) {
      new_off = off - cur_d.dbg_offset + cur_d.orig_offset;
      return true;
    }
    else if (off > cur_d.dbg_offset)
      {
	low = cur;
      }
    else if (off < cur_d.dbg_offset)
      {
	hi = cur;
      }
  }

}

void Object::insertPrereqLibrary(std::string libname)
{
   prereq_libs.insert(libname);
}

void Object::insertDynamicEntry(long name, long value)
{
   new_dynamic_entries.push_back(std::pair<long, long>(name, value));
}

// Parses sections with relocations and links these relocations to
// existing symbols
bool Object::parse_all_relocations(Elf_X &elf, Elf_X_Shdr *dynsym_scnp,
        Elf_X_Shdr *dynstr_scnp, Elf_X_Shdr *symtab_scnp,
        Elf_X_Shdr *strtab_scnp) {

    // Setup symbol table access
    Offset dynsym_offset = 0;
    Elf_X_Data dynsym_data, dynstr_data;    
    Elf_X_Sym dynsym;
    const char *dynstr = NULL;
    if( dynsym_scnp && dynstr_scnp ) {
        dynsym_offset = dynsym_scnp->sh_offset();
        dynsym_data = dynsym_scnp->get_data();
        dynstr_data = dynstr_scnp->get_data();
        if( !(dynsym_data.isValid() && dynstr_data.isValid()) ) {
            return false;
        }
        dynsym = dynsym_data.get_sym();
        dynstr = dynstr_data.get_string();
    }

    Offset symtab_offset = 0;
    Elf_X_Data symtab_data, strtab_data;
    Elf_X_Sym symtab;
    const char *strtab = NULL;
    if( symtab_scnp && strtab_scnp) {
       symtab_offset = symtab_scnp->sh_offset();
       symtab_data = symtab_scnp->get_data();
       strtab_data = strtab_scnp->get_data();
       if( !(symtab_data.isValid() && strtab_data.isValid()) ) {
           return false;
       }
       symtab = symtab_data.get_sym();
       strtab = strtab_data.get_string();
    }

    if( dynstr == NULL && strtab == NULL ) return false;

    // Symbols are only truly uniquely idenfitied by their index in their
    // respective symbol table (this really applies to the symbols associated
    // with sections) So, a map for each symbol table needs to be built so a
    // relocation can be associated with the correct symbol
    dyn_hash_map<int, Symbol *> symtabByIndex;
    dyn_hash_map<int, Symbol *> dynsymByIndex;

    dyn_hash_map<std::string, std::vector<Symbol *> >::iterator symVec_it;
    for(symVec_it = symbols_.begin(); symVec_it != symbols_.end(); ++symVec_it) {
        std::vector<Symbol *>::iterator sym_it;
        for(sym_it = symVec_it->second.begin(); sym_it != symVec_it->second.end(); ++sym_it) {
            // Skip any symbols pointing to the undefined symbol entry
            if( (*sym_it)->getIndex() == STN_UNDEF ) continue;

            std::pair<dyn_hash_map<int, Symbol *>::iterator, bool> result;
            if( (*sym_it)->isInDynSymtab() ) {
                result = dynsymByIndex.insert(std::make_pair((*sym_it)->getIndex(), (*sym_it)));
            }else{
                result = symtabByIndex.insert(std::make_pair((*sym_it)->getIndex(), (*sym_it)));
            }

            // A symbol should be uniquely identified by its index in the symbol table
            assert(result.second);
        }
    }

    // Build mapping from section headers to Regions
    std::vector<Region *>::iterator reg_it;
    dyn_hash_map<unsigned, Region *> shToRegion;
    for(reg_it = regions_.begin(); reg_it != regions_.end(); ++reg_it) {
        std::pair<dyn_hash_map<unsigned, Region *>::iterator, bool> result;
        result = shToRegion.insert(std::make_pair((*reg_it)->getRegionNumber(), (*reg_it)));
    }

    for(unsigned i = 0; i < elf.e_shnum(); ++i) {
        Elf_X_Shdr *shdr = allRegionHdrsByShndx[i];
        if( shdr->sh_type() != SHT_REL && shdr->sh_type() != SHT_RELA ) continue;

        Elf_X_Data reldata = shdr->get_data();
        Elf_X_Rel rel = reldata.get_rel();
        Elf_X_Rela rela = reldata.get_rela();

        Elf_X_Shdr *curSymHdr = allRegionHdrsByShndx[shdr->sh_link()];

        for(unsigned j = 0; j < (shdr->sh_size() / shdr->sh_entsize()); ++j) {
            // Relocation entry fields - need to be populated
            Offset relOff, addend = 0;
            std::string name;
            unsigned long relType;
            Region::RegionType regType;

            long symbol_index;
            switch(shdr->sh_type()) {
                case SHT_REL:
                    relType = rel.R_TYPE(j);
                    relOff = rel.r_offset(j);
                    symbol_index = rel.R_SYM(j);
                    regType = Region::RT_REL;
                    break;
                case SHT_RELA:
                    relType = rela.R_TYPE(j);
                    relOff = rela.r_offset(j);
                    symbol_index = rela.R_SYM(j);
                    regType = Region::RT_RELA;
                    addend = rela.r_addend(j);
                    break;
                default:
                    continue;
            }

            // Determine which symbol table to use
            Symbol *sym = NULL;
            if( curSymHdr->sh_offset() == dynsym_offset ) {
                name = string( &dynstr[dynsym.st_name(symbol_index)] );

                dyn_hash_map<int, Symbol *>::iterator sym_it;
                sym_it = dynsymByIndex.find(symbol_index);
                if( sym_it != dynsymByIndex.end() ) {
                    sym = sym_it->second;
                }
            }else if( curSymHdr->sh_offset() == symtab_offset ) {
                name = string( &strtab[symtab.st_name(symbol_index)] );

                dyn_hash_map<int, Symbol *>::iterator sym_it;
                sym_it = symtabByIndex.find(symbol_index);
                if( sym_it != symtabByIndex.end() ) {
                    sym = sym_it->second;
                }
            }else{
                fprintf(stderr, "%s[%d]: warning: unknown symbol table "
                        "referenced in relocation entry: sh_offset = %lu symtab_offset = %lu "
                        "dynsym_offset = %lu\n", FILE__, __LINE__, curSymHdr->sh_offset(),
                        symtab_offset, dynsym_offset);
                continue;
            }

            // Need to find target region
            Region *targetRegion = NULL;
            dyn_hash_map<unsigned, Region *>::iterator shToReg_it;
            shToReg_it = shToRegion.find(shdr->sh_info());
            if( shToReg_it != shToRegion.end() ) {
                targetRegion = shToReg_it->second;
            }

            assert(targetRegion != NULL);

            // A relocation is somewhat useless unless it is linked to a Symbol
            if( sym ) {
                relocationEntry newrel(0, relOff, addend, name, sym, relType, regType);

                // relocations are stored with their targets
                targetRegion->addRelocationEntry(newrel);
            }
        }
    }

    return true;
}

bool Region::isStandardCode()
{
   return ((getRegionPermissions() == RP_RX || getRegionPermissions() == RP_RWX) &&
           ((name_ == std::string(".text")) ||
            (name_ == std::string(".init")) ||
            (name_ == std::string(".fini"))));
}

void Object::setTruncateLinePaths(bool value)
{
   truncateLineFilenames = value;
}

bool Object::getTruncateLinePaths()
{
   return truncateLineFilenames;
}

Dyninst::Architecture Object::getArch()
{
#if defined(arch_power)
   if (getAddressWidth() == 4) {
      return Dyninst::Arch_ppc32;
   }
   return Dyninst::Arch_ppc64;
#elif defined(arch_x86) || defined(arch_x86_64)
   if (getAddressWidth() == 4) {
      return Dyninst::Arch_x86;
   }
   return Dyninst::Arch_x86_64;
#else
   return Arch_none;
#endif
}<|MERGE_RESOLUTION|>--- conflicted
+++ resolved
@@ -47,11 +47,9 @@
 
 #include "debug.h"
 
-<<<<<<< HEAD
-#if defined(x86_64_unknown_linux2_4) || defined(ppc64_linux)
-=======
-#if defined(arch_x86_64)
->>>>>>> 8110dd6d
+#if defined(x86_64_unknown_linux2_4) || \
+    defined(ppc64_linux) || \
+    defined(amd64_unknown_freebsd7_0)
 #include "emitElf-64.h"
 #endif
 
@@ -4295,12 +4293,9 @@
       if( !em->createSymbolTables(obj, allSymbols) ) return false;
       return em->driver(obj, fName);
     }
-<<<<<<< HEAD
-#if defined(x86_64_unknown_linux2_4) || defined(ppc64_linux)
-=======
-//#if defined(x86_64_unknown_linux2_4) || defined(ia64_unknown_linux2_4) || defined(ppc64_linux)
-#if defined(arch_x86_64)
->>>>>>> 8110dd6d
+#if defined(x86_64_unknown_linux2_4) || \
+    defined(ppc64_linux) || \
+    defined(amd64_unknown_freebsd7_0)
   else if (elfHdr.e_ident()[EI_CLASS] == ELFCLASS64) 
     {
       emitElf64 *em = new emitElf64(elfHdr, isStripped, this, err_func_);
