/*
 * See the dyninst/COPYRIGHT file for copyright information.
 * 
 * We provide the Paradyn Tools (below described as "Paradyn")
 * on an AS IS basis, and do not warrant its validity or performance.
 * We reserve the right to update, modify, or discontinue this
 * software at any time.  We shall have no obligation to supply such
 * updates or modifications or any other form of support to you.
 * 
 * By your use of Paradyn, you understand and agree that we (or any
 * other person or entity with proprietary rights in Paradyn) are
 * under no obligation to provide either maintenance services,
 * update services, notices of latent defects, or correction of
 * defects for Paradyn.
 * 
 * This library is free software; you can redistribute it and/or
 * modify it under the terms of the GNU Lesser General Public
 * License as published by the Free Software Foundation; either
 * version 2.1 of the License, or (at your option) any later version.
 * 
 * This library is distributed in the hope that it will be useful,
 * but WITHOUT ANY WARRANTY; without even the implied warranty of
 * MERCHANTABILITY or FITNESS FOR A PARTICULAR PURPOSE.  See the GNU
 * Lesser General Public License for more details.
 * 
 * You should have received a copy of the GNU Lesser General Public
 * License along with this library; if not, write to the Free Software
 * Foundation, Inc., 51 Franklin Street, Fifth Floor, Boston, MA 02110-1301 USA
 */

/************************************************************************
 * $Id: Object-elf.C,v 1.54 2008/11/03 15:19:25 jaw Exp $
 * Object-elf.C: Object class for ELF file format
 ************************************************************************/

#include "Type.h"
#include "Variable.h"
#include "Object.h"

#include "Function.h"

#include "debug.h"

#include "emitElf.h"

#include "dwarfWalker.h"

using namespace Dyninst;
using namespace Dyninst::SymtabAPI;
using namespace Dyninst::DwarfDyninst;
using namespace std;

#if !defined(_Object_elf_h_)
#error "Object-elf.h not #included"
#endif

#if defined(cap_dwarf)

#include "dwarf.h"

#endif

//#include "symutil.h"
#if defined(TIMED_PARSE)
#include <sys/time.h>
#endif

#include <iomanip>

#include <fstream>

#include <boost/assign/list_of.hpp>
#include <boost/assign/std/set.hpp>
#include <boost/filesystem.hpp>

#include "SymReader.h"
#include <endian.h>
using namespace boost::assign;

// add some space to avoid looking for functions in data regions
#define EXTRA_SPACE 8

bool Object::truncateLineFilenames = false;

string symt_current_func_name;
string symt_current_mangled_func_name;
Symbol *symt_current_func = NULL;

std::vector<Symbol *> opdsymbols_;

extern void print_symbols(std::vector<Symbol *> &allsymbols);

extern void print_symbol_map(dyn_hash_map<std::string, std::vector<Symbol *> > *symbols);

void (*dwarf_err_func)(const char *);   // error callback for dwarf errors

static bool pdelf_check_ehdr(Elf_X &elf) {
    // Elf header integrity check

    // This implies a valid header is a header for an executable, a shared object
    // or a relocatable file (e.g .o) and it either has section headers or program headers

    return ((elf.e_type() == ET_EXEC || elf.e_type() == ET_DYN || elf.e_type() == ET_REL) &&
            (((elf.e_shoff() != 0) && (elf.e_shnum() != 0))
             || ((elf.e_phoff() != 0) && (elf.e_phnum() != 0))
            )
    );
}

const char *pdelf_get_shnames(Elf_X *elf) {
    const char *result = NULL;
    size_t shstrndx = elf->e_shstrndx();
    // NULL on failure
    if (shstrndx >= elf->e_shnum()) return result;
    Elf_X_Shdr &shstrscn = elf->get_shdr(shstrndx);
    if (shstrscn.isValid()) {
        Elf_X_Data shstrdata = shstrscn.get_data();
        if (shstrdata.isValid())
            result = shstrdata.get_string();
    }
    return result;
}

//
// SectionHeaderSortFunction
//
// Compare function for use with the Vector<T> sort method.
//
struct SectionHeaderSortFunction : public binary_function<Elf_X_Shdr *, Elf_X_Shdr *, bool> {
    bool operator()(Elf_X_Shdr *hdr1, Elf_X_Shdr *hdr2) {
        return (hdr1->sh_addr() < hdr2->sh_addr());
    }
};

Region::perm_t getSegmentPerms(unsigned long flags) {
    if (flags == 7)
        return Region::RP_RWX;
    else if (flags == 6)
        return Region::RP_RW;
    else if (flags == 5)
        return Region::RP_RX;
    else
        return Region::RP_R;
}

Region::RegionType getSegmentType(unsigned long type, unsigned long flags) {
    if (type == PT_DYNAMIC)
        return Region::RT_DYNAMIC;
    if (flags == 7)
        return Region::RT_TEXTDATA;
    if (flags == 5)
        return Region::RT_TEXT;
    if (flags == 6)
        return Region::RT_DATA;
    return Region::RT_OTHER;
}

/* binary search to find the section starting at a particular address */
Elf_X_Shdr *Object::getRegionHdrByAddr(Offset addr) {
    unsigned end = allRegionHdrs.size() - 1, start = 0;
    unsigned mid = 0;
    while (start < end) {
        mid = start + (end - start) / 2;
        if (allRegionHdrs[mid]->sh_addr() == addr)
            return allRegionHdrs[mid];
        else if (allRegionHdrs[mid]->sh_addr() < addr)
            start = mid + 1;
        else
            end = mid;
    }
    if (allRegionHdrs[start]->sh_addr() == addr)
        return allRegionHdrs[start];
    return NULL;
}

/* binary search to find the index into the RegionHdrs vector
   of the section starting at a partidular address*/
int Object::getRegionHdrIndexByAddr(Offset addr) {
    int end = allRegionHdrs.size() - 1, start = 0;
    int mid = 0;
    while (start < end) {
        mid = start + (end - start) / 2;
        if (allRegionHdrs[mid]->sh_addr() == addr)
            return mid;
        else if (allRegionHdrs[mid]->sh_addr() < addr)
            start = mid + 1;
        else
            end = mid;
    }
    if (allRegionHdrs[start]->sh_addr() == addr)
        return start;
    return -1;
}

Elf_X_Shdr *Object::getRegionHdrByIndex(unsigned index) {
    if (index >= allRegionHdrs.size())
        return NULL;
    return allRegionHdrs[index];
}

/* Check if there is a section which belongs to the segment and update permissions of that section.
 * Return value indicates whether the segment has to be added to the list of regions*/
bool Object::isRegionPresent(Offset segmentStart, Offset segmentSize, unsigned segPerms) {
    bool present = false;
    for (unsigned i = 0; i < regions_.size(); i++) {
        if ((regions_[i]->getDiskOffset() >= segmentStart) &&
            ((regions_[i]->getDiskOffset() + regions_[i]->getDiskSize()) <= (segmentStart + segmentSize))) {
            present = true;
            regions_[i]->setRegionPermissions(getSegmentPerms(segPerms));
        }

    }
    return present;
}

Region::perm_t getRegionPerms(unsigned long flags) {
    if ((flags & SHF_WRITE) && !(flags & SHF_EXECINSTR))
        return Region::RP_RW;
    else if (!(flags & SHF_WRITE) && (flags & SHF_EXECINSTR))
        return Region::RP_RX;
    else if ((flags & SHF_WRITE) && (flags & SHF_EXECINSTR))
        return Region::RP_RWX;
    else
        return Region::RP_R;
}

Region::RegionType getRegionType(unsigned long type, unsigned long flags, const char *reg_name) {
    switch (type) {
        case SHT_SYMTAB:
        case SHT_DYNSYM:
            return Region::RT_SYMTAB;
        case SHT_STRTAB:
            return Region::RT_STRTAB;
        case SHT_REL:
            return Region::RT_REL;
        case SHT_RELA:
            return Region::RT_RELA;
        case SHT_NOBITS:
            //Darn it, Linux/PPC has the PLT as a NOBITS.  Can't just default
            // call this bss
            if (strcmp(reg_name, ".plt") == 0)
                return Region::RT_OTHER;
            else
                return Region::RT_BSS;
        case SHT_PROGBITS:
            if ((flags & SHF_EXECINSTR) && (flags & SHF_WRITE))
                return Region::RT_TEXTDATA;
            else if (flags & SHF_EXECINSTR)
                return Region::RT_TEXT;
            else
                return Region::RT_DATA;
        case SHT_DYNAMIC:
            return Region::RT_DYNAMIC;
        case SHT_HASH:
            return Region::RT_HASH;
        case SHT_GNU_versym:
            return Region::RT_SYMVERSIONS;
        case SHT_GNU_verdef:
            return Region::RT_SYMVERDEF;
        case SHT_GNU_verneed:
            return Region::RT_SYMVERNEEDED;
        default:
            return Region::RT_OTHER;
    }
}

static Region::RegionType getRelTypeByElfMachine(Elf_X *localHdr) {
    Region::RegionType ret;
    switch (localHdr->e_machine()) {
        case EM_SPARC:
        case EM_SPARC32PLUS:
        case EM_SPARCV9:
        case EM_PPC:
        case EM_PPC64:
        case EM_X86_64:
        case EM_IA_64:
            ret = Region::RT_RELA;
            break;
        default:
            ret = Region::RT_REL;
            break;
    }
    return ret;
}

const char *EDITED_TEXT_NAME = ".edited.text";
const char* INIT_NAME        = ".init";
const char *INTERP_NAME = ".interp";
const char *FINI_NAME = ".fini";
const char *TEXT_NAME = ".text";
const char *BSS_NAME = ".bss";
const char *SYMTAB_NAME = ".symtab";
const char *STRTAB_NAME = ".strtab";
const char *STAB_NAME = ".stab";
const char *STABSTR_NAME = ".stabstr";
const char *STAB_INDX_NAME = ".stab.index";
const char *STABSTR_INDX_NAME = ".stab.indexstr";
const char *COMMENT_NAME = ".comment";
const char *OPD_NAME = ".opd"; // PPC64 Official Procedure Descriptors
// sections from dynamic executables and shared objects
const char *PLT_NAME = ".plt";
#if defined(os_vxworks)
const char* REL_PLT_NAME     = ".rela.text";
#else
const char *REL_PLT_NAME = ".rela.plt"; // sparc-solaris
#endif
const char *REL_PLT_NAME2 = ".rel.plt";  // x86-solaris
const char *GOT_NAME = ".got";
const char *DYNSYM_NAME = ".dynsym";
const char *DYNSTR_NAME = ".dynstr";
const char *DATA_NAME = ".data";
const char *RO_DATA_NAME = ".ro_data";  // mips
const char *DYNAMIC_NAME = ".dynamic";
const char *EH_FRAME_NAME = ".eh_frame";
const char *EXCEPT_NAME = ".gcc_except_table";
const char *EXCEPT_NAME_ALT = ".except_table";


extern template
class Dyninst::SymtabAPI::emitElf<ElfTypes32>;

extern template
class Dyninst::SymtabAPI::emitElf<ElfTypes64>;

set<string> debugInfoSections = list_of(string(SYMTAB_NAME))
        (string(STRTAB_NAME));

// loaded_elf(): populate elf section pointers
// for EEL rewritten code, also populate "code_*_" members
bool Object::loaded_elf(Offset &txtaddr, Offset &dataddr,
                        Elf_X_Shdr *&bssscnp,
                        Elf_X_Shdr *&symscnp, Elf_X_Shdr *&strscnp,
                        Elf_X_Shdr *&stabscnp, Elf_X_Shdr *&stabstrscnp,
                        Elf_X_Shdr *&stabs_indxcnp, Elf_X_Shdr *&stabstrs_indxcnp,
                        Elf_X_Shdr *&rel_plt_scnp, Elf_X_Shdr *&plt_scnp,
                        Elf_X_Shdr *&got_scnp, Elf_X_Shdr *&dynsym_scnp,
                        Elf_X_Shdr *&dynstr_scnp, Elf_X_Shdr *&dynamic_scnp,
                        Elf_X_Shdr *&eh_frame, Elf_X_Shdr *&gcc_except,
                        Elf_X_Shdr *&interp_scnp, Elf_X_Shdr *&opd_scnp,
                        bool) {
    std::map<std::string, int> secnNameMap;
    dwarf_err_func = err_func_;
    entryAddress_ = elfHdr->e_entry();

    no_of_sections_ = elfHdr->e_shnum();

    // ".shstrtab" section: string table for section header names
    const char *shnames = pdelf_get_shnames(elfHdr);
    if (shnames == NULL) {
        log_elferror(err_func_, ".shstrtab section");
        //return false;
    }

    // initialize Object members

    text_addr_ = 0; //ccw 23 jan 2002
    text_size_ = 0; //for determining if a mutation
    //falls within the text section
    //of a shared library

    elf_hash_addr_ = 0;
    gnu_hash_addr_ = 0;

    dynamic_offset_ = 0;
    dynamic_addr_ = 0;
    dynsym_addr_ = 0;
    dynsym_size_ = 0;
    dynstr_addr_ = 0;
    init_addr_ = 0;
    fini_addr_ = 0;
    got_addr_ = 0;
    got_size_ = 0;
    plt_addr_ = 0;
    plt_size_ = 0;
    symtab_addr_ = 0;
    strtab_addr_ = 0;
#if defined (ppc32_linux) || defined(ppc32_bgp)
    plt_entry_size_ = 8;
  rel_plt_entry_size_ = 8;
#else
    plt_entry_size_ = 0;
    rel_plt_entry_size_ = 0;
#endif
    rel_plt_addr_ = 0;
    rel_plt_size_ = 0;
    rel_addr_ = 0;
    rel_size_ = 0;
    rel_entry_size_ = 0;
    stab_off_ = 0;
    stab_size_ = 0;
    stabstr_off_ = 0;
    stab_indx_off_ = 0;
    stab_indx_size_ = 0;
    stabstr_indx_off_ = 0;
    dwarvenDebugInfo = false;

    txtaddr = 0;

    set<string> sectionsInOriginalBinary;

#if defined(TIMED_PARSE)
    struct timeval starttime;
  gettimeofday(&starttime, NULL);
#endif

    // Find pointer to dynamic section and interpreter section
    bool foundInterp = false;
    unsigned phdr_max_count = elfHdr->e_phnum();

    for (unsigned i = 0; i < phdr_max_count; i++) {
        Elf_X_Phdr &elfPhdr = elfHdr->get_phdr(i);
        if (elfPhdr.p_type() == PT_DYNAMIC) {
            dynamic_offset_ = elfPhdr.p_offset();
            dynamic_size_ = elfPhdr.p_memsz();
        } else if (elfPhdr.p_type() == PT_INTERP) {
            foundInterp = true;
        }
    }

    if (elfHdr->e_type() == ET_DYN || foundInterp || elfHdr->e_type() == ET_REL) {
        is_static_binary_ = false;
    } else {
        is_static_binary_ = true;
    }

    bool foundDynamicSection = false;
    int dynamic_section_index = -1;
    unsigned int dynamic_section_type = 0;
    size_t dynamic_section_size = 0;
    for (int i = 0; i < elfHdr->e_shnum(); ++i) {
        Elf_X_Shdr &scn = elfHdr->get_shdr(i);
        if (!scn.isValid()) {  // section is malformed
            continue;
        }
        if ((dynamic_offset_ != 0) && (scn.sh_offset() == dynamic_offset_)) {
            if (!foundDynamicSection) {
                dynamic_section_index = i;
                dynamic_section_size = scn.sh_size();
                dynamic_section_type = scn.sh_type();
                foundDynamicSection = true;
            } else {
                // If there are two or more sections with the same offset as the dynamic_offset,
                // use other fields to chose which one the the dynamic section
                if (dynamic_section_size == dynamic_size_ && dynamic_section_type == SHT_DYNAMIC) {
                    // We already have the right section
                } else if ((scn.sh_size() == dynamic_size_ && scn.sh_type() == SHT_DYNAMIC) ||
                           (scn.sh_size() == dynamic_size_)) {
                    // This section is a better match to be the dynamic section
                    // than the previous one!
                    dynamic_section_index = i;
                    dynamic_section_size = scn.sh_size();
                    dynamic_section_type = scn.sh_type();
                }
            }
        }
    }

    if (dynamic_section_index != -1) {
        Elf_X_Shdr &scn = elfHdr->get_shdr(dynamic_section_index);
        Elf_X_Data data = scn.get_data();
        Elf_X_Dyn dynsecData = data.get_dyn();
        // Ubuntu 12.04 - we have debug files with NOBITS dynamic sections.
        if (dynsecData.isValid()) {
            for (unsigned j = 0; j < dynsecData.count(); ++j) {
                switch (dynsecData.d_tag(j)) {
                    case DT_REL:
                        hasReldyn_ = true;
                        secAddrTagMapping[dynsecData.d_ptr(j)] = dynsecData.d_tag(j);
                        break;
                    case DT_RELA:
                        hasReladyn_ = true;
                        secAddrTagMapping[dynsecData.d_ptr(j)] = dynsecData.d_tag(j);
                        break;
                    case DT_JMPREL:
                        secAddrTagMapping[dynsecData.d_ptr(j)] = dynsecData.d_tag(j);
                        break;
                    case DT_SYMTAB:
                    case DT_STRTAB:
                    case DT_VERSYM:
                    case DT_VERNEED:
                        secAddrTagMapping[dynsecData.d_ptr(j)] = dynsecData.d_tag(j);
                        break;
                    case DT_HASH:
                        secAddrTagMapping[dynsecData.d_ptr(j)] = dynsecData.d_tag(j);
                        elf_hash_addr_ = dynsecData.d_ptr(j);
                        break;
                    case 0x6ffffef5: //DT_GNU_HASH (not defined on all platforms)
                        secAddrTagMapping[dynsecData.d_ptr(j)] = dynsecData.d_tag(j);
                        gnu_hash_addr_ = dynsecData.d_ptr(j);
                        break;
                    case DT_PLTGOT:
                        secAddrTagMapping[dynsecData.d_ptr(j)] = dynsecData.d_tag(j);
                        break;
                    case DT_RELSZ:
                        secTagSizeMapping[DT_REL] = dynsecData.d_val(j);
                        break;
                    case DT_RELASZ:
                        secTagSizeMapping[DT_RELA] = dynsecData.d_val(j);
                        break;
                    case DT_PLTRELSZ:
                        secTagSizeMapping[DT_JMPREL] = dynsecData.d_val(j);
                        break;
                    case DT_STRSZ:
                        secTagSizeMapping[DT_STRTAB] = dynsecData.d_val(j);
                        break;
                    case DT_PLTREL:
                        if (dynsecData.d_val(j) == DT_REL)
                            hasRelplt_ = true;
                        else if (dynsecData.d_val(j) == DT_RELA)
                            hasRelaplt_ = true;
                        break;

                }
            }
        }
        dyn_hash_map<Offset, int>::iterator it = secAddrTagMapping.begin();
        while (it != secAddrTagMapping.end()) {
            int tag = it->second;
            switch (tag) {
                // Only sections with these tags are moved in the new rewritten binary
                case DT_REL:
                case DT_RELA:
                case DT_JMPREL:
                case DT_SYMTAB:
                case DT_STRTAB:
                case DT_VERSYM:
                case DT_VERNEED:
                case DT_HASH:
                case 0x6ffffef5: // DT_GNU_HASH (not defined on all platforms)

                    if (secTagSizeMapping.find(tag) != secTagSizeMapping.end()) {
                        vector<Offset> row;
                        row.push_back(it->first);
                        row.push_back(it->first + secTagSizeMapping[tag]);
                        moveSecAddrRange.push_back(row);
                    } else {
                        vector<Offset> row;
                        row.push_back(it->first);
                        row.push_back(it->first);
                        moveSecAddrRange.push_back(row);
                    }
                    break;
            }
            it++;
        }
    }

    isBlueGeneP_ = false;
    isBlueGeneQ_ = false;

    hasNoteSection_ = false;

    const char *shnamesForDebugInfo = NULL;
    unsigned int elfHdrDbg_numSections = 0;
    unsigned int elfHdr_numSections = elfHdr->e_shnum();
    Elf_X *elfHdrDbg = dwarf->debugLinkFile();
    if (elfHdrDbg) {
        shnamesForDebugInfo = pdelf_get_shnames(elfHdrDbg);
        if (shnamesForDebugInfo == NULL) {
            log_elferror(err_func_, ".shstrtab section");
        }
        elfHdrDbg_numSections = elfHdrDbg->e_shnum();
    }

    for (unsigned int i = 0; i < elfHdr_numSections + elfHdrDbg_numSections; i++) {
        const char *name;

        bool isFromDebugFile = (i >= elfHdr_numSections);
        Elf_X_Shdr &scn = (!isFromDebugFile) ? elfHdr->get_shdr(i) :
                          elfHdrDbg->get_shdr(i - elfHdr_numSections);
        if (!scn.isValid()) { // section is malformed
            continue;
        }
        Elf_X_Shdr *scnp = &scn;

        if (!isFromDebugFile) {
            name = &shnames[scn.sh_name()];
            sectionsInOriginalBinary.insert(string(name));

            if (scn.sh_flags() & SHF_ALLOC) {
                DbgAddrConversion_t orig;
                orig.name = std::string(name);
                orig.orig_offset = scn.sh_addr();
                secnNameMap[orig.name] = DebugSectionMap.size();
                DebugSectionMap.push_back(orig);
            }
        } else {
            if (!shnamesForDebugInfo)
                break;
            name = &shnamesForDebugInfo[scn.sh_name()];

            std::string sname(name);
            std::map<std::string, int>::iterator s = secnNameMap.find(sname);
            if (s != secnNameMap.end()) {
                int i = (*s).second;
                DebugSectionMap[i].dbg_offset = scn.sh_addr();
                DebugSectionMap[i].dbg_size = scn.sh_size();
            }
            scn.setDebugFile(true);

            if (scn.sh_type() == SHT_NOBITS) {
                continue;
            }
        }

        if (scn.sh_type() == SHT_NOTE) {
            hasNoteSection_ = true;
        }


        //If the section appears in the memory image of a process address is given by
        // sh_addr()
        //otherwise this is zero and sh_offset() gives the offset to the first byte
        // in section.
        if (!scn.isFromDebugFile()) {
            allRegionHdrs.push_back(&scn);
            Elf_X_Data data = scn.get_data();
	    if (elfHdr->e_machine() == EM_PPC || elfHdr->e_machine() == EM_PPC64) {
	        if(strcmp(name, OPD_NAME) == 0 || strcmp(name, GOT_NAME) == 0) {
		    data.d_type(ELF_T_XWORD);
		    data.xlatetom(elfHdr->e_endian() ? ELFDATA2MSB : ELFDATA2LSB);
		}
		if(strcmp(name, TEXT_NAME) == 0 || strcmp(name, ".rodata") == 0||
		strcmp(name, INIT_NAME) == 0 || strcmp(name, FINI_NAME) == 0 ||
           (scn.sh_flags() & SHF_EXECINSTR)) {    data.d_type(ELF_T_WORD);
		    data.xlatetom(elfHdr->e_endian() ? ELFDATA2MSB : ELFDATA2LSB);
		}
	    }

            if (scn.sh_flags() & SHF_ALLOC) {
                // .bss, etc. have a disk size of 0
                unsigned long diskSize = (scn.sh_type() == SHT_NOBITS) ? 0 : scn.sh_size();

                Region *reg = new Region(i, name, scn.sh_addr(), diskSize,
                                         scn.sh_addr(), scn.sh_size(),
                                         ((char *) data.d_buf()),
                                         getRegionPerms(scn.sh_flags()),
                                         getRegionType(scn.sh_type(),
                                                       scn.sh_flags(),
                                                       name),
                                         true, ((scn.sh_flags() & SHF_TLS) != 0),
                                         scn.sh_addralign());
                reg->setFileOffset(scn.sh_offset());
                regions_.push_back(reg);
            } else {
                Region *reg = new Region(i, name, scn.sh_addr(), scn.sh_size(), 0, 0,
                                         ((char *) data.d_buf()),
                                         getRegionPerms(scn.sh_flags()),
                                         getRegionType(scn.sh_type(),
                                                       scn.sh_flags(),
                                                       name),
                                         false, ((scn.sh_flags() & SHF_TLS) != 0),
                                         scn.sh_addralign());

                reg->setFileOffset(scn.sh_offset());
                regions_.push_back(reg);
            }
        }

        // section-specific processing
        if (P_strcmp(name, EDITED_TEXT_NAME) == 0) {
            // EEL rewritten executable
            EEL = true;
            if (txtaddr == 0)
                txtaddr = scn.sh_addr();
            char *file_ptr = (char *) mf->base_addr();
            code_ptr_ = (char *) (void *) &file_ptr[scn.sh_offset() - EXTRA_SPACE];
            code_off_ = scn.sh_addr() - EXTRA_SPACE;
            code_len_ = scn.sh_size() + EXTRA_SPACE;
        }

        if (strcmp(name, TEXT_NAME) == 0) {
            text_addr_ = scn.sh_addr();
            text_size_ = scn.sh_size();

            if (txtaddr == 0)
                txtaddr = scn.sh_addr();

            // .o's don't have program headers, so these members need
            // to be populated here
            if (!elfHdr->e_phnum() && !code_len_) {
                // Populate code members
                code_ptr_ = reinterpret_cast<char *>(scn.get_data().d_buf());
                code_off_ = scn.sh_offset();
                code_len_ = scn.sh_size();
            }
        }
            /* The following sections help us find the PH entry that
       encompasses the data region. */
        else if (strcmp(name, DATA_NAME) == 0) {
            dataddr = scn.sh_addr();

            // .o's don't have program headers, so these members need
            // to be populated here
            if (!elfHdr->e_phnum() && !data_len_) {
                // Populate data members
                data_ptr_ = reinterpret_cast<char *>(scn.get_data().d_buf());
                data_off_ = scn.sh_offset();
                data_len_ = scn.sh_size();
            }
        } else if (strcmp(name, RO_DATA_NAME) == 0) {
            if (!dataddr) dataddr = scn.sh_addr();
        } else if (strcmp(name, GOT_NAME) == 0) {
            got_scnp = scnp;
            got_addr_ = scn.sh_addr();
            got_size_ = scn.sh_size();
            if (!dataddr) dataddr = scn.sh_addr();
        } else if (strcmp(name, BSS_NAME) == 0) {
            bssscnp = scnp;
            if (!dataddr) dataddr = scn.sh_addr();
        }
            /* End data region search */
            /*else if (strcmp( name, FINI_NAME) == 0) {
      fini_addr_ = scn.sh_addr();
      }*/
        else if (strcmp(name, SYMTAB_NAME) == 0) {
            if (!symscnp) {
                symscnp = scnp;
                symtab_addr_ = scn.sh_addr();
            }
        } else if (strcmp(name, STRTAB_NAME) == 0) {
            if (!strscnp) {
                strscnp = scnp;
                strtab_addr_ = scn.sh_addr();
            }
        } else if (strcmp(name, STAB_INDX_NAME) == 0) {
            stabs_indxcnp = scnp;
            stab_indx_off_ = scn.sh_offset();
            stab_indx_size_ = scn.sh_size();
        } else if (strcmp(name, STABSTR_INDX_NAME) == 0) {
            stabstrs_indxcnp = scnp;
            stabstr_indx_off_ = scn.sh_offset();
        } else if (strcmp(name, STAB_NAME) == 0) {
            stabscnp = scnp;
            stab_off_ = scn.sh_offset();
            stab_size_ = scn.sh_size();
        } else if (strcmp(name, STABSTR_NAME) == 0) {
            stabstrscnp = scnp;
            stabstr_off_ = scn.sh_offset();
        }
#if defined(os_vxworks)
            else if ((strcmp(name, REL_PLT_NAME) == 0) ||
         (strcmp(name, REL_PLT_NAME2) == 0)) {
      rel_plt_scnp = scnp;
      rel_plt_addr_ = scn.sh_addr();
      rel_plt_size_ = scn.sh_size();
      rel_plt_entry_size_ = scn.sh_entsize();
    }
#else
        else if ((secAddrTagMapping.find(scn.sh_addr()) != secAddrTagMapping.end()) &&
                 secAddrTagMapping[scn.sh_addr()] == DT_JMPREL) {
            rel_plt_scnp = scnp;
            rel_plt_addr_ = scn.sh_addr();
            rel_plt_size_ = scn.sh_size();
            rel_plt_entry_size_ = scn.sh_entsize();
        }
#endif
        else if (strcmp(name, OPD_NAME) == 0) {
            opd_scnp = scnp;
            opd_addr_ = scn.sh_addr();
            opd_size_ = scn.sh_size();
        } else if (strcmp(name, PLT_NAME) == 0) {
            plt_scnp = scnp;
            plt_addr_ = scn.sh_addr();
            plt_size_ = scn.sh_size();
            if (getArch() == Dyninst::Arch_x86 || getArch() == Dyninst::Arch_x86_64) {
                //
                // On x86, the GNU linker purposefully sets the PLT
                // table entry size to an incorrect value to be
                // compatible with the UnixWare linker.  (See the comment
                // in the elf_i386_finish_dynamic_sections function of
                // the BFD library.)  The GNU linker sets this value to 4,
                // when it should be 16.
                //
                // I see no good way to determine this value from the
                // ELF section header information.  We can either (a) hard-code
                // the value that is used in the BFD library, or (b) compute
                // it by dividing the size of the PLT by the number of entries
                // we think should be in the PLT.  I'm not certain, but I
                // believe the PLT and the .rel.plt section should have the
                // same number of "real" entries (the x86 PLT has one extra entry
                // at the beginning).
                //
                // This code is applicable to any x86 system that uses the
                // GNU linker.  We currently only support Linux on x86 - if
                // we start supporting some other x86 OS that uses the GNU
                // linker in the future, it should be enabled for that platform as well.
                // Note that this problem does not affect the non-x86 platforms
                // that might use the GNU linker.  For example, programs linked
                // with gld on SPARC Solaris have the correct PLT entry size.
                //
                // Another potential headache in the future is if we support
                // some other x86 platform that has both the GNU linker and
                // some other linker.  (Does BSD fall into this category?)
                // If the two linkers set the entry size differently, we may
                // need to re-evaluate this code.
                //
                //plt_entry_size_ = plt_size_ / ((rel_plt_size_ / rel_plt_entry_size_) + 1);
                plt_entry_size_ = 16;
            } else {
                plt_entry_size_ = scn.sh_entsize();
                if (getArch() == Dyninst::Arch_ppc32) {
                    if (scn.sh_flags() & SHF_EXECINSTR) {
                        // Old style executable PLT
                        if (!plt_entry_size_)
                            plt_entry_size_ = 8;
                        else {
                            if (plt_entry_size_ != 8)
                                create_printf("%s[%d]:  weird plt_entry_size_ is %d, not 8\n",
                                              FILE__, __LINE__, plt_entry_size_);
                        }

                    } else {
                        // New style secure PLT
                        plt_entry_size_ = 16;
                    }
                }
            }
        } else if (strcmp(name, COMMENT_NAME) == 0) {
            /* comment section is a sequence of NULL-terminated strings.
	 We want to concatenate them and search for BGP to determine
	 if the binary is built for BGP compute nodes */

            Elf_X_Data data = scn.get_data();

            unsigned int index = 0;
            size_t size = data.d_size();
            char *buf = (char *) data.d_buf();
            while (buf && (index < size)) {
                string comment = buf + index;
                size_t pos_p = comment.find("BGP");
                size_t pos_q = comment.find("BGQ");
                if (pos_p != string::npos) {
                    isBlueGeneP_ = true;
                    break;
                } else if (pos_q != string::npos) {
                    isBlueGeneQ_ = true;
                    break;
                }
                index += comment.size();
                if (comment.size() == 0) { // Skip NULL characters in the comment section
                    index++;
                }
            }
        } else if ((secAddrTagMapping.find(scn.sh_addr()) != secAddrTagMapping.end()) &&
                   secAddrTagMapping[scn.sh_addr()] == DT_SYMTAB) {
            is_dynamic_ = true;
            dynsym_scnp = scnp;
            dynsym_addr_ = scn.sh_addr();
            dynsym_size_ = scn.sh_size() / scn.sh_entsize();
        } else if ((secAddrTagMapping.find(scn.sh_addr()) != secAddrTagMapping.end()) &&
                   secAddrTagMapping[scn.sh_addr()] == DT_STRTAB) {
            dynstr_scnp = scnp;
            dynstr_addr_ = scn.sh_addr();
        } else if (strcmp(name, ".debug_info") == 0) {
            dwarvenDebugInfo = true;
        } else if (strcmp(name, EH_FRAME_NAME) == 0) {
            eh_frame = scnp;
        } else if ((strcmp(name, EXCEPT_NAME) == 0) ||
                   (strcmp(name, EXCEPT_NAME_ALT) == 0)) {
            gcc_except = scnp;
        } else if (strcmp(name, INTERP_NAME) == 0) {
            interp_scnp = scnp;
        } else if ((int) i == dynamic_section_index) {
            dynamic_scnp = scnp;
            dynamic_addr_ = scn.sh_addr();
        }
    }

    if (!symscnp || !strscnp) {
        isStripped = true;
        if (dynsym_scnp && dynstr_scnp) {
            symscnp = dynsym_scnp;
            strscnp = dynstr_scnp;
        }
    }

    loadAddress_ = 0x0;
#if defined(os_linux) || defined(os_freebsd)
    /**
   * If the virtual address of the first PT_LOAD element in the
   * program table is 0, Linux loads the shared object into any
   * free spot into the address space.  If the virtual address is
   * non-zero, it gets loaded only at that address.
   **/
    for (unsigned i = 0; i < elfHdr->e_phnum() && !loadAddress_; ++i) {
        Elf_X_Phdr &phdr = elfHdr->get_phdr(i);

        if (phdr.p_type() == PT_LOAD) {
            loadAddress_ = phdr.p_vaddr();
            break;
        }
    }
#endif

    // save a copy of region headers, maintaining order in section header table
    allRegionHdrsByShndx = allRegionHdrs;

    // sort the section headers by base address
    sort(allRegionHdrs.begin(), allRegionHdrs.end(), SectionHeaderSortFunction());

    for (unsigned j = 0; j < regions_.size(); j++) {
        if (secAddrTagMapping.find(regions_[j]->getDiskOffset()) != secAddrTagMapping.end()) {
            secTagRegionMapping[secAddrTagMapping[regions_[j]->getDiskOffset()]] = regions_[j];
        }
    }

#if defined(TIMED_PARSE)
    struct timeval endtime;
  gettimeofday(&endtime, NULL);
  unsigned long lstarttime = starttime.tv_sec * 1000 * 1000 + starttime.tv_usec;
  unsigned long lendtime = endtime.tv_sec * 1000 * 1000 + endtime.tv_usec;
  unsigned long difftime = lendtime - lstarttime;
  double dursecs = difftime/(1000 );
  cout << "main loop of loaded elf took "<<dursecs <<" msecs" << endl;
#endif

    if (!dataddr || !symscnp || !strscnp) {
        //log_elferror(err_func_, "no text/bss/symbol/string section");
    }
    //if (addressWidth_nbytes == 8) bperr( ">>> 64-bit loaded_elf() successful\n");
    return true;
}

bool Object::is_offset_in_plt(Offset offset) const {
    return (offset > plt_addr_ && offset < plt_addr_ + plt_size_);
}

void Object::parseDynamic(Elf_X_Shdr *&dyn_scnp, Elf_X_Shdr *&dynsym_scnp,
                          Elf_X_Shdr *&dynstr_scnp) {
    Elf_X_Data data = dyn_scnp->get_data();
    Elf_X_Dyn dyns = data.get_dyn();
    int rel_scnp_index = -1;

    for (unsigned i = 0; i < dyns.count(); ++i) {
        switch (dyns.d_tag(i)) {
            case DT_REL:
            case DT_RELA:
                /*found Relocation section*/
                rel_addr_ = (Offset) dyns.d_ptr(i);
                rel_scnp_index = getRegionHdrIndexByAddr(dyns.d_ptr(i));
                break;
            case DT_JMPREL:
                rel_plt_addr_ = (Offset) dyns.d_ptr(i);
                break;
            case DT_PLTRELSZ:
                rel_plt_size_ = dyns.d_val(i);
                break;
            case DT_RELSZ:
            case DT_RELASZ:
                rel_size_ = dyns.d_val(i);
                break;
            case DT_RELENT:
            case DT_RELAENT:
                rel_entry_size_ = dyns.d_val(i);
                /* Maybe */
                //rel_plt_entry_size_ = dyns.d_val(i);
                break;
            case DT_INIT:
                init_addr_ = dyns.d_val(i);
                break;
            case DT_FINI:
                fini_addr_ = dyns.d_val(i);
                break;
            default:
                break;
        }
    }
    if (rel_scnp_index != -1)
        get_relocationDyn_entries(rel_scnp_index, dynsym_scnp, dynstr_scnp);
}

/* parse relocations for the sections represented by DT_REL/DT_RELA in
 * the dynamic section. This section is the one we would want to emit
 */
bool Object::get_relocationDyn_entries(unsigned rel_scnp_index,
                                       Elf_X_Shdr *&dynsym_scnp,
                                       Elf_X_Shdr *&dynstr_scnp) {
    Elf_X_Data symdata = dynsym_scnp->get_data();
    Elf_X_Data strdata = dynstr_scnp->get_data();
    Elf_X_Shdr *rel_scnp = NULL;
    if (!symdata.isValid() || !strdata.isValid())
        return false;
    const char *strs = strdata.get_string();
    Elf_X_Sym sym = symdata.get_sym();

    unsigned num_rel_entries_found = 0;
    unsigned num_rel_entries = rel_size_ / rel_entry_size_;

    if (rel_addr_ + rel_size_ > rel_plt_addr_) {
        // REL/RELA section overlaps with REL PLT section
        num_rel_entries = (rel_plt_addr_ - rel_addr_) / rel_entry_size_;
    }
    while (num_rel_entries_found != num_rel_entries) {
        rel_scnp = getRegionHdrByIndex(rel_scnp_index++);
        Elf_X_Data reldata = rel_scnp->get_data();

        if (!reldata.isValid()) return false;
        Elf_X_Rel rel = reldata.get_rel();
        Elf_X_Rela rela = reldata.get_rela();

        if (sym.isValid() && (rel.isValid() || rela.isValid()) && strs) {
            /* Iterate over the entries. */
            for (u_int i = 0; i < (reldata.d_size() / rel_entry_size_); ++i) {
                num_rel_entries_found++;
                long offset;
                long addend;
                long index;
                unsigned long type;
                Region::RegionType rtype = Region::RT_REL;

                switch (reldata.d_type()) {
                    case ELF_T_REL:
                        offset = rel.r_offset(i);
                        addend = 0;
                        index = rel.R_SYM(i);
                        type = rel.R_TYPE(i);
                        break;

                    case ELF_T_RELA:
                        offset = rela.r_offset(i);
                        addend = rela.r_addend(i);
                        index = rela.R_SYM(i);
                        type = rela.R_TYPE(i);
                        rtype = Region::RT_RELA;
                        break;

                    default:
                        // We should never reach this case.
                        return false;
                };
                relocationEntry re(offset, string(&strs[sym.st_name(index)]), NULL, type);
                re.setAddend(addend);
                re.setRegionType(rtype);
                if (symbols_.find(&strs[sym.st_name(index)]) != symbols_.end()) {
                    vector<Symbol *> &syms = symbols_[&strs[sym.st_name(index)]];
                    for (vector<Symbol *>::iterator i = syms.begin(); i != syms.end(); i++) {
                        if (!(*i)->isInDynSymtab())
                            continue;
                        re.addDynSym(*i);
                        break;
                    }
                }

                relocation_table_.push_back(re);
            }
        } else {
            return false;
        }

    }
    return true;
}

bool Object::get_relocation_entries(Elf_X_Shdr *&rel_plt_scnp,
                                    Elf_X_Shdr *&dynsym_scnp,
                                    Elf_X_Shdr *&dynstr_scnp) {
    if (rel_plt_size_ && rel_plt_addr_) {
        Elf_X_Data reldata = rel_plt_scnp->get_data();
        Elf_X_Data symdata = dynsym_scnp->get_data();
        Elf_X_Data strdata = dynstr_scnp->get_data();

        if (reldata.isValid() && symdata.isValid() && strdata.isValid()) {
            Offset next_plt_entry_addr = plt_addr_;
            if (getArch() == Dyninst::Arch_x86 || getArch() == Dyninst::Arch_x86_64) {
                next_plt_entry_addr += plt_entry_size_;  // 1st PLT entry is special
            } else if (getArch() == Dyninst::Arch_ppc32) {
                bool extraStubs = false;

                // Sanity check.
                if (!plt_entry_size_) {
                    create_printf("%s[%d]:  FIXME:  plt_entry_size not established\n", FILE__, __LINE__);
                    plt_entry_size_ = 8;
                }

                if (plt_entry_size_ == 8) {
                    // Old style executable PLT section
                    next_plt_entry_addr += 9 * plt_entry_size_;  // 1st 9 PLT entries are special

                } else if (plt_entry_size_ == 16) {
                    // New style secure PLT
                    Region *plt = NULL, *dynamic = NULL,
                            *got = NULL, *glink = NULL;
                    unsigned int glink_addr = 0;
                    unsigned int stub_addr = 0;

                    // Find the GLINK section.  See ppc_elf_get_synthetic_symtab() in
                    // bfd/elf32-ppc.c of GNU's binutils for more information.

                    for (unsigned iter = 0; iter < regions_.size(); ++iter) {
                        std::string name = regions_[iter]->getRegionName();
                        if (name == PLT_NAME) plt = regions_[iter];
                            // else if (name == REL_PLT_NAME) relplt = regions_[iter];
                        else if (name == DYNAMIC_NAME) dynamic = regions_[iter];
                        else if (name == GOT_NAME) got = regions_[iter];
                    }

                    // Rely on .dynamic section for prelinked binaries.
                    if (dynamic != NULL) {
                        Elf32_Dyn *dyn = (Elf32_Dyn *) dynamic->getPtrToRawData();
                        unsigned int count = dynamic->getMemSize() / sizeof(Elf32_Dyn);

                        for (unsigned int i = 0; i < count; ++i) {
                            // Use DT_LOPROC instead of DT_PPC_GOT to circumvent problems
                            // caused by early versions of libelf where DT_PPC_GOT has
                            // yet to be defined.
                            if (dyn[i].d_tag == DT_LOPROC) {
                                unsigned int g_o_t = dyn[i].d_un.d_val;
                                if (got != NULL) {
                                    unsigned char *data =
                                            (unsigned char *) got->getPtrToRawData();
                                    glink_addr = *(unsigned int *)
                                            (data + (g_o_t - got->getMemOffset() + 4));
                                    break;
                                }
                            }
                        }
                    }

                    // Otherwise, first entry in .plt section holds the glink address
                    if (glink_addr == 0) {
                        unsigned char *data = (unsigned char *) plt->getPtrToRawData();
                        glink_addr = *(unsigned int *) (data);
                    }

                    // Search for region that contains glink address
                    for (unsigned iter = 0; iter < regions_.size(); ++iter) {
                        unsigned int start = regions_[iter]->getMemOffset();
                        unsigned int end = start + regions_[iter]->getMemSize();
                        if (start <= glink_addr && glink_addr < end) {
                            glink = regions_[iter];
                            break;
                        }
                    }

                    if (!glink) {
                        return false;
                    }

                    // Find PLT function stubs.  They preceed the glink section.
                    stub_addr = glink_addr - (rel_plt_size_ / rel_plt_entry_size_) * 16;

                    const unsigned int LWZ_11_30 = 0x817e0000;
                    const unsigned int ADDIS_11_30 = 0x3d7e0000;
                    const unsigned int LWZ_11_11 = 0x816b0000;
                    const unsigned int MTCTR_11 = 0x7d6903a6;
                    const unsigned int BCTR = 0x4e800420;

                    unsigned char *sec_data = (unsigned char *) glink->getPtrToRawData();
                    unsigned int *insn = (unsigned int *)
                            (sec_data + (stub_addr - glink->getMemOffset()));

                    // Keep moving pointer back if more -fPIC stubs are found.
                    while (sec_data < (unsigned char *) insn) {
                        unsigned int *back = insn - 4;

                        if (((back[0] & 0xffff0000) == LWZ_11_30
                             && back[1] == MTCTR_11
                             && back[2] == BCTR)

                            || ((back[0] & 0xffff0000) == ADDIS_11_30
                                && (back[1] & 0xffff0000) == LWZ_11_11
                                && back[2] == MTCTR_11
                                && back[3] == BCTR)) {
                            extraStubs = true;
                            stub_addr -= 16;
                            insn = back;
                        } else {
                            break;
                        }
                    }

                    // Okay, this is where things get hairy.  If we have a one to one
                    // relationship between the glink stubs and plt entries (meaning
                    // extraStubs == false), then we can generate our relocationEntry
                    // objects normally below.

                    // However, if we have extra glink stubs, then we must generate
                    // relocations with unknown destinations for *all* stubs.  Then,
                    // we use the loop below to store additional information about
                    // the data plt entry keyed by plt entry address.

                    // Finally, if a symbol with any of the following forms:
                    //     [hex_addr].got2.plt_pic32.[sym_name]
                    //     [hex_addr].plt_pic32.[sym_name]
                    //
                    // matches the glink stub address, then stub symbols exist and we
                    // can rely on these tell us where the stub will eventually go.

                    if (extraStubs == true) {
                        std::string name;
                        relocationEntry re;

                        while (stub_addr < glink_addr) {
                            if (symsByOffset_.find(stub_addr) != symsByOffset_.end()) {
                                name = (symsByOffset_[stub_addr])[0]->getMangledName();
                                name = name.substr(name.rfind("plt_pic32.") + 10);
                            }

                            if (!name.empty()) {
                                re = relocationEntry(stub_addr, 0, name, NULL, 0);
                            } else {
                                re = relocationEntry(stub_addr, 0, "@plt", NULL, 0);
                            }
                            fbt_.push_back(re);
                            stub_addr += 16;
                        }

                        // Now prepare to iterate over plt below.
                        next_plt_entry_addr = plt_addr_;
                        plt_entry_size_ = 4;

                    } else {
                        next_plt_entry_addr = stub_addr;
                    }

                } else {
                    create_printf("ERROR: Can't handle %d PLT entry size\n",
                                  plt_entry_size_);
                    return false;
                }

                //  actually this is just fudged to make the offset value 72, which is what binutils uses
                //  Note that binutils makes the distinction between PLT_SLOT_SIZE (8),
                //  and PLT_ENTRY_SIZE (12).  PLT_SLOT_SIZE seems to be what we want, even though we also
                //  have PLT_INITIAL_ENTRY_SIZE (72)
                //  see binutils/bfd/elf32-ppc.c/h if more info is needed
                //next_plt_entry_addr += 72;  // 1st 6 PLT entries art special


            } else if (getArch() == Dyninst::Arch_ppc64) {
                // Unlike PPC32 Linux, we don't have a deterministic way of finding
                // PPC64 Linux linker stubs.  So, we'll wait until the CFG is built
                // inside Dyninst, and code read at that point.  To find them at this
                // point would require a scan of the entire .text section.
                //
                // If we're lucky, symbols may exist for these linker stubs.  They will
                // come in the following forms:
                //     [hex_addr].plt_call.[sym_name]
                //     [hex_addr].plt_branch.[sym_name]
                //     [hex_addr].long_branch.[sym_name]
                //     [hex_addr].plt_branch_r2off.[sym_name]
                //     [hex_addr].long_branch_r2off.[sym_name]
                //
                // Again unlike PPC32 above, we have no glink stub address to compare
                // against, so we must search through all symbols to find these names.
                //

                // First, build a map of the .rela.plt symbol name -> .rela.plt offset:
                dyn_hash_map<std::string, Offset> plt_rel_map;

                // I'm not a fan of code duplication, but merging this into the
                // loop below would be ugly and difficult to maintain.
                Elf_X_Sym _sym = symdata.get_sym();
                Elf_X_Rel _rel = reldata.get_rel();
                Elf_X_Rela _rela = reldata.get_rela();
                const char *_strs = strdata.get_string();

                for (u_int i = 0; i < (rel_plt_size_ / rel_plt_entry_size_); ++i) {
                    long _offset;
                    long _index;

                    switch (reldata.d_type()) {
                        case ELF_T_REL:
                            _offset = _rel.r_offset(i);
                            _index = _rel.R_SYM(i);
                            break;

                        case ELF_T_RELA:
                            _offset = _rela.r_offset(i);
                            _index = _rela.R_SYM(i);
                            break;

                        default:
                            // We should never reach this case.
                            return false;
                    };

                    std::string _name = &_strs[_sym.st_name(_index)];
                    // I'm interested to see if this assert will ever fail.
                    if (!_name.length()) {
                        create_printf("Empty name for REL/RELA entry found, ignoring\n");
                        continue;
                    }

                    plt_rel_map[_name] = _offset;
                }
                // End code duplication.

                dyn_hash_map<std::string, std::vector<Symbol *> >::iterator iter;
                for (iter = symbols_.begin(); iter != symbols_.end(); ++iter) {
                    std::string name = iter->first;
                    if (name.length() > 8) {
                        if (name.substr(8, 10) == ".plt_call.")
                            name = name.substr(8 + 10);
                        else if (name.substr(8, 12) == ".plt_branch.")
                            name = name.substr(8 + 12);
                        else if (name.substr(8, 13) == ".long_branch.")
                            name = name.substr(8 + 13);
                        else if (name.substr(8, 18) == ".plt_branch_r2off.")
                            name = name.substr(8 + 18);
                        else if (name.substr(8, 19) == ".long_branch_r2off.")
                            name = name.substr(8 + 19);
                        else
                            continue;

                        // Remove possible trailing addend value.
                        std::string::size_type pos = name.rfind('+');
                        if (pos != std::string::npos) name.erase(pos);

                        // Remove possible version number.
                        pos = name.find('@');
                        if (pos != std::string::npos) name.erase(pos);

                        // Find the dynamic symbol this linker stub branches to.
                        Symbol *targ_sym = NULL;
                        if (symbols_.find(name) != symbols_.end())
                            for (unsigned i = 0; i < symbols_[name].size(); ++i)
                                if ((symbols_[name])[i]->isInDynSymtab())
                                    targ_sym = (symbols_[name])[i];

                        // If a corresponding target symbol cannot be found for a
                        // named linker stub, then ignore it.  We'll find it during
                        // parsing.
                        if (!targ_sym) continue;

                        if (iter->second.size() != 1)
                            continue;
                        dyn_hash_map<string, Offset>::iterator pltrel_iter = plt_rel_map.find(name);
                        if (pltrel_iter == plt_rel_map.end())
                            continue;

                        Symbol *stub_sym = iter->second[0];
                        relocationEntry re(stub_sym->getOffset(),
                                           pltrel_iter->second,
                                           name,
                                           targ_sym);
                        fbt_.push_back(re);
                    }
                }

                // 1st plt entry is special.
                next_plt_entry_addr += plt_entry_size_;

            } else if (getArch() == Dyninst::Arch_aarch64) {
                next_plt_entry_addr += 2 * plt_entry_size_;
            } else {
                next_plt_entry_addr += 4 * (plt_entry_size_); //1st 4 entries are special
            }


            Elf_X_Sym sym = symdata.get_sym();
            Elf_X_Rel rel = reldata.get_rel();
            Elf_X_Rela rela = reldata.get_rela();
            const char *strs = strdata.get_string();

            if (sym.isValid() && (rel.isValid() || rela.isValid()) && strs) {

                // Sometimes, PPC32 Linux may use this loop to update fbt entries.
                // Should stay -1 for all other platforms.  See notes above.
                int fbt_iter = -1;
                if (fbt_.size() > 0 && !fbt_[0].rel_addr() && fbt_[0].name() != "@plt")
                    fbt_iter = 0;

                for (u_int i = 0; i < (rel_plt_size_ / rel_plt_entry_size_); ++i) {
                    long offset;
                    long addend;
                    long index;
                    unsigned long type;
                    Region::RegionType rtype;

                    switch (reldata.d_type()) {
                        case ELF_T_REL:
                            offset = rel.r_offset(i);
                            addend = 0;
                            index = rel.R_SYM(i);
                            type = rel.R_TYPE(i);
                            rtype = Region::RT_REL;
                            break;

                        case ELF_T_RELA:
                            offset = rela.r_offset(i);
                            addend = rela.r_addend(i);
                            index = rela.R_SYM(i);
                            type = rela.R_TYPE(i);
                            rtype = Region::RT_RELA;
                            break;

                        default:
                            // We should never reach this case.
                            return false;
                    };

                    std::string targ_name = &strs[sym.st_name(index)];
                    vector<Symbol *> dynsym_list;
                    if (symbols_.find(targ_name) != symbols_.end()) {
                        vector<Symbol *> &syms = symbols_[&strs[sym.st_name(index)]];
                        for (vector<Symbol *>::iterator i = syms.begin(); i != syms.end(); i++) {
                            if (!(*i)->isInDynSymtab())
                                continue;
                            dynsym_list.push_back(*i);
                        }
                    } else {
                        dynsym_list.clear();
                    }

#if defined(os_vxworks)
                    // VxWorks Kernel Images don't use PLT's, but we'll use the fbt to
          // note all function call relocations, and we'll fix these up later
          // in Symtab::fixup_RegionAddr()
          next_plt_entry_addr = sym.st_value(index);
#endif

                    if (fbt_iter == -1) { // Create new relocation entry.
                        relocationEntry re(next_plt_entry_addr, offset, targ_name,
                                           NULL, type);
                        if (type == R_X86_64_IRELATIVE) {
                            vector<Symbol *> funcs;
                            dyn_hash_map<std::string, std::vector<Symbol *> >::iterator iter;
                            // find the resolver function and use that as the
                            // caller function symbol.  The resolver has not run
                            // so we don't know the ultimate destination.
                            // Since the funcsByOffset map hasn't been setup yet
                            // we cannot call associated_symtab->findFuncByEntryOffset
                            for (iter = symbols_.begin(); iter != symbols_.end(); ++iter) {
                                std::string name = iter->first;
                                Symbol *sym = iter->second[0];
                                if (sym->getOffset() == (Offset) addend) {
                                    // Use dynsym_list.push_back(sym) instead?
                                    re.addDynSym(sym);
                                    break;
                                }
                            }
                        }
                        re.setAddend(addend);
                        re.setRegionType(rtype);
                        if (dynsym_list.size() > 0)
                            re.addDynSym(dynsym_list[0]);
                        fbt_.push_back(re);

                    } else { // Update existing relocation entry.
                        while ((unsigned) fbt_iter < fbt_.size() &&
                               fbt_[fbt_iter].name() == targ_name) {

                            fbt_[fbt_iter].setRelAddr(offset);
                            fbt_[fbt_iter].setAddend(addend);
                            fbt_[fbt_iter].setRegionType(rtype);
                            if (dynsym_list.size() > 0)
                                fbt_[fbt_iter].addDynSym(dynsym_list[0]);

                            ++fbt_iter;
                        }
                    }

#if defined(os_vxworks)
                    // Nothing to increment here.
#else
                    next_plt_entry_addr += plt_entry_size_;
#endif
                }
                return true;
            }
        }
    }
    return false;
}

void Object::load_object(bool alloc_syms) {
    Elf_X_Shdr *bssscnp = 0;
    Elf_X_Shdr *symscnp = 0;
    Elf_X_Shdr *strscnp = 0;
    Elf_X_Shdr *stabscnp = 0;
    Elf_X_Shdr *stabstrscnp = 0;
    Elf_X_Shdr *stabs_indxcnp = 0;
    Elf_X_Shdr *stabstrs_indxcnp = 0;
    Offset txtaddr = 0;
    Offset dataddr = 0;
    Elf_X_Shdr *rel_plt_scnp = 0;
    Elf_X_Shdr *plt_scnp = 0;
    Elf_X_Shdr *got_scnp = 0;
    Elf_X_Shdr *dynsym_scnp = 0;
    Elf_X_Shdr *dynstr_scnp = 0;
    Elf_X_Shdr *dynamic_scnp = 0;
    Elf_X_Shdr *eh_frame_scnp = 0;
    Elf_X_Shdr *gcc_except = 0;
    Elf_X_Shdr *interp_scnp = 0;
    Elf_X_Shdr *opd_scnp = NULL;

    { // binding contour (for "goto cleanup")

        // initialize object (for failure detection)
        code_ptr_ = 0;
        code_off_ = 0;
        code_len_ = 0;
        data_ptr_ = 0;
        data_off_ = 0;
        data_len_ = 0;

        // initialize "valid" regions of code and data segments
        code_vldS_ = (Offset) -1;
        code_vldE_ = 0;
        data_vldS_ = (Offset) -1;
        data_vldE_ = 0;

        // And attempt to parse the ELF data structures in the file....
        // EEL, added one more parameter

        if (!loaded_elf(txtaddr, dataddr, bssscnp, symscnp, strscnp,
                        stabscnp, stabstrscnp, stabs_indxcnp, stabstrs_indxcnp,
                        rel_plt_scnp, plt_scnp, got_scnp, dynsym_scnp, dynstr_scnp,
                        dynamic_scnp, eh_frame_scnp, gcc_except, interp_scnp,
                        opd_scnp, true)) {
            goto cleanup;
        }

        addressWidth_nbytes = elfHdr->wordSize();

        // find code and data segments....
        find_code_and_data(*elfHdr, txtaddr, dataddr);

        if (elfHdr->e_type() != ET_REL) {
            if (!code_ptr_ || !code_len_) {
                //bpfatal( "no text segment\n");
                goto cleanup;
            }
        }
        get_valid_memory_areas(*elfHdr);

#if (defined(os_linux) || defined(os_freebsd))
//        if(getArch() == Dyninst::Arch_x86 || getArch() == Dyninst::Arch_x86_64)
//        {
        if (eh_frame_scnp != 0 && gcc_except != 0) {
            find_catch_blocks(eh_frame_scnp, gcc_except,
                              txtaddr, dataddr, catch_addrs_);
        }
//        }
#endif
        if (interp_scnp) {
            interpreter_name_ = (char *) interp_scnp->get_data().d_buf();
        }

        // global symbols are put in global_symbols. Later we read the
        // stab section to find the module to where they belong.
        // Experiment : lets try to be a bit more intelligent about
        // how we initially size the global_symbols table.
        // dictionary_lite takes an initial # of bins (2nd param),
        // a max bin load (3rd param), and a grow factor (4th param).
        // Leaving aside the grow factor, lets allocate an initial #
        // of bins = nsyms / max bin load.

#if defined(TIMED_PARSE)
        struct timeval starttime;
    gettimeofday(&starttime, NULL);
#endif
        if (alloc_syms) {
            // find symbol and string data
#if defined(os_vxworks)
            // Avoid assigning symbols to DEFAULT_MODULE on VxWorks
      string module = mf->pathname();
#else
            string module = "DEFAULT_MODULE";
#endif
            string name = "DEFAULT_NAME";
            Elf_X_Data symdata, strdata;

            if (symscnp && strscnp) {
                symdata = symscnp->get_data();
                strdata = strscnp->get_data();
                parse_symbols(symdata, strdata, bssscnp, symscnp, false, module);
            }

            no_of_symbols_ = nsymbols();

            // try to resolve the module names of global symbols
            // Sun compiler stab.index section
            fix_global_symbol_modules_static_stab(stabs_indxcnp, stabstrs_indxcnp);

            // STABS format (.stab section)
            fix_global_symbol_modules_static_stab(stabscnp, stabstrscnp);

            // DWARF format (.debug_info section)
            fix_global_symbol_modules_static_dwarf();

            if (dynamic_addr_ && dynsym_scnp && dynstr_scnp) {
                symdata = dynsym_scnp->get_data();
                strdata = dynstr_scnp->get_data();
                parse_dynamicSymbols(dynamic_scnp, symdata, strdata, false, module);
            }

            //TODO
            //Have a hash on the symbol table. Iterate over dynamic symbol table to check if it exists
            //If yes set dynamic for the symbol ( How to distinguish between symbols only in symtab,
            //         symbols only in dynsymtab & symbols present in both).
            // Else add dynamic symbol to dictionary
            // (or) Have two sepearate dictionaries. Makes life easy!
            // Think about it today!!

            //allsymbols = merge(allsymbols, alldynSymbols);

#if defined(TIMED_PARSE)
            struct timeval endtime;
      gettimeofday(&endtime, NULL);
      unsigned long lstarttime = starttime.tv_sec * 1000 * 1000 + starttime.tv_usec;
      unsigned long lendtime = endtime.tv_sec * 1000 * 1000 + endtime.tv_usec;
      unsigned long difftime = lendtime - lstarttime;
      double dursecs = difftime/(1000);
      cout << "parsing/fixing/overriding elf took "<<dursecs <<" msecs" << endl;
#endif

            if (dynamic_addr_ && dynsym_scnp && dynstr_scnp) {
                parseDynamic(dynamic_scnp, dynsym_scnp, dynstr_scnp);
            }

#if defined(os_vxworks)
            // Load relocations like they are PLT entries.
      // Use the non-dynamic symbol tables.
      if (rel_plt_scnp && symscnp && strscnp) {
    if (!get_relocation_entries(rel_plt_scnp, symscnp, strscnp))
      goto cleanup;
      }
#endif

            // populate "fbt_"
            if (rel_plt_scnp && dynsym_scnp && dynstr_scnp) {
                if (!get_relocation_entries(rel_plt_scnp, dynsym_scnp, dynstr_scnp)) {
                    goto cleanup;
                }
            }
            parse_all_relocations(*elfHdr, dynsym_scnp, dynstr_scnp,
                                  symscnp, strscnp);

            handle_opd_relocations();
        }

        //Set object type
        int e_type = elfHdr->e_type();

        if (e_type == ET_DYN) {
            obj_type_ = obj_SharedLib;
        } else if (e_type == ET_EXEC) {
            obj_type_ = obj_Executable;
        } else if (e_type == ET_REL) {
            obj_type_ = obj_RelocatableFile;
        }

        // Set rel type based on the ELF machine type
        relType_ = getRelTypeByElfMachine(elfHdr);

        if (opd_scnp) {
            parse_opd(opd_scnp);
        } else if (got_scnp) {
            // Add a single global TOC value...
        }

        return;
    } // end binding contour (for "goto cleanup2")

    cleanup:
    {
        /* NOTE: The file should NOT be munmap()ed.  The mapped file is
       used for function parsing (see dyninstAPI/src/symtab.C) */

        create_printf("%s[%d]:  failed to load elf object\n", FILE__, __LINE__);
    }
}

void Object::load_shared_object(bool alloc_syms) {
    Elf_X_Shdr *bssscnp = 0;
    Elf_X_Shdr *symscnp = 0;
    Elf_X_Shdr *strscnp = 0;
    Elf_X_Shdr *stabscnp = 0;
    Elf_X_Shdr *stabstrscnp = 0;
    Elf_X_Shdr *stabs_indxcnp = 0;
    Elf_X_Shdr *stabstrs_indxcnp = 0;
    Offset txtaddr = 0;
    Offset dataddr = 0;
    Elf_X_Shdr *rel_plt_scnp = 0;
    Elf_X_Shdr *plt_scnp = 0;
    Elf_X_Shdr *got_scnp = 0;
    Elf_X_Shdr *dynsym_scnp = 0;
    Elf_X_Shdr *dynstr_scnp = 0;
    Elf_X_Shdr *dynamic_scnp = 0;
    Elf_X_Shdr *eh_frame_scnp = 0;
    Elf_X_Shdr *gcc_except = 0;
    Elf_X_Shdr *interp_scnp = 0;
    Elf_X_Shdr *opd_scnp = NULL;

    { // binding contour (for "goto cleanup2")

        // initialize "valid" regions of code and data segments
        code_vldS_ = (Offset) -1;
        code_vldE_ = 0;
        data_vldS_ = (Offset) -1;
        data_vldE_ = 0;

        if (!loaded_elf(txtaddr, dataddr, bssscnp, symscnp, strscnp,
                        stabscnp, stabstrscnp, stabs_indxcnp, stabstrs_indxcnp,
                        rel_plt_scnp, plt_scnp, got_scnp, dynsym_scnp, dynstr_scnp,
                        dynamic_scnp, eh_frame_scnp, gcc_except, interp_scnp, opd_scnp))
            goto cleanup2;

        if (interp_scnp)
            interpreter_name_ = (char *) interp_scnp->get_data().d_buf();

        addressWidth_nbytes = elfHdr->wordSize();

        // find code and data segments....
        find_code_and_data(*elfHdr, txtaddr, dataddr);

        get_valid_memory_areas(*elfHdr);

#if (defined(os_linux) || defined(os_freebsd))
//        if(getArch() == Dyninst::Arch_x86 || getArch() == Dyninst::Arch_x86_64) {
        if (eh_frame_scnp != 0 && gcc_except != 0) {
            find_catch_blocks(eh_frame_scnp, gcc_except,
                              txtaddr, dataddr, catch_addrs_);
        }
//        }
#endif

#if defined(TIMED_PARSE)
        struct timeval starttime;
    gettimeofday(&starttime, NULL);
#endif

        if (alloc_syms) {
            // build symbol dictionary
            string module = mf->pathname();
            string name = "DEFAULT_NAME";

            Elf_X_Data symdata, strdata;
            if (symscnp && strscnp) {
                symdata = symscnp->get_data();
                strdata = strscnp->get_data();
                if (!symdata.isValid() || !strdata.isValid()) {
                    log_elferror(err_func_, "locating symbol/string data");
                    goto cleanup2;
                }
                bool result = parse_symbols(symdata, strdata, bssscnp, symscnp, false, module);
                if (!result) {
                    log_elferror(err_func_, "locating symbol/string data");
                    goto cleanup2;
                }
            }

            no_of_symbols_ = nsymbols();
            // try to resolve the module names of global symbols
            // Sun compiler stab.index section
            fix_global_symbol_modules_static_stab(stabs_indxcnp, stabstrs_indxcnp);

            // STABS format (.stab section)
            fix_global_symbol_modules_static_stab(stabscnp, stabstrscnp);

            // DWARF format (.debug_info section)
            fix_global_symbol_modules_static_dwarf();

            if (dynamic_addr_ && dynsym_scnp && dynstr_scnp) {
                symdata = dynsym_scnp->get_data();
                strdata = dynstr_scnp->get_data();
                parse_dynamicSymbols(dynamic_scnp, symdata, strdata, false, module);
            }

#if defined(TIMED_PARSE)
            struct timeval endtime;
      gettimeofday(&endtime, NULL);
      unsigned long lstarttime = starttime.tv_sec * 1000 * 1000 + starttime.tv_usec;
      unsigned long lendtime = endtime.tv_sec * 1000 * 1000 + endtime.tv_usec;
      unsigned long difftime = lendtime - lstarttime;
      double dursecs = difftime/(1000 * 1000);
      cout << "*INSERT SYMBOLS* elf took "<<dursecs <<" msecs" << endl;
      //cout << "parsing/fixing/overriding/insertion elf took "<<dursecs <<" msecs" << endl;
#endif
            if (dynamic_addr_ && dynsym_scnp && dynstr_scnp) {
                parseDynamic(dynamic_scnp, dynsym_scnp, dynstr_scnp);
            }

#if defined(os_vxworks)
            // Load relocations like they are PLT entries.
      // Use the non-dynamic symbol tables.
      if (rel_plt_scnp && symscnp && strscnp) {
    if (!get_relocation_entries(rel_plt_scnp, symscnp, strscnp))
      goto cleanup2;
      }
#endif

            if (rel_plt_scnp && dynsym_scnp && dynstr_scnp) {
                if (!get_relocation_entries(rel_plt_scnp, dynsym_scnp, dynstr_scnp)) {
                    goto cleanup2;
                }
            }

            parse_all_relocations(*elfHdr, dynsym_scnp, dynstr_scnp,
                                  symscnp, strscnp);
            // Apply relocations to opd
            handle_opd_relocations();
        }

        //Set object type
        int e_type = elfHdr->e_type();
        if (e_type == ET_DYN) {
            obj_type_ = obj_SharedLib;
        } else if (e_type == ET_EXEC) {
            obj_type_ = obj_Executable;
        } else if (e_type == ET_REL) {
            obj_type_ = obj_RelocatableFile;
        }


        if (opd_scnp) {
            parse_opd(opd_scnp);
        }

        // Set rel type based on the ELF machine type
        relType_ = getRelTypeByElfMachine(elfHdr);

    } // end binding contour (for "goto cleanup2")

    cleanup2:
    {
    }
}

static Symbol::SymbolType pdelf_type(int elf_type) {
    switch (elf_type) {
        case STT_FILE:
            return Symbol::ST_MODULE;
        case STT_SECTION:
            return Symbol::ST_SECTION;
        case STT_OBJECT:
            return Symbol::ST_OBJECT;
        case STT_TLS:
            return Symbol::ST_TLS;
        case STT_FUNC:
            return Symbol::ST_FUNCTION;
        case STT_NOTYPE:
            return Symbol::ST_NOTYPE;
#if defined(STT_GNU_IFUNC)
        case STT_GNU_IFUNC:
            return Symbol::ST_INDIRECT;
#endif
        default:
            return Symbol::ST_UNKNOWN;
    }
}

static Symbol::SymbolLinkage pdelf_linkage(int elf_binding) {
    switch (elf_binding) {
        case STB_LOCAL:
            return Symbol::SL_LOCAL;
        case STB_WEAK:
            return Symbol::SL_WEAK;
        case STB_GLOBAL:
            return Symbol::SL_GLOBAL;
#if defined(STB_GNU_UNIQUE)
        case STB_GNU_UNIQUE:
            return Symbol::SL_UNIQUE;
#endif
    }
    return Symbol::SL_UNKNOWN;
}

static Symbol::SymbolVisibility pdelf_visibility(int elf_visibility) {
    switch (elf_visibility) {
        case STV_DEFAULT:
            return Symbol::SV_DEFAULT;
        case STV_INTERNAL:
            return Symbol::SV_INTERNAL;
        case STV_HIDDEN:
            return Symbol::SV_HIDDEN;
        case STV_PROTECTED:
            return Symbol::SV_PROTECTED;
    }
    return Symbol::SV_UNKNOWN;
}

//============================================================================

//#include "dyninstAPI/src/arch.h"
//#include "dyninstAPI/src/inst.h"
//#include "dyninstAPI/src/instPoint.h" // includes instPoint-x86.h
//#include "dyninstAPI/src/instP.h" // class returnInstance
//#include "dyninstAPI/src/rpcMgr.h"

//linear search
bool lookUpSymbol(std::vector<Symbol *> &allsymbols, Offset &addr) {
    for (unsigned i = 0; i < allsymbols.size(); i++) {
        if (allsymbols[i]->getOffset() == addr) {
            return true;
        }
    }
    return false;
}

bool lookUpAddress(std::vector<Offset> &jumpTargets, Offset &addr) {
    for (unsigned i = 0; i < jumpTargets.size(); i++) {
        if (jumpTargets[i] == addr) {
            return true;
        }
    }
    return false;
}

//utitility function to print std::vector of symbols
void printSyms(std::vector<Symbol *> &allsymbols) {
    for (unsigned i = 0; i < allsymbols.size(); i++) {
        if (allsymbols[i]->getType() != Symbol::ST_FUNCTION) {
            continue;
        }
        cout << allsymbols[i] << endl;
    }
}

// Official Procedure Descriptor handler
//
// Some platforms (PPC64 Linux libc v2.1) only produce function
// symbols which point into the .opd section.  Find the actual
// function address in .text, and fix the symbol.
//
// Additionally, large binaries may contain multiple TOC values.
// Use the .opd section to determine the correct per-function TOC.
// See binutils' bfd/elf64-ppc.c for all the gory details.
//
// Symbol altering routines should be minimized to prevent problems
// in the rewrite case.  Instead, return a new symbol the encapsulates
// the correct information.

// In statically linked binaries, there are relocations against
// .opd section. We need to apply the relocations before using
// opd symbols.

void Object::parse_opd(Elf_X_Shdr *opd_hdr) {
    // If the OPD is filled in, parse it and fill in our TOC table
    if (!opd_hdr) return;

    Elf_X_Data data = opd_hdr->get_data();
    if (!(data.isValid())) return;

    // Let's read this puppy
    unsigned long *buf = (unsigned long *) data.d_buf();
    // In some cases, the OPD is a set of 3-tuples: <func offset, TOC, environment ptr>.
    // In others, it's a set of 2-tuples. Since we can't tell the difference, we
    // instead look for function offsets.
    // Heck, it can even change within the opd!

    // In almost all cases, the TOC is the same. So let's store it at the
    // special location 0 and only record differences.
    Offset baseTOC = buf[1];
    TOC_table_[0] = baseTOC;
    create_printf("Set base TOC to %p\n", baseTOC);

    // Note the lack of 32/64 here: okay because the only platform with an OPD
    // is 64-bit elf.
    unsigned i = 0;
    while (i < (data.d_size() / sizeof(unsigned long))) {
        Offset func = buf[i];
        Offset toc = buf[i + 1];

        if (func == 0 && i != 0) break;

        if (symsByOffset_.find(func) == symsByOffset_.end()) {
            i++;
            continue;
        }

        if (toc != baseTOC) {
            TOC_table_[func] = toc;
            create_printf("Set TOC for %p to %p\n", func, toc);
        }
        i += 2;
    }
}

void Object::handle_opd_relocations() {

    unsigned int i = 0, opdregion = 0;
    while (i < regions_.size()) {
        if (regions_[i]->getRegionName().compare(".opd") == 0) {
            opdregion = i;
            break;
        }
        i++;
    }
    if (i == regions_.size()) return;

    vector<relocationEntry> region_rels = (regions_[opdregion])->getRelocations();
    vector<relocationEntry>::iterator rel_it;
    vector<Symbol *>::iterator sym_it;
    for (sym_it = opdsymbols_.begin(); sym_it != opdsymbols_.end(); ++sym_it) {
        for (rel_it = region_rels.begin(); rel_it != region_rels.end(); ++rel_it) {
            if ((*sym_it)->getPtrOffset() == (*rel_it).rel_addr()) {
                i = 0;
                while (i < regions_.size()) {
                    if (regions_[i]->getRegionName().compare((*rel_it).getDynSym()->getMangledName()) == 0) {
                        Region *targetRegion = regions_[i];
                        Offset regionOffset = targetRegion->getDiskOffset() + (*rel_it).addend();
                        (*sym_it)->setRegion(targetRegion);
                        (*sym_it)->setOffset(regionOffset);   // Store code address for the function.
                        break;
                    }
                    ++i;
                }
            }
        }
    }
    opdsymbols_.clear();
}

Symbol *Object::handle_opd_symbol(Region *opd, Symbol *sym) {
    if (!sym) return NULL;

    Offset soffset = sym->getOffset();
    if (!opd->isOffsetInRegion(soffset)) return NULL;  // Symbol must be in .opd section.

    Offset *opd_entry = (Offset *) opd->getPtrToRawData();
    opd_entry += (soffset - opd->getDiskOffset()) / sizeof(Offset); // table of offsets;
    Symbol *retval = new Symbol(*sym); // Copy the .opd symbol.
    retval->setOffset(opd_entry[0]);   // Store code address for the function.
    retval->setLocalTOC(opd_entry[1]); // Store TOC address for this function.
    retval->setPtrOffset(soffset);     // Original address is the ptr address.

    // Find the appropriate region for the new symbol.
    unsigned int i = 0;
    while (i < regions_.size()) {
        if (regions_[i]->isOffsetInRegion(opd_entry[0])) {
            retval->setRegion(regions_[i]);
            break;
        }
        ++i;
    }
    retval->setSymbolType(Symbol::ST_FUNCTION);
#if 0
    retval->tag_ = Symbol::TAG_INTERNAL;  // Not sure if this is an appropriate
                                        // use of the tag field, but we need
                                        // to mark this symbol somehow as a
                                        // fake.
#endif
    return retval;
}

// parse_symbols(): populate "allsymbols"
bool Object::parse_symbols(Elf_X_Data &symdata, Elf_X_Data &strdata,
                           Elf_X_Shdr *bssscnp,
                           Elf_X_Shdr *symscnp,
                           bool /*shared*/, string smodule) {
#if defined(TIMED_PARSE)
    struct timeval starttime;
  gettimeofday(&starttime, NULL);
#endif

    if (!symdata.isValid() || !strdata.isValid()) {
        return false;
    }

    Elf_X_Sym syms = symdata.get_sym();
    const char *strs = strdata.get_string();
    if (syms.isValid()) {
        for (unsigned i = 0; i < syms.count(); i++) {
            //If it is not a dynamic executable then we need undefined symbols
            //in symtab section so that we can resolve symbol references. So
            //we parse & store undefined symbols only if there is no dynamic
            //symbol table
            //1/09: not so anymore--we want to preserve all symbols,
            //regardless of file type

            int etype = syms.ST_TYPE(i);
            int ebinding = syms.ST_BIND(i);
            int evisibility = syms.ST_VISIBILITY(i);

            // resolve symbol elements
            string sname = &strs[syms.st_name(i)];
            Symbol::SymbolType stype = pdelf_type(etype);
            Symbol::SymbolLinkage slinkage = pdelf_linkage(ebinding);
            Symbol::SymbolVisibility svisibility = pdelf_visibility(evisibility);
            unsigned ssize = syms.st_size(i);
            unsigned secNumber = syms.st_shndx(i);

            Offset soffset;
            if (symscnp->isFromDebugFile()) {
                Offset soffset_dbg = syms.st_value(i);
                soffset = soffset_dbg;
                if (soffset_dbg) {
                    bool result = convertDebugOffset(soffset_dbg, soffset);
                    if (!result) {
                        //Symbol does not match any section, can't convert
                        continue;
                    }
                }
            } else {
                soffset = syms.st_value(i);
            }

            /* icc BUG: Variables in BSS are categorized as ST_NOTYPE instead of
	 ST_OBJECT.  To fix this, we check if the symbol is in BSS and has
	 size > 0. If so, we can almost always say it is a variable and hence,
	 change the type from ST_NOTYPE to ST_OBJECT.
      */
            if (bssscnp) {
                Offset bssStart = Offset(bssscnp->sh_addr());
                Offset bssEnd = Offset(bssStart + bssscnp->sh_size());

                if ((bssStart <= soffset) && (soffset < bssEnd) && (ssize > 0) &&
                    (stype == Symbol::ST_NOTYPE)) {
                    stype = Symbol::ST_OBJECT;
                }
            }

            // discard "dummy" symbol at beginning of file
            if (i == 0 && sname == "" && soffset == (Offset) 0)
                continue;


            Region *sec;
            if (secNumber >= 1 && secNumber < regions_.size()) {
                sec = regions_[secNumber];
            } else {
                sec = NULL;
            }
            int ind = int(i);
            int strindex = syms.st_name(i);

            if (stype == Symbol::ST_SECTION && sec != NULL) {
                sname = sec->getRegionName();
                soffset = sec->getDiskOffset();
            }

            if (stype == Symbol::ST_MODULE) {
                smodule = sname;
            }
            Symbol *newsym = new Symbol(sname,
                                        stype,
                                        slinkage,
                                        svisibility,
                                        soffset,
                                        NULL,
                                        sec,
                                        ssize,
                                        false,
                                        (secNumber == SHN_ABS),
                                        ind,
                                        strindex,
                                        (secNumber == SHN_COMMON));

            if (stype == Symbol::ST_UNKNOWN)
                newsym->setInternalType(etype);

            if (sec && sec->getRegionName() == OPD_NAME && stype == Symbol::ST_FUNCTION) {
                newsym = handle_opd_symbol(sec, newsym);

                opdsymbols_.push_back(newsym);
                symbols_[sname].push_back(newsym);
                symsByOffset_[newsym->getOffset()].push_back(newsym);
                symsToModules_[newsym] = smodule;
            } else {
                symbols_[sname].push_back(newsym);
                symsByOffset_[newsym->getOffset()].push_back(newsym);
                symsToModules_[newsym] = smodule;
            }

        }
    } // syms.isValid()
#if defined(TIMED_PARSE)
    struct timeval endtime;
  gettimeofday(&endtime, NULL);
  unsigned long lstarttime = starttime.tv_sec * 1000 * 1000 + starttime.tv_usec;
  unsigned long lendtime = endtime.tv_sec * 1000 * 1000 + endtime.tv_usec;
  unsigned long difftime = lendtime - lstarttime;
  double dursecs = difftime/(1000 * 1000);
  cout << "parsing elf took "<<dursecs <<" secs" << endl;
#endif
    return true;
}

// parse_symbols(): populate "allsymbols"
// Lazy parsing of dynamic symbol  & string tables
// Parsing the dynamic symbols lazily would certainly
// not increase the overhead of the entire parse
void Object::parse_dynamicSymbols(Elf_X_Shdr *&
dyn_scnp, Elf_X_Data &symdata,
                                  Elf_X_Data &strdata,
                                  bool /*shared*/,
                                  std::string smodule) {
#if defined(TIMED_PARSE)
    struct timeval starttime;
  gettimeofday(&starttime, NULL);
#endif

    Elf_X_Sym syms = symdata.get_sym();
    const char *strs = strdata.get_string();
    Elf_X_Shdr *versymSec = NULL, *verneedSec = NULL, *verdefSec = NULL;
    Elf_X_Data data = dyn_scnp->get_data();
    Elf_X_Dyn dyns = data.get_dyn();
    unsigned verneednum = 0, verdefnum = 0;
    Elf_X_Versym symVersions;
    Elf_X_Verdef *symVersionDefs = NULL;
    Elf_X_Verneed *symVersionNeeds = NULL;
    for (unsigned i = 0; i < dyns.count(); ++i) {
        switch (dyns.d_tag(i)) {
            case DT_NEEDED:
                deps_.push_back(&strs[dyns.d_ptr(i)]);
                break;
            case DT_VERSYM:
                versymSec = getRegionHdrByAddr(dyns.d_ptr(i));
                break;
            case DT_VERNEED:
                verneedSec = getRegionHdrByAddr(dyns.d_ptr(i));
                break;
            case DT_VERDEF:
                verdefSec = getRegionHdrByAddr(dyns.d_ptr(i));
                break;
            case DT_VERNEEDNUM:
                verneednum = dyns.d_ptr(i);
                break;
            case DT_VERDEFNUM:
                verdefnum = dyns.d_ptr(i);
                break;
            case DT_SONAME:
                soname_ = &strs[dyns.d_ptr(i)];
            default:
                break;
        }
    }
    if (versymSec)
        symVersions = versymSec->get_data().get_versyms();
    if (verdefSec)
        symVersionDefs = verdefSec->get_data().get_verDefSym();
    if (verneedSec)
        symVersionNeeds = verneedSec->get_data().get_verNeedSym();

    for (unsigned i = 0; i < verdefnum; i++) {
        Elf_X_Verdaux *aux = symVersionDefs->get_aux();
        for (unsigned j = 0; j < symVersionDefs->vd_cnt(); j++) {
            versionMapping[symVersionDefs->vd_ndx()].push_back(&strs[aux->vda_name()]);
            Elf_X_Verdaux *auxnext = aux->get_next();
            delete aux;
            aux = auxnext;
        }
        Elf_X_Verdef *symVersionDefsnext = symVersionDefs->get_next();
        delete symVersionDefs;
        symVersionDefs = symVersionDefsnext;
    }

    for (unsigned i = 0; i < verneednum; i++) {
        Elf_X_Vernaux *aux = symVersionNeeds->get_aux();
        for (unsigned j = 0; j < symVersionNeeds->vn_cnt(); j++) {
            versionMapping[aux->vna_other()].push_back(&strs[aux->vna_name()]);
            versionFileNameMapping[aux->vna_other()] = &strs[symVersionNeeds->vn_file()];
            Elf_X_Vernaux *auxnext = aux->get_next();
            delete aux;
            aux = auxnext;
        }
        Elf_X_Verneed *symVersionNeedsnext = symVersionNeeds->get_next();
        delete symVersionNeeds;
        symVersionNeeds = symVersionNeedsnext;
    }

    if (syms.isValid()) {
        for (unsigned i = 0; i < syms.count(); i++) {
            int etype = syms.ST_TYPE(i);
            int ebinding = syms.ST_BIND(i);
            int evisibility = syms.ST_VISIBILITY(i);

            // resolve symbol elements
            string sname = &strs[syms.st_name(i)];
            Symbol::SymbolType stype = pdelf_type(etype);
            Symbol::SymbolLinkage slinkage = pdelf_linkage(ebinding);
            Symbol::SymbolVisibility svisibility = pdelf_visibility(evisibility);
            unsigned ssize = syms.st_size(i);
            Offset soffset = syms.st_value(i);
            unsigned secNumber = syms.st_shndx(i);

            // discard "dummy" symbol at beginning of file
            if (i == 0 && sname == "" && soffset == 0)
                continue;

            Region *sec;
            if (secNumber >= 1 && secNumber < regions_.size()) {
                sec = regions_[secNumber];
            } else {
                sec = NULL;
            }

            int ind = int(i);
            int strindex = syms.st_name(i);

            if (stype == Symbol::ST_MODULE) {
                smodule = sname;
            }

            Symbol *newsym = new Symbol(sname,
                                        stype,
                                        slinkage,
                                        svisibility,
                                        soffset,
                                        NULL,
                                        sec,
                                        ssize,
                                        true,  // is dynamic
                                        (secNumber == SHN_ABS),
                                        ind,
                                        strindex,
                                        (secNumber == SHN_COMMON));

            if (stype == Symbol::ST_UNKNOWN)
                newsym->setInternalType(etype);

            if (versymSec) {
                unsigned short raw = symVersions.get(i);
                bool hidden = raw >> 15;
                int index = raw & 0x7fff;
                if (versionFileNameMapping.find(index) != versionFileNameMapping.end()) {
                    //printf("version filename for %s: %s\n", sname.c_str(),
                    //versionFileNameMapping[index].c_str());
                    newsym->setVersionFileName(versionFileNameMapping[index]);
                }
                if (versionMapping.find(index) != versionMapping.end()) {
                    //printf("versions for %s: ", sname.c_str());
                    //for (unsigned k=0; k < versionMapping[index].size(); k++)
                    //printf(" %s", versionMapping[index][k].c_str());
                    newsym->setVersions(versionMapping[index]);
                    //printf("\n");
                }
                if (hidden) {
                    newsym->setVersionHidden();
                }
            }
            // register symbol in dictionary

            if (sec && sec->getRegionName() == OPD_NAME && stype == Symbol::ST_FUNCTION) {
                newsym = handle_opd_symbol(sec, newsym);
                opdsymbols_.push_back(newsym);

                symbols_[sname].push_back(newsym);
                symsByOffset_[newsym->getOffset()].push_back(newsym);
                symsToModules_[newsym] = smodule;
            } else {
                symbols_[sname].push_back(newsym);
                symsByOffset_[newsym->getOffset()].push_back(newsym);
                symsToModules_[newsym] = smodule;
            }
        }
    }

#if defined(TIMED_PARSE)
    struct timeval endtime;
  gettimeofday(&endtime, NULL);
  unsigned long lstarttime = starttime.tv_sec * 1000 * 1000 + starttime.tv_usec;
  unsigned long lendtime = endtime.tv_sec * 1000 * 1000 + endtime.tv_usec;
  unsigned long difftime = lendtime - lstarttime;
  double dursecs = difftime/(1000 * 1000);
  cout << "parsing elf took "<<dursecs <<" secs" << endl;
#endif
}

#if defined(cap_dwarf)

string Object::find_symbol(string name) {
    string name2;

    // pass #1: unmodified
    name2 = name;
    if (symbols_.find(name2) != symbols_.end()) return name2;

    // pass #2: leading underscore (C)
    name2 = "_" + name;
    if (symbols_.find(name2) != symbols_.end()) return name2;

    // pass #3: trailing underscore (Fortran)
    name2 = name + "_";
    if (symbols_.find(name2) != symbols_.end())
        return name2;

    return "";
}

#endif


/********************************************************
 *
 * For object files only....
 *   read the .debug_info section to find the module of global symbols
 *   see documents...
 *   - "DWARF Debugging Information Format"
 *   - "A Consumer Libary Interface to DWARF"
 *
 ********************************************************/

#if defined(cap_dwarf)

void pd_dwarf_handler() {
    const char *dwarf_msg = dwarf_errmsg(0);

    if (dwarf_msg == NULL)
        return;

    string str = string("DWARF Error: ") + dwarf_msg;
    dwarf_err_func(str.c_str());

    //bperr( "DWARF error: %s\n", dwarf_msg);
}

Dwarf_Sword declFileNo = 0;
char **declFileNoToName = NULL;

bool Object::dwarf_parse_aranges(Dwarf *dbg, std::set<Dwarf_Off> &dies_seen) {
    Dwarf_Aranges *ranges;
    size_t num_ranges;
    int status = dwarf_getaranges(dbg, &ranges, &num_ranges);
    if (status != 0) return false;
//    cout << "Processing " << num_ranges << "DWARF ranges" << endl;
    for (size_t i = 0; i < num_ranges; i++) {
        Dwarf_Arange *range = dwarf_onearange(ranges, i);
        if (!range) continue;

        Dwarf_Addr start;
        Dwarf_Word len;
        Dwarf_Off some_offset;
        status = dwarf_getarangeinfo(range, &start, &len, &some_offset);
        assert(status == 0);
        if (len == 0) continue;

        Dwarf_Die cu_die, *cu_die_off_p;
        cu_die_off_p = dwarf_addrdie(dbg, start, &cu_die);
        assert(cu_die_off_p != NULL);
        auto off_die = dwarf_dieoffset(&cu_die);
        if (dies_seen.find(off_die) != dies_seen.end()) continue;

        std::string modname;
        if (!DwarfWalker::findDieName(dbg, cu_die, modname)) {
            modname = associated_symtab->file(); // default module
        }

        Offset actual_start, actual_end;
        convertDebugOffset(start, actual_start);
        convertDebugOffset(start + len, actual_end);
        Module *m = associated_symtab->getOrCreateModule(modname, actual_start);
        m->addRange(actual_start, actual_end);
        m->addDebugInfo(cu_die);
        DwarfWalker::buildSrcFiles(dbg, cu_die, m->getStrings());
        dies_seen.insert(off_die);
    }
    return true;
}

bool Object::fix_global_symbol_modules_static_dwarf() {
    /* Initialize libdwarf. */
    Dwarf **dbg_ptr = dwarf->type_dbg();
    if (!dbg_ptr)
        return false;
    Dwarf *dbg = *dbg_ptr;
    std::set<Dwarf_Off> dies_seen;
    dwarf_parse_aranges(dbg, dies_seen);

    /* Iterate over the compilation-unit headers. */
    size_t cu_header_size;
    for (Dwarf_Off cu_off = 0, next_cu_off;
         dwarf_nextcu(dbg, cu_off, &next_cu_off, &cu_header_size,
                      NULL, NULL, NULL) == 0;
         cu_off = next_cu_off) {
        Dwarf_Off cu_die_off = cu_off + cu_header_size;
        Dwarf_Die cu_die, *cu_die_p;
        cu_die_p = dwarf_offdie(dbg, cu_die_off, &cu_die);

        if (cu_die_p == NULL) continue;
        //if(dies_seen.find(cu_die_off) != dies_seen.end()) continue;

        std::string modname;
        if (!DwarfWalker::findDieName(dbg, cu_die, modname)) {
            modname = associated_symtab->file(); // default module
        }
        //cerr << "Processing CU DIE for " << modname << " offset: " << next_cu_off << endl;
        Address tempModLow;
        Address modLow = 0;
        if (DwarfWalker::findConstant(DW_AT_low_pc, tempModLow, &cu_die, dbg)) {
            convertDebugOffset(tempModLow, modLow);
        }
        std::vector<AddressRange> mod_ranges = DwarfWalker::getDieRanges(dbg, cu_die, modLow);
        Module *m = associated_symtab->getOrCreateModule(modname, modLow);
        for (auto r = mod_ranges.begin();
             r != mod_ranges.end(); ++r) {
            m->addRange(r->first, r->second);
        }
        if (!m->hasRanges()) {
//            cout << "No ranges for module " << modname << ", need to extract from statements\n";
            Dwarf_Lines *lines;
            size_t num_lines;
            if (dwarf_getsrclines(&cu_die, &lines, &num_lines) == 0) {
                Dwarf_Addr low;
                for (size_t i = 0; i < num_lines; ++i) {
                    Dwarf_Line *line = dwarf_onesrcline(lines, i);
                    if ((dwarf_lineaddr(line, &low) == 0) && low) {
                        Dwarf_Addr high = low;
                        int result = 0;
                        for (; (i < num_lines) &&
                               (result == 0); ++i) {
                            line = dwarf_onesrcline(lines, i);
                            if (!line) continue;

                            bool is_end = false;
                            result = dwarf_lineendsequence(line, &is_end);
                            if (result == 0 && is_end) {
                                result = dwarf_lineaddr(line, &high);
                                break;
                            }

                        }
//                        cout << "Adding range [" << hex << low << ", " << high << ") to " << dec <<
//                             m->fileName() << " based on statements" << endl;
                        m->addRange(low, high);
                    }
                }
            }
        }
        m->addDebugInfo(cu_die);
        DwarfWalker::buildSrcFiles(dbg, cu_die, m->getStrings());
        dies_seen.insert(cu_die_off);
    }

    return true;
}

#else

// dummy definition for non-DWARF platforms
bool Object::fix_global_symbol_modules_static_dwarf()
{ return false; }

#endif // cap_dwarf

/********************************************************
 *
 * For object files only....
 *  read the .stab section to find the module of global symbols
 *
 ********************************************************/

bool Object::fix_global_symbol_modules_static_stab(Elf_X_Shdr *stabscnp, Elf_X_Shdr *stabstrscnp) {
    // Read the stab section to find the module of global symbols.
    // The symbols appear in the stab section by module. A module begins
    // with a symbol of type N_UNDF and ends with a symbol of type N_ENDM.
    // All the symbols in between those two symbols belong to the module.

    if (!stabscnp || !stabstrscnp) return false;

    Elf_X_Data stabdata = stabscnp->get_data();
    Elf_X_Data stabstrdata = stabstrscnp->get_data();
    stab_entry *stabptr = NULL;

    if (!stabdata.isValid() || !stabstrdata.isValid()) return false;

    switch (addressWidth_nbytes) {
        case 4:
            stabptr = new stab_entry_32(stabdata.d_buf(),
                                        stabstrdata.get_string(),
                                        stabscnp->sh_size() / sizeof(stab32));
            break;

        case 8:
            stabptr = new stab_entry_64(stabdata.d_buf(),
                                        stabstrdata.get_string(),
                                        stabscnp->sh_size() / sizeof(stab64));
            break;
    };

    const char *next_stabstr = stabptr->getStringBase();
    string module = "DEFAULT_MODULE";

    // the stabstr contains one string table for each module.
    // stabstr_offset gives the offset from the begining of stabstr of the
    // string table for the current module.

    bool is_fortran = false;  // is the current module fortran code?

    for (unsigned i = 0; i < stabptr->count(); i++) {
        switch (stabptr->type(i)) {
            case N_UNDF: /* start of object file */
                stabptr->setStringBase(next_stabstr);
                next_stabstr = stabptr->getStringBase() + stabptr->val(i);
                break;

            case N_ENDM: /* end of object file */
                is_fortran = false;
                module = "DEFAULT_MODULE";
                break;

            case N_SO: /* compilation source or file name */
                if ((stabptr->desc(i) == N_SO_FORTRAN) || (stabptr->desc(i) == N_SO_F90))
                    is_fortran = true;

                module = string(stabptr->name(i));
                break;

            case N_ENTRY: /* fortran alternate subroutine entry point */
            case N_GSYM: /* global symbol */
                // the name string of a function or object appears in the stab
                // string table as <symbol name>:<symbol descriptor><other stuff>
                // where <symbol descriptor> is a one char code.
                // we must extract the name and descriptor from the string
            {
                const char *p = stabptr->name(i);
                // bperr("got %d type, str = %s\n", stabptr->type(i), p);
                // if (stabptr->type(i) == N_FUN && strlen(p) == 0) {

                if (strlen(p) == 0) {
                    // GNU CC 2.8 and higher associate a null-named function
                    // entry with the end of a function.  Just skip it.
                    break;
                }

                const char *q = strchr(p, ':');
                unsigned len;

                if (q) {
                    len = q - p;
                } else {
                    len = strlen(p);
                }

                if (len == 0) {
                    // symbol name is empty.Skip it.- 02/12/07 -Giri
                    break;
                }

                char *sname = new char[len + 1];
                strncpy(sname, p, len);
                sname[len] = 0;

                string SymName = string(sname);

                // q points to the ':' in the name string, so
                // q[1] is the symbol descriptor. We must check the symbol descriptor
                // here to skip things we are not interested in, such as prototypes.

                bool res = (symbols_.find(SymName) != symbols_.end());

                if (!res && is_fortran) {
                    // Fortran symbols usually appear with an '_' appended in .symtab,
                    // but not on .stab
                    SymName += "_";
                    res = (symbols_.find(SymName) != symbols_.end());
                }

                if (res && (q == 0 || q[1] != SD_PROTOTYPE)) {
                    unsigned int count = 0;
                    std::vector<Symbol *> &syms = symbols_[SymName];

                    /* If there's only one, apply regardless. */
                    if (syms.size() == 1) {
                        // TODO: set module
                        //		    symbols_[SymName][0]->setModuleName(module);
                    } else {
                        for (unsigned int i = 0; i < syms.size(); i++) {
                            if (syms[i]->getLinkage() == Symbol::SL_GLOBAL) {
                                // TODO: set module
                                //			    symbols_[SymName][i]->setModuleName(module);
                                count++;
                            }
                        }
                    }
                }
                break;
            }
            case N_FUN:
                /* function */
            {
                const char *p = stabptr->name(i);

                if (strlen(p) == 0) {
                    // Rumours are that GNU CC 2.8 and higher associate a
                    // null-named function entry with the end of a
                    // function. Just skip it.
                    break;
                }

                const char *q = strchr(p, ':');

                if (q == 0) {
                    // bperr( "Unrecognized stab format: %s\n", p);
                    // Happens with the Solaris native compiler (.xstabs entries?)
                    break;
                }

                if (q[1] == SD_PROTOTYPE) {
                    // We see a prototype, skip it
                    break;
                }

                unsigned long entryAddr = stabptr->val(i);

                if (entryAddr == 0) {
                    // The function stab doesn't contain a function address
                    // (happens with the Solaris native compiler). We have to
                    // look up the symbol by its name. That's unfortunate, since
                    // names may not be unique and we may end up assigning a wrong
                    // module name to the symbol.
                    unsigned len = q - p;
                    if (len == 0) {
                        // symbol name is empty.Skip it.- 02/12/07 -Giri
                        break;
                    }

                    char *sname = new char[len + 1];
                    strncpy(sname, p, len);
                    sname[len] = 0;
                    string nameFromStab = string(sname);
                    delete[] sname;

                    for (unsigned i = 0; i < symbols_[nameFromStab].size(); i++) {
                        symsToModules_[symbols_[nameFromStab][i]] = module;
                    }
                } else {
                    if (symsByOffset_.find(entryAddr) == symsByOffset_.end()) {
                        //bperr( "fix_global_symbol_modules_static_stab "
                        //	   "can't find address 0x%lx of STABS entry %s\n", entryAddr, p);
                        break;
                    }
                    for (unsigned i = 0; i < symsByOffset_[entryAddr].size(); i++) {
                        symsToModules_[symsByOffset_[entryAddr][i]] = module;
                    }
                }
                break;
            }

            default:
                /* ignore other entries */
                break;
        }
    }

    delete stabptr;

    return true;
}


// find_code_and_data(): populates the following members:
//   code_ptr_, code_off_, code_len_
//   data_ptr_, data_off_, data_len_
void Object::find_code_and_data(Elf_X &elf,
                                Offset txtaddr,
                                Offset dataddr) {
    /* Note:
   * .o's don't have program headers, so these fields are populated earlier
   * when the sections are processed -> see loaded_elf()
   */

    for (int i = 0; i < elf.e_phnum(); ++i) {
        Elf_X_Phdr &phdr = elf.get_phdr(i);

        char *file_ptr = (char *) mf->base_addr();
        /*
      if(!isRegionPresent(phdr.p_paddr(), phdr.p_filesz(), phdr.p_flags())) {
      Region *reg = new Region(i, "", phdr.p_paddr(), phdr.p_filesz(),
      phdr.p_vaddr(), phdr.p_memsz(),
      &file_ptr[phdr.p_offset()],
      getSegmentPerms(phdr.p_flags()),
      getSegmentType(phdr.p_type(), phdr.p_flags()));
      reg->setFileOffset(phdr.p_offset());
      regions_.push_back(reg);
      }
    */
        // The code pointer, offset, & length should be set even if
        // txtaddr=0, so in this case we set these values by
        // identifying the segment that contains the entryAddress
        if (((phdr.p_vaddr() <= txtaddr) &&
             (phdr.p_vaddr() + phdr.p_filesz() >= txtaddr)) ||
            (!txtaddr && ((phdr.p_vaddr() <= entryAddress_) &&
                          (phdr.p_vaddr() + phdr.p_filesz() >= entryAddress_)))) {

            if (code_ptr_ == 0 && code_off_ == 0 && code_len_ == 0) {
                code_ptr_ = (char *) (void *) &file_ptr[phdr.p_offset()];
                code_off_ = (Offset) phdr.p_vaddr();
                code_len_ = (unsigned) phdr.p_filesz();
            }

        } else if (((phdr.p_vaddr() <= dataddr) &&
                    (phdr.p_vaddr() + phdr.p_filesz() >= dataddr)) ||
                   (!dataddr && (phdr.p_type() == PT_LOAD))) {
            if (data_ptr_ == 0 && data_off_ == 0 && data_len_ == 0) {
                data_ptr_ = (char *) (void *) &file_ptr[phdr.p_offset()];
                data_off_ = (Offset) phdr.p_vaddr();
                data_len_ = (unsigned) phdr.p_filesz();
            }
        }
    }
    //if (addressWidth_nbytes == 8) bperr( ">>> 64-bit find_code_and_data() successful\n");
}

const char *Object::elf_vaddr_to_ptr(Offset vaddr) const {
    const char *ret = NULL;
    unsigned code_size_ = code_len_;
    unsigned data_size_ = data_len_;

    if (vaddr >= code_off_ && vaddr < code_off_ + code_size_) {
        ret = ((char *) code_ptr_) + (vaddr - code_off_);
    } else if (vaddr >= data_off_ && vaddr < data_off_ + data_size_) {
        ret = ((char *) data_ptr_) + (vaddr - data_off_);
    }

    return ret;
}

stab_entry *Object::get_stab_info() const {
    char *file_ptr = (char *) mf->base_addr();

    // check that file has .stab info
    if (stab_off_ && stab_size_ && stabstr_off_) {
        switch (addressWidth_nbytes) {
            case 4: // 32-bit object
                return new stab_entry_32(file_ptr + stab_off_,
                                         file_ptr + stabstr_off_,
                                         stab_size_ / sizeof(stab32));
                break;
            case 8: // 64-bit object
                return new stab_entry_64(file_ptr + stab_off_,
                                         file_ptr + stabstr_off_,
                                         stab_size_ / sizeof(stab64));
                break;
        };
    }

    return new stab_entry_64();
}

Object::Object(MappedFile *mf_, bool, void (*err_func)(const char *),
               bool alloc_syms, Symtab *st) :
        AObject(mf_, err_func, st),
        elfHdr(NULL),
        hasReldyn_(false),
        hasReladyn_(false),
        hasRelplt_(false),
        hasRelaplt_(false),
        relType_(Region::RT_REL),
        isBlueGeneP_(false), isBlueGeneQ_(false),
        hasNoteSection_(false),
        elf_hash_addr_(0), gnu_hash_addr_(0),
        dynamic_offset_(0), dynamic_size_(0), dynsym_size_(0),
        init_addr_(0), fini_addr_(0),
        text_addr_(0), text_size_(0),
        symtab_addr_(0), strtab_addr_(0),
        dynamic_addr_(0), dynsym_addr_(0), dynstr_addr_(0),
        got_addr_(0), got_size_(0),
        plt_addr_(0), plt_size_(0), plt_entry_size_(0),
        rel_plt_addr_(0), rel_plt_size_(0), rel_plt_entry_size_(0),
        rel_addr_(0), rel_size_(0), rel_entry_size_(0),
        opd_addr_(0), opd_size_(0),
        stab_off_(0), stab_size_(0), stabstr_off_(0),
        stab_indx_off_(0), stab_indx_size_(0), stabstr_indx_off_(0),
        dwarvenDebugInfo(false),
        loadAddress_(0), entryAddress_(0),
        interpreter_name_(NULL),
        isStripped(false),
        dwarf(NULL),
        EEL(false), did_open(false),
        obj_type_(obj_Unknown),
        DbgSectionMapSorted(false),
<<<<<<< HEAD
        soname_(NULL) {
=======
        soname_(NULL)
{
    li_for_object = NULL; 
>>>>>>> 537b6e08

#if defined(TIMED_PARSE)
    struct timeval starttime;
  gettimeofday(&starttime, NULL);
#endif
    is_aout_ = false;

    if (mf->getFD() != -1) {
        elfHdr = Elf_X::newElf_X(mf->getFD(), ELF_C_READ, NULL, mf_->pathname());
    } else {
        elfHdr = Elf_X::newElf_X((char *) mf->base_addr(), mf->size(), mf_->pathname());
    }

    // ELF header: sanity check
    //if (!elfHdr->isValid()|| !pdelf_check_ehdr(elfHdr))
    if (!elfHdr->isValid()) {
        log_elferror(err_func_, "ELF header");
        has_error = true;
        return;
    } else if (!pdelf_check_ehdr(*elfHdr)) {
        log_elferror(err_func_, "ELF header failed integrity check");
        has_error = true;
        return;
    }

    dwarf = DwarfHandle::createDwarfHandle(mf_->pathname(), elfHdr);
    if (elfHdr->e_type() == ET_DYN) {
//        load_shared_object(alloc_syms);
        load_object(alloc_syms);
    } else if (elfHdr->e_type() == ET_REL || elfHdr->e_type() == ET_EXEC) {
        // Differentiate between an executable and an object file
        if (elfHdr->e_phnum()) is_aout_ = true;
        else is_aout_ = false;

        load_object(alloc_syms);
    } else {
        log_perror(err_func_, "Invalid filetype in Elf header");
        has_error = true;
        return;
    }

#ifdef BINEDIT_DEBUG
    print_symbol_map(&symbols_);
#endif
#if defined(TIMED_PARSE)
    struct timeval endtime;
  gettimeofday(&endtime, NULL);
  unsigned long lstarttime = starttime.tv_sec * 1000 * 1000 + starttime.tv_usec;
  unsigned long lendtime = endtime.tv_sec * 1000 * 1000 + endtime.tv_usec;
  unsigned long difftime = lendtime - lstarttime;
  double dursecs = difftime/(1000 );
  cout << "obj parsing in Object-elf took "<<dursecs <<" msecs" << endl;
#endif
}

Object::~Object() {
    relocation_table_.clear();
    fbt_.clear();
    allRegionHdrs.clear();
    versionMapping.clear();
    versionFileNameMapping.clear();
    deps_.clear();
    if (li_for_object) {
        delete li_for_object;
        li_for_object = NULL;
    }
}

void Object::log_elferror(void (*err_func)(const char *), const char *msg) {
    const char *err = elf_errmsg(elf_errno());
    err = err ? err : "(bad elf error)";
    string str = string(err) + string(msg);
    err_func(str.c_str());
}

bool Object::get_func_binding_table(std::vector<relocationEntry> &fbt) const {
#if !defined(os_vxworks)
    if (!plt_addr_ || (!fbt_.size())) return false;
#endif
    fbt = fbt_;
    return true;
}

bool Object::get_func_binding_table_ptr(const std::vector<relocationEntry> *&fbt) const {
    if (!plt_addr_ || (!fbt_.size())) return false;
    fbt = &fbt_;
    return true;
}

void Object::getDependencies(std::vector<std::string> &deps) {
    deps = deps_;
}

bool Object::addRelocationEntry(relocationEntry &re) {
    relocation_table_.push_back(re);
    return true;
}

#ifdef DEBUG

// stream-based debug output
const ostream &Object::dump_state_info(ostream &s)
{
  s << "Debugging Information for Object (address) : " << this << endl;

  s << " <<begin debugging info for base object>>" << endl;
  AObject::dump_state_info(s);
  s << " <<end debuggingo info for base object>>" << endl;

  s << " dynsym_addr_ = " << dynsym_addr_ << endl;
  s << " dynstr_addr_ = " << dynstr_addr_ << endl;
  s << " got_addr_ = " << got_addr_ << endl;
  s << " plt_addr_ = " << plt_addr_ << endl;
  s << " plt_size_ = " << plt_size_ << endl;
  s << " plt_entry_size_ = " << plt_entry_size_ << endl;
  s << " rel_plt_addr_ = " << rel_plt_addr_ << endl;
  s << " rel_plt_size_ = " << rel_plt_size_ << endl;
  s << " rel_plt_entry_size_ = " << rel_plt_entry_size_ << endl;
  s << " rel_size_ = " << rel_size_ << endl;
  s << " rel_entry_size_ = " << rel_entry_size_ << endl;
  s << " stab_off_ = " << stab_off_ << endl;
  s << " stab_size_ = " << stab_size_ << endl;
  s << " stabstr_off_ = " << stabstr_off_ << endl;
  s << " dwarvenDebugInfo = " << dwarvenDebugInfo << endl;

  // and dump the relocation table....
  s << " fbt_ = (field seperator :: )" << endl;
  for (unsigned i=0; i < fbt_.size(); i++) {
    s << fbt_[i] << " :: ";
  }
  s << endl;

  return s;
}

#endif


Offset Object::getPltSlot(string funcName) const {
    relocationEntry re;
    Offset offset = 0;

    for (unsigned int i = 0; i < fbt_.size(); i++) {
        if (funcName == fbt_[i].name()) {
            offset = fbt_[i].rel_addr();
        }
    }

    return offset;
}

//
// get_valid_memory_areas - get ranges of code/data segments that have
//                       sections mapped to them
//

void Object::get_valid_memory_areas(Elf_X &elf) {
    for (unsigned i = 0; i < elf.e_shnum(); ++i) {
        Elf_X_Shdr &shdr = elf.get_shdr(i);
        if (!shdr.isValid()) {
            break;
        }
        if (shdr.sh_flags() & SHF_ALLOC) { // This section is in memory
            if (code_off_ <= shdr.sh_addr() &&
                shdr.sh_addr() <= code_off_ + code_len_) {
                if (shdr.sh_addr() < code_vldS_)
                    code_vldS_ = shdr.sh_addr();
                if (shdr.sh_addr() + shdr.sh_size() > code_vldE_)
                    code_vldE_ = shdr.sh_addr() + shdr.sh_size();

            } else if (data_off_ <= shdr.sh_addr() &&
                       shdr.sh_addr() <= data_off_ + data_len_) {
                if (shdr.sh_addr() < data_vldS_)
                    data_vldS_ = shdr.sh_addr();
                if (shdr.sh_addr() + shdr.sh_size() > data_vldE_)
                    data_vldE_ = shdr.sh_addr() + shdr.sh_size();
            }
        }
    }
}

//
// parseCompilerType - parse for compiler that was used to generate object
//
//
//
#if defined(os_linux)

// Differentiating between g++ and pgCC by stabs info (as in the solaris/
// aix case, below) will not work; the gcc-compiled object files that
// get included at link time will fill in the N_OPT stabs line. Instead,
// look for "pgCC_compiled." symbols.
bool parseCompilerType(Object *objPtr) {
    dyn_hash_map<string, std::vector<Symbol *> > *syms = objPtr->getAllSymbols();
    if (syms->find("pgCC_compiled.") != syms->end())
        return true;
    return false;
}

#else
bool parseCompilerType(Object *objPtr)
{
  stab_entry *stabptr = objPtr->get_stab_info();
  const char *next_stabstr = stabptr->getStringBase();

  for (unsigned int i=0; i < stabptr->count(); ++i) {
    // if (stabstrs) bperr("parsing #%d, %s\n", stabptr->type(i), stabptr->name(i));
    switch (stabptr->type(i)) {

    case N_UNDF: /* start of object file */
      /* value contains offset of the next string table for next module */
      // assert(stabptr.nameIdx(i) == 1);
      stabptr->setStringBase(next_stabstr);
      next_stabstr = stabptr->getStringBase() + stabptr->val(i);
      break;

    case N_OPT: /* Compiler options */
      delete stabptr;
      return false;
    }
  }
  delete stabptr;
  return false; // Shouldn't happen - maybe N_OPT stripped
}
#endif


#if (defined(os_linux) || defined(os_freebsd))

static unsigned long read_uleb128(const unsigned char *data, unsigned *bytes_read) {
    unsigned long result = 0;
    unsigned shift = 0;
    *bytes_read = 0;
    while (1) {
        result |= (data[*bytes_read] & 0x7f) << shift;
        if ((data[(*bytes_read)++] & 0x80) == 0)
            break;
        shift += 7;
    }
    return result;
}

static signed long read_sleb128(const unsigned char *data, unsigned *bytes_read) {
    unsigned long result = 0;
    unsigned shift = 0;
    *bytes_read = 0;
    while (1) {
        result |= (data[*bytes_read] & 0x7f) << shift;
        shift += 7;
        if ((data[*bytes_read] & 0x80) == 0)
            break;
        (*bytes_read)++;
    }
    if (shift < sizeof(int) && (data[*bytes_read] & 0x40))
        result |= -(1 << shift);
    (*bytes_read)++;

    return result;
}

#define DW_EH_PE_absptr      0x00
#define DW_EH_PE_uleb128     0x01
#define DW_EH_PE_udata2      0x02
#define DW_EH_PE_udata4      0x03
#define DW_EH_PE_udata8      0x04
#define DW_EH_PE_sleb128     0x09
#define DW_EH_PE_sdata2      0x0A
#define DW_EH_PE_sdata4      0x0B
#define DW_EH_PE_sdata8      0x0C
#define DW_EH_PE_pcrel       0x10
#define DW_EH_PE_textrel     0x20
#define DW_EH_PE_datarel     0x30
#define DW_EH_PE_funcrel     0x40
#define DW_EH_PE_aligned     0x50
#define DW_EH_PE_indirect    0x80
#define DW_EH_PE_omit        0xff

typedef struct {
    int word_size;
    unsigned long pc;
    unsigned long text;
    unsigned long data;
    unsigned long func;
    bool big_input;
} mach_relative_info;

static uint16_t endian_16bit(const uint16_t value, bool big) {
    if (big) return be16toh(value);
    else return le16toh(value);
}
static uint32_t endian_32bit(const uint32_t value, bool big) {
    if (big) return be32toh(value);
    else return le32toh(value);
}
static uint64_t endian_64bit(const uint64_t value, bool big) {
    if (big) return be64toh(value);
    else return le64toh(value);
}

static int read_val_of_type(int type, unsigned long *value, const unsigned char *addr,
                            const mach_relative_info &mi) {
    unsigned size = 0;
    if (type == DW_EH_PE_omit)
        return 0;

    unsigned long base = 0x0;
    /**
   * LSB Standard says that the upper four bits (0xf0) encode the base.
   * Except that none of these values should their upper bits set,
   * and I'm finding the upper bit seems to sometimes contain garbage.
   * gcc uses the 0x70 bits in its exception parsing, so that's what we'll do.
   **/
    switch (type & 0x70) {
        case DW_EH_PE_pcrel:
            base = mi.pc;
            break;
        case DW_EH_PE_textrel:
            base = mi.text;
            break;
        case DW_EH_PE_datarel:
            base = mi.data;
            break;
        case DW_EH_PE_funcrel:
            base = mi.func;
            break;
    }

    if ((type & 0x70) == DW_EH_PE_aligned) {
        if (mi.word_size == 4) {
            addr = (const unsigned char *) (((unsigned long) addr + 3) & (~0x3l));
        } else if (mi.word_size == 8) {
            addr = (const unsigned char *) (((unsigned long) addr + 7) & (~0x7l));
        }
    }


    switch (type & 0x0f) {
        case DW_EH_PE_absptr:
            if (mi.word_size == 4) {
                *value = (unsigned long) endian_32bit(*((const uint32_t *) addr), mi.big_input);
                size = 4;
            } else if (mi.word_size == 8) {
                *value = (unsigned long) endian_64bit(*((const uint64_t *) addr), mi.big_input);
                size = 8;
            }
            break;
        case DW_EH_PE_uleb128:
            *value = read_uleb128(addr, &size);
            break;
        case DW_EH_PE_sleb128:
            *value = read_sleb128(addr, &size);
            break;
        case DW_EH_PE_udata2:
            *value = endian_16bit(*((const uint16_t *) addr), mi.big_input);
            size = 2;
            break;
        case DW_EH_PE_sdata2:
            *value = (const int16_t) endian_16bit(*((const uint16_t *) addr), mi.big_input);
            size = 2;
            break;
        case DW_EH_PE_udata4:
            *value = endian_32bit(*((const uint32_t *) addr), mi.big_input);
            size = 4;
            break;
        case DW_EH_PE_sdata4:
            *value = (const int32_t) endian_32bit(*((const uint32_t *) addr), mi.big_input);
            size = 4;
            break;
        case DW_EH_PE_udata8:
            *value = endian_64bit(*((const uint64_t *) addr), mi.big_input);
            size = 8;
            break;
        case DW_EH_PE_sdata8:
            *value = (const int64_t) endian_64bit(*((const uint64_t *) addr), mi.big_input);
            size = 8;
            break;
        default:
            fprintf(stderr, "Unhandled type %d\n", type & 0x0f);
            return -1;
    }

    if (*value) {
        *value += base;
        if (type & DW_EH_PE_indirect) {
            // When there is a indirect catch block,
            // it is often the case that the indirect pointer would point
            // to a dynamic section, not resolvable at static time.
            // We currently ignore this dynamic catch block.
            *value = 0;
        }
    }
    return size;
}


<<<<<<< HEAD
int section_id(Elf *elf) {
    char *identp = elf_getident(elf, NULL);
    bool is64 = (identp && identp[EI_CLASS] == ELFCLASS64);

    auto shstrtab_idx = !is64 ? elf32_getehdr(elf)->e_shstrndx : elf64_getehdr(elf)->e_shstrndx;
    Elf_Scn *scn = elf_getscn(elf, shstrtab_idx);
    Elf_Data *data = elf_getdata(scn, NULL);
    const char *shnames = (const char *) data->d_buf;

    unsigned short num_sections = !is64 ? elf32_getehdr(elf)->e_shnum : elf64_getehdr(elf)->e_shnum;
    for (unsigned i = 0; i < num_sections; i++) {
        Elf_Scn *scn = elf_getscn(elf, i);
        unsigned long name_idx = !is64 ? elf32_getshdr(scn)->sh_name : elf64_getshdr(scn)->sh_name;
        if (strcmp(".eh_frame", shnames + name_idx) == 0) {
            return i;
        }
    }
    return -1;
}

=======
>>>>>>> 537b6e08
/**
 * On GCC 3.x/x86 we find catch blocks as follows:
 *   1. We start with a list of FDE entries in the .eh_frame
 *      table.
 *   2. Each FDE entry has a pointer to a  CIE entry.  The CIE
 *      tells us whether the FDE has any 'Augmentations', and
 *      the types of those augmentations.  The FDE also
 *      contains a pointer to a function.
 *   3. If one of the FDE augmentations is a 'Language Specific Data Area'
 *      then we have a pointer to one or more entires in the gcc_except_table.
 *   4. The gcc_except_table contains entries that point
 *      to try and catch blocks, all encoded as offsets
 *      from the function start (it doesn't tell you which
 *      function, however).
 *   5. We can add the function offsets from the gcc_except_table
 *      to the function pointer from the FDE to get all of
 *      the try/catch blocks.
 **/
#define SHORT_FDE_HLEN 4
#define LONG_FDE_HLEN 12

static
int read_except_table_gcc3(
<<<<<<< HEAD
        Dwarf *dbg, mach_relative_info &mi,
=======
        const unsigned char e_ident[], mach_relative_info &mi,
>>>>>>> 537b6e08
        Elf_X_Shdr *eh_frame, Elf_X_Shdr *except_scn,
        std::vector<ExceptionBlock> &addresses) {
    Dwarf_Addr low_pc = 0;
    Dwarf_Off fde_offset;
    int result, ptr_size;
    const char *augmentor;
    unsigned char lpstart_format, ttype_format, table_format;
    unsigned long value, table_end, region_start, region_size, landingpad_base;
    unsigned long catch_block, action, augmentor_len;

<<<<<<< HEAD
    Elf *elf = dwarf_getelf(dbg);
    Dwarf_CFI *cfi = dwarf_getcfi_elf(elf);
    std::vector<Dwarf_CFI_Entry> cfi_entries;
    if (!cfi) {
        return false;
    }

    Dwarf_Off offset = 0, next_offset, saved_cur_offset;
    int res = 0;

    auto e_ident = reinterpret_cast<const unsigned char *>(elf_getident(elf, NULL));
    int i = section_id(elf);
    assert(i != -1);
    auto elf_data = elf_getdata(elf_getscn(elf, i), NULL);

    Dwarf_CFI_Entry *last_cie = NULL;
=======
    Dwarf_Off offset = 0, next_offset, saved_cur_offset;
    int res = 0;
    Elf_Data * eh_frame_data = eh_frame->get_data().elf_data();
>>>>>>> 537b6e08

    //For each CFI entry 
    do {
        Dwarf_CFI_Entry entry;
        res = dwarf_next_cfi(e_ident, eh_frame_data, true, offset, &next_offset, &entry);
        saved_cur_offset = offset; //saved in case needed later 
        offset = next_offset;

        // If no more CFI entries left in the section 
<<<<<<< HEAD
        if (res == 1 && next_offset == (Dwarf_Off) -1) break;

        // On error, skip to the next CFI entry 
        if (res == -1) continue;

        if (dwarf_cfi_cie_p(&entry)) {
            last_cie = &entry;
            cie_offset = saved_cur_offset;
            continue;
        }

        assert(last_cie != NULL);

=======
        if(res==1 && next_offset==(Dwarf_Off)-1) break;
        
        // CFI error
        if(res == -1) {
	  if (offset != saved_cur_offset) {
            continue; // Soft error, skip to the next CFI entry
          }
          // Since offset didn't advance, we can't skip this CFI entry and need to quit
          return false; 
        }

        if(dwarf_cfi_cie_p(&entry))
        {
            continue;
        }
        
>>>>>>> 537b6e08
        unsigned int j;
        unsigned char lsda_encoding = DW_EH_PE_absptr;
        unsigned char personality_encoding = DW_EH_PE_absptr;
        unsigned char range_encoding = DW_EH_PE_absptr;
        unsigned char *lsda_ptr = NULL;
        unsigned char *cur_augdata;
        unsigned long except_off;
        unsigned long fde_addr, cie_addr;
        unsigned char *fde_bytes, *cie_bytes;

        //After this set of computations we should have:
        // low_pc = mi.func = the address of the function that contains this FDE
        // (low_pc not being gotten here because it depends on augmentation string)
        // fde_bytes = the start of the FDE in our memory space
        // cie_bytes = the start of the CIE in our memory space
        fde_offset = saved_cur_offset;
        fde_bytes = (unsigned char *) eh_frame->get_data().d_buf() + fde_offset;

        //The LSB strays from the DWARF here, when parsing the except_eh section
        // the cie_offset is relative to the FDE rather than the start of the
        // except_eh section.
<<<<<<< HEAD
        cie_bytes = (unsigned char *) eh_frame->get_data().d_buf() + cie_offset;

        //Get the Augmentation string for the CIE
        augmentor = last_cie->cie.augmentation;
=======
        cie_bytes = (unsigned char *) eh_frame->get_data().d_buf() + entry.fde.CIE_pointer;

        //Get the Augmentation string for the CIE
        Dwarf_CFI_Entry thisCIE;
        Dwarf_Off unused;
        dwarf_next_cfi(e_ident, eh_frame_data, true, entry.fde.CIE_pointer, &unused, &thisCIE);
        assert(dwarf_cfi_cie_p(&thisCIE));
        augmentor = thisCIE.cie.augmentation;
>>>>>>> 537b6e08

        //Check that the string pointed to by augmentor has a 'L',
        // meaning we have a LSDA
        augmentor_len = (augmentor == NULL) ? 0 : strlen(augmentor);
        for (j = 0; j < augmentor_len; j++) {
            if (augmentor[j] == 'L') {
                break;
            }
        }
        if (j == augmentor_len)
            //If we don't have a language specific data area, then
            // we don't care about this FDE.
            continue;

        //Some ptr encodings may be of type DW_EH_PE_pcrel, which means
        // that they're relative to their own location in the binary.
        // We'll figure out where the FDE and CIE original load addresses
        // were and use those in pcrel computations.
        fde_addr = eh_frame->sh_addr() + fde_offset;
        cie_addr = eh_frame->sh_addr() + entry.fde.CIE_pointer;

        //Extract encoding information from the CIE.
        // The CIE may have augmentation data, specified in the
        // Linux Standard Base. The augmentation string tells us how
        // which augmentation data is present.  We only care about one
        // field, a byte telling how the LSDA pointer is encoded.
        cur_augdata = const_cast<unsigned char *>(thisCIE.cie.augmentation_data);
        lsda_encoding = DW_EH_PE_omit;
        for (j = 0; j < augmentor_len; j++) {
            if (augmentor[j] == 'L') {
                lsda_encoding = *cur_augdata;
                cur_augdata++;
            } else if (augmentor[j] == 'P') {
                //We don't actually need the personality info, but we extract it
                // anyways to make sure we properly extract the LSDA.
                personality_encoding = *cur_augdata;
                cur_augdata++;
                unsigned long personality_val;
                mi.pc = cie_addr + (unsigned long) (cur_augdata - cie_bytes);
                cur_augdata += read_val_of_type(personality_encoding,
                                                &personality_val, cur_augdata, mi);
            } else if (augmentor[j] == 'R') {
                range_encoding = *cur_augdata;
                cur_augdata++;
            } else if (augmentor[j] == 'z') {
                //Do nothing, these don't affect the CIE encoding.
            } else {
                //Fruit, Someone needs to check the Linux Standard Base,
                // section 11.6 (as of v3.1), to see what new encodings
                // exist and how we should decode them in the CIE.
                dwarf_printf("WARNING: Unhandled augmentation %c\n", augmentor[j]);
                break;
            }
        }
        if (lsda_encoding == DW_EH_PE_omit)
            continue;


        //Read the LSDA pointer out of the FDE.
        // The FDE has an augmentation area, similar to the above one in the CIE.
        // Where-as the CIE augmentation tends to contain things like bytes describing
        // pointer encodings, the FDE contains the actual pointers.
<<<<<<< HEAD
        //TODO should use mi.word_size to calculate the 13? Wait for libdw
        /* Skip 13 bytes for CIE Pointer, Length, PC Begin, PC Range, and iugmentation Length*/
        cur_augdata = fde_bytes + 13 +
                      (*(uint32_t *) fde_bytes == 0xffffffff ? LONG_FDE_HLEN : SHORT_FDE_HLEN);

        for (j = 0; j < augmentor_len; j++) {
            if (augmentor[j] == 'L') {
=======

        // Calculate size in bytes of PC Begin
        const unsigned char* pc_begin_start = fde_bytes + 4 /* CIE Pointer size is 4 bytes */ + 
            (*(uint32_t*)fde_bytes == 0xffffffff ? LONG_FDE_HLEN : SHORT_FDE_HLEN);
        unsigned long pc_begin_val;
        mi.pc = fde_addr + (unsigned long) (pc_begin_start - fde_bytes);
        int pc_begin_size = read_val_of_type(range_encoding, &pc_begin_val, pc_begin_start, mi);

        // Calculate size in bytes of PC Range 
        const unsigned char* pc_range_start = pc_begin_start + pc_begin_size;
        unsigned long pc_range_val;
        mi.pc = fde_addr + (unsigned long) (pc_range_start - fde_bytes);
        int pc_range_size = read_val_of_type(range_encoding, &pc_range_val, pc_range_start, mi);

        // Calculate size in bytes of the augmentation length
        const unsigned char* aug_length_start = pc_range_start + pc_range_size;
        unsigned long aug_length_value;
        mi.pc = fde_addr + (unsigned long) (aug_length_start - fde_bytes);
        auto aug_length_size = read_val_of_type(DW_EH_PE_uleb128, &aug_length_value, aug_length_start, mi);

        // Confirm low_pc
        auto pc_begin = reinterpret_cast<const unsigned char*>(entry.fde.start); 
        unsigned long low_pc_val;
        mi.pc = fde_addr + (unsigned long) (pc_begin - fde_bytes);
        read_val_of_type(range_encoding, &low_pc_val, pc_begin, mi);
        assert (low_pc_val==pc_begin_val);
        low_pc = pc_begin_val;

        // Get the augmentation data for the FDE
        cur_augdata = fde_bytes + 4 /* CIE Pointer size is 4 bytes */ + 
            (*(uint32_t*)fde_bytes == 0xffffffff ? LONG_FDE_HLEN : SHORT_FDE_HLEN) +
            pc_begin_size + pc_range_size + aug_length_size; 

        for (j=0; j<augmentor_len; j++)
        {
            if (augmentor[j] == 'L')
            {
>>>>>>> 537b6e08
                unsigned long lsda_val;
                mi.pc = fde_addr + (unsigned long) (cur_augdata - fde_bytes);
                ptr_size = read_val_of_type(lsda_encoding, &lsda_val, cur_augdata, mi);
                if (ptr_size == -1)
                    break;
                lsda_ptr = (unsigned char *) lsda_val;
                cur_augdata += ptr_size;
<<<<<<< HEAD
            } else if (augmentor[j] == 'P' ||
                       augmentor[j] == 'z') {
                //These don't affect the FDE augmentation data, do nothing
            } else if (augmentor[j] == 'R') {
                auto range_begin = reinterpret_cast<const unsigned char *>(entry.fde.start);
                unsigned long low_pc_val;
                mi.pc = fde_addr + (unsigned long) (range_begin - fde_bytes);
                read_val_of_type(range_encoding, &low_pc_val, range_begin, mi);
                low_pc = low_pc_val;
            } else {
=======
            }
            else if (augmentor[j] == 'P' ||
                     augmentor[j] == 'z' ||
                     augmentor[j] == 'R')
            {
                //These don't affect the FDE augmentation data, do nothing
            }
            else
            {
>>>>>>> 537b6e08
                //See the comment for the 'else' case in the above CIE parsing
                break;
            }
        }
        if (!lsda_ptr)
            //Many FDE's have an LSDA area, but then have a NULL LSDA ptr.
            // Just means there's no exception info here.
            continue;

        // Get the exception data from the section.
        Elf_X_Data data = except_scn->get_data();
        if (!data.isValid()) {
            return false;
        }

        const unsigned char *datap = (const unsigned char *) data.get_string();
        unsigned long int except_size = data.d_size();

        except_off = (unsigned long) (lsda_ptr - except_scn->sh_addr());
        if (except_off >= except_size) {
            continue;
        }

        // Read the landing pad base address.
        // If it is omitted, the base address should be
        // the entry address of the function involved
        // in the exception handling
        lpstart_format = datap[except_off++];
        if (lpstart_format != DW_EH_PE_omit) {
            except_off += read_val_of_type(DW_EH_PE_uleb128, &landingpad_base, datap + except_off, mi);
        } else {
            landingpad_base = low_pc;
        }
        ttype_format = datap[except_off++];
        if (ttype_format != DW_EH_PE_omit)
            except_off += read_val_of_type(DW_EH_PE_uleb128, &value, datap + except_off, mi);

        // This 'type' byte describes the data format of the entries in the
        // table and the format of the table_size field.
        table_format = datap[except_off++];
        mi.pc = except_scn->sh_addr() + except_off;

//  This assertion would fail:
//  assert(table_format == DW_EH_PE_uleb128);
//  result = read_val_of_type(table_format, &table_end, datap + except_off, mi);
//  This read should always be a ULEB128 read
        result = read_val_of_type(DW_EH_PE_uleb128, &table_end, datap + except_off, mi);
        if (result == -1) {
            continue;
        }
        except_off += result;
        table_end += except_off;

        while (except_off < table_end && except_off < except_size) {
            Offset tryStart;
            Offset tryEnd;
            Offset catchStart;

            //The entries in the gcc_except_table are the following format:
            //   <type>   region start
            //   <type>   region length
            //   <type>   landing pad
            //  uleb128   action
            //The 'region' is the try block, the 'landing pad' is the catch.
            mi.pc = except_scn->sh_addr() + except_off;
            tryStart = except_off;
            //cerr << "Reading tryStart at " <<  except_off;

            except_off += read_val_of_type(table_format, &region_start,
                                           datap + except_off, mi);
            mi.pc = except_scn->sh_addr() + except_off;
            tryEnd = except_off;
            //cerr << "Reading tryEnd at " << except_off;
            except_off += read_val_of_type(table_format, &region_size,
                                           datap + except_off, mi);
            mi.pc = except_scn->sh_addr() + except_off;
            catchStart = except_off;
            //cerr << "Reading catchStart at " <<  except_off;
            except_off += read_val_of_type(table_format, &catch_block,
                                           datap + except_off, mi);
            //cerr << "Reading action (uleb128) at " << except_off;
            except_off += read_val_of_type(DW_EH_PE_uleb128, &action,
                                           datap + except_off, mi);

            if (catch_block == 0)
                continue;
            ExceptionBlock eb(region_start + landingpad_base, (unsigned) region_size,
                              catch_block + landingpad_base);
            eb.setTryStart(tryStart);
            eb.setTryEnd(tryEnd);
            eb.setCatchStart(catchStart);

            addresses.push_back(eb);
        }
    } while (true);

    return true;
}


struct exception_compare : public binary_function<const ExceptionBlock &, const ExceptionBlock &, bool> {
    bool operator()(const ExceptionBlock &e1, const ExceptionBlock &e2) {
        if (e1.tryStart() < e2.tryStart())
            return true;
        return false;
    }
};


/**
 * Finds the addresses of catch blocks in a g++ generated elf file.
 *  'except_scn' should point to the .gcc_except_table section
 *  'eh_frame' should point to the .eh_frame section
 *  the addresses will be pushed into 'addresses'
 **/
bool Object::find_catch_blocks(Elf_X_Shdr *eh_frame,
                               Elf_X_Shdr *except_scn,
                               Address txtaddr, Address dataaddr,
<<<<<<< HEAD
                               std::vector<ExceptionBlock> &catch_addrs) {
    //Dwarf_CIE *cie_data;
    //Dwarf_FDE *fde_data;
    //Dwarf_Sword cie_count, fde_count;
    //Dwarf_Error err = (Dwarf_Error) NULL;
    //unsigned long long bytes_in_cie;
    //char *augmentor;
    //int status, gcc_ver = 3;
    //unsigned i;
=======
                               std::vector<ExceptionBlock> & catch_addrs)
{
>>>>>>> 537b6e08
    bool result = false;

    if (except_scn == NULL) {
        //likely to happen if we're not using gcc
        return true;
    }

<<<<<<< HEAD
    Dwarf **dbg_ptr = dwarf->frame_dbg();
    if (!dbg_ptr) {
        pd_dwarf_handler();
        return false;
    }
    Dwarf *dbg = *dbg_ptr;
    if (!dbg) return false;

    //Read the FDE and CIE information
    //status = dwarf_get_fde_list_eh(dbg, &cie_data, &cie_count,
    //                               &fde_data, &fde_count, &err);
    //if (status != 0) {
    //    //No actual stackwalk info in this object
    //    return false;
    //}

=======
>>>>>>> 537b6e08
    mach_relative_info mi;
    mi.text = txtaddr;
    mi.data = dataaddr;
    mi.pc = 0x0;
    mi.func = 0x0;
    mi.word_size = eh_frame->wordSize();
    mi.big_input = elfHdr->e_endian();

    Elf_X *elfHdrDbg = dwarf->debugLinkFile();
    auto e_ident = (!eh_frame->isFromDebugFile()) ? elfHdr->e_ident() : elfHdrDbg->e_ident();
    result = read_except_table_gcc3(e_ident, mi, eh_frame, except_scn, catch_addrs);

<<<<<<< HEAD
    //GCC 2.x has "eh" as its augmentor string in the CIEs
    //for (i = 0; i < cie_count; i++) {
    //    status = dwarf_get_cie_info(cie_data[i], &bytes_in_cie, NULL,
    //                                &augmentor, NULL, NULL, NULL, NULL, NULL, &err);
    //    if (status != DW_DLV_OK) {
    //        pd_dwarf_handler();
    //        goto cleanup;
    //    }
    //    if (augmentor[0] == 'e' && augmentor[1] == 'h') {
    //        gcc_ver = 2;
    //    }
    //}

    //Parse the gcc_except_table
    //if (gcc_ver == 2) {
    //    result = read_except_table_gcc2(except_scn, catch_addrs, mi);

    //} else if (gcc_ver == 3) {
    result = read_except_table_gcc3(dbg, mi, eh_frame, except_scn,
                                    catch_addrs);
    //}
    sort(catch_addrs.begin(), catch_addrs.end(), exception_compare());
    //VECTOR_SORT(catch_addrs, exception_compare);

    //cleanup:
    ////Unallocate fde and cie information
    //for (i = 0; i < cie_count; i++)
    //    dwarf_dealloc(dbg, cie_data[i], DW_DLA_CIE);
    //for (i = 0; i < fde_count; i++)
    //    dwarf_dealloc(dbg, fde_data[i], DW_DLA_FDE);
    //dwarf_dealloc(dbg, cie_data, DW_DLA_LIST);
    //dwarf_dealloc(dbg, fde_data, DW_DLA_LIST);
=======
    sort(catch_addrs.begin(),catch_addrs.end(),exception_compare());
>>>>>>> 537b6e08

    return result;
}

#endif

ObjectType Object::objType() const {
    return obj_type_;
}

void Object::getModuleLanguageInfo(dyn_hash_map<string, supportedLanguages> *mod_langs) {
    string working_module;
    const char *ptr;
    // check .stabs section to get language info for modules:
    //   int stab_nsyms;
    //   char *stabstr_nextoffset;
    //   const char *stabstrs = 0;

    string mod_string;

    // This ugly flag is set when certain (sun) fortran compilers are detected.
    // If it is set at any point during the following iteration, this routine
    // ends with "backtrack mode" and reiterates through all chosen languages, changing
    // lang_Fortran to lang_Fortran_with_pretty_debug.
    //
    // This may be ugly, but it is set up this way since the information that is used
    // to determine whether this flag is set comes from the N_OPT field, which
    // seems to come only once per image.  The kludge is that we assume that all
    // fortran sources in the module have this property (they probably do, but
    // could conceivably be mixed (???)).
    int fortran_kludge_flag = 0;

    // "state variables" we use to accumulate potentially useful information
    //  A final module<->language decision is not made until we have arrived at the
    //  next module entry, at which point we use any and all info we have to
    //  make the most sensible guess
    supportedLanguages working_lang = lang_Unknown;
    char *working_options = NULL;
    const char *working_name = NULL;

    stab_entry *stabptr = NULL;
    const char *next_stabstr = NULL;
#if defined(TIMED_PARSE)
    struct timeval starttime;
  gettimeofday(&starttime, NULL);
#endif

    //Using the Object to get the pointers to the .stab and .stabstr
    // XXX - Elf32 specific needs to be in seperate file -- jkh 3/18/99
    stabptr = get_stab_info();
    next_stabstr = stabptr->getStringBase();

    for (unsigned int i = 0; i < stabptr->count(); i++) {
        if (stabptr->type(i) == N_UNDF) {/* start of object file */
            /* value contains offset of the next string table for next module */
            // assert(stabptr->nameIdx(i) == 1);
            stabptr->setStringBase(next_stabstr);
            next_stabstr = stabptr->getStringBase() + stabptr->val(i);
        } else if (stabptr->type(i) == N_OPT) {
            //  We can use the compiler option string (in a pinch) to guess at the source file language
            //  There is possibly more useful information encoded somewhere around here, but I lack
            //  an immediate reference....
            if (working_name)
                working_options = const_cast<char *>(stabptr->name(i));
        } else if ((stabptr->type(i) == N_SO) || (stabptr->type(i) == N_ENDM)) { /* compilation source or file name */
            // We have arrived at the next source file, finish up with the last one and reset state
            // before starting next


            //   XXXXXXXXXXX  This block is mirrored near the end of routine, if you edit it,
            //   XXXXXXXXXXX  change it there too.
            if (working_name) {
                working_lang = pickLanguage(working_module, working_options, working_lang);
                if (working_lang == lang_Fortran_with_pretty_debug)
                    fortran_kludge_flag = 1;
                (*mod_langs)[working_module] = working_lang;

            }
            //   XXXXXXXXXXX

            // reset "state" here
            working_lang = lang_Unknown;
            working_options = NULL;

            //  Now:  out with the old, in with the new

            if (stabptr->type(i) == N_ENDM) {
                // special case:
                // which is most likely both broken (and ignorable ???)
                working_name = "DEFAULT_MODULE";
            } else {
                working_name = stabptr->name(i);
                ptr = strrchr(working_name, '/');
                if (ptr) {
                    ptr++;
                    working_name = ptr;
                }
            }
            working_module = string(working_name);

            if ((mod_langs->find(working_module) != mod_langs->end()) && (*mod_langs)[working_module] != lang_Unknown) {
                //  we already have a module with this name in the map.  If it has been given
                //  a language assignment (not lang_Unknown), we can just skip ahead
                working_name = NULL;
                working_options = NULL;
                continue;
            } else {
                //cerr << __FILE__ << __LINE__ << ":  Module: " <<working_module<< " has language "<< stabptr->desc(i) << endl;
                switch (stabptr->desc(i)) {
                    case N_SO_FORTRAN:
                        working_lang = lang_Fortran;
                        break;
                    case N_SO_F90:
                        working_lang = lang_Fortran;  // not sure if this should be different from N_SO_FORTRAN
                        break;
                    case N_SO_AS:
                        working_lang = lang_Assembly;
                        break;
                    case N_SO_ANSI_C:
                    case N_SO_C:
                        working_lang = lang_C;
                        break;
                    case N_SO_CC:
                        working_lang = lang_CPlusPlus;
                        break;
                    default:
                        //  currently uncovered options are lang_CMFortran, and lang_GnuCPlusPlus
                        //  do we need to make this kind of distinction here?
                        working_lang = lang_Unknown;
                        break;
                }

            }
        } // end N_SO section
    } // for loop

    //  Need to make sure we finish up with the module we were last collecting information
    //  about

    //   XXXXXXXXXXX  see note above (find the X's)
    if (working_name) {
        working_lang = pickLanguage(working_module, working_options, working_lang);
        if (working_lang == lang_Fortran_with_pretty_debug)
            fortran_kludge_flag = 1;
        (*mod_langs)[working_module] = working_lang;
    }
    //   XXXXXXXXXXX

    if (fortran_kludge_flag) {
        //  XXX  This code does not appear to be used anymore??
        // go through map and change all lang_Fortran to lang_Fortran_with_pretty_symtab
        dyn_hash_map<string, supportedLanguages>::iterator iter = (*mod_langs).begin();
        string aname;
        supportedLanguages alang;
        for (; iter != (*mod_langs).end(); iter++) {
            aname = iter->first;
            alang = iter->second;
            if (lang_Fortran == alang) {
                (*mod_langs)[aname] = lang_Fortran_with_pretty_debug;
            }
        }
    }
#if defined(TIMED_PARSE)
    struct timeval endtime;
  gettimeofday(&endtime, NULL);
  unsigned long lstarttime = starttime.tv_sec * 1000 * 1000 + starttime.tv_usec;
  unsigned long lendtime = endtime.tv_sec * 1000 * 1000 + endtime.tv_usec;
  unsigned long difftime = lendtime - lstarttime;
  double dursecs = difftime/(1000 );
  cout << __FILE__ << ":" << __LINE__ <<": getModuleLanguageInfo took "<<dursecs <<" msecs" << endl;
#endif
    delete stabptr;

#if defined(cap_dwarf)
    if (hasDwarfInfo()) {
        Dwarf **dbg_ptr = dwarf->type_dbg();
        if (!dbg_ptr) return;
        Dwarf *&dbg = *dbg_ptr;

        Dwarf_Die moduleDIE;
        Dwarf_Attribute languageAttribute;

        /* Only .debug_info for now, not .debug_types */
        size_t cu_header_size;
        for (Dwarf_Off cu_off = 0, next_cu_off;
             dwarf_nextcu(dbg, cu_off, &next_cu_off, &cu_header_size,
                          NULL, NULL, NULL) == 0;
             cu_off = next_cu_off) {
            Dwarf_Off cu_die_off = cu_off + cu_header_size;
            Dwarf_Die *cu_die_p;
            cu_die_p = dwarf_offdie(dbg, cu_die_off, &moduleDIE);
            if (cu_die_p == NULL) break;

            Dwarf_Half moduleTag = dwarf_tag(&moduleDIE);
            if (moduleTag != DW_TAG_compile_unit) {
                break;
            }

            /* Extract the name of this module. */
            auto moduleName = dwarf_diename(&moduleDIE);
            if (!moduleName) {
                break;
            }
            ptr = strrchr(moduleName, '/');
            if (ptr)
                ptr++;
            else
                ptr = moduleName;

            working_module = string(ptr);
            auto attr_p = dwarf_attr(&moduleDIE, DW_AT_language, &languageAttribute);
            if (attr_p == NULL) {
                break;
            }

            Dwarf_Word languageConstant;
            int status = dwarf_formudata(&languageAttribute, &languageConstant);
            if (status != 0) {
                break;
            }

            switch (languageConstant) {
                case DW_LANG_C:
                case DW_LANG_C89:
                case DW_LANG_C99:
#ifdef DW_LANG_C11
                    case DW_LANG_C11:
#endif
                    (*mod_langs)[working_module] = lang_C;
                    break;
                case DW_LANG_C_plus_plus:
#ifdef DW_LANG_C_plus_plus_03
                    case DW_LANG_C_plus_plus_03:
#endif
#ifdef DW_LANG_C_plus_plus_11
                    case DW_LANG_C_plus_plus_11:
#endif
                    (*mod_langs)[working_module] = lang_CPlusPlus;
                    break;
                case DW_LANG_Fortran77:
                case DW_LANG_Fortran90:
                case DW_LANG_Fortran95:
                    (*mod_langs)[working_module] = lang_Fortran;
                    break;
                default:
                    /* We know what the language is but don't care. */
                    break;
            } /* end languageConstant switch */
        }
    }
#endif
}

bool AObject::getSegments(vector<Segment> &segs) const {
    unsigned i;
    for (i = 0; i < regions_.size(); i++) {
        if ((regions_[i]->getRegionName() == ".text") || (regions_[i]->getRegionName() == ".init") ||
            (regions_[i]->getRegionName() == ".fini") ||
            (regions_[i]->getRegionName() == ".rodata") || (regions_[i]->getRegionName() == ".plt") ||
            (regions_[i]->getRegionName() == ".data")) {
            Segment seg;
            seg.data = regions_[i]->getPtrToRawData();
            seg.loadaddr = regions_[i]->getDiskOffset();
            seg.size = regions_[i]->getDiskSize();
            seg.name = regions_[i]->getRegionName();
            //            seg.segFlags = regions_[i]->getFlags();
            segs.push_back(seg);
        }
    }
    return true;
}


bool Object::emitDriver(string fName, std::set<Symbol *> &allSymbols, unsigned) {
#ifdef BINEDIT_DEBUG
    printf("emitting...\n");
  //print_symbol_map(&symbols_);
  print_symbols(allSymbols);
  printf("%d total symbol(s)\n", allSymbols.size());
#endif
    if (elfHdr->e_ident()[EI_CLASS] == ELFCLASS32) {
        Dyninst::SymtabAPI::emitElf<Dyninst::SymtabAPI::ElfTypes32> *em =
                new Dyninst::SymtabAPI::emitElf<Dyninst::SymtabAPI::ElfTypes32>(elfHdr, isStripped, this, err_func_,
                                                                                associated_symtab);
        bool ok = em->createSymbolTables(allSymbols);
        if (ok) {
            ok = em->driver(fName);
        }
        delete em;
        return ok;
    } else if (elfHdr->e_ident()[EI_CLASS] == ELFCLASS64) {
        Dyninst::SymtabAPI::emitElf<Dyninst::SymtabAPI::ElfTypes64> *em =
                new Dyninst::SymtabAPI::emitElf<Dyninst::SymtabAPI::ElfTypes64>(elfHdr, isStripped, this, err_func_,
                                                                                associated_symtab);
        bool ok = em->createSymbolTables(allSymbols);
        if (ok) {
            ok = em->driver(fName);
        }
        delete em;
        return ok;
    }
    return false;
}

const char *Object::interpreter_name() const {
    return interpreter_name_;
}

/* Parse everything in the file on disk, and cache that we've done so,
   because our modules may not bear any relation to the name source files. */
void Object::parseStabFileLineInfo() {
    static dyn_hash_map<string, bool> haveParsedFileMap;

    /* We haven't parsed this file already, so iterate over its stab entries. */

    stab_entry *stabEntry = get_stab_info();
    if (stabEntry == NULL) return;
    const char *nextStabString = stabEntry->getStringBase();

    const char *currentSourceFile = NULL;
    const char *moduleName = NULL;
    Function *currentFunction = NULL;
    Offset currentAddress = 0;
    unsigned currentLineBase = 0;
    unsigned functionLineToPossiblyAdd = 0;

    //Offset baseAddress = getBaseAddress();
    LineInformation *li_for_module = NULL;

    for (unsigned int i = 0; i < stabEntry->count(); i++) {
        switch (stabEntry->type(i)) {
            case N_UNDF: /* start of an object file */
            {
                stabEntry->setStringBase(nextStabString);
                nextStabString = stabEntry->getStringBase() + stabEntry->val(i);

                currentSourceFile = NULL;
            }
                break;

            case N_SO: /* compilation source or file name */
            {
                const char *sourceFile = stabEntry->name(i);
                currentSourceFile = strrchr(sourceFile, '/');

                if (currentSourceFile == NULL) {
                    currentSourceFile = sourceFile;
                } else {
                    ++currentSourceFile;
                }
                Module *mod;

                moduleName = currentSourceFile;
                if (!associated_symtab->findModuleByName(mod, moduleName)) {
                    mod = associated_symtab->getDefaultModule();
                }
                li_for_module = mod->getLineInformation();
                if (!li_for_module) {
                    li_for_module = new LineInformation;
                    mod->setLineInfo(li_for_module);
                }

            }
                break;

            case N_SOL: /* file name (possibly an include file) */
            {
                const char *sourceFile = stabEntry->name(i);
                currentSourceFile = strrchr(sourceFile, '/');
                if (currentSourceFile == NULL) {
                    currentSourceFile = sourceFile;
                } else {
                    ++currentSourceFile;
                }

            }
                break;

            case N_FUN: /* a function */
            {
                if (*stabEntry->name(i) == 0) {
                    currentFunction = NULL;
                    currentLineBase = 0;
                    break;
                } /* end if the N_FUN is an end-of-function-marker. */

                std::vector<Function *> funcs;
                char stringbuf[2048];
                const char *stabstr = stabEntry->name(i);
                unsigned iter = 0;

                while (iter < 2048) {
                    char c = stabstr[iter];

                    if ((c == ':') || (c == '\0')) {
                        //stabstrs use ':' as delimiter
                        stringbuf[iter] = '\0';
                        break;
                    }

                    stringbuf[iter] = c;

                    iter++;
                }

                if (iter >= 2047) {
                    create_printf("%s[%d]:  something went horribly awry\n", FILE__, __LINE__);
                    continue;
                } else {
                    switch (stabstr[iter + 1]) {
                        case 'F':
                        case 'f':
                            //  A "good" function
                            break;
                        case 'P':
                        case 'p':
                            //  A prototype function? need to discard
                            continue;
                            break;
                        default:
                            continue;
                            break;
                    };
                }

                if (!associated_symtab->findFunctionsByName(funcs, std::string(stringbuf))
                    || !funcs.size()) {
                    continue;
                }

                currentFunction = funcs[0];
                currentLineBase = stabEntry->desc(i);
                functionLineToPossiblyAdd = currentLineBase;

                if (!currentFunction) continue;
                currentAddress = currentFunction->getOffset();

            }
                break;

            case N_SLINE: {
                unsigned current_col = 0;

                if (!currentLineBase) {
                    continue;
                }

                unsigned newLineSpec = stabEntry->desc(i);

                //  Addresses specified in SLINEs are relative to the beginning of the fn
                Offset newLineAddress = stabEntry->val(i) + currentFunction->getOffset();

                if (newLineAddress <= currentAddress) {
                    continue;
                }

                //  If we just got our first N_SLINE after a function definition
                //  its possible that the line number specified in the function
                //  definition was less than the line number that we are currently on
                //  If so, add an additional line number entry that encompasses
                //  the line number of the original function definition in addition
                //  to this SLINE ( use the same address range)

                if (functionLineToPossiblyAdd) {
                    if (functionLineToPossiblyAdd < newLineSpec) {
                        if (li_for_module)
                            li_for_module->addLine(currentSourceFile,
                                                   functionLineToPossiblyAdd,
                                                   current_col, currentAddress,
                                                   newLineAddress);
                    }

                    functionLineToPossiblyAdd = 0;
                }

                if (li_for_module)
                    li_for_module->addLine(currentSourceFile, newLineSpec,
                                           current_col, currentAddress,
                                           newLineAddress);

                currentAddress = newLineAddress;
                currentLineBase = newLineSpec + 1;

            }
                break;

        } /* end switch on the ith stab entry's type */

    } /* end iteration over stab entries. */

    //  haveParsedFileMap[ key ] = true;
} /* end parseStabFileLineInfo() */

class open_statement {
    public:
        open_statement() { reset(); };
        Dwarf_Addr noAddress() { return (Dwarf_Addr) ~0; }
        bool uninitialized() {
            return start_addr == noAddress();
        };
        void reset() {
            string_table_index = -1;
            start_addr = noAddress();
            end_addr = noAddress();
            line_number = 0;
            column_number = 0;
        };
        bool sameFileLineColumn(const open_statement &rhs) {
            return ((string_table_index == rhs.string_table_index) &&
                    (line_number == rhs.line_number) &&
                    (column_number == rhs.column_number));
        };
        void operator=(const open_statement &rhs) {
            string_table_index = rhs.string_table_index;
            start_addr = rhs.start_addr;
            end_addr = rhs.end_addr;
            line_number = rhs.line_number;
            column_number = rhs.column_number;
        };
        friend std::ostream& operator<<(std::ostream& os, const open_statement& st)
        {
            os << st.start_addr << " " << st.end_addr << " "
                << st.line_number << " " << st.string_table_index << std::endl;
            return os;
        }
    public:
        Dwarf_Word string_table_index;
        Dwarf_Addr start_addr;
        Dwarf_Addr end_addr;
        int line_number;
        int column_number;
};


<<<<<<< HEAD
void Object::parseLineInfoForCU(Dwarf_Die cuDIE, LineInformation *li_for_module) {
    std::vector<open_statement> open_statements;

=======
void Object::parseLineInfoForCU(Dwarf_Die cuDIE, LineInformation* li_for_module)
{
>>>>>>> 537b6e08
    /* Acquire this CU's source lines. */
    Dwarf_Lines *lineBuffer;
    size_t lineCount;
    int status = dwarf_getsrclines(&cuDIE, &lineBuffer, &lineCount);

    /* It's OK for a CU not to have line information. */
    if (status != 0) {
        return;
    }
    StringTablePtr strings(li_for_module->getStrings());
    Dwarf_Files *files;
    size_t offset = strings->size();
    size_t filecount;
    status = dwarf_getsrcfiles(&cuDIE, &files, &filecount);
    if (status != 0) {
        // It could happen the line table is present,
        // but there is no line in the table
        return;
    }

    // get comp_dir in case need to make absolute paths
    Dwarf_Attribute attr;
    const char * comp_dir = dwarf_formstring( dwarf_attr(&cuDIE, DW_AT_comp_dir, &attr) );
    std::string comp_dir_str( comp_dir ? comp_dir : "" );

    // lambda function to convert relative to absolute path
    auto convert_to_absolute = [&comp_dir_str](const char * &filename) -> std::string
    {
        if(!filename) return "";
        std::string s_name(filename);

        // change to absolute if it's relative
        if(filename[0]!='/')
        {
            s_name = comp_dir_str + "/" + s_name;
        }
        return s_name;
    };

    // dwarf_line_srcfileno == 0 means unknown; 1...n means files[0...n-1]
    // so we ensure that we're adding a block of unknown, 1...n to the string table
    // and that offset + dwarf_line_srcfileno points to the correct string
<<<<<<< HEAD
    strings->push_back("<Unknown file>");
    for (size_t i = 1; i < filecount; i++) {
=======
    using namespace boost::filesystem;
    strings->emplace_back("<Unknown file>","");
    for(size_t i = 1; i < filecount; i++)
    {
>>>>>>> 537b6e08
        auto filename = dwarf_filesrc(files, i, nullptr, nullptr);
        if(!filename) continue;
        auto result = convert_to_absolute(filename);
        filename = result.c_str();

        string f = path(filename).filename().string();
        auto tmp = strrchr(filename, '/');
<<<<<<< HEAD
        if (truncateLineFilenames && tmp) {
            strings->push_back(++tmp);
        } else {
            strings->push_back(filename);
=======
        if(tmp) ++tmp;

        if(truncateLineFilenames && tmp)
        {
            strings->emplace_back(tmp, tmp);
        }
        else
        {
            strings->emplace_back(filename,f);
>>>>>>> 537b6e08
        }
    }
    li_for_module->setStrings(strings);
    //std::cerr << *strings.get();
    /* The 'lines' returned are actually interval markers; the code
     generated from lineNo runs from lineAddr up to but not including
     the lineAddr of the next line. */

    Offset baseAddr = getBaseAddress();

    Dwarf_Addr cu_high_pc = 0;
    dwarf_highpc(&cuDIE, &cu_high_pc);

    /* Iterate over this CU's source lines. */
    open_statement current_line;
    open_statement current_statement;
    for (size_t i = 0; i < lineCount; i++) {
        auto line = dwarf_onesrcline(lineBuffer, i);

        /* Acquire the line number, address, source, and end of sequence flag. */
        status = dwarf_lineno(line, &current_statement.line_number);
        if (status != 0) {
            cout << "dwarf_lineno failed" << endl;
            continue;
        }

        status = dwarf_linecol(line, &current_statement.column_number);
        if (status != 0) { current_statement.column_number = 0; }

        status = dwarf_lineaddr(line, &current_statement.start_addr);
        if (status != 0) {
            cout << "dwarf_lineaddr failed" << endl;
            continue;
        }

        current_statement.start_addr += baseAddr;

        if (dwarf->debugLinkFile()) {
            Offset new_lineAddr;
            bool result = convertDebugOffset(current_statement.start_addr, new_lineAddr);
            if (result)
                current_statement.start_addr = new_lineAddr;
        }

        //status = dwarf_line_srcfileno(line, &current_statement.string_table_index);
        const char *file_name = dwarf_linesrc(line, NULL, NULL);
        if (!file_name) {
            cout << "dwarf_linesrc - empty name" << endl;
            continue;
        }

        // search filename index
        std::string file_name_str(convert_to_absolute(file_name));
        int index = -1;
        for (size_t idx = offset; idx < strings->size(); ++idx) {
            if ((*strings)[idx].str == file_name_str) {
                index = idx;
                break;
            }
        }
        if (index == -1) {
            cout << "dwarf_linesrc didn't find index" << endl;
            continue;
        }
        current_statement.string_table_index = index;

        bool isEndOfSequence;
        status = dwarf_lineendsequence(line, &isEndOfSequence);
        if (status != 0) {
            cout << "dwarf_lineendsequence failed" << endl;
            continue;
        }
        if (i == lineCount - 1) {
            isEndOfSequence = true;
        }
        bool isStatement;
        status = dwarf_linebeginstatement(line, &isStatement);
        if (status != 0) {
            cout << "dwarf_linebeginstatement failed" << endl;
            continue;
        }
<<<<<<< HEAD
        std::vector<open_statement> tmp;
        for (auto stmt = open_statements.begin();
             stmt != open_statements.end();
             ++stmt) {
            stmt->end_addr = current_statement.start_addr;
            if (stmt->string_table_index != current_statement.string_table_index ||
                stmt->line_number != current_statement.line_number ||
                isEndOfSequence) {
                li_for_module->addLine((unsigned int) (stmt->string_table_index),
                                       (unsigned int) (stmt->line_number),
                                       (unsigned int) (stmt->column_number),
                                       stmt->start_addr,
                                       stmt->end_addr);
            } else {
                tmp.push_back(*stmt);
            }
        }
        open_statements.swap(tmp);
        if (isEndOfSequence) {
            open_statements.clear();
        } else if (isStatement) {
            open_statements.push_back(current_statement);
=======
	if (current_line.uninitialized()) {
	  current_line = current_statement;
	} else {
	      current_line.end_addr = current_statement.start_addr;
	      if (!current_line.sameFileLineColumn(current_statement) ||
		  isEndOfSequence) {
                li_for_module->addLine((unsigned int)(current_line.string_table_index),
                                       (unsigned int)(current_line.line_number),
                                       (unsigned int)(current_line.column_number),
                                       current_line.start_addr, current_line.end_addr);
		current_line = current_statement;
	      }
	}
	if (isEndOfSequence) {
	  current_line.reset();
	}
    } /* end iteration over source line entries. */

/* Free this CU's source lines. */
    //dwarf_srclines_dealloc(dbg, lineBuffer, lineCount);
}


LineInformation* Object::parseLineInfoForObject(StringTablePtr strings)
{
    if (!li_for_object) {
        // The line information for this object has been parsed.
        return li_for_object;
    }
    li_for_object = new LineInformation(); 
    li_for_object->setStrings(strings);
    /* Initialize libdwarf. */
    Dwarf **dbg_ptr = dwarf->type_dbg();
    if (!dbg_ptr) return li_for_object;
    Dwarf *dbg = *dbg_ptr;

    Dwarf_Off off, next_off = 0;
    Dwarf_CU *cu = NULL;

    Dwarf_Files *files;
    size_t fileCount;

    Dwarf_Lines * lineBuffer;
    size_t lineCount;

    int status;

    while ((status = dwarf_next_lines(dbg, off = next_off, &next_off, &cu,
			     &files, &fileCount, &lineBuffer, &lineCount)) == 0)
    {

    StringTablePtr strings(li_for_object->getStrings());
    size_t offset = strings->size();

    // dwarf_line_srcfileno == 0 means unknown; 1...n means files[0...n-1]
    // so we ensure that we're adding a block of unknown, 1...n to the string table
    // and that offset + dwarf_line_srcfileno points to the correct string
    using namespace boost::filesystem;
    strings->emplace_back("<Unknown file>","");
    for(size_t i = 1; i < fileCount; i++)
    {
        auto filename = dwarf_filesrc(files, i, nullptr, nullptr);
        if(!filename) continue;

        string f = path(filename).filename().string();
        auto tmp = strrchr(filename, '/');
        if(tmp) ++tmp;

        if(truncateLineFilenames && tmp)
        {
            strings->emplace_back(tmp,tmp);
        }
        else
        {
            strings->emplace_back(filename,f);
        }
    }
    li_for_object->setStrings(strings);
    /* The 'lines' returned are actually interval markers; the code
     generated from lineNo runs from lineAddr up to but not including
     the lineAddr of the next line. */

    Offset baseAddr = getBaseAddress();

    /* Iterate over this CU's source lines. */
    open_statement current_line;
    open_statement current_statement;
    for(size_t i = 0; i < lineCount; i++ )
    {
        auto line = dwarf_onesrcline(lineBuffer, i); 

        /* Acquire the line number, address, source, and end of sequence flag. */
        status = dwarf_lineno(line, &current_statement.line_number);
        if ( status != 0 ) {
            cout << "dwarf_lineno failed" << endl;
            continue;
        }

        status = dwarf_linecol(line, &current_statement.column_number);
        if ( status != 0 ) { current_statement.column_number = 0; }

        status = dwarf_lineaddr(line, &current_statement.start_addr);
        if ( status != 0 )
        {
            cout << "dwarf_lineaddr failed" << endl;
            continue;
        }

        current_statement.start_addr += baseAddr;

        if (dwarf->debugLinkFile()) {
            Offset new_lineAddr;
            bool result = convertDebugOffset(current_statement.start_addr, new_lineAddr);
            if (result)
                current_statement.start_addr = new_lineAddr;
        }
        
        //status = dwarf_line_srcfileno(line, &current_statement.string_table_index);
        const char * file_name = dwarf_linesrc(line, NULL, NULL);
        if ( !file_name ) {
            cout << "dwarf_linesrc - empty name" << endl;
            continue;
        }

        // search filename index
        std::string file_name_str(file_name);
        int index = -1;
        for(size_t idx = offset; idx < strings->size(); ++idx)
        {
            if((*strings)[idx].str==file_name_str) 
            {  
                index = idx; 
                break;
            }
        }
        if( index == -1 ) {
            cout << "dwarf_linesrc didn't find index" << endl;
            continue;
>>>>>>> 537b6e08
        }
        current_statement.string_table_index = index;

        bool isEndOfSequence;
        status = dwarf_lineendsequence(line, &isEndOfSequence);
        if ( status != 0 ) {
            cout << "dwarf_lineendsequence failed" << endl;
            continue;
        }
        if(i == lineCount - 1) {
            isEndOfSequence = true;
        }
        bool isStatement;
        status = dwarf_linebeginstatement(line, &isStatement);
        if(status != 0) {
            cout << "dwarf_linebeginstatement failed" << endl;
            continue;
        }
	if (current_line.uninitialized()) {
	  current_line = current_statement;
	} else {
	      current_line.end_addr = current_statement.start_addr;
	      if (!current_line.sameFileLineColumn(current_statement) ||
		  isEndOfSequence) {
                li_for_object->addLine((unsigned int)(current_line.string_table_index),
                                       (unsigned int)(current_line.line_number),
                                       (unsigned int)(current_line.column_number),
                                       current_line.start_addr, current_line.end_addr);
		current_line = current_statement;
	      }
	}
	if (isEndOfSequence) {
	  current_line.reset();
	}
    } 
    }
    return li_for_object;
}


void Object::parseLineInfoForAddr(Offset addr_to_find) {
    Dwarf **dbg_ptr = dwarf->line_dbg();
    if (!dbg_ptr)
        return;
    std::set<Module *> mod_for_offset;
    associated_symtab->findModuleByOffset(mod_for_offset, addr_to_find);
    for (auto mod = mod_for_offset.begin();
         mod != mod_for_offset.end();
         ++mod) {
        (*mod)->parseLineInformation();
    }
    // no mod for offset means no line info for sure if we've parsed all ranges...
}


<<<<<<< HEAD
// Dwarf Debug Format parsing
void Object::parseDwarfFileLineInfo() {
    vector<Module *> mods;
=======

bool Object::hasDebugInfo()
{
    Region *ignore;
    std::string debug_info = ".debug_info";
    bool hasDebugInfo = associated_symtab->findRegion(ignore, debug_info);
    return hasDebugInfo;
}

// Dwarf Debug Format parsing
void Object::parseDwarfFileLineInfo()
{

    vector<Module*> mods;
>>>>>>> 537b6e08
    associated_symtab->getAllModules(mods);
    for (auto mod = mods.begin();
         mod != mods.end();
         ++mod) {
        (*mod)->parseLineInformation();
    }
} /* end parseDwarfFileLineInfo() */

void Object::parseFileLineInfo() {
    if (parsedAllLineInfo) return;

    parseStabFileLineInfo();
    parseDwarfFileLineInfo();
    parsedAllLineInfo = true;

}

void Object::parseTypeInfo() {
#if defined(TIMED_PARSE)
    struct timeval starttime;
  gettimeofday(&starttime, NULL);
#endif

    parseStabTypes();
    Dwarf **typeInfo = dwarf->type_dbg();
    if (!typeInfo) return;
    DwarfWalker walker(associated_symtab, *typeInfo);
    walker.parse();
#if defined(TIMED_PARSE)
    struct timeval endtime;
  gettimeofday(&endtime, NULL);
  unsigned long lstarttime = starttime.tv_sec * 1000 * 1000 + starttime.tv_usec;
  unsigned long lendtime = endtime.tv_sec * 1000 * 1000 + endtime.tv_usec;
  unsigned long difftime = lendtime - lstarttime;
  double dursecs = difftime/(1000 );
  cout << __FILE__ << ":" << __LINE__ <<": parseTypes("<< obj->file()
       <<") took "<< dursecs <<" msecs" << endl;
#endif
}

void Object::parseStabTypes() {
    types_printf("Entry to parseStabTypes for %s\n", associated_symtab->name().c_str());
    stab_entry *stabptr = NULL;
    const char *next_stabstr = NULL;

    unsigned i;
    char *modName = NULL;
    string temp;
    char *ptr = NULL, *ptr2 = NULL, *ptr3 = NULL;
    bool parseActive = false;

    std::string *currentFunctionName = NULL;
    Symbol *commonBlockVar = NULL;
    string *commonBlockName = NULL;
    typeCommon *commonBlock = NULL;
    int mostRecentLinenum = 0;

    Module *mod;
    typeCollection *tc = NULL;

#if defined(TIMED_PARSE)
    struct timeval starttime;
  gettimeofday(&starttime, NULL);
  unsigned int pss_count = 0;
  double pss_dur = 0;
  unsigned int src_count = 0;
  double src_dur = 0;
  unsigned int fun_count = 0;
  double fun_dur = 0;
  struct timeval t1, t2;
#endif


    stabptr = get_stab_info();
    if (!stabptr) {
        types_printf("\tWarning: no stab ptr, returning immediately\n");
        return;
    }

    //Using the Object to get the pointers to the .stab and .stabstr
    // XXX - Elf32 specific needs to be in seperate file -- jkh 3/18/99
    next_stabstr = stabptr->getStringBase();
    types_printf("\t Parsing %d stab entries\n", stabptr->count());
    for (i = 0; i < stabptr->count(); i++) {
        switch (stabptr->type(i)) {
            case N_UNDF: /* start of object file */
                /* value contains offset of the next string table for next module */
                // assert(stabptr->nameIdx(i) == 1);
                stabptr->setStringBase(next_stabstr);
                next_stabstr = stabptr->getStringBase() + stabptr->val(i);

                //N_UNDF is the start of object file. It is time to
                //clean source file name at this moment.
                /*
	if(currentSourceFile){
	delete currentSourceFile;
	currentSourceFile = NULL;
	delete absoluteDirectory;
	absoluteDirectory = NULL;
	delete currentFunctionName;
	currentFunctionName = NULL;
	currentFileInfo = NULL;
	currentFuncInfo = NULL;
	}
      */
                break;

            case N_ENDM: /* end of object file */
                break;

            case N_SO: /* compilation source or file name */
                /* bperr("Resetting CURRENT FUNCTION NAME FOR NEXT OBJECT FILE\n");*/
#ifdef TIMED_PARSE
                src_count++;
      gettimeofday(&t1, NULL);
#endif
                symt_current_func_name = ""; // reset for next object file
                symt_current_mangled_func_name = ""; // reset for next object file
                symt_current_func = NULL;

                modName = const_cast<char *>(stabptr->name(i));
                // cerr << "checkpoint B" << endl;
                ptr = strrchr(modName, '/');
                //  cerr << "checkpoint C" << endl;
                if (ptr) {
                    ptr++;
                    modName = ptr;
                }
                if (associated_symtab->findModuleByName(mod, modName)) {
                    tc = typeCollection::getModTypeCollection(mod);
                    parseActive = true;
                    if (!mod) {
                        create_printf("%s[%d]:  FIXME\n", FILE__, __LINE__);
                    } else if (!tc) {
                        create_printf("%s[%d]:  FIXME\n", FILE__, __LINE__);
                    } else
                        tc->clearNumberedTypes();
                } else {
                    //parseActive = false;
                    mod = associated_symtab->getDefaultModule();
                    tc = typeCollection::getModTypeCollection(mod);
                    types_printf("\t Warning: failed to find module name matching %s, using %s\n", modName,
                                 mod->fileName().c_str());
                }

#ifdef TIMED_PARSE
            gettimeofday(&t2, NULL);
      src_dur += (t2.tv_sec - t1.tv_sec)*1000.0 + (t2.tv_usec - t1.tv_usec)/1000.0;
      //src_dur += (t2.tv_sec/1000 + t2.tv_usec*1000) - (t1.tv_sec/1000 + t1.tv_usec*1000) ;
#endif
                break;
            case N_SLINE:
                mostRecentLinenum = stabptr->desc(i);
                break;
            default:
                break;
        }
        if (parseActive || !is_aout()) {
            std::vector<Symbol *> bpfv;
            switch (stabptr->type(i)) {
                case N_FUN:
#ifdef TIMED_PARSE
                    fun_count++;
    gettimeofday(&t1, NULL);
#endif
                    //all we have to do with function stabs at this point is to assure that we have
                    //properly set the var currentFunctionName for the later case of (parseActive)
                    symt_current_func = NULL;
                    int currentEntry = i;
                    int funlen = strlen(stabptr->name(currentEntry));
                    ptr = new char[funlen + 1];
                    strcpy(ptr, stabptr->name(currentEntry));
                    while (strlen(ptr) != 0 && ptr[strlen(ptr) - 1] == '\\') {
                        ptr[strlen(ptr) - 1] = '\0';
                        currentEntry++;
                        strcat(ptr, stabptr->name(currentEntry));
                    }
                    char *colonPtr = NULL;
                    if (currentFunctionName) delete currentFunctionName;
                    if (!ptr || !(colonPtr = strchr(ptr, ':')))
                        currentFunctionName = NULL;
                    else {
                        char *tmp = new char[colonPtr - ptr + 1];
                        strncpy(tmp, ptr, colonPtr - ptr);
                        tmp[colonPtr - ptr] = '\0';
                        currentFunctionName = new string(tmp);
                        // Shouldn't this be a function name lookup?
                        std::vector<Symbol *> syms;
                        if (!associated_symtab->findSymbol(syms,
                                                           *currentFunctionName,
                                                           Symbol::ST_FUNCTION,
                                                           mangledName)) {
                            if (!associated_symtab->findSymbol(syms,
                                                               "_" + *currentFunctionName,
                                                               Symbol::ST_FUNCTION,
                                                               mangledName)) {
                                string fortranName = *currentFunctionName + string("_");
                                if (associated_symtab->findSymbol(syms,
                                                                  fortranName,
                                                                  Symbol::ST_FUNCTION,
                                                                  mangledName)) {
                                    delete currentFunctionName;
                                    currentFunctionName = new string(fortranName);
                                }
                            }
                        }
                        syms.clear();
                        delete[] tmp;
                    }
                    delete[] ptr;
#ifdef TIMED_PARSE
                gettimeofday(&t2, NULL);
    fun_dur += (t2.tv_sec - t1.tv_sec)*1000.0 + (t2.tv_usec - t1.tv_usec)/1000.0;
    //fun_dur += (t2.tv_sec/1000 + t2.tv_usec*1000) - (t1.tv_sec/1000 + t1.tv_usec*1000);
#endif
                    break;
            }
            if (!parseActive) continue;
            switch (stabptr->type(i)) {
                case N_BCOMM: {
                    // begin Fortran named common block
                    string tmp = string(stabptr->name(i));
                    commonBlockName = &tmp;
                    // find the variable for the common block

                    //TODO? change this. findLocalVar will cause an infinite loop
                    std::vector<Symbol *> vars;
                    if (!associated_symtab->findSymbol(vars,
                                                       *commonBlockName,
                                                       Symbol::ST_OBJECT,
                                                       mangledName)) {
                        if (!associated_symtab->findSymbol(vars,
                                                           *commonBlockName,
                                                           Symbol::ST_OBJECT,
                                                           mangledName,
                                                           true))
                            commonBlockVar = NULL;
                        else
                            commonBlockVar = vars[0];
                    } else
                        commonBlockVar = vars[0];
                    if (!commonBlockVar) {
                        // //bperr("unable to find variable %s\n", commonBlockName);
                    } else {
                        commonBlock = dynamic_cast<typeCommon *>(tc->findVariableType(*commonBlockName));
                        if (commonBlock == NULL) {
                            // its still the null type, create a new one for it
                            commonBlock = new typeCommon(*commonBlockName);
                            tc->addGlobalVariable(*commonBlockName, commonBlock);
                        }
                        // reset field list
                        commonBlock->beginCommonBlock();
                    }
                    break;
                }
                case N_ECOMM: {
                    //copy this set of fields
                    if (!currentFunctionName) break;
                    if (!associated_symtab->findSymbol(bpfv,
                                                       *currentFunctionName,
                                                       Symbol::ST_FUNCTION,
                                                       mangledName)) {
                        if (!associated_symtab->findSymbol(bpfv,
                                                           *currentFunctionName,
                                                           Symbol::ST_FUNCTION,
                                                           mangledName,
                                                           true)) {
                            // //bperr("unable to locate current function %s\n", currentFunctionName->c_str());
                        } else {
                            Symbol *func = bpfv[0];
                            commonBlock->endCommonBlock(func, (void *) commonBlockVar->getOffset());
                        }
                    } else {
                        if (bpfv.size() > 1) {
                            // warn if we find more than one function with this name
                            // //bperr("%s[%d]:  WARNING: found %d funcs matching name %s, using the first\n",
                            //                     __FILE__, __LINE__, bpfv.size(), currentFunctionName->c_str());
                        }
                        Symbol *func = bpfv[0];
                        commonBlock->endCommonBlock(func, (void *) commonBlockVar->getOffset());
                    }
                    //TODO?? size for local variables??
                    //       // update size if needed
                    //       if (commonBlockVar)
                    //           commonBlockVar->setSize(commonBlock->getSize());
                    commonBlockVar = NULL;
                    commonBlock = NULL;
                    break;
                }
                    // case C_BINCL: -- what is the elf version of this jkh 8/21/01
                    // case C_EINCL: -- what is the elf version of this jkh 8/21/01
                case 32:    // Global symbols -- N_GYSM
                case 38:    // Global Static -- N_STSYM
                case N_FUN:
                case 128:   // typedefs and variables -- N_LSYM
                case 160:   // parameter variable -- N_PSYM
                case 0xc6:  // position-independant local typedefs -- N_ISYM
                case 0xc8: // position-independant external typedefs -- N_ESYM
#ifdef TIMED_PARSE
                    pss_count++;
    gettimeofday(&t1, NULL);
#endif
                    if (stabptr->type(i) == N_FUN) symt_current_func = NULL;
                    ptr = const_cast<char *>(stabptr->name(i));
                    while (ptr[strlen(ptr) - 1] == '\\') {
                        //ptr[strlen(ptr)-1] = '\0';
                        ptr2 = const_cast<char *>(stabptr->name(i + 1));
                        ptr3 = (char *) malloc(strlen(ptr) + strlen(ptr2) + 1);
                        strcpy(ptr3, ptr);
                        ptr3[strlen(ptr) - 1] = '\0';
                        strcat(ptr3, ptr2);
                        ptr = ptr3;
                        i++;
                        // XXX - memory leak on multiple cont. lines
                    }
                    // bperr("stab #%d = %s\n", i, ptr);
                    // may be nothing to parse - XXX  jdd 5/13/99

                    if (parseCompilerType(this))
                        temp = parseStabString(mod, mostRecentLinenum, (char *) ptr, stabptr->val(i), commonBlock);
                    else
                        temp = parseStabString(mod, stabptr->desc(i), (char *) ptr, stabptr->val(i), commonBlock);
                    if (temp.length()) {
                        //Error parsing the stabstr, return should be \0
                        // //bperr( "Stab string parsing ERROR!! More to parse: %s\n",
                        //				                  temp.c_str());
                        // //bperr( "  symbol: %s\n", ptr);
                    }
#ifdef TIMED_PARSE
                gettimeofday(&t2, NULL);
    pss_dur += (t2.tv_sec - t1.tv_sec)*1000.0 + (t2.tv_usec - t1.tv_usec)/1000.0;
    //      pss_dur += (t2.tv_sec/1000 + t2.tv_usec*1000) - (t1.tv_sec/1000 + t1.tv_usec*1000);
#endif
                    break;
                default:
                    break;
            }
        }
    }
#if defined(TIMED_PARSE)
    struct timeval endtime;
  gettimeofday(&endtime, NULL);
  unsigned long lstarttime = starttime.tv_sec * 1000 * 1000 + starttime.tv_usec;
  unsigned long lendtime = endtime.tv_sec * 1000 * 1000 + endtime.tv_usec;
  unsigned long difftime = lendtime - lstarttime;
  double dursecs = difftime/(1000 );
  cout << __FILE__ << ":" << __LINE__ <<": parseTypes("<< mod->fileName()
       <<") took "<<dursecs <<" msecs" << endl;
  cout << "Breakdown:" << endl;
  cout << "     Functions: " << fun_count << " took " << fun_dur << "msec" << endl;
  cout << "     Sources: " << src_count << " took " << src_dur << "msec" << endl;
  cout << "     parseStabString: " << pss_count << " took " << pss_dur << "msec" << endl;
  cout << "     Total: " << pss_dur + fun_dur + src_dur
       << " msec" << endl;
#endif
}

bool sort_dbg_map(const Object::DbgAddrConversion_t &a,
                  const Object::DbgAddrConversion_t &b) {
    return (a.dbg_offset < b.dbg_offset);
}

<<<<<<< HEAD
bool Object::convertDebugOffset(Offset off, Offset &new_off) {
=======
bool Object::convertDebugOffset(Offset off, Offset &new_off)
{
    int hi = DebugSectionMap.size();

    if (hi == 0) {
      // DebugSectionMap is empty; handle this case separately 
      DbgSectionMapSorted = true;
      return true;
    }

    // invariant: DebugSectionMap is non-empty

>>>>>>> 537b6e08
    if (!DbgSectionMapSorted) {
        std::sort(DebugSectionMap.begin(), DebugSectionMap.end(), sort_dbg_map);
        DbgSectionMapSorted = true;
    }

    int low = 0;
    int cur = -1;

    for (;;) {
        int last_cur = cur;
        cur = (low + hi) / 2;
        if (cur == last_cur) {
            new_off = off;
            return true;
        }

        const DbgAddrConversion_t &cur_d = DebugSectionMap[cur];

        if (off >= cur_d.dbg_offset && off < cur_d.dbg_offset + cur_d.dbg_size) {
            new_off = off - cur_d.dbg_offset + cur_d.orig_offset;
            return true;
        } else if (off > cur_d.dbg_offset) {
            low = cur;
        } else if (off < cur_d.dbg_offset) {
            hi = cur;
        }
    }

}

void Object::insertPrereqLibrary(std::string libname) {
    prereq_libs.insert(libname);
}

bool Object::removePrereqLibrary(std::string libname) {
    rmd_deps.push_back(libname);
    return true;
}

std::vector<std::string> &Object::libsRMd() {
    return rmd_deps;
}

void Object::insertDynamicEntry(long name, long value) {
    new_dynamic_entries.push_back(std::pair<long, long>(name, value));
}

// Parses sections with relocations and links these relocations to
// existing symbols
bool Object::parse_all_relocations(Elf_X &elf, Elf_X_Shdr *dynsym_scnp,
                                   Elf_X_Shdr *dynstr_scnp, Elf_X_Shdr *symtab_scnp,
                                   Elf_X_Shdr *strtab_scnp) {

    //const char *shnames = pdelf_get_shnames(*elfHdr);
    // Setup symbol table access
    Offset dynsym_offset = 0;
    Elf_X_Data dynsym_data, dynstr_data;
    Elf_X_Sym dynsym;
    const char *dynstr = NULL;
    if (dynsym_scnp && dynstr_scnp) {
        dynsym_offset = dynsym_scnp->sh_offset();
        dynsym_data = dynsym_scnp->get_data();
        dynstr_data = dynstr_scnp->get_data();
        if (!(dynsym_data.isValid() && dynstr_data.isValid())) {
            return false;
        }
        dynsym = dynsym_data.get_sym();
        dynstr = dynstr_data.get_string();
    }

    Offset symtab_offset = 0;
    Elf_X_Data symtab_data, strtab_data;
    Elf_X_Sym symtab;
    const char *strtab = NULL;
    if (symtab_scnp && strtab_scnp) {
        symtab_offset = symtab_scnp->sh_offset();
        symtab_data = symtab_scnp->get_data();
        strtab_data = strtab_scnp->get_data();
        if (!(symtab_data.isValid() && strtab_data.isValid())) {
            return false;
        }
        symtab = symtab_data.get_sym();
        strtab = strtab_data.get_string();
    }

    if (dynstr == NULL && strtab == NULL) return false;

    // Symbols are only truly uniquely idenfitied by their index in their
    // respective symbol table (this really applies to the symbols associated
    // with sections) So, a map for each symbol table needs to be built so a
    // relocation can be associated with the correct symbol
    dyn_hash_map<int, Symbol *> symtabByIndex;
    dyn_hash_map<int, Symbol *> dynsymByIndex;

    dyn_hash_map<std::string, std::vector<Symbol *> >::iterator symVec_it;
    for (symVec_it = symbols_.begin(); symVec_it != symbols_.end(); ++symVec_it) {
        std::vector<Symbol *>::iterator sym_it;
        for (sym_it = symVec_it->second.begin(); sym_it != symVec_it->second.end(); ++sym_it) {
            // Skip any symbols pointing to the undefined symbol entry
            if ((*sym_it)->getIndex() == STN_UNDEF) {
                continue;
            }
            if ((*sym_it)->tag() == Symbol::TAG_INTERNAL) {
                continue;
            }
            if ((*sym_it)->isDebug()) {
                continue;
            }

            std::pair<dyn_hash_map<int, Symbol *>::iterator, bool> result;
            if ((*sym_it)->isInDynSymtab()) {
                result = dynsymByIndex.insert(std::make_pair((*sym_it)->getIndex(), (*sym_it)));
            } else {
                result = symtabByIndex.insert(std::make_pair((*sym_it)->getIndex(), (*sym_it)));
            }

            // A symbol should be uniquely identified by its index in the symbol table
            if (!result.second) continue;
        }
    }

    // Build mapping from section headers to Regions
    std::vector<Region *>::iterator reg_it;
    dyn_hash_map<unsigned, Region *> shToRegion;
    for (reg_it = regions_.begin(); reg_it != regions_.end(); ++reg_it) {
        std::pair<dyn_hash_map<unsigned, Region *>::iterator, bool> result;
        result = shToRegion.insert(std::make_pair((*reg_it)->getRegionNumber(), (*reg_it)));
    }

    for (auto i = 0;
         i < allRegionHdrsByShndx.size();
            ++i) {
        auto shdr = allRegionHdrsByShndx[i];
        if(!shdr) continue;
        if (shdr->sh_type() != SHT_REL && shdr->sh_type() != SHT_RELA) continue;

        Elf_X_Data reldata = shdr->get_data();
        Elf_X_Rel rel = reldata.get_rel();
        Elf_X_Rela rela = reldata.get_rela();

        Elf_X_Shdr *curSymHdr = allRegionHdrsByShndx[shdr->sh_link()];

        // Apparently, relocation entries may not have associated symbols.

        for (unsigned j = 0; j < (shdr->sh_size() / shdr->sh_entsize()); ++j) {
            // Relocation entry fields - need to be populated

            Offset relOff, addend = 0;
            std::string name;
            unsigned long relType;
            Region::RegionType regType;

            long symbol_index;
            switch (shdr->sh_type()) {
                case SHT_REL:
                    relType = rel.R_TYPE(j);
                    relOff = rel.r_offset(j);
                    symbol_index = rel.R_SYM(j);
                    regType = Region::RT_REL;
                    break;
                case SHT_RELA:
                    relType = rela.R_TYPE(j);
                    relOff = rela.r_offset(j);
                    symbol_index = rela.R_SYM(j);
                    regType = Region::RT_RELA;
                    addend = rela.r_addend(j);
                    break;
                default:
                    continue;
            }

            // Determine which symbol table to use
            Symbol *sym = NULL;
            // Use dynstr to ensure we've initialized dynsym...
            if (dynstr && curSymHdr && curSymHdr->sh_offset() == dynsym_offset) {
                name = string(&dynstr[dynsym.st_name(symbol_index)]);

                dyn_hash_map<int, Symbol *>::iterator sym_it;
                sym_it = dynsymByIndex.find(symbol_index);
                if (sym_it != dynsymByIndex.end()) {
                    sym = sym_it->second;
                    if (sym->getType() == Symbol::ST_SECTION) {
                        name = sym->getRegion()->getRegionName().c_str();
                    }
                }
            } else if (strtab && curSymHdr && curSymHdr->sh_offset() == symtab_offset) {
                name = string(&strtab[symtab.st_name(symbol_index)]);
                dyn_hash_map<int, Symbol *>::iterator sym_it;
                sym_it = symtabByIndex.find(symbol_index);
                if (sym_it != symtabByIndex.end()) {
                    sym = sym_it->second;
                    if (sym->getType() == Symbol::ST_SECTION) {
                        name = sym->getRegion()->getRegionName().c_str();
                    }
                }
            }

            Region *region = NULL;
            dyn_hash_map<unsigned, Region *>::iterator shToReg_it;
            shToReg_it = shToRegion.find(i);
            if (shToReg_it != shToRegion.end()) {
                region = shToReg_it->second;
            }

            if (region != NULL) {
                relocationEntry newrel(0, relOff, addend, name, sym, relType, regType);
                region->addRelocationEntry(newrel);
                // relocations are also stored with their targets
                // Need to find target region
                if (sym) {
                    if (shdr->sh_info() != 0) {
                        Region *targetRegion = NULL;
                        shToReg_it = shToRegion.find(shdr->sh_info());
                        if (shToReg_it != shToRegion.end()) {
                            targetRegion = shToReg_it->second;
                        }
                        assert(targetRegion != NULL);
                        targetRegion->addRelocationEntry(newrel);
                    }
                }
            }
        }
    }

    return true;
}

bool Region::isStandardCode() {
    return ((getRegionPermissions() == RP_RX || getRegionPermissions() == RP_RWX) &&
            ((name_ == std::string(".text")) ||
             (name_ == std::string(".init")) ||
             (name_ == std::string(".fini"))));
}

void Object::setTruncateLinePaths(bool value) {
    truncateLineFilenames = value;
}

bool Object::getTruncateLinePaths() {
    return truncateLineFilenames;
}

Dyninst::Architecture Object::getArch() const {
    return elfHdr->getArch();
}

bool Object::getABIVersion(int &major, int &minor) const {
    if (elfHdr->e_machine() == EM_PPC64 && elfHdr->e_flags() == 0x2) {
        major = elfHdr->e_flags();
        minor = 0;
        return true;
    } else {
        return false;
    }
}

bool Object::isBigEndianDataEncoding() const {
    return (elfHdr->e_endian() != 0);
}

Offset Object::getTOCoffset(Offset off) const {
    if (TOC_table_.empty()) return 0;
    Offset baseTOC = TOC_table_.find(0)->second;
    // We only store exceptions to the base TOC, so if we can't find it
    // return the base

    std::map<Offset, Offset>::const_iterator iter = TOC_table_.find(off);
    if (iter == TOC_table_.end()) {
        return baseTOC;
    }
    return iter->second;
}

void Object::setTOCoffset(Offset off) {
    TOC_table_.clear();
    TOC_table_[0] = off;
}

void Object::getSegmentsSymReader(vector<SymSegment> &segs) {
    for (unsigned i = 0; i < elfHdr->e_phnum(); ++i) {
        Elf_X_Phdr &phdr = elfHdr->get_phdr(i);

        SymSegment seg;
        seg.file_offset = phdr.p_offset();
        seg.mem_addr = phdr.p_vaddr();
        seg.file_size = phdr.p_filesz();
        seg.mem_size = phdr.p_memsz();
        seg.type = phdr.p_type();
        seg.perms = phdr.p_flags() & 0x7;

        segs.push_back(seg);
    }
}

std::string Object::getFileName() const {
    if (soname_) {
        return soname_;
    }

    return mf->filename();
}
<|MERGE_RESOLUTION|>--- conflicted
+++ resolved
@@ -2854,13 +2854,9 @@
         EEL(false), did_open(false),
         obj_type_(obj_Unknown),
         DbgSectionMapSorted(false),
-<<<<<<< HEAD
-        soname_(NULL) {
-=======
         soname_(NULL)
 {
     li_for_object = NULL; 
->>>>>>> 537b6e08
 
 #if defined(TIMED_PARSE)
     struct timeval starttime;
@@ -3256,29 +3252,6 @@
 }
 
 
-<<<<<<< HEAD
-int section_id(Elf *elf) {
-    char *identp = elf_getident(elf, NULL);
-    bool is64 = (identp && identp[EI_CLASS] == ELFCLASS64);
-
-    auto shstrtab_idx = !is64 ? elf32_getehdr(elf)->e_shstrndx : elf64_getehdr(elf)->e_shstrndx;
-    Elf_Scn *scn = elf_getscn(elf, shstrtab_idx);
-    Elf_Data *data = elf_getdata(scn, NULL);
-    const char *shnames = (const char *) data->d_buf;
-
-    unsigned short num_sections = !is64 ? elf32_getehdr(elf)->e_shnum : elf64_getehdr(elf)->e_shnum;
-    for (unsigned i = 0; i < num_sections; i++) {
-        Elf_Scn *scn = elf_getscn(elf, i);
-        unsigned long name_idx = !is64 ? elf32_getshdr(scn)->sh_name : elf64_getshdr(scn)->sh_name;
-        if (strcmp(".eh_frame", shnames + name_idx) == 0) {
-            return i;
-        }
-    }
-    return -1;
-}
-
-=======
->>>>>>> 537b6e08
 /**
  * On GCC 3.x/x86 we find catch blocks as follows:
  *   1. We start with a list of FDE entries in the .eh_frame
@@ -3302,11 +3275,7 @@
 
 static
 int read_except_table_gcc3(
-<<<<<<< HEAD
-        Dwarf *dbg, mach_relative_info &mi,
-=======
         const unsigned char e_ident[], mach_relative_info &mi,
->>>>>>> 537b6e08
         Elf_X_Shdr *eh_frame, Elf_X_Shdr *except_scn,
         std::vector<ExceptionBlock> &addresses) {
     Dwarf_Addr low_pc = 0;
@@ -3317,28 +3286,9 @@
     unsigned long value, table_end, region_start, region_size, landingpad_base;
     unsigned long catch_block, action, augmentor_len;
 
-<<<<<<< HEAD
-    Elf *elf = dwarf_getelf(dbg);
-    Dwarf_CFI *cfi = dwarf_getcfi_elf(elf);
-    std::vector<Dwarf_CFI_Entry> cfi_entries;
-    if (!cfi) {
-        return false;
-    }
-
-    Dwarf_Off offset = 0, next_offset, saved_cur_offset;
-    int res = 0;
-
-    auto e_ident = reinterpret_cast<const unsigned char *>(elf_getident(elf, NULL));
-    int i = section_id(elf);
-    assert(i != -1);
-    auto elf_data = elf_getdata(elf_getscn(elf, i), NULL);
-
-    Dwarf_CFI_Entry *last_cie = NULL;
-=======
     Dwarf_Off offset = 0, next_offset, saved_cur_offset;
     int res = 0;
     Elf_Data * eh_frame_data = eh_frame->get_data().elf_data();
->>>>>>> 537b6e08
 
     //For each CFI entry 
     do {
@@ -3348,21 +3298,6 @@
         offset = next_offset;
 
         // If no more CFI entries left in the section 
-<<<<<<< HEAD
-        if (res == 1 && next_offset == (Dwarf_Off) -1) break;
-
-        // On error, skip to the next CFI entry 
-        if (res == -1) continue;
-
-        if (dwarf_cfi_cie_p(&entry)) {
-            last_cie = &entry;
-            cie_offset = saved_cur_offset;
-            continue;
-        }
-
-        assert(last_cie != NULL);
-
-=======
         if(res==1 && next_offset==(Dwarf_Off)-1) break;
         
         // CFI error
@@ -3379,7 +3314,6 @@
             continue;
         }
         
->>>>>>> 537b6e08
         unsigned int j;
         unsigned char lsda_encoding = DW_EH_PE_absptr;
         unsigned char personality_encoding = DW_EH_PE_absptr;
@@ -3401,12 +3335,6 @@
         //The LSB strays from the DWARF here, when parsing the except_eh section
         // the cie_offset is relative to the FDE rather than the start of the
         // except_eh section.
-<<<<<<< HEAD
-        cie_bytes = (unsigned char *) eh_frame->get_data().d_buf() + cie_offset;
-
-        //Get the Augmentation string for the CIE
-        augmentor = last_cie->cie.augmentation;
-=======
         cie_bytes = (unsigned char *) eh_frame->get_data().d_buf() + entry.fde.CIE_pointer;
 
         //Get the Augmentation string for the CIE
@@ -3415,7 +3343,6 @@
         dwarf_next_cfi(e_ident, eh_frame_data, true, entry.fde.CIE_pointer, &unused, &thisCIE);
         assert(dwarf_cfi_cie_p(&thisCIE));
         augmentor = thisCIE.cie.augmentation;
->>>>>>> 537b6e08
 
         //Check that the string pointed to by augmentor has a 'L',
         // meaning we have a LSDA
@@ -3478,15 +3405,6 @@
         // The FDE has an augmentation area, similar to the above one in the CIE.
         // Where-as the CIE augmentation tends to contain things like bytes describing
         // pointer encodings, the FDE contains the actual pointers.
-<<<<<<< HEAD
-        //TODO should use mi.word_size to calculate the 13? Wait for libdw
-        /* Skip 13 bytes for CIE Pointer, Length, PC Begin, PC Range, and iugmentation Length*/
-        cur_augdata = fde_bytes + 13 +
-                      (*(uint32_t *) fde_bytes == 0xffffffff ? LONG_FDE_HLEN : SHORT_FDE_HLEN);
-
-        for (j = 0; j < augmentor_len; j++) {
-            if (augmentor[j] == 'L') {
-=======
 
         // Calculate size in bytes of PC Begin
         const unsigned char* pc_begin_start = fde_bytes + 4 /* CIE Pointer size is 4 bytes */ + 
@@ -3524,7 +3442,6 @@
         {
             if (augmentor[j] == 'L')
             {
->>>>>>> 537b6e08
                 unsigned long lsda_val;
                 mi.pc = fde_addr + (unsigned long) (cur_augdata - fde_bytes);
                 ptr_size = read_val_of_type(lsda_encoding, &lsda_val, cur_augdata, mi);
@@ -3532,18 +3449,6 @@
                     break;
                 lsda_ptr = (unsigned char *) lsda_val;
                 cur_augdata += ptr_size;
-<<<<<<< HEAD
-            } else if (augmentor[j] == 'P' ||
-                       augmentor[j] == 'z') {
-                //These don't affect the FDE augmentation data, do nothing
-            } else if (augmentor[j] == 'R') {
-                auto range_begin = reinterpret_cast<const unsigned char *>(entry.fde.start);
-                unsigned long low_pc_val;
-                mi.pc = fde_addr + (unsigned long) (range_begin - fde_bytes);
-                read_val_of_type(range_encoding, &low_pc_val, range_begin, mi);
-                low_pc = low_pc_val;
-            } else {
-=======
             }
             else if (augmentor[j] == 'P' ||
                      augmentor[j] == 'z' ||
@@ -3553,7 +3458,6 @@
             }
             else
             {
->>>>>>> 537b6e08
                 //See the comment for the 'else' case in the above CIE parsing
                 break;
             }
@@ -3672,20 +3576,8 @@
 bool Object::find_catch_blocks(Elf_X_Shdr *eh_frame,
                                Elf_X_Shdr *except_scn,
                                Address txtaddr, Address dataaddr,
-<<<<<<< HEAD
-                               std::vector<ExceptionBlock> &catch_addrs) {
-    //Dwarf_CIE *cie_data;
-    //Dwarf_FDE *fde_data;
-    //Dwarf_Sword cie_count, fde_count;
-    //Dwarf_Error err = (Dwarf_Error) NULL;
-    //unsigned long long bytes_in_cie;
-    //char *augmentor;
-    //int status, gcc_ver = 3;
-    //unsigned i;
-=======
                                std::vector<ExceptionBlock> & catch_addrs)
 {
->>>>>>> 537b6e08
     bool result = false;
 
     if (except_scn == NULL) {
@@ -3693,25 +3585,6 @@
         return true;
     }
 
-<<<<<<< HEAD
-    Dwarf **dbg_ptr = dwarf->frame_dbg();
-    if (!dbg_ptr) {
-        pd_dwarf_handler();
-        return false;
-    }
-    Dwarf *dbg = *dbg_ptr;
-    if (!dbg) return false;
-
-    //Read the FDE and CIE information
-    //status = dwarf_get_fde_list_eh(dbg, &cie_data, &cie_count,
-    //                               &fde_data, &fde_count, &err);
-    //if (status != 0) {
-    //    //No actual stackwalk info in this object
-    //    return false;
-    //}
-
-=======
->>>>>>> 537b6e08
     mach_relative_info mi;
     mi.text = txtaddr;
     mi.data = dataaddr;
@@ -3724,42 +3597,7 @@
     auto e_ident = (!eh_frame->isFromDebugFile()) ? elfHdr->e_ident() : elfHdrDbg->e_ident();
     result = read_except_table_gcc3(e_ident, mi, eh_frame, except_scn, catch_addrs);
 
-<<<<<<< HEAD
-    //GCC 2.x has "eh" as its augmentor string in the CIEs
-    //for (i = 0; i < cie_count; i++) {
-    //    status = dwarf_get_cie_info(cie_data[i], &bytes_in_cie, NULL,
-    //                                &augmentor, NULL, NULL, NULL, NULL, NULL, &err);
-    //    if (status != DW_DLV_OK) {
-    //        pd_dwarf_handler();
-    //        goto cleanup;
-    //    }
-    //    if (augmentor[0] == 'e' && augmentor[1] == 'h') {
-    //        gcc_ver = 2;
-    //    }
-    //}
-
-    //Parse the gcc_except_table
-    //if (gcc_ver == 2) {
-    //    result = read_except_table_gcc2(except_scn, catch_addrs, mi);
-
-    //} else if (gcc_ver == 3) {
-    result = read_except_table_gcc3(dbg, mi, eh_frame, except_scn,
-                                    catch_addrs);
-    //}
-    sort(catch_addrs.begin(), catch_addrs.end(), exception_compare());
-    //VECTOR_SORT(catch_addrs, exception_compare);
-
-    //cleanup:
-    ////Unallocate fde and cie information
-    //for (i = 0; i < cie_count; i++)
-    //    dwarf_dealloc(dbg, cie_data[i], DW_DLA_CIE);
-    //for (i = 0; i < fde_count; i++)
-    //    dwarf_dealloc(dbg, fde_data[i], DW_DLA_FDE);
-    //dwarf_dealloc(dbg, cie_data, DW_DLA_LIST);
-    //dwarf_dealloc(dbg, fde_data, DW_DLA_LIST);
-=======
     sort(catch_addrs.begin(),catch_addrs.end(),exception_compare());
->>>>>>> 537b6e08
 
     return result;
 }
@@ -4294,14 +4132,8 @@
 };
 
 
-<<<<<<< HEAD
-void Object::parseLineInfoForCU(Dwarf_Die cuDIE, LineInformation *li_for_module) {
-    std::vector<open_statement> open_statements;
-
-=======
 void Object::parseLineInfoForCU(Dwarf_Die cuDIE, LineInformation* li_for_module)
 {
->>>>>>> 537b6e08
     /* Acquire this CU's source lines. */
     Dwarf_Lines *lineBuffer;
     size_t lineCount;
@@ -4344,15 +4176,10 @@
     // dwarf_line_srcfileno == 0 means unknown; 1...n means files[0...n-1]
     // so we ensure that we're adding a block of unknown, 1...n to the string table
     // and that offset + dwarf_line_srcfileno points to the correct string
-<<<<<<< HEAD
-    strings->push_back("<Unknown file>");
-    for (size_t i = 1; i < filecount; i++) {
-=======
     using namespace boost::filesystem;
     strings->emplace_back("<Unknown file>","");
     for(size_t i = 1; i < filecount; i++)
     {
->>>>>>> 537b6e08
         auto filename = dwarf_filesrc(files, i, nullptr, nullptr);
         if(!filename) continue;
         auto result = convert_to_absolute(filename);
@@ -4360,12 +4187,6 @@
 
         string f = path(filename).filename().string();
         auto tmp = strrchr(filename, '/');
-<<<<<<< HEAD
-        if (truncateLineFilenames && tmp) {
-            strings->push_back(++tmp);
-        } else {
-            strings->push_back(filename);
-=======
         if(tmp) ++tmp;
 
         if(truncateLineFilenames && tmp)
@@ -4375,7 +4196,6 @@
         else
         {
             strings->emplace_back(filename,f);
->>>>>>> 537b6e08
         }
     }
     li_for_module->setStrings(strings);
@@ -4457,30 +4277,6 @@
             cout << "dwarf_linebeginstatement failed" << endl;
             continue;
         }
-<<<<<<< HEAD
-        std::vector<open_statement> tmp;
-        for (auto stmt = open_statements.begin();
-             stmt != open_statements.end();
-             ++stmt) {
-            stmt->end_addr = current_statement.start_addr;
-            if (stmt->string_table_index != current_statement.string_table_index ||
-                stmt->line_number != current_statement.line_number ||
-                isEndOfSequence) {
-                li_for_module->addLine((unsigned int) (stmt->string_table_index),
-                                       (unsigned int) (stmt->line_number),
-                                       (unsigned int) (stmt->column_number),
-                                       stmt->start_addr,
-                                       stmt->end_addr);
-            } else {
-                tmp.push_back(*stmt);
-            }
-        }
-        open_statements.swap(tmp);
-        if (isEndOfSequence) {
-            open_statements.clear();
-        } else if (isStatement) {
-            open_statements.push_back(current_statement);
-=======
 	if (current_line.uninitialized()) {
 	  current_line = current_statement;
 	} else {
@@ -4619,7 +4415,6 @@
         if( index == -1 ) {
             cout << "dwarf_linesrc didn't find index" << endl;
             continue;
->>>>>>> 537b6e08
         }
         current_statement.string_table_index = index;
 
@@ -4674,13 +4469,6 @@
     // no mod for offset means no line info for sure if we've parsed all ranges...
 }
 
-
-<<<<<<< HEAD
-// Dwarf Debug Format parsing
-void Object::parseDwarfFileLineInfo() {
-    vector<Module *> mods;
-=======
-
 bool Object::hasDebugInfo()
 {
     Region *ignore;
@@ -4694,7 +4482,6 @@
 {
 
     vector<Module*> mods;
->>>>>>> 537b6e08
     associated_symtab->getAllModules(mods);
     for (auto mod = mods.begin();
          mod != mods.end();
@@ -5057,9 +4844,6 @@
     return (a.dbg_offset < b.dbg_offset);
 }
 
-<<<<<<< HEAD
-bool Object::convertDebugOffset(Offset off, Offset &new_off) {
-=======
 bool Object::convertDebugOffset(Offset off, Offset &new_off)
 {
     int hi = DebugSectionMap.size();
@@ -5072,7 +4856,6 @@
 
     // invariant: DebugSectionMap is non-empty
 
->>>>>>> 537b6e08
     if (!DbgSectionMapSorted) {
         std::sort(DebugSectionMap.begin(), DebugSectionMap.end(), sort_dbg_map);
         DbgSectionMapSorted = true;
