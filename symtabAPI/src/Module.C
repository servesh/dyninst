/*
 * See the dyninst/COPYRIGHT file for copyright information.
 * 
 * We provide the Paradyn Tools (below described as "Paradyn")
 * on an AS IS basis, and do not warrant its validity or performance.
 * We reserve the right to update, modify, or discontinue this
 * software at any time.  We shall have no obligation to supply such
 * updates or modifications or any other form of support to you.
 * 
 * By your use of Paradyn, you understand and agree that we (or any
 * other person or entity with proprietary rights in Paradyn) are
 * under no obligation to provide either maintenance services,
 * update services, notices of latent defects, or correction of
 * defects for Paradyn.
 * 
 * This library is free software; you can redistribute it and/or
 * modify it under the terms of the GNU Lesser General Public
 * License as published by the Free Software Foundation; either
 * version 2.1 of the License, or (at your option) any later version.
 * 
 * This library is distributed in the hope that it will be useful,
 * but WITHOUT ANY WARRANTY; without even the implied warranty of
 * MERCHANTABILITY or FITNESS FOR A PARTICULAR PURPOSE.  See the GNU
 * Lesser General Public License for more details.
 * 
 * You should have received a copy of the GNU Lesser General Public
 * License along with this library; if not, write to the Free Software
 * Foundation, Inc., 51 Franklin Street, Fifth Floor, Boston, MA 02110-1301 USA
 */

#include <string.h>
#include <common/src/debug_common.h>
#include "debug.h"

#include "Annotatable.h"
#include "Module.h"
#include "Symtab.h"
#include "Collections.h"
#include "Function.h"
#include "Variable.h"
#include "LineInformation.h"
#include "symutil.h"
#include "annotations.h"

#include "common/src/pathName.h"
#include "common/src/serialize.h"
#include "Object.h"
#include <boost/foreach.hpp>

#if defined(cap_dwarf)
#include "dwarfWalker.h"
#include "dwarf.h"
#endif

using namespace Dyninst;
using namespace Dyninst::SymtabAPI;
using namespace std;

static SymtabError serr;

StringTablePtr Statement::getStrings_() const {
    return strings_;
}

void Statement::setStrings_(StringTablePtr strings) {
    Statement::strings_ = strings;
}
std::string Statement::getFile() const {
    if(strings_) {
        if(file_index_ < strings_->size()) {
            // can't be ->[] on shared pointer to multi_index container or compiler gets confused
            return (*strings_)[file_index_].str;

        }

    }
    return "";
}


string Module::getCompDir()
{
    if(!compDir_.empty()) return compDir_;

#if defined(cap_dwarf)
    if(info_.empty())
    {
        return "";
    }

    auto& cu = info_[0];
    if(!dwarf_hasattr(&cu, DW_AT_comp_dir))
    {
        return "";
    }

    Dwarf_Attribute attr;
    auto comp_dir = dwarf_formstring( dwarf_attr(&cu, DW_AT_comp_dir, &attr) );
    compDir_ = std::string( comp_dir ? comp_dir : "" );
    return compDir_;

#else
    // TODO Implement this for non-dwarf format
    return compDir_;
#endif
}


bool Module::findSymbol(std::vector<Symbol *> &found, 
                        const std::string& name,
                        Symbol::SymbolType sType, 
                        NameType nameType,
                        bool isRegex,
                        bool checkCase,
                        bool includeUndefined) {
    unsigned orig_size = found.size();
    std::vector<Symbol *> obj_syms;
    
    if (exec()->findSymbol(obj_syms, name, sType, nameType, isRegex, checkCase, includeUndefined)) {
        return false;
    }
    
    for (unsigned i = 0; i < obj_syms.size(); i++) {
        if (obj_syms[i]->getModule() == this)
            found.push_back(obj_syms[i]);
    }
    
    if (found.size() > orig_size) 
        return true;
    
    return false;        
}

bool Module::getAllSymbols(std::vector<Symbol *> &found) {
    unsigned orig_size = found.size();
    std::vector<Symbol *> obj_syms;
    
    if (!exec()->getAllSymbols(obj_syms)) {
        return false;
    }
    
    for (unsigned i = 0; i < obj_syms.size(); i++) {
        if (obj_syms[i]->getModule() == this)
            found.push_back(obj_syms[i]);
    }
    
    if (found.size() > orig_size) 
        return true;
    
    return false;        
}

const std::string &Module::fileName() const
{
   return fileName_;
}

const std::string &Module::fullName() const
{
   return fullName_;
}

 Symtab *Module::exec() const
{
   return exec_;
}

supportedLanguages Module::language() const
{
   return language_;
}

bool Module::getAddressRanges(std::vector<AddressRange >&ranges,
      std::string lineSource, unsigned int lineNo)
{
   unsigned int originalSize = ranges.size();

   LineInformation *lineInformation = parseLineInformation();
   if (lineInformation)
      lineInformation->getAddressRanges( lineSource.c_str(), lineNo, ranges );

   if ( ranges.size() != originalSize )
      return true;

   return false;
}

bool Module::getSourceLines(std::vector<Statement::Ptr> &lines, Offset addressInRange)
{
   unsigned int originalSize = lines.size();

   LineInformation *lineInformation = parseLineInformation();
   if (lineInformation)
      lineInformation->getSourceLines( addressInRange, lines );

   if ( lines.size() != originalSize )
      return true;

   return false;
}

bool Module::getSourceLines(std::vector<LineNoTuple> &lines, Offset addressInRange)
{
   unsigned int originalSize = lines.size();

    LineInformation *lineInformation = parseLineInformation();

//    cout << "Module " << fileName() << " searching for line info in " << lineInformation << endl;
   if (lineInformation)
      lineInformation->getSourceLines( addressInRange, lines );

   if ( lines.size() != originalSize )
      return true;
   
   return false;
}

LineInformation *Module::parseLineInformation() {
    // Allocate if none
    if (!lineInfo_)
    {
        lineInfo_ = new LineInformation;
        // share our string table
        lineInfo_->setStrings(strings_);
    }
    // Parse any CUs that have been added to our list
    if(!info_.empty()) {
        for(auto cu = info_.begin();
                cu != info_.end();
                ++cu)
        {
            exec()->getObject()->parseLineInfoForCU(*cu, lineInfo_);
        }

        // Clear list of work to do
        info_.clear();
    }
<<<<<<< HEAD
=======

    // Before clearing the CU list (why is it even done anyway?), make sure to
    // call getCompDir so the comp_dir is stored in a static variable.
    getCompDir();

    // Clear list of work to do
    info_.clear();
>>>>>>> 34c5f58c
    return lineInfo_;
}

bool Module::getStatements(std::vector<LineInformation::Statement_t> &statements)
{
	unsigned initial_size = statements.size();
	LineInformation *li = parseLineInformation();
    if(!li) return false;

    std::copy(li->begin(), li->end(), std::back_inserter(statements));

	return (statements.size() > initial_size);
}

vector<Type *> *Module::getAllTypes()
{
	exec_->parseTypesNow();
	if(typeInfo_) return typeInfo_->getAllTypes();
	return NULL;
	
}

vector<pair<string, Type *> > *Module::getAllGlobalVars()
{
	exec_->parseTypesNow();
	if(typeInfo_) return typeInfo_->getAllGlobalVariables();
	return NULL;	
}

typeCollection *Module::getModuleTypes()
{
	exec_->parseTypesNow();
	return getModuleTypesPrivate();
}

typeCollection *Module::getModuleTypesPrivate()
{
  return typeInfo_;
}

bool Module::findType(Type *&type, std::string name)
{
	typeCollection *tc = getModuleTypes();
	if (!tc) return false;

   type = tc->findType(name);

   if (type == NULL)
      return false;

   return true;
}

bool Module::findVariableType(Type *&type, std::string name)
{
	typeCollection *tc = getModuleTypes();
	if (!tc) return false;

	type = tc->findVariableType(name);

   if (type == NULL)
      return false;

   return true;
}


bool Module::setLineInfo(LineInformation *lineInfo)
{
    assert(!lineInfo_);
    //delete lineInfo_;
    lineInfo_ = lineInfo;
    return true;
}

LineInformation *Module::getLineInformation()
{
  return lineInfo_;
}

bool Module::findLocalVariable(std::vector<localVar *>&vars, std::string name)
{
	std::vector<Function *>mod_funcs;

	if (!exec_->getAllFunctions(mod_funcs))
	{
		return false;
	}

	unsigned origSize = vars.size();

	for (unsigned int i = 0; i < mod_funcs.size(); i++)
	{
		mod_funcs[i]->findLocalVariable(vars, name);
	}

	if (vars.size() > origSize)
		return true;

	return false;
}

Module::Module(supportedLanguages lang, Offset adr,
      std::string fullNm, Symtab *img) :
   lineInfo_(NULL),
   typeInfo_(NULL),
   fullName_(fullNm),
   compDir_(""),
   language_(lang),
   addr_(adr),
   exec_(img),
   strings_(new StringTable),
   ranges_finalized(false)
{
   fileName_ = extract_pathname_tail(fullNm);
}

Module::Module() :
   lineInfo_(NULL),
   typeInfo_(NULL),
   fileName_(""),
   fullName_(""),
   compDir_(""),
   language_(lang_Unknown),
   addr_(0),
   exec_(NULL),
   strings_(new StringTable),
    ranges_finalized(false)
{
}

Module::Module(const Module &mod) :
   LookupInterface(),
   lineInfo_(mod.lineInfo_),
   typeInfo_(mod.typeInfo_),
   info_(mod.info_),
   fileName_(mod.fileName_),
   fullName_(mod.fullName_),
   compDir_(mod.compDir_),
   language_(mod.language_),
   addr_(mod.addr_),
   exec_(mod.exec_),
   strings_(mod.strings_),
    ranges_finalized(mod.ranges_finalized)

{
}

Module::~Module()
{
  delete lineInfo_;
  delete typeInfo_;
  
}

bool Module::isShared() const
{
   return exec_->getObjectType() == obj_SharedLib;
}

bool Module::getAllSymbolsByType(std::vector<Symbol *> &found, Symbol::SymbolType sType)
{
   unsigned orig_size = found.size();
   std::vector<Symbol *> obj_syms;

   if (!exec()->getAllSymbolsByType(obj_syms, sType))
      return false;

   for (unsigned i = 0; i < obj_syms.size(); i++) 
   {
      if (obj_syms[i]->getModule() == this)
         found.push_back(obj_syms[i]);
   }

   if (found.size() > orig_size)
   {
      return true;
   }

   serr = No_Such_Symbol;
   return false;
}

bool Module::getAllFunctions(std::vector<Function *> &ret)
{
    return exec()->getAllFunctions(ret);
}

bool Module::operator==(Module &mod) 
{
   if (exec_ && !mod.exec_) return false;
   if (!exec_ && mod.exec_) return false;
   if (exec_)
   {
	   if (exec_->file() != mod.exec_->file()) return false;
	   if (exec_->name() != mod.exec_->name()) return false;
   }

   return (
         (language_==mod.language_)
         && (addr_==mod.addr_)
         && (fullName_==mod.fullName_)
         && (fileName_==mod.fileName_)
	 && (lineInfo_ == mod.lineInfo_)
         );
}

bool Module::setName(std::string newName)
{
   fullName_ = newName;
   fileName_ = extract_pathname_tail(fullName_);
   return true;
}

void Module::setLanguage(supportedLanguages lang)
{
   language_ = lang;
}

Offset Module::addr() const
{
   return addr_;
}

bool Module::setDefaultNamespacePrefix(string str)
{
    return exec_->setDefaultNamespacePrefix(str);
}

bool Module::findVariablesByName(std::vector<Variable *> &ret, const std::string& name,
				 NameType nameType,
				 bool isRegex,
				 bool checkCase) {
  bool succ = false;
  std::vector<Variable *> tmp;

  if (!exec()->findVariablesByName(tmp, name, nameType, isRegex, checkCase)) {
    return false;
  }
  for (unsigned i = 0; i < tmp.size(); i++) {
    if (tmp[i]->getModule() == this) {
      ret.push_back(tmp[i]);
      succ = true;
    }
  }
  return succ;
}

void Module::addRange(Dyninst::Address low, Dyninst::Address high)
{
    dwarf_printf("Adding range [%lx, %lx) to %s\n", low, high, fileName().c_str());
    std::set<AddressRange>::iterator lb = ranges.lower_bound(AddressRange(low, high));
    if(lb != ranges.end() && lb->first <= low)
    {
        if(lb->second >= high)
        {
            return;
        }
        ranges.insert(AddressRange(lb->first, high));
//        printf("Actual is [%lx, %lx) due to overlap with [%lx, %lx)\n", lb->first, high, lb->first, lb->second);
        ranges.erase(lb);
    }
    else
    {
        ranges.insert(AddressRange(low, high));
    }

//    ranges.push_back(std::make_pair(low, high));
//    exec_->mod_lookup()->insert(new ModRange(low, high, this));
}

void Module::finalizeRanges()
{
    if(ranges.empty()) {
        return;
    }
    auto bit = ranges.begin();
    Address ext_s = bit->first;
    Address ext_e = ext_s;

    for( ; bit != ranges.end(); ++bit) {
        if(bit->first > ext_e) {
            finalizeOneRange(ext_s, ext_e);
            ext_s = bit->first;
        }
        ext_e = bit->second;
    }
    finalizeOneRange(ext_s, ext_e);
    ranges_finalized = true;
    ranges.clear();
}

void Module::finalizeOneRange(Address ext_s, Address ext_e) const {
    ModRange* r = new ModRange(ext_s, ext_e, const_cast<Module*>(this));
    ModRangeLookup* lookup = exec_->mod_lookup();
//    cout << "Inserting range " << std::hex << (*r) << std::dec << endl;
    lookup->insert(r);
}

void Module::addDebugInfo(Module::DebugInfoT info) {
//    cout << "Adding CU DIE to " << fileName() << endl;
    info_.push_back(info);

}

StringTablePtr & Module::getStrings() {
    return strings_;
}
<|MERGE_RESOLUTION|>--- conflicted
+++ resolved
@@ -106,7 +106,7 @@
 }
 
 
-bool Module::findSymbol(std::vector<Symbol *> &found, 
+bool Module::findSymbol(std::vector<Symbol *> &found,
                         const std::string& name,
                         Symbol::SymbolType sType, 
                         NameType nameType,
@@ -231,12 +231,7 @@
         {
             exec()->getObject()->parseLineInfoForCU(*cu, lineInfo_);
         }
-
-        // Clear list of work to do
-        info_.clear();
-    }
-<<<<<<< HEAD
-=======
+    }
 
     // Before clearing the CU list (why is it even done anyway?), make sure to
     // call getCompDir so the comp_dir is stored in a static variable.
@@ -244,7 +239,6 @@
 
     // Clear list of work to do
     info_.clear();
->>>>>>> 34c5f58c
     return lineInfo_;
 }
 
